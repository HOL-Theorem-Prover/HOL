--- conflicted
+++ resolved
@@ -1024,36 +1024,6 @@
   fs[]
 QED
 
-<<<<<<< HEAD
-(* Another proof of the same theorem, using two_sq_thm. *)
-
-(* Theorem: prime p /\ (p MOD 4 = 1) ==>
-            let (u,v) = two_squares p in (p = u ** 2 + v ** 2) *)
-(* Proof:
-   Let t = two_sq p.
-   Then t IN fixes flip (mills p)        by two_sq_thm
-    and ?x y z. t = (x,y,z)              by triple_parts
-    ==> (x,y,z) IN mills p /\ (y = z)    by fixes_element, flip_fix
-     so p = windmill (x, y, y)           by mills_element
-          = x ** 2 + (2 * y) ** 2        by windmill_by_squares
-          = x ** 2 + (y + z) ** 2        by y = z
-          = u ** 2 + v ** 2              by two_squares_def
-*)
-Theorem two_squares_thm[allow_rebind]:
-  !p. prime p /\ (p MOD 4 = 1) ==>
-          let (u,v) = two_squares p in (p = u ** 2 + v ** 2)
-Proof
-  rw[two_squares_def] >>
-  qabbrev_tac `t = two_sq p` >>
-  `t IN fixes flip (mills p)` by rw[two_sq_thm, Abbr`t`] >>
-  `?x y z. t = (x,y,z)` by rw[triple_parts] >>
-  `(x,y,z) IN mills p /\ (y = z)` by fs[fixes_element, flip_fix] >>
-  `p = windmill (x, y, y)` by fs[mills_element] >>
-  simp[windmill_by_squares]
-QED
-
-=======
->>>>>>> c8e72f94
 (* ------------------------------------------------------------------------- *)
 (* Fermat's Two Squares Theorem by Group Action.                             *)
 (* ------------------------------------------------------------------------- *)
