--- conflicted
+++ resolved
@@ -311,34 +311,6 @@
 val _ = overload_on("discrete_pmact",``(mk_pmact (K I))``);
 val _ = overload_on("discretepm",``pmact discrete_pmact``);
 
-<<<<<<< HEAD
-=======
-val stringpm_raw = store_thm(
-"stringpm_raw",
-``stringpm = perm_of``,
-srw_tac [][GSYM pmact_bijections]);
-
-val permeq_swap_ends = save_thm(
-  "permeq_swap_ends",
-  SUBS [GSYM stringpm_raw] permeq_swap_ends0);
-
-val lswapstr_swapstr = save_thm(
-  "lswapstr_swapstr",
-  ONCE_REWRITE_RULE [GSYM stringpm_raw] perm_of_swapstr);
-
-val _ = remove_ovl_mapping "perm_of" {Thy="basic_swap", Name = "raw_lswapstr"}
-
-(* l1 == l2 <=> !x. lswapstr l1 x = lswapstr l2 x *)
-val permeq_thm = save_thm(
-  "permeq_thm",
-  permeq_def |> ONCE_REWRITE_RULE [GSYM stringpm_raw]
-             |> REWRITE_RULE [FUN_EQ_THM])
-
-val stringpm_thm = Save_thm(
-"stringpm_thm",
-SUBS [GSYM stringpm_raw] raw_lswapstr_def);
-
->>>>>>> 9526422b
 val discretepm_raw = store_thm(
 "discretepm_raw",
 ``discretepm = K I``,
@@ -606,7 +578,6 @@
        by METIS_TAC [] THEN
     `pmact pm ([(atompm π a, atompm π b)] ++ π) x = pmact pm π x`
        by METIS_TAC [pmact_decompose] THEN
-<<<<<<< HEAD
     `[(atompm π a, atompm π b)] ++ π == π ++ [(a,b)]`
        by METIS_TAC [atompm_raw, permeq_swap_ends, permeq_sym, listTheory.APPEND] THEN
     `pmact pm (π ++ [(a,b)]) x = pmact pm π x`
@@ -620,23 +591,6 @@
                         permeq_swap_ends THEN
            METIS_TAC [permeq_sym]) THEN
     `pmact pm [(a,b)] (pmact pm π x) = pmact pm (π ++ [(atompm π⁻¹ a, atompm π⁻¹ b)]) x`
-=======
-    `[(stringpm π a, stringpm π b)] ++ π == π ++ [(a,b)]`
-       by METIS_TAC [permeq_swap_ends, permeq_sym, listTheory.APPEND] THEN
-    `pmact pm (π ++ [(a,b)]) x = pmact pm π x`
-       by METIS_TAC [pmact_permeq] THEN
-    METIS_TAC [pmact_injective, pmact_decompose],
-    `pmact pm [(a,b)] (pmact pm π x) = pmact pm ([(a,b)] ++ π) x`
-       by METIS_TAC [pmact_decompose] THEN
-    `[(a,b)] ++ π == π ++ [(stringpm π⁻¹ a, stringpm π⁻¹ b)]`
-       by (SRW_TAC [][] THEN
-           Q.SPECL_THEN [`π`, `lswapstr π⁻¹ a`, `lswapstr π⁻¹ b`]
-                        (ASSUME_TAC o REWRITE_RULE [pmact_inverse])
-                        permeq_swap_ends THEN
-           METIS_TAC [permeq_sym]) THEN
-    `pmact pm [(a,b)] (pmact pm π x) =
-          pmact pm (π ++ [(stringpm π⁻¹ a, stringpm π⁻¹ b)]) x`
->>>>>>> 9526422b
        by METIS_TAC [pmact_permeq] THEN
     ` _ = pmact pm π (pmact pm [(atompm π⁻¹ a, atompm π⁻¹ b)] x)`
        by METIS_TAC [pmact_decompose] THEN
@@ -985,23 +939,14 @@
 
 val supp_perm_of = store_thm(
   "supp_perm_of",
-<<<<<<< HEAD
   ``supp (fn_pmact atom_pmact atom_pmact) (perm_of p) = { s | ~(perm_of p s = s) }``,
   HO_MATCH_MP_TAC supp_unique THEN
   SRW_TAC [][perm_supp_finite] THENL [
     SRW_TAC [][support_def, FUN_EQ_THM, fnpm_def, perm_of_swap],
-=======
-  ``supp (fn_pmact string_pmact string_pmact) (lswapstr p) =
-    { s | ~(lswapstr p s = s) }``,
-  HO_MATCH_MP_TAC supp_unique THEN
-  ASM_SIMP_TAC (srw_ss()) [perm_supp_finite] THEN CONJ_TAC THENL [
-    SRW_TAC [][support_def, FUN_EQ_THM, fnpm_def, lswapstr_swapstr],
->>>>>>> 9526422b
 
     Q.X_GEN_TAC `s` THEN
     SRW_TAC [][pred_setTheory.SUBSET_DEF] THEN
     SPOSE_NOT_THEN ASSUME_TAC THEN
-<<<<<<< HEAD
     Q_TAC (NEW_TAC "y") `(atom_sort x, {x; perm_of (REVERSE p) x} UNION s')` THEN
     `!a. fnpm atom_pmact atom_pmact [(x,y)] (perm_of p) a = perm_of p a`
        by METIS_TAC [support_def] THEN
@@ -1010,15 +955,6 @@
            SRW_TAC [][permeq_def, FUN_EQ_THM, perm_of_decompose,
                       GSYM swap_eq_left]) THEN
     `(x,y) :: p == (perm_of p x, perm_of p y) :: p`
-=======
-    Q_TAC (NEW_TAC "y") `{x; lswapstr p⁻¹ x} UNION s` THEN
-    `!a. fnpm string_pmact string_pmact [(x,y)] (lswapstr p) a = lswapstr p a`
-       by METIS_TAC [support_def] THEN
-    `p ++ [(x,y)] == [(x,y)] ++ p`
-       by (POP_ASSUM (ASSUME_TAC o SIMP_RULE (srw_ss()) [fnpm_def]) THEN
-           SRW_TAC [][permeq_thm, pmact_decompose, GSYM swapstr_eq_left]) THEN
-    `(x,y) :: p == (lswapstr p x, lswapstr p y) :: p`
->>>>>>> 9526422b
        by METIS_TAC [permeq_swap_ends, permeq_trans, permeq_sym,
                      listTheory.APPEND] THEN
     `(x,y) :: (p ++ p⁻¹) == (lswapstr p x, lswapstr p y) :: (p ++ p⁻¹)`
@@ -1031,13 +967,8 @@
        by METIS_TAC [permeq_thm] THEN
     POP_ASSUM MP_TAC THEN
     SIMP_TAC (srw_ss()) [] THEN
-<<<<<<< HEAD
     `~(x = perm_of p y)` by METIS_TAC [permof_inverse_applied] THEN
     SRW_TAC [][swap_def]
-=======
-    `x ≠ lswapstr p y` by METIS_TAC [pmact_inverse] THEN
-    SRW_TAC [][swapstr_def]
->>>>>>> 9526422b
   ]);
 
 val support_FINITE_supp = store_thm(
@@ -1348,15 +1279,9 @@
     THEN1 METIS_TAC [SUBSET_REFL] THEN
   NTAC 3 STRIP_TAC THEN HO_MATCH_MP_TAC FINITE_INDUCT THEN SRW_TAC [][] THEN1
     (Q.EXISTS_TAC `[]` THEN SRW_TAC [][]) THEN
-<<<<<<< HEAD
   FULL_SIMP_TAC (srw_ss () ++ DNF_ss) [atompm_raw] THEN
   `lswap π e = e`
     by (MATCH_MP_TAC cpmsupp_avoids THEN
-=======
-  FULL_SIMP_TAC (srw_ss () ++ DNF_ss) [] THEN
-  `lswapstr π e = e`
-    by (MATCH_MP_TAC lswapstr_unchanged THEN
->>>>>>> 9526422b
         DISCH_THEN (STRIP_ASSUME_TAC o REWRITE_RULE [IN_patoms_MEM]) THEN1
           METIS_TAC [] THEN
         `lswap π⁻¹ e ∈ atoms` by METIS_TAC [] THEN
@@ -1367,13 +1292,8 @@
   `∀a. a ∈ atoms ⇒ lswap π a ≠ e` by METIS_TAC [] THEN
   `∀a. a ∈ atoms ⇒ lswap π a ≠ e'`
       by (REPEAT STRIP_TAC THEN
-<<<<<<< HEAD
           `lswap π⁻¹ e' = a` by SRW_TAC [][lswap_eqr] THEN
           METIS_TAC [cpmsupp_avoids, listsupp_REVERSE, SUBSET_DEF]) THEN
-=======
-          `lswapstr π⁻¹ e' = a` by SRW_TAC [][pmact_eql] THEN
-          METIS_TAC [lswapstr_unchanged, listsupp_REVERSE, SUBSET_DEF]) THEN
->>>>>>> 9526422b
   Q.EXISTS_TAC `(e,e')::π` THEN SRW_TAC [][] THENL [
     METIS_TAC [],
 
