--- conflicted
+++ resolved
@@ -580,10 +580,7 @@
 val state_rel_def = Define `
   state_rel s x = (x.store = s)`;
 
-<<<<<<< HEAD
-=======
 local val rw = srw_tac[] val fs = fsrw_tac[] val rfs = rev_full_simp_tac(srw_ss()) in
->>>>>>> b5682d77
 val phase3_lemma = prove(
   ``!s1 t res s2 x xs ys b.
       (sem_t s1 t = (res,s2)) /\ phase3_subset t /\
@@ -786,10 +783,7 @@
     \\ REPEAT STRIP_TAC \\ fs []
     \\ Q.PAT_ASSUM `xxx <= b` MP_TAC
     \\ ONCE_REWRITE_TAC [LENGTH_phase3] \\ fs []))
-<<<<<<< HEAD
-=======
 end
->>>>>>> b5682d77
 
 val _ = save_thm("phase3_lemma",
   phase3_lemma |> REWRITE_RULE [state_rel_def]);
@@ -954,12 +948,6 @@
 
 (* We now re-verify phase1 in the relational Pretty Big Step semantics (for terminating programs) *)
 
-<<<<<<< HEAD
-val bp_step_tac = simp [Once pb_sem_t_reln_cases] \\ fs [];
-val bp_size_step_tac = simp [Once pb_sem_t_size_reln_cases] \\ fs [];
-
-=======
->>>>>>> b5682d77
 val pb_sem_t_reln_Exp = ``pb_sem_t_reln s1' (Trm (Exp e)) r3'``
   |> SIMP_CONV (srw_ss()) [Once pb_sem_t_reln_cases,abort_def];
 
@@ -973,14 +961,11 @@
 val pb_sem_t_reln_Forn3 = ``pb_sem_t_reln s (Forn 3 r3 n1 n1 t) (Ter r)``
   |> SIMP_CONV (srw_ss()) [Once pb_sem_t_reln_cases,abort_def];
 
-<<<<<<< HEAD
-=======
 local
     val rw = srw_tac[] val fs = fsrw_tac[]
     val bp_step_tac = simp [Once pb_sem_t_reln_cases] \\ fs [];
     val bp_size_step_tac = simp [Once pb_sem_t_size_reln_cases] \\ fs [];
 in
->>>>>>> b5682d77
 val pb_sem_t_reln_IMP_phase1 = Q.store_thm("pb_sem_t_reln_IMP_phase1",
   `!s t r.
      pb_sem_t_reln s (Trm t) (Ter r) ⇒
@@ -1046,10 +1031,7 @@
     \\ disj1_tac \\ qexists_tac `Ter (q,r')` \\ fs []
     \\ fs [pb_sem_t_reln_Forn2,abort_def]
     \\ imp_res_tac sem_e_reln_not\\ fs []));
-<<<<<<< HEAD
-=======
 end
->>>>>>> b5682d77
 
 (* End verification in Pretty-Big-Step -- 81 lines
    Note: this verification does not cover divergence preservation. *)
