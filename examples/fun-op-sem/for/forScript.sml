--- conflicted
+++ resolved
@@ -993,21 +993,11 @@
   imp_res_tac sem_e_reln_same_clock>>
   fs[])
 
-<<<<<<< HEAD
-(*Should be in HOL somewhere...*)
-val LTE_SUM = Q.prove(
- `∀A:num B. A ≤ B ⇒ ∃C. B = A+C`,
- Induct>>fs[]>>rw[]>>
- Cases_on`B`>>fs[]>>res_tac>>
- qexists_tac`C`>>fs[]>>
- DECIDE_TAC)
-=======
 val LTE_SUM =
   arithmeticTheory.LESS_EQ_EXISTS
   |> Q.SPECL[`A`,`B`]
   |> CONV_RULE(RAND_CONV(RAND_CONV(ALPHA_CONV``C:num``)))
   |> Q.GENL[`B`,`A`]
->>>>>>> b5682d77
 
 val LT_SUM = Q.prove(
  `∀A:num B. A < B ⇒ ∃C. B = A+C ∧ C > 0`,
@@ -1017,10 +1007,7 @@
  DECIDE_TAC)
 
 (* Everything above current clock gives same result if didn't time out*)
-<<<<<<< HEAD
-=======
 local val rw = srw_tac[] val fs = fsrw_tac[] in
->>>>>>> b5682d77
 val sem_t_clock_inc = Q.prove(
 `∀s t r.
   sem_t s t = r ∧ FST r ≠ Rtimeout ⇒
@@ -1052,10 +1039,7 @@
     fs[dec_clock_def,STOP_def]>>
     `1 ≤ r''.clock` by DECIDE_TAC>>
     metis_tac[arithmeticTheory.LESS_EQ_ADD_SUB])
-<<<<<<< HEAD
-=======
 end
->>>>>>> b5682d77
 
 val _ = save_thm ("sem_t_clock_inc", sem_t_clock_inc |> SIMP_RULE std_ss [FORALL_PROD])
 
@@ -1389,10 +1373,7 @@
     HINT_EXISTS_TAC>>pbrsem_tac>>
     metis_tac[abort_def]))
 
-<<<<<<< HEAD
-=======
 local val fs = fsrw_tac[] in
->>>>>>> b5682d77
 val pb_reln_to_reln = prove(``
   ∀n s t r.
   pb_sem_t_size_reln n s (Trm t) (Ter r) ⇒
@@ -1417,10 +1398,7 @@
   `h' < h'+(h''+1+1+1)+1` by DECIDE_TAC>>
   `h'' < h'+(h''+1+1+1)+1` by DECIDE_TAC>>
   TRY(semttac>>metis_tac[abort_def]))
-<<<<<<< HEAD
-=======
 end
->>>>>>> b5682d77
 
 val pb_sem_t_size_reln_equiv_lemma1 = prove(``
   ∀n s t r.
