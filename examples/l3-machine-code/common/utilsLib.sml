structure utilsLib :> utilsLib =
struct

open HolKernel boolLib bossLib
open state_transformerTheory
open wordsLib integer_wordLib bitstringLib

val ERR = Feedback.mk_HOL_ERR "utilsLib"
val WARN = Feedback.HOL_WARNING "utilsLib"

structure Parse =
struct
   open Parse
   val (Type,Term) = parse_from_grammars wordsTheory.words_grammars
end
open Parse

(* ------------------------------------------------------------------------- *)

fun cache size cmp f =
   let
      val d = ref (Redblackmap.mkDict cmp)
      val k = ref []
      val finite = 0 < size
   in
      fn v =>
         case Redblackmap.peek (!d, v) of
            SOME r => r
          | NONE =>
               let
                  val r = f v
               in
                  if finite
                     then (k := !k @ [v]
                           ; if size < Redblackmap.numItems (!d)
                                then case List.getItem (!k) of
                                        SOME (h, t) =>
                                          (d := fst (Redblackmap.remove (!d, h))
                                           ; k := t)
                                      | NONE => raise ERR "cache" "empty"
                              else ())
                  else ()
                  ; d := Redblackmap.insert (!d, v, r)
                  ; r
               end
   end

(* ------------------------------------------------------------------------- *)

fun partitions [] = []
  | partitions [x] = [[[x]]]
  | partitions (h::t) =
      let
         val ps = partitions t
      in
         List.concat
           (List.map
              (fn p =>
                  List.tabulate
                     (List.length p,
                      fn i =>
                         Lib.mapi (fn j => fn l =>
                                      if i = j then h :: l else l) p)) ps) @
          List.map (fn l => [h] :: l) ps
      end

fun classes eq =
   let
      fun add x =
         let
            fun iter a =
               fn [] => [x] :: a
                | h :: t => if eq (x, hd h)
                               then a @ ((x :: h) :: t)
                            else iter (h :: a) t
         in
            iter []
         end
      fun iter a =
         fn [] => a
          | h :: t => iter (add h a) t
   in
      iter []
   end

(* ------------------------------------------------------------------------- *)

local
   fun loop a =
      fn [] => a
       | r => (case Lib.total (Lib.split_after 8) r of
                  SOME (x, y) => loop (x :: a) y
                | NONE => r :: a)
in
   fun rev_endian l = List.concat (loop [] l)
end

(* ------------------------------------------------------------------------- *)

local
   fun find_pos P =
      let
         fun iter n [] = n
           | iter n (h::t) = if P h then n else iter (n + 1) t
      in
         iter 0
      end
in
   fun process_option P g s d l f =
      let
         val (l, r) = List.partition P l
         val positions = Lib.mk_set (List.map g l)
         val result =
            if List.null positions
               then d
            else if List.length positions = 1
               then f (hd positions)
            else raise ERR "process_option" ("More than one " ^ s ^ " option.")
      in
         (result, r)
      end
   fun process_opt opt = process_option (Lib.C Lib.mem (List.concat opt))
                           (fn option => find_pos (Lib.mem option) opt)
end

fun print_options bk name l =
   let
      val s = " * " ^ name ^ " options:"
      val s = case bk of SOME w => StringCvt.padRight #" " w s | _ => s ^ "\n\t"
   in
      TextIO.print (s ^ String.concat (Lib.commafy (List.map hd l)) ^ "\n")
   end

(* ------------------------------------------------------------------------- *)

fun maximal (cmp: 'a cmp) f =
   let
      fun max_acc (best as (left, vm, m, right)) l =
         fn [] => (m, List.revAppend (left, right))
          | h :: t =>
              let
                 val vh = f h
                 val best' = case cmp (vh, vm) of
                                General.GREATER => (l, vh, h, t)
                              | _ => best
              in
                 max_acc best' (h :: l) t
              end
   in
      fn [] => raise ERR "maximal" "empty"
       | h :: t => max_acc ([], f h, h, t) [h] t
   end

fun minimal cmp = maximal (Lib.flip_cmp cmp)

(* ------------------------------------------------------------------------- *)

fun padLeft c n l = List.tabulate (n - List.length l, fn _ => c) @ l
(* fun padRight c n l = l @ List.tabulate (n - List.length l, fn _ => c) *)

fun pick [] l2 = (WARN "pick" "not picking"; l2)
  | pick l1 l2 =
      let
         val l = Lib.zip l1 l2
      in
         List.mapPartial (fn (a, b) => if a then SOME b else NONE) l
      end

type cover = {redex: term frag list, residue: term} list list

fun augment (v, l1) l2 =
   List.concat (List.map (fn x => List.map (fn c => ((v |-> x) :: c)) l2) l1)

fun zipLists f =
   let
      fun loop a l =
         if List.null (hd l) then List.map f (List.rev a)
         else loop (List.map List.hd l::a) (List.map List.tl l)
   in
      loop []
   end

fun list_mk_wordii w = List.map (fn i => wordsSyntax.mk_wordii (i, w))

fun tab_fixedwidth m w =
   List.tabulate
     (m, fn n => bitstringSyntax.padded_fixedwidth_of_num (Arbnum.fromInt n, w))

local
   fun liftSplit f = (Substring.string ## Substring.string) o f o Substring.full
in
   fun splitAtChar P = liftSplit (Substring.splitl (not o P))
   fun splitAtPos n = liftSplit (fn s => Substring.splitAt (s, n))
end

val lowercase = String.map Char.toLower
val uppercase = String.map Char.toUpper

val removeSpaces =
   String.translate (fn c => if Char.isSpace c then "" else String.str c)

val long_term_to_string =
   Lib.with_flag (Globals.linewidth, 1000) Hol_pp.term_to_string

val strings_to_quote =
   (Lib.list_of_singleton o QUOTE o String.concat o Lib.separate "\n")
   : string list -> string frag list

val lhsc = boolSyntax.lhs o Thm.concl
val rhsc = boolSyntax.rhs o Thm.concl
val eval = rhsc o bossLib.EVAL
val dom = fst o Type.dom_rng
val rng = snd o Type.dom_rng

local
   val cnv = Conv.QCONV (REWRITE_CONV [boolTheory.DE_MORGAN_THM])
in
   fun mk_negation tm = rhsc (cnv (boolSyntax.mk_neg tm))
end

local
   fun mk_x (s, ty) = Term.mk_var ("x" ^ String.extract (s, 1, NONE), ty)
   fun rename v =
      case Lib.total Term.dest_var v of
         SOME (s_ty as (s, _)) =>
           if String.sub (s, 0) = #"_" then SOME (v |-> mk_x s_ty) else NONE
       | NONE => NONE
   val mk_l = String.implode o Lib.separate #";" o String.explode o uppercase
in
   fun pattern s =
      let
         val tm = Parse.Term [HOLPP.QUOTE ("[" ^ mk_l s ^ "]")]
      in
         Term.subst (List.mapPartial rename (Term.free_vars tm)) tm
      end
end

val strip_add_or_sub =
   let
      fun iter a t =
         case Lib.total wordsSyntax.dest_word_add t of
            SOME (l, r) => iter ((true, r) :: a) l
          | NONE => (case Lib.total wordsSyntax.dest_word_sub t of
                        SOME (l, r) => iter ((false, r) :: a) l
                      | NONE => (t, a))
   in
      iter []
   end

val get_function =
   fst o boolSyntax.strip_comb o boolSyntax.lhs o
   snd o boolSyntax.strip_forall o List.hd o boolSyntax.strip_conj o Thm.concl

fun vacuous thm =
   let
      val (h, c) = Thm.dest_thm thm
   in
      c = boolSyntax.T orelse List.exists (Lib.equal boolSyntax.F) h
   end

fun add_to_rw_net f (thm: thm, n) = LVTermNet.insert (n, ([], f thm), thm)

fun mk_rw_net f = List.foldl (add_to_rw_net f) LVTermNet.empty

fun find_rw net tm =
   case LVTermNet.match (net, tm) of
      [] => raise ERR "find_rw" "not found"
    | l => List.map snd l: thm list

(* ---------------------------- *)

local
   val cmp = reduceLib.num_compset ()
   val () = computeLib.add_thms
              [pairTheory.UNCURRY, combinTheory.o_THM,
               state_transformerTheory.FOR_def,
               state_transformerTheory.BIND_DEF,
               state_transformerTheory.UNIT_DEF] cmp
   val FOR_CONV = computeLib.CBV_CONV cmp
   fun term_frag_of_int i = [QUOTE (Int.toString i)]: term frag list
in
   fun for_thm (h, l) =
      state_transformerTheory.FOR_def
      |> Conv.CONV_RULE (Conv.DEPTH_CONV Conv.FUN_EQ_CONV)
      |> Q.SPECL [term_frag_of_int h, term_frag_of_int l, `a`, `s`]
      |> Conv.RIGHT_CONV_RULE FOR_CONV
      |> Drule.GEN_ALL
end

(* ---------------------------- *)

(* Variant of UNDISCH
   [..] |- a1 /\ ... /\ aN ==> t    |->
   [.., a1, .., aN] |- t
*)

local
   fun AND_INTRO_CONV n tm =
      if n = 0 then ALL_CONV tm
      else (Conv.REWR_CONV satTheory.AND_IMP
            THENC Conv.RAND_CONV (AND_INTRO_CONV (n - 1))) tm
in
   fun STRIP_UNDISCH th =
      let
         val ps =
            boolSyntax.strip_conj (fst (boolSyntax.dest_imp (Thm.concl th)))
         val th' = Conv.CONV_RULE (AND_INTRO_CONV (List.length ps - 1)) th
      in
         Drule.LIST_MP (List.map Thm.ASSUME ps) th'
      end
end

val save_as = Lib.curry Theory.save_thm
fun usave_as s = save_as s o STRIP_UNDISCH
fun ustore_thm (s, t, tac) = usave_as s (Q.prove (t, tac))

local
  val names = ref ([] : string list)
  fun add (n, th) = (names := n :: !names; Theory.save_thm (n, th))
  val add_list = List.map add
in
  fun reset_thms () = names := []
  fun save_thms name l =
    add_list
     (case l of
         [] => raise ERR "save_thms" "empty"
       | [th] => [(name, th)]
       | _ => ListPair.zip
                 (List.tabulate
                    (List.length l, fn i => name ^ "_" ^ Int.toString i), l))
  fun adjoin_thms () =
    Theory.adjoin_to_theory
      { sig_ps = SOME (fn _ => PP.add_string ("val rwts : string list")),
        struct_ps =
          SOME (fn _ =>
                   PP.block PP.INCONSISTENT 12 (
                     [PP.add_string "val rwts = ["] @
                     PP.pr_list (PP.add_string o Lib.quote)
                                [PP.add_string ",", PP.add_break (1, 0)]
                                (!names) @
                     [PP.add_string "]", PP.add_newline]
                   )
               )
      }
end


(* Variant of UNDISCH
   [..] |- T ==> t    |->   [..] |- t
   [..] |- F ==> t    |->   [..] |- T
   [..] |- p ==> t    |->   [.., p] |- t
*)

local
   val thms = Drule.CONJUNCTS (Q.SPEC `t` boolTheory.IMP_CLAUSES)
   val T_imp = Drule.GEN_ALL (hd thms)
   val F_imp = Drule.GEN_ALL (List.nth (thms, 2))
   val NT_imp = DECIDE ``(~F ==> t) = t``
   val T_imp_rule = Conv.CONV_RULE (Conv.REWR_CONV T_imp)
   val F_imp_rule = Conv.CONV_RULE (Conv.REWR_CONV F_imp)
   val NT_imp_rule = Conv.CONV_RULE (Conv.REWR_CONV NT_imp)
   fun dest_neg_occ_var tm1 tm2 =
      case Lib.total boolSyntax.dest_neg tm1 of
         SOME v => if Term.is_var v andalso not (Term.var_occurs v tm2)
                      then SOME v
                   else NONE
       | NONE => NONE
in
   fun ELIM_UNDISCH thm =
      case Lib.total boolSyntax.dest_imp (Thm.concl thm) of
         SOME (l, r) =>
            if l = boolSyntax.T
               then T_imp_rule thm
            else if l = boolSyntax.F
               then F_imp_rule thm
            else if Term.is_var l andalso not (Term.var_occurs l r)
               then T_imp_rule (Thm.INST [l |-> boolSyntax.T] thm)
            else (case dest_neg_occ_var l r of
                     SOME v => F_imp_rule (Thm.INST [v |-> boolSyntax.F] thm)
                   | NONE => Drule.UNDISCH thm)
       | NONE => raise ERR "ELIM_UNDISCH" ""
end

fun LIST_DISCH tms thm = List.foldl (Lib.uncurry Thm.DISCH) thm tms

(* ---------------------------- *)

local
   val rl =
      REWRITE_RULE [boolTheory.NOT_CLAUSES, GSYM boolTheory.AND_IMP_INTRO,
                    boolTheory.DE_MORGAN_THM]
   val pats = [``~ ~a: bool``, ``a /\ b``, ``~(a \/ b)``]
   fun mtch tm = List.exists (fn p => Lib.can (Term.match_term p) tm) pats
in
   fun HYP_CANON_RULE thm =
      let
         val hs = List.filter mtch (Thm.hyp thm)
      in
         List.foldl
           (fn (h, t) => repeat ELIM_UNDISCH (rl (Thm.DISCH h t))) thm hs
      end
end

(* Apply rule to hyphothesis tm *)

fun HYP_RULE r tm = ELIM_UNDISCH o r o Thm.DISCH tm

(* Apply rule to hyphotheses satisfying P *)

fun PRED_HYP_RULE r P thm =
   List.foldl (Lib.uncurry (HYP_RULE r)) thm (List.filter P (Thm.hyp thm))

(* Apply rule to hyphotheses matching pat *)

fun MATCH_HYP_RULE r pat = PRED_HYP_RULE r (Lib.can (Term.match_term pat))

(* Apply conversion c to all hyphotheses *)

fun ALL_HYP_RULE r = PRED_HYP_RULE r (K true)

local
   fun LAND_RULE c = Conv.CONV_RULE (Conv.LAND_CONV c)
in
   fun HYP_CONV_RULE c = HYP_RULE (LAND_RULE c)
   fun PRED_HYP_CONV_RULE c = PRED_HYP_RULE (LAND_RULE c)
   fun MATCH_HYP_CONV_RULE c = MATCH_HYP_RULE (LAND_RULE c)
   fun ALL_HYP_CONV_RULE c = ALL_HYP_RULE (LAND_RULE c)
   fun FULL_CONV_RULE c = ALL_HYP_CONV_RULE c o Conv.CONV_RULE c
end

(* ---------------------------- *)

(* CBV_CONV but fail if term unchanged *)
fun CHANGE_CBV_CONV cmp = Conv.CHANGED_CONV (computeLib.CBV_CONV cmp)

local
   val rule = PURE_REWRITE_RULE [SYM wordsTheory.WORD_NEG_1]
   val and_thms = rule wordsTheory.WORD_AND_CLAUSES
   val or_thms  = rule wordsTheory.WORD_OR_CLAUSES
   val xor_thms = rule wordsTheory.WORD_XOR_CLAUSES
   val alpha_rwts =
      [boolTheory.COND_ID, wordsTheory.WORD_SUB_RZERO,
       wordsTheory.WORD_ADD_0, wordsTheory.WORD_MULT_CLAUSES,
       and_thms, or_thms, xor_thms, wordsTheory.WORD_EXTRACT_ZERO2,
       wordsTheory.w2w_0, wordsTheory.WORD_SUB_REFL, wordsTheory.SHIFT_ZERO]
   val UINT_MAX_LOGIC_CONV =
     let
       fun get th = List.take (Drule.CONJUNCTS (Drule.SPEC_ALL th), 2)
     in
       (Conv.LAND_CONV wordsLib.UINT_MAX_CONV
        ORELSEC Conv.RAND_CONV wordsLib.UINT_MAX_CONV)
       THENC Conv.CHANGED_CONV
               (PURE_REWRITE_CONV
                  (List.concat (List.map get [and_thms, or_thms, xor_thms])))
     end
   val WALPHA_CONV = REWRITE_CONV alpha_rwts
in
   val WGROUND_CONV =
      WALPHA_CONV
      THENC Conv.DEPTH_CONV (wordsLib.WORD_GROUND_CONV ORELSEC
                             integer_wordLib.INT_WORD_GROUND_CONV)
      THENC Conv.DEPTH_CONV UINT_MAX_LOGIC_CONV
      THENC WALPHA_CONV
end

fun NCONV n conv = Lib.funpow n (Lib.curry (op THENC) conv) Conv.ALL_CONV
fun SRW_CONV thms = SIMP_CONV (srw_ss()) thms
val EXTRACT_CONV = SIMP_CONV (srw_ss()++wordsLib.WORD_EXTRACT_ss) []
val SET_CONV = SIMP_CONV (bool_ss++pred_setLib.PRED_SET_ss) []
fun SRW_RULE thms = Conv.CONV_RULE (SRW_CONV thms)
val SET_RULE = Conv.CONV_RULE SET_CONV
val o_RULE = REWRITE_RULE [combinTheory.o_THM]

fun qm l = Feedback.trace ("metis", 0) (metisLib.METIS_PROVE l)
fun qm_tac l = Feedback.trace ("metis", 0) (metisLib.METIS_TAC l)

(* ---------------------------- *)

(* mk_cond_exhaustive_thm i
   generates a theorem of the form:

 |-  !x : i word v0 v1 ... v(2^i).
        (if x = 0w then v0
         else if x = 1w then v1
           ...
         else v(2^i)) =
        (if x = 0w then v0
         else if x = 1w then v1
           ...
         else v(2^i - 1))

*)

fun mk_cond_exhaustive_thm i =
  let
    val _ = i < 7 orelse
            raise ERR "mk_cond_exhaustive_thm" "word size must be < 7"
    val ty = wordsSyntax.mk_int_word_type i
    val n = Word.toInt (Word.<< (0w1, Word.fromInt i))
    val vars = List.tabulate
                (n + 1, fn j => Term.mk_var ("v" ^ Int.toString j, Type.alpha))
    val x = Term.mk_var ("x", ty)
    val fold =
      List.foldr
        (fn (v, (j, t)) =>
          (j - 1,
           boolSyntax.mk_cond
             (boolSyntax.mk_eq (x, wordsSyntax.mk_wordii (j, i)), v, t)))
    val l = fold (n - 1, List.last vars) (Lib.butlast vars)
    val vars = Lib.butlast vars
    val r = fold (n - 2, List.last vars) (Lib.butlast vars)
    val th = Tactical.prove
               (boolSyntax.mk_eq (snd l, snd r),
                wordsLib.Cases_on_word_value `^x` THEN bossLib.simp [])
  in
    Drule.GEN_ALL th
  end

(* ---------------------------- *)


fun accessor_update_fns ty =
  let
    val {Thy, Tyop, ...} = Type.dest_thy_type ty
  in
    List.map
      (fn (s, fld_ty) =>
         let
           val v = Term.mk_var ("v", fld_ty)
           val kv = Term.inst [Type.beta |-> fld_ty]
                      (boolSyntax.mk_icomb (combinSyntax.K_tm, v))
         in
           (Term.prim_mk_const {Name = Tyop ^ "_" ^ s, Thy = Thy},
            Term.mk_comb
              (Term.prim_mk_const
                 {Name = Tyop ^ "_" ^ s ^ "_fupd", Thy = Thy}, kv))
         end)
      (TypeBase.fields_of ty)
  end
val accessor_fns = List.map fst o accessor_update_fns
val update_fns = List.map snd o accessor_update_fns

fun map_conv (cnv: conv) = Drule.LIST_CONJ o List.map cnv

local
   val thm2l =
      qm [] ``!f:'a -> 'b -> 'c.
                f (if b then x else y) z = (if b then f x z else f y z)``
   val thm2r =
      qm [] ``!f:'a -> 'b -> 'c.
                f z (if b then x else y) = (if b then f z x else f z y)``
   fun is_binop tm =
      case boolSyntax.strip_fun (Term.type_of tm) of
         ([ty1, ty2], ty3) =>
            ty1 = ty2 andalso (ty3 = Type.bool orelse ty3 = ty1)
       | _ => false
   fun spec_thm tm =
      let
         val rule = Drule.GEN_ALL o o_RULE o Drule.ISPEC tm
      in
         if is_binop tm
            then Thm.CONJ (rule thm2l) (rule thm2r)
         else rule boolTheory.COND_RAND
      end
in
   val mk_cond_rand_thms = map_conv spec_thm
end

local
   val COND_UPDATE0 = Q.prove(
      `!b s1 : 'a s2.
        (if b then ((), s1) else ((), s2)) = ((), if b then s1 else s2)`,
      RW_TAC std_ss [])
   val COND_UPDATE1 = Q.prove(
      `!f : ('a -> 'b) -> 'c -> 'd b v1 v2 s1 s2.
         (if b then f (K v1) s1 else f (K v2) s2) =
         f (K (if b then v1 else v2)) (if b then s1 else s2)`,
      Cases_on `b` THEN REWRITE_TAC [])
   val COND_UPDATE2 = Q.prove(
      `(!b a x y f : 'a -> 'b.
         (if b then (a =+ x) f else (a =+ y) f) =
         (a =+ if b then x else y) f) /\
       (!b a y f : 'a -> 'b.
         (if b then f else (a =+ y) f) = (a =+ if b then f a else y) f) /\
       (!b a x f : 'a -> 'b.
         (if b then (a =+ x) f else f) = (a =+ if b then x else f a) f)`,
      REPEAT CONJ_TAC
      THEN Cases
      THEN REWRITE_TAC [combinTheory.APPLY_UPDATE_ID])
   val COND_UPDATE3 = qm [] ``!b. (if b then T else F) = b``
   fun mk_cond_update_thm component_equality (t1, t2) =
      let
         val thm = Drule.ISPEC (boolSyntax.rator t2) COND_UPDATE1
         val thm0 = Drule.SPEC_ALL thm
         val v = hd (Term.free_vars t2)
         val (v1, v2, s1, s2) =
            case boolSyntax.strip_forall (Thm.concl thm) of
               ([_, v1, v2, s1, s2], _) => (v1, v2, s1, s2)
             | _ => raise ERR "mk_cond_update_thms" ""
         val s1p = Term.mk_comb (t1, s1)
         val s2p = Term.mk_comb (t1, s2)
         val id_thm =
            Tactical.prove(
               boolSyntax.mk_eq
                  (Term.subst [v |-> s1p] (Term.mk_comb (t2, s1)), s1),
               SRW_TAC [] [component_equality])
         val rule = Drule.GEN_ALL o REWRITE_RULE [id_thm]
         val thm1 = rule (Thm.INST [v1 |-> s1p] thm0)
         val thm2 = rule (Thm.INST [v2 |-> s2p] thm0)
      in
         [thm, thm1, thm2]
      end
   fun cond_update_thms ty =
      let
         val {Thy, Tyop, ...} = Type.dest_thy_type ty
         val component_equality = DB.fetch Thy (Tyop ^ "_component_equality")
      in
        List.concat
          (List.map (mk_cond_update_thm component_equality)
             (accessor_update_fns ty))
      end
in
   fun mk_cond_update_thms l =
      [boolTheory.COND_ID, COND_UPDATE0, COND_UPDATE2, COND_UPDATE3] @
      List.concat (List.map cond_update_thms l)
end

(*
  Conversion for rewriting instances of:

    f (case x of .. => y1 | .. => y2 | .. => yn)

  to

    case x of .. => f y1 | .. => f y2 | .. => f yn
*)

local
  val case_rng = snd o HolKernel.strip_fun o Term.type_of
  val term_rng = snd o Type.dom_rng o Term.type_of
  val tac =
    CONV_TAC (Conv.FORK_CONV
                (Conv.RAND_CONV Drule.LIST_BETA_CONV, Drule.LIST_BETA_CONV))
    THEN REFL_TAC
  fun CASE_RAND_CONV1 rand_f tm =
    let
      val (f, x) = Term.dest_comb tm
      val _ = Term.same_const rand_f f orelse Term.term_eq rand_f f orelse
              raise ERR "CASE_RAND_CONV" ""
      val (c, x, l) =
        case boolSyntax.strip_comb x of
           (c, x :: l) => (c, x, l)
         | _ => raise ERR "CASE_RAND_CONV" ""
      val ty = Term.type_of x
      val case_c = TypeBase.case_const_of ty
      val l' =
        List.map
          (fn t => let
                     val (vs, b) = boolSyntax.strip_abs t
                   in
                     boolSyntax.list_mk_abs (vs, Term.mk_comb (f, b))
                   end) l
      val fvs = List.concat (List.map Term.free_vars l')
      val x' = Term.variant fvs (Term.mk_var ("x", ty))
      val th =
        Tactical.prove
          (boolSyntax.mk_eq
            (Term.mk_comb (f, Term.list_mk_comb (c, x' :: l)),
             boolSyntax.list_mk_icomb (case_c, x' :: l')),
           Cases_on `^x'`
           THEN ONCE_REWRITE_TAC [TypeBase.case_def_of ty]
           THEN tac
          )
    in
      Conv.REWR_CONV th tm
    end
  val literal_case_rand = Q.prove(
    `!f : 'a -> 'b x : 'c y a b.
       f (literal_case (\v. if v = x then a else b) y) =
       literal_case (\v. if v = x then f a else f b) y`,
    SIMP_TAC std_ss [boolTheory.literal_case_DEF, boolTheory.COND_RAND])
in
  fun CASE_RAND_CONV f =
    let
      val cnv = Conv.REWR_CONV (Drule.ISPEC f literal_case_rand)
    in
      Conv.TOP_DEPTH_CONV (cnv ORELSEC CASE_RAND_CONV1 f)
    end
end

(* Substitution allowing for type match *)

local
   fun match_residue {redex = a, residue = b} =
      let
         val m = Type.match_type (Term.type_of b) (Term.type_of a)
      in
         a |-> Term.inst m b
      end
in
   fun match_subst s = Term.subst (List.map match_residue s)
end

(*
fun match_mk_eq (a, b) =
   let
      val m = Type.match_type (Term.type_of b) (Term.type_of a)
   in
      boolSyntax.mk_eq (a, Term.inst m b)
   end

fun mk_eq_contexts (a, l) = List.map (fn b => [match_mk_eq (a, b)]) l
*)

fun avoid_name_clashes tm2 tm1 =
   let
      val v1 = Term.free_vars tm1
      val v2 = Term.free_vars tm2
      val ns = List.map (fst o Term.dest_var) v2
      val (l, r) =
         List.partition (fn v => Lib.mem (fst (Term.dest_var v)) ns) v1
      val v2 = v2 @ r
      val sb = List.foldl
                  (fn (v, (sb, avoids)) =>
                     let
<<<<<<< HEAD
                        val v' = (* Lib.with_flag (Globals.priming, SOME "_") *)
                                    (Term.variant avoids) v
=======
                        val v' = Term.numvariant avoids v
>>>>>>> 26e80a62
                     in
                        ((v |-> v') :: sb, v' :: avoids)
                     end) ([], v2) l
   in
      Term.subst (fst sb) tm1
   end

local
   fun mk_fupd s f = s ^ "_" ^ f ^ "_fupd"
   val name = fst o Term.dest_const o fst o Term.dest_comb
in
   fun mk_state_id_thm eqthm =
      let
         val ty = Term.type_of (fst (boolSyntax.dest_forall (Thm.concl eqthm)))
         fun mk_thm l =
            let
               val {Tyop, Thy, ...} = Type.dest_thy_type ty
               val mk_f = mk_fupd Tyop
               val fns = update_fns ty
               fun get s = List.find (fn f => name f = mk_f s) fns
               val l1 = List.mapPartial get l
               val s = Term.mk_var ("s", ty)
               val h = hd l1
               val id = Term.prim_mk_const {Thy = Thy, Name = Tyop ^ "_" ^ hd l}
               val id =
                  Term.subst [hd (Term.free_vars h) |-> Term.mk_comb (id, s)] h
               val after = List.foldr
                              (fn (f, tm) =>
                                 let
                                    val f1 = avoid_name_clashes tm f
                                 in
                                    Term.mk_comb (f1, tm)
                                 end) s (tl l1)
               val goal = boolSyntax.mk_eq (Term.mk_comb (id, after), after)
            in
               Drule.GEN_ALL (Tactical.prove (goal, bossLib.SRW_TAC [] [eqthm]))
            end
      in
         Drule.LIST_CONJ o List.map mk_thm
      end
end

(* ---------------------------- *)

(* Rewrite tm using theorem thm, instantiating free variables from hypotheses
   as required *)

local
   fun TRY_EQ_FT thm =
      if boolSyntax.is_eq (Thm.concl thm)
         then thm
      else (Drule.EQF_INTRO thm handle HOL_ERR _ => Drule.EQT_INTRO thm)
in
   fun INST_REWRITE_CONV1 thm =
      let
         val mtch = Term.match_term (boolSyntax.lhs (Thm.concl thm))
      in
         fn tm => PURE_ONCE_REWRITE_CONV [Drule.INST_TY_TERM (mtch tm) thm] tm
                  handle HOL_ERR _ => raise ERR "INST_REWRITE_CONV1" ""
      end
   fun INST_REWRITE_CONV l =
      let
         val thms =
            l |> List.map (Drule.CONJUNCTS o Drule.SPEC_ALL)
              |> List.concat
              |> List.map (TRY_EQ_FT o Drule.SPEC_ALL)
         val net = List.partition (List.null o Thm.hyp) o
                   find_rw (mk_rw_net lhsc thms)
      in
         Conv.REDEPTH_CONV
           (fn tm =>
               case net tm of
                  ([], []) => raise Conv.UNCHANGED
                | (thm :: _, _) => Conv.REWR_CONV thm tm
                | ([], thm :: _) => INST_REWRITE_CONV1 thm tm)
      end
   fun INST_REWRITE_RULE thm = Conv.CONV_RULE (INST_REWRITE_CONV thm)
end

(* ---------------------------- *)

(*
  Given two theorems of the form:

    [..., tm, ...] |- a
    [..., ~tm, ...] |- a

  produce theorem of the form

    [...] |- a
*)

local
   val rule =
      Conv.CONV_RULE
         (Conv.CHANGED_CONV
             (REWRITE_CONV [DECIDE ``((b ==> a) /\ (~b ==> a)) <=> a``,
                            DECIDE ``((~b ==> a) /\ (b ==> a)) <=> a``]))
   fun SMART_DISCH tm thm =
      let
         val l = Thm.hyp thm
         val thm' = Thm.DISCH tm thm
         val l' = Thm.hyp thm'
      in
         if List.length l' < List.length l
            then thm'
         else let
                 val thm' = Thm.DISCH (boolSyntax.mk_neg tm) thm
                 val l' = Thm.hyp thm'
              in
                 if List.length l' < List.length l
                    then thm'
                 else raise ERR "SMART_DISCH" "Term not in hypotheses"
              end
      end
in
   fun MERGE_CASES tm thm1 thm2 =
      let
         val thm3 = SMART_DISCH tm thm1
         val thm4 = SMART_DISCH tm thm2
      in
         rule (Thm.CONJ thm3 thm4)
      end
end

(* ---------------------------- *)

local
   fun base t =
      case Lib.total boolSyntax.dest_neg t of
         SOME s => base s
       | NONE =>
          (case Lib.total boolSyntax.lhs t of
              SOME s => s
            | NONE => t)
   fun find_occurance r t =
      Lib.can (HolKernel.find_term (Lib.equal (base t))) r
   val modified = ref 0
   fun specialize (conv, tms) thm =
      let
         val hs = Thm.hyp thm
         val hs = List.filter (fn h => List.exists (find_occurance h) tms) hs
         val sthm = thm |> LIST_DISCH hs
                        |> REWRITE_RULE (List.map ASSUME tms)
                        |> Conv.CONV_RULE conv
                        |> Drule.UNDISCH_ALL
      in
         if vacuous sthm then NONE else (Portable.inc modified; SOME sthm)
      end handle Conv.UNCHANGED => SOME thm
in
   fun specialized msg ctms thms =
      let
         val sz = Int.toString o List.length
         val () = print ("Specializing " ^ msg ^ ": " ^ sz thms ^ " -> ")
         val () = modified := 0
         val r = List.mapPartial (specialize ctms) thms
      in
         print (sz r ^ "(" ^ Int.toString (!modified) ^ ")\n"); r
      end
end

(* ---------------------------- *)

(* case split theorem. For example: split_conditions applied to

     |- q = ((if b then x else y), c)

   gives theorems

     [[~b] |- q = (y, c), [b] |- q = (x, c)]
*)

local
   fun p q = Drule.UNDISCH (Q.prove(q, RW_TAC bool_ss []))
   val split_xt = p `b ==> ((if b then x else y) = x: 'a)`
   val split_yt = p `~b ==> ((if b then x else y) = y: 'a)`
   val split_zt = p `b ==> ((if ~b then x else y) = y: 'a)`
   val split_xl = p `b ==> (((if b then x else y), c) = (x, c): 'a # 'b)`
   val split_yl = p `~b ==> (((if b then x else y), c) = (y, c): 'a # 'b)`
   val split_zl = p `b ==> (((if ~b then x else y), c) = (y, c): 'a # 'b)`
   val split_xr = p `b ==> ((c, (if b then x else y)) = (c, x): 'b # 'a)`
   val split_yr = p `~b ==> ((c, (if b then x else y)) = (c, y): 'b # 'a)`
   val split_zr = p `b ==> ((c, (if ~b then x else y)) = (c, y): 'b # 'a)`
   val vb = Term.mk_var ("b", Type.bool)
   fun REWR_RULE thm = Conv.RIGHT_CONV_RULE (Conv.REWR_CONV thm)
   fun cond_true b = Thm.INST [vb |-> b] split_xt
   fun cond_false b = Thm.INST [vb |-> b] split_yt
   fun split_cond tm =
      case Lib.total pairSyntax.dest_pair tm of
         SOME (a, b) =>
          (case Lib.total boolSyntax.dest_cond a of
              SOME bxy => SOME (split_xl, split_yl, split_zl, bxy)
            | NONE => (case Lib.total boolSyntax.dest_cond b of
                          SOME bxy => SOME (split_xr, split_yr, split_zr, bxy)
                        | NONE => NONE))
       | NONE => Lib.total
                     (fn t => (split_xt, split_yt, split_zt,
                               boolSyntax.dest_cond t)) tm
in
   val split_conditions =
      let
         fun loop a t =
            case split_cond (rhsc t) of
               SOME (splitx, splity, splitz, (b, x, y)) =>
                  let
                     val ty = Term.type_of x
                     val vx = Term.mk_var ("x", ty)
                     val vy = Term.mk_var ("y", ty)
                     fun s cb = Drule.INST_TY_TERM
                                 ([vb |-> cb, vx |-> x, vy |-> y],
                                  [Type.alpha |-> ty])
                     val (split_yz, nb) =
                        case Lib.total boolSyntax.dest_neg b of
                           SOME nb => (splitz, nb)
                         | NONE => (splity, b)
                  in
                     loop (loop a (REWR_RULE (s b splitx) t))
                                  (REWR_RULE (s nb split_yz) t)
                  end
             | NONE => t :: a
      in
         loop []
      end
   fun paths [] = []
     | paths (h :: t) =
         [[cond_false h]] @ (List.map (fn p => cond_true h :: p) (paths t))
end

(* ---------------------------- *)

(* Support for rewriting/evaluation *)

val basic_rewrites =
   [state_transformerTheory.FOR_def,
    state_transformerTheory.BIND_DEF,
    combinTheory.APPLY_UPDATE_THM,
    combinTheory.K_o_THM,
    combinTheory.K_THM,
    combinTheory.o_THM,
    pairTheory.FST,
    pairTheory.SND,
    pairTheory.pair_case_thm,
    pairTheory.CURRY_DEF,
    optionTheory.option_case_compute,
    optionTheory.IS_SOME_DEF,
    optionTheory.THE_DEF]

local
   fun in_conv conv tm =
      case Lib.total pred_setSyntax.dest_in tm of
         SOME (a1, a2) =>
            if pred_setSyntax.is_set_spec a2
               then pred_setLib.SET_SPEC_CONV tm
            else pred_setLib.IN_CONV conv tm
       | NONE => raise ERR "in_conv" "not an IN term";
in
   fun add_base_datatypes cmp =
      let
         val cnv = computeLib.CBV_CONV cmp
      in
         computeLib.add_thms basic_rewrites cmp
         ; List.app (fn x => computeLib.add_conv x cmp)
             [(pred_setSyntax.in_tm, 2, in_conv cnv),
              (pred_setSyntax.insert_tm, 2, pred_setLib.INSERT_CONV cnv)]
      end
end

local
   (* Taken from src/datatype/EnumType.sml *)
   fun gen_triangle l =
      let
         fun gen_row i [] acc = acc
           | gen_row i (h::t) acc = gen_row i t ((i,h)::acc)
         fun doitall [] acc = acc
           | doitall (h::t) acc = doitall t (gen_row h t acc)
      in
         List.rev (doitall l [])
      end
   fun datatype_rewrites1 ty =
      case TypeBase.simpls_of ty of
        {convs = [], rewrs = r} => r
      | {convs = {conv = c, name = n, ...} :: _, rewrs = r} =>
            if String.isSuffix "const_eq_CONV" n
               then let
                       val neq = Drule.EQF_ELIM o
                                 c (K Conv.ALL_CONV) [] o
                                 boolSyntax.mk_eq
                       val l = ty |> TypeBase.constructors_of
                                  |> gen_triangle
                                  |> List.map neq
                                  |> Drule.LIST_CONJ
                    in
                       [l, GSYM l] @ r
                    end
            else r
in
   fun datatype_rewrites extra thy l =
      let
         fun typ name = Type.mk_thy_type {Thy = thy, Args = [], Tyop = name}
      in
         (if extra then List.drop (basic_rewrites, 2) else []) @
         List.concat (List.map (datatype_rewrites1 o typ) l)
      end
end

local
   fun add_datatype cmp =
     computeLib.add_datatype_info cmp o Option.valOf o TypeBase.fetch
in
   fun add_datatypes l cmp = List.app (add_datatype cmp) l
end

type inventory = {C: string list, N: int list, T: string list, Thy: string}

fun theory_types (i: inventory)  =
   let
      val {Thy = thy, T = l, ...} = i
   in
      List.map (fn t => Type.mk_thy_type {Thy = thy, Args = [], Tyop = t}) l
   end

fun filter_inventory names ({Thy = thy, C = l, N = n, T = t}: inventory) =
   let
      val es = List.map (fn s => s ^ "_def") names
   in
      {Thy = thy, C = List.filter (fn t => not (Lib.mem t es)) l, N = n, T = t}
   end

local
   fun bool_bit_thms i =
      let
         val s = Int.toString i
         val b = "boolify" ^ s
      in
         ["bitify" ^ s ^ "_def", b ^ "_n2w", b ^ "_v2w"]
      end
   val get_name = fst o Term.dest_const o fst o HolKernel.strip_comb o
                  boolSyntax.lhs o snd o boolSyntax.strip_forall o
                  List.hd o boolSyntax.strip_conj o Thm.concl
in
   fun theory_rewrites (thms, i: inventory) =
      let
         val thm_names = List.map get_name thms
         val {Thy = thy, C = l, N = n, ...} = filter_inventory thm_names i
         val m = List.concat (List.map bool_bit_thms n)
      in
         List.map (fn t => DB.fetch thy t) (l @ m) @ thms
      end
end

fun add_theory (x as (_, i)) cmp =
   ( add_datatypes (theory_types i) cmp
   ; computeLib.add_thms (theory_rewrites x) cmp)

fun add_to_the_compset x = computeLib.add_funs (theory_rewrites x)

fun theory_compset x =
   let
      val cmp = wordsLib.words_compset ()
   in
      add_base_datatypes cmp; add_theory x cmp; cmp
   end

(* ---------------------------- *)

(* Help prove theorems of the form:

|- rec'r (bit_field_insert h l w (reg'r q)) = q with <| ? := ?; ... |>

Where "r" is some register (record) component in the theory "thy".

*)

local
   fun EXTRACT_BIT_CONV tm =
      if fcpSyntax.is_fcp_index tm
         then blastLib.BBLAST_CONV tm
      else Conv.NO_CONV tm
   val bit_field_insert_tm =
      ``bit_field_insert a b (w: 'a word) : 'b word -> 'b word``
in
   fun BIT_FIELD_INSERT_CONV thy r =
      let
         val s = thy ^ "_state"
         val ty1 = Type.mk_thy_type {Thy = thy, Tyop = r, Args = []}
         val ty2 = Type.mk_thy_type {Thy = thy, Tyop = s, Args = []}
         val au = accessor_update_fns ty1 @ accessor_update_fns ty2
         val au = op @ (ListPair.unzip au)
      in
         REWRITE_CONV
           ([boolTheory.COND_ID,
             mk_cond_rand_thms (bit_field_insert_tm :: au)] @
             datatype_rewrites true thy [r, s])
         THENC Conv.DEPTH_CONV EXTRACT_BIT_CONV
         THENC Conv.DEPTH_CONV (wordsLib.WORD_BIT_INDEX_CONV true)
      end
   fun REC_REG_BIT_FIELD_INSERT_TAC thy r =
      let
         val cnv = BIT_FIELD_INSERT_CONV thy r
         val f = DB.fetch thy
         val reg' = f ("reg'" ^ r ^ "_def")
         val rec' = f ("rec'" ^ r ^ "_def")
         val eq = f (r ^ "_component_equality")
      in
         fn q =>
            Cases_on q
            THEN TRY STRIP_TAC
            THEN REWRITE_TAC [reg']
            THEN CONV_TAC cnv
            THEN BETA_TAC
            THEN REWRITE_TAC [rec', eq, wordsTheory.bit_field_insert_def]
            THEN CONV_TAC cnv
            THEN REPEAT CONJ_TAC
            THEN blastLib.BBLAST_TAC
      end
end

(* Make a theorem of the form

|- !x. reg'r x = x.? @@ x.?

*)

local
   fun mk_component_subst v =
      fn h =>
         let
            val (x, y) = boolSyntax.dest_eq h
         in
            x |-> Term.mk_comb (Term.rator y, v)
         end
in
   fun mk_reg_thm thy r =
      let
         val ftch = DB.fetch thy
         val reg' = ftch ("reg'" ^ r ^ "_def")
         val a = ftch (r ^ "_accessors")
         val ((_, v), (vs, m)) =
            reg'
            |> Drule.SPEC_ALL
            |> rhsc
            |> Term.dest_comb
            |> (Term.dest_comb ## boolSyntax.strip_abs)
         val mk_s = mk_component_subst v o Thm.concl o SYM o Drule.SPECL vs
         val tm = Term.subst (List.map mk_s (Drule.CONJUNCTS a)) m
      in
         Tactical.prove
            (boolSyntax.mk_eq (Term.mk_comb (get_function reg', v), tm),
             REC_REG_BIT_FIELD_INSERT_TAC thy r `^v`)
         |> Drule.GEN_ALL
      end
end

(* ---------------------------- *)

local
   val dr = Type.dom_rng o Term.type_of
   val dom = fst o dr
   val rng = snd o dr
   fun mk_def thy tm =
      let
         val name = fst (Term.dest_const tm)
         val (l, r) = splitAtChar (Lib.equal #"@") name
      in
         if r = "" orelse
            Option.isSome (Int.fromString (String.extract (r, 1, NONE)))
            then Term.prim_mk_const {Thy = thy, Name = "dfn'" ^ l}
         else raise ERR "mk_def" ""
      end
   fun buildAst thy ty =
      let
         val cs = TypeBase.constructors_of ty
         val (t0, n) = List.partition (Lib.equal ty o Term.type_of) cs
         val (t1, n) = List.partition (Lib.can (mk_def thy)) n
         val t1 =
            List.map (fn t => Term.mk_comb (t, Term.mk_var ("x", dom t))) t1
         val n =
            List.map (fn t =>
                        let
                           val l = buildAst thy (dom t)
                        in
                           List.map (fn x => Term.mk_comb (t, x)
                           handle HOL_ERR {origin_function = "mk_comb", ...} =>
                             (Parse.print_term t; print "\n";
                              Parse.print_term x; raise ERR "buildAst" "")) l
                        end) n
      in
         t0 @ t1 @ List.concat n
      end
   fun is_call x tm =
      case Lib.total Term.rand tm of
        SOME y => x = y
      | NONE => false
   fun leaf tm =
      case Lib.total Term.rand tm of
        SOME y => leaf y
      | NONE => tm
   fun run_thm0 pv thy ast =
      let
         val tac = SIMP_TAC (srw_ss()) [DB.fetch thy "Run_def"]
         val f = mk_def thy (leaf ast)
      in
         pv (if Term.type_of f = oneSyntax.one_ty orelse
                rng f = oneSyntax.one_ty
                then `!s. Run ^ast s = s`
             else `!s. Run ^ast s = ^f s`) : thm
      end
   fun run_thm pv thy ast =
      let
         val tac = SIMP_TAC (srw_ss()) [DB.fetch thy "Run_def"]
         val x = hd (Term.free_vars ast)
         val tm = Term.rator (HolKernel.find_term (is_call x) ast)
         val f = boolSyntax.mk_icomb (mk_def thy tm, x)
      in
         pv (if Term.type_of f = oneSyntax.one_ty
                then `!s. Run ^ast s = s`
             else `!s. Run ^ast s = ^f s`) : thm
      end
   fun run_rwts thy =
      let
         val ty = Type.mk_thy_type {Thy = thy, Args = [], Tyop = "instruction"}
         val (arg0, args) =
            List.partition (List.null o Term.free_vars) (buildAst thy ty)
         val tac = SIMP_TAC (srw_ss()) [DB.fetch thy "Run_def"]
         fun pv q = Q.prove (q, tac)
      in
         List.map (run_thm0 pv thy) arg0 @ List.map (run_thm pv thy) args
      end
   fun run_tm thy = Term.prim_mk_const {Thy = thy, Name = "Run"}
in
   fun mk_run (thy, st) = fn ast => Term.list_mk_comb (run_tm thy, [ast, st])
   fun Run_CONV (thy, st) =
      Thm.GEN st o PURE_REWRITE_CONV (run_rwts thy) o mk_run (thy, st)
end

(* ---------------------------- *)

local
   val rwts = [pairTheory.UNCURRY, combinTheory.o_THM, combinTheory.K_THM]
   val no_hyp = List.partition (List.null o Thm.hyp)
   val add_word_eq =
      computeLib.add_conv (``$= :'a word -> 'a word -> bool``, 2,
                           bitstringLib.word_eq_CONV)
   fun context_subst tm =
      let
         val f = Parse.parse_in_context (Term.free_vars tm)
      in
         List.map (List.map (fn {redex, residue} => f redex |-> residue))
      end
   val step_conv = ref Conv.ALL_CONV
in
   fun resetStepConv () = step_conv := Conv.ALL_CONV
   fun setStepConv c = step_conv := c
   fun STEP (datatype_thms, st) =
      let
         val DATATYPE_CONV = REWRITE_CONV (datatype_thms [])
         fun fix_datatype tm = rhsc (Conv.QCONV DATATYPE_CONV tm)
         val SAFE_ASSUME = Thm.ASSUME o fix_datatype
      in
         fn l => fn ctms => fn s => fn tm =>
            let
               val (nh, h) = no_hyp l
               val c = INST_REWRITE_CONV h
               val cmp = reduceLib.num_compset ()
               val () = ( computeLib.add_thms (rwts @ nh) cmp
                        ; add_word_eq cmp )
               fun cnv rwt =
                  Conv.REPEATC
                    (Conv.TRY_CONV (CHANGE_CBV_CONV cmp)
                     THENC REWRITE_CONV (datatype_thms (rwt @ h))
                     THENC (!step_conv)
                     THENC c)
               val stm = Term.mk_comb (tm, st) handle HOL_ERR _ => tm
               val sbst = context_subst stm s
               fun cnvs rwt =
                  if List.null sbst
                     then [cnv rwt stm]
                  else List.map (fn sub => cnv rwt (match_subst sub stm)) sbst
               val ctxts = List.map (List.map SAFE_ASSUME) ctms
            in
               if List.null ctxts
                  then cnvs []
               else List.concat (List.map cnvs ctxts)
            end
      end
end

end<|MERGE_RESOLUTION|>--- conflicted
+++ resolved
@@ -723,12 +723,7 @@
       val sb = List.foldl
                   (fn (v, (sb, avoids)) =>
                      let
-<<<<<<< HEAD
-                        val v' = (* Lib.with_flag (Globals.priming, SOME "_") *)
-                                    (Term.variant avoids) v
-=======
                         val v' = Term.numvariant avoids v
->>>>>>> 26e80a62
                      in
                         ((v |-> v') :: sb, v' :: avoids)
                      end) ([], v2) l
