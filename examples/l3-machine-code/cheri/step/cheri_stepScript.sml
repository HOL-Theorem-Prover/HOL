--- conflicted
+++ resolved
@@ -373,11 +373,7 @@
     in
       if is_SignalException t orelse is_SignalException e
         then b
-<<<<<<< HEAD
-      else raise mk_HOL_ERR "cheri_step" "" ""
-=======
       else raise mk_HOL_ERR "cheri_stepScript" "" ""
->>>>>>> 82b36cd1
     end
 in
   fun split_exception th =
