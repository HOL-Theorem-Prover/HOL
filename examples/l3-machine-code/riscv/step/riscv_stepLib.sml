(* ------------------------------------------------------------------------
   RISCV step evaluator
   ------------------------------------------------------------------------ *)

structure riscv_stepLib :> riscv_stepLib =
struct

open HolKernel boolLib bossLib
open blastLib riscvTheory riscv_stepTheory

structure Parse = struct
  open Parse
  val (Type, Term) = parse_from_grammars riscv_stepTheory.riscv_step_grammars
end
open Parse

val ERR = Feedback.mk_HOL_ERR "riscv_stepLib"

val () = show_assums := true

val s = ``s:riscv_state``

(* -------------------------------------------------------------------------
   Fetch
   ------------------------------------------------------------------------- *)

local
  val i16 = fcpSyntax.mk_int_numeric_type 16
  val i32 = fcpSyntax.mk_int_numeric_type 32
  val x = Term.mk_var ("x", ``:rawInstType``)
  fun padded_opcode v =
    let
      val (l, ty) = listSyntax.dest_list v
      val () = ignore (ty = Type.bool andalso List.length l <= 32 orelse
               raise ERR "mk_opcode" "bad opcode")
      fun ends_in_TT [] = false
        | ends_in_TT [x] = false
        | ends_in_TT [x,y] = aconv x y andalso aconv x boolSyntax.T
        | ends_in_TT (x::xs) = ends_in_TT xs
    in
      if ends_in_TT l then
        listSyntax.mk_list (utilsLib.padLeft boolSyntax.F 32 l, ty)
      else
        listSyntax.mk_list (utilsLib.padLeft boolSyntax.F 16 l, ty)
    end
  fun pad_opcode v =
    let
      val xs = padded_opcode v
      val (l,ty) = listSyntax.dest_list xs
    in
      if length l < 32 then mk_comb(``Half``,bitstringSyntax.mk_v2w (xs, i16))
                       else mk_comb(``Word``,bitstringSyntax.mk_v2w (xs, i32))
    end
in
  val padded_opcode = padded_opcode
  fun fetch v = let
    val vs = pad_opcode v
    val lemma = if can (match_term ``Word _``) vs
                then riscv_stepTheory.Fetch32 else riscv_stepTheory.Fetch16
    val bs = vs |> rand |> rand
    in lemma |> SPEC bs |> SIMP_RULE std_ss [listTheory.CONS_11]
             |> REWRITE_RULE [GSYM AND_IMP_INTRO] |> UNDISCH_ALL end
  val fetch_hex = fetch o bitstringSyntax.bitstring_of_hexstring
end

(* -------------------------------------------------------------------------
   Decode
   ------------------------------------------------------------------------- *)

local
  val Decode =
    riscvTheory.Decode_def
    |> Thm.SPEC (bitstringSyntax.mk_vec 32 0)
    |> Conv.RIGHT_CONV_RULE
         (REWRITE_CONV
            [riscvTheory.boolify32_v2w, asImm12_def, asImm20_def,
             asSImm12_def]
          THENC Conv.DEPTH_CONV PairedLambda.let_CONV
          THENC EVAL
         )
  val DecodeRVC =
    riscvTheory.DecodeRVC_def
    |> Thm.SPEC (bitstringSyntax.mk_vec 16 0)
    |> Conv.RIGHT_CONV_RULE
         (REWRITE_CONV [riscvTheory.boolify16_v2w]
          THENC Conv.DEPTH_CONV PairedLambda.let_CONV
          THENC EVAL
         )
  val v32 = fst (bitstringSyntax.dest_v2w (bitstringSyntax.mk_vec 32 0))
  val v16 = fst (bitstringSyntax.dest_v2w (bitstringSyntax.mk_vec 16 0))
in
  val get_opc = boolSyntax.rand o boolSyntax.rand o utilsLib.lhsc
  fun DecodeRISCV tm =
    let
      val (l,ty) = listSyntax.dest_list tm
    in
      if length l < 32 then
        DecodeRVC |> Thm.INST (fst (Term.match_term v16 tm)) |> REWRITE_RULE []
                  |> MATCH_MP DecodeRVC_IMP_DecodeAny
      else
        Decode |> Thm.INST (fst (Term.match_term v32 tm)) |> REWRITE_RULE []
               |> MATCH_MP Decode_IMP_DecodeAny
    end
end

fun make_nop (s, p) =
  (s ^ "_NOP",
   String.substring (p, 0, 20) ^ "FFFFF" ^ String.extract (p, 25, NONE))

fun find_all_rvc s =
  let
    val tm = utilsLib.pattern s
    val th = DecodeRISCV tm
    val tm = th |> concl |> rand
  in
    if not (is_cond tm) then [s] else let
      val (b,_,_) = dest_cond tm
      val v = hd (free_vars b |> rev)
      val index = dest_var v |> fst |> explode |> tl |> implode |> string_to_int
      fun flip_nth_underscore n [] = fail ()
        | flip_nth_underscore n (x::xs) =
             if x <> #"_" then let
               val (ys,zs) = flip_nth_underscore n xs
               in (x::ys,x::zs) end
             else if n = 0 then (#"F" :: xs, #"T" :: xs) else let
               val (ys,zs) = flip_nth_underscore (n-1) xs
               in (x::ys,x::zs) end
      val (s1,s2) = flip_nth_underscore index (explode s)
    in
      find_all_rvc (implode s1) @ find_all_rvc (implode s2)
    end
  end;

val rvc_pats = map (fn s => ("RVC_" ^ s, s))
  (find_all_rvc "______________TF" @
   find_all_rvc "______________FT" @
   find_all_rvc "______________FF")

val riscv_decodes =
  List.map (I ## (DecodeRISCV o utilsLib.pattern)) rvc_pats @
  List.map (I ## (DecodeRISCV o utilsLib.pattern))
  (let
     val l =
  [
   ("JALR",   "_________________FFF_____TTFFTTT"),
   ("JAL",    "_________________________TTFTTTT"),
   ("LUI",    "_________________________FTTFTTT"),
   ("AUIPC",  "_________________________FFTFTTT"),
   ("ADDI",   "_________________FFF_____FFTFFTT"),
   ("SLLI",   "FFFFFF___________FFT_____FFTFFTT"),
   ("SLTI",   "_________________FTF_____FFTFFTT"),
   ("SLTIU",  "_________________FTT_____FFTFFTT"),
   ("XORI",   "_________________TFF_____FFTFFTT"),
   ("SRLI",   "FFFFFF___________TFT_____FFTFFTT"),
   ("SRAI",   "FTFFFF___________TFT_____FFTFFTT"),
   ("ORI",    "_________________TTF_____FFTFFTT"),
   ("ANDI",   "_________________TTT_____FFTFFTT"),
   ("ADD",    "FFFFFFF__________FFF_____FTTFFTT"),
   ("SUB",    "FTFFFFF__________FFF_____FTTFFTT"),
   ("SLL",    "FFFFFFF__________FFT_____FTTFFTT"),
   ("SLT",    "FFFFFFF__________FTF_____FTTFFTT"),
   ("SLTU",   "FFFFFFF__________FTT_____FTTFFTT"),
   ("XOR",    "FFFFFFF__________TFF_____FTTFFTT"),
   ("SRL",    "FFFFFFF__________TFT_____FTTFFTT"),
   ("SRA",    "FTFFFFF__________TFT_____FTTFFTT"),
   ("OR",     "FFFFFFF__________TTF_____FTTFFTT"),
   ("AND",    "FFFFFFF__________TTT_____FTTFFTT"),
   ("ADDIW",  "_________________FFF_____FFTTFTT"),
   ("SLLIW",  "FFFFFFF__________FFT_____FFTTFTT"),
   ("SRLIW",  "FFFFFFF__________TFT_____FFTTFTT"),
   ("SRAIW",  "FTFFFFF__________TFT_____FFTTFTT"),
   ("ADDW",   "FFFFFFF__________FFF_____FTTTFTT"),
   ("SUBW",   "FTFFFFF__________FFF_____FTTTFTT"),
   ("SLLW",   "FFFFFFF__________FFT_____FTTTFTT"),
   ("SRLW",   "FFFFFFF__________TFT_____FTTTFTT"),
   ("SRAW",   "FTFFFFF__________TFT_____FTTTFTT"),
   ("MUL",    "FFFFFFT__________FFF_____FTTFFTT"),
   ("MULH",   "FFFFFFT__________FFT_____FTTFFTT"),
   ("MULHSU", "FFFFFFT__________FTF_____FTTFFTT"),
   ("MULHU",  "FFFFFFT__________FTT_____FTTFFTT"),
   ("DIV",    "FFFFFFT__________TFF_____FTTFFTT"),
   ("DIVU",   "FFFFFFT__________TFT_____FTTFFTT"),
   ("REM",    "FFFFFFT__________TTF_____FTTFFTT"),
   ("REMU",   "FFFFFFT__________TTT_____FTTFFTT"),
   ("MULW",   "FFFFFFT__________FFF_____FTTTFTT"),
   ("DIVW",   "FFFFFFT__________TFF_____FTTTFTT"),
   ("DIVUW",  "FFFFFFT__________TFT_____FTTTFTT"),
   ("REMW",   "FFFFFFT__________TTF_____FTTTFTT"),
   ("REMUW",  "FFFFFFT__________TTT_____FTTTFTT"),
   ("LB",     "_________________FFF_____FFFFFTT"),
   ("LH",     "_________________FFT_____FFFFFTT"),
   ("LW",     "_________________FTF_____FFFFFTT"),
   ("LD",     "_________________FTT_____FFFFFTT"),
   ("LBU",    "_________________TFF_____FFFFFTT"),
   ("LHU",    "_________________TFT_____FFFFFTT"),
   ("LWU",    "_________________TTF_____FFFFFTT")
  ]
   in
      l @ List.map make_nop l @
  [
   ("SB",     "_________________FFF_____FTFFFTT"),
   ("SH",     "_________________FFT_____FTFFFTT"),
   ("SW",     "_________________FTF_____FTFFFTT"),
   ("SD",     "_________________FTT_____FTFFFTT"),
   ("BEQ",    "_________________FFF_____TTFFFTT"),
   ("BNE",    "_________________FFT_____TTFFFTT"),
   ("BLT",    "_________________TFF_____TTFFFTT"),
   ("BGE",    "_________________TFT_____TTFFFTT"),
   ("BLTU",   "_________________TTF_____TTFFFTT"),
   ("BGEU",   "_________________TTT_____TTFFFTT")
  ]
  end)

local
  val net =
    List.foldl (fn ((_, th), nt) => LVTermNet.insert (nt, ([], get_opc th), th))
      LVTermNet.empty riscv_decodes
in
  fun riscv_decode v =
    let
      val tm = padded_opcode v
    in
      case LVTermNet.match (net, tm) of
         [] => DecodeRISCV tm (* fallback *)
       | [(([], opc), th)] => Thm.INST (fst (Term.match_term opc tm)) th
       | [(([], opc), th), _] => Thm.INST (fst (Term.match_term opc tm)) th
       | _ => raise ERR "decode" (utilsLib.long_term_to_string v)
    end
  val riscv_decode_hex = riscv_decode o bitstringSyntax.bitstring_of_hexstring
  val riscv_dict = List.map (I ## (rand o get_opc)) riscv_decodes
end

(*
val thms = List.map (riscv_decode o snd) riscv_dict
*)

(* -------------------------------------------------------------------------
   Run
   ------------------------------------------------------------------------- *)

val STATE_CONV =
  Conv.QCONV
    (REWRITE_CONV
       ([ASSUME ``^s.exception = riscv$NoException``,
         ASSUME ``^s.c_NextFetch ^s.procID = NONE``,
         riscv_stepTheory.update_pc, updateTheory.UPDATE_EQ] @
        utilsLib.datatype_rewrites true "riscv" ["riscv_state"]))

val state_rule = Conv.RIGHT_CONV_RULE STATE_CONV
val full_state_rule = utilsLib.ALL_HYP_CONV_RULE STATE_CONV o state_rule



val fetch_inst =
  Thm.INST [] (* [s |-> snd (pairSyntax.dest_pair (utilsLib.rhsc (fetch ``[F]``)))] *)

local
  val rwts = List.map (full_state_rule o fetch_inst o DB.fetch "riscv_step")
               riscv_stepTheory.rwts
  val fnd = utilsLib.find_rw (utilsLib.mk_rw_net utilsLib.lhsc rwts)
  val rule = Conv.DEPTH_CONV wordsLib.word_EQ_CONV
             THENC REWRITE_CONV [riscv_stepTheory.v2w_0_rwts]
  val eval_simp_rule =
    utilsLib.ALL_HYP_CONV_RULE rule o Conv.CONV_RULE (Conv.RHS_CONV rule)
  fun eval tm rwt =
    let
      val thm = eval_simp_rule (utilsLib.INST_REWRITE_CONV1 rwt tm)
    in
      if utilsLib.vacuous thm then NONE else SOME thm
    end
  val neg_count = List.length o List.filter boolSyntax.is_neg o Thm.hyp
  fun err tm s = ( Parse.print_term tm; print "\n"; raise ERR "run" s )
in
  fun run tm =
    (case List.mapPartial (eval tm) (fnd tm) of
        [] => err tm "no valid step theorem"
      | [x] => x
      | l => List.last (mlibUseful.sort_map neg_count Int.compare l))
    handle HOL_ERR {message = "not found", origin_function = "find_rw", ...} =>
      err tm "instruction instance not supported"
end

(* -------------------------------------------------------------------------
   Evaluator
   ------------------------------------------------------------------------- *)

local
  fun mk_proj s =
    Lib.curry Term.mk_comb
      (Term.prim_mk_const {Thy = "riscv", Name = "riscv_state_" ^ s})
  fun proj f = STATE_CONV o f o utilsLib.rhsc
  val proj_exception = proj (mk_proj "exception")
  val proj_NextFetch = mk_proj "c_NextFetch"
  val proj_procID = mk_proj "procID"
  val proj_NextFetch_procID =
    proj (fn tm => Term.mk_comb (proj_NextFetch tm, proj_procID tm))
  val ap_snd = Thm.AP_TERM ``SND: unit # riscv_state -> riscv_state``
  val snd_conv = Conv.REWR_CONV pairTheory.SND
  fun spec_run thm3 ethm =
    Conv.RIGHT_CONV_RULE
      (Conv.RAND_CONV (Conv.REWR_CONV ethm) THENC snd_conv) (ap_snd thm3)
  fun next th = state_rule o Drule.MATCH_MP th
  val MP_Next_n = next riscv_stepTheory.NextRISCV
  val MP_Next_c = next riscv_stepTheory.NextRISCV_cond_branch
  val MP_Next_b = next riscv_stepTheory.NextRISCV_branch
  val Run_CONV = utilsLib.Run_CONV ("riscv", s) o utilsLib.rhsc
  fun tidy_up_signalAddressException th =
    let
      val rw = UNDISCH avoid_signalAddressException
      fun FORCE_REWR_CONV rw tm =
        let
          val (p,_) = match_term (rw |> concl |> rator |> rand) tm
        in INST p rw end handle HOL_ERR _ => NO_CONV tm;
    in
      CONV_RULE (DEPTH_CONV (FORCE_REWR_CONV rw)) th
      |> DISCH_ALL |> SIMP_RULE std_ss [word_bit_add_lsl_simp]
<<<<<<< HEAD
      |> SIMP_RULE (srw_ss ()) []
      |> DISCH ``¬word_bit 0 (s.c_PC s.procID)`` |> UNDISCH_ALL
=======
      |> SIMP_RULE (srw_ss ()) [] |> UNDISCH_ALL
>>>>>>> 47fc49ee
    end
in
  fun riscv_step v =
    let
      val thm1 = fetch v
<<<<<<< HEAD
      val thm2 = riscv_decode v
=======
      val thm2 = riscv_decode v |> SIMP_RULE std_ss []
>>>>>>> 47fc49ee
      val new_s = thm1 |> concl |> rand |> rand
      val thm3 = fetch_inst (Drule.SPEC_ALL (Run_CONV thm2)) |> INST [s |-> new_s]
      val tm = utilsLib.rhsc thm3
      val ethm = run tm
      val ethm = tidy_up_signalAddressException ethm
      val thm4 = Conv.RIGHT_CONV_RULE (Conv.REWR_CONV ethm) thm3
      val thm5 = proj_exception thm4
      val thm6 = proj_NextFetch_procID thm4
      val thm = Drule.LIST_CONJ [thm1, thm2, thm4, thm5, thm6]
      val tm = utilsLib.rhsc thm6
    in
      if optionSyntax.is_none tm
        then MP_Next_n thm
      else if boolSyntax.is_cond tm
        then MP_Next_c thm
      else MP_Next_b thm
    end
end

val riscv_step_hex = riscv_step o bitstringSyntax.bitstring_of_hexstring

val hex_to_padded_opcode =
  padded_opcode o bitstringSyntax.bitstring_of_hexstring

(* ========================================================================= *)

(* Testing
fun find_opc n = Lib.assoc n riscv_dict
val v = find_opc "BEQ"
val v = find_opc "JAL"
val v = find_opc "ADDI"
val v = bitstringSyntax.bitstring_of_hexstring "B3"
val thms = List.map (Count.apply riscv_step o snd) riscv_dict

val v = (v |> rand)
val th = riscv_step v

val v = bitstringSyntax.bitstring_of_hexstring "56fd"
val th = riscv_step v

filter (not o can (riscv_step o bitstringSyntax.bitstring_of_hexstring)) vs

open riscv_stepLib
*)

end<|MERGE_RESOLUTION|>--- conflicted
+++ resolved
@@ -314,22 +314,13 @@
     in
       CONV_RULE (DEPTH_CONV (FORCE_REWR_CONV rw)) th
       |> DISCH_ALL |> SIMP_RULE std_ss [word_bit_add_lsl_simp]
-<<<<<<< HEAD
-      |> SIMP_RULE (srw_ss ()) []
-      |> DISCH ``¬word_bit 0 (s.c_PC s.procID)`` |> UNDISCH_ALL
-=======
       |> SIMP_RULE (srw_ss ()) [] |> UNDISCH_ALL
->>>>>>> 47fc49ee
     end
 in
   fun riscv_step v =
     let
       val thm1 = fetch v
-<<<<<<< HEAD
-      val thm2 = riscv_decode v
-=======
       val thm2 = riscv_decode v |> SIMP_RULE std_ss []
->>>>>>> 47fc49ee
       val new_s = thm1 |> concl |> rand |> rand
       val thm3 = fetch_inst (Drule.SPEC_ALL (Run_CONV thm2)) |> INST [s |-> new_s]
       val tm = utilsLib.rhsc thm3
