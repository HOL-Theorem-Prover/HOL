structure x64_progLib :> x64_progLib =
struct

open HolKernel boolLib bossLib
open stateLib x64_stepLib x64_progTheory

structure Parse =
struct
   open Parse
   val (Type, Term) = parse_from_grammars x64_progTheory.x64_prog_grammars
end

open Parse

val ERR = Feedback.mk_HOL_ERR "x64_progLib"

(* ------------------------------------------------------------------------ *)

val x64_proj_def = x64_progTheory.x64_proj_def
val x64_comp_defs = x64_progTheory.component_defs

fun syn n d m = HolKernel.syntax_fns {n = n, dest = d, make = m} "x64_prog"
val x64_1 = syn 2 HolKernel.dest_monop HolKernel.mk_monop
val x64_2 = syn 3 HolKernel.dest_binop HolKernel.mk_binop
val byte = wordsSyntax.mk_int_word_type 8
val word = wordsSyntax.mk_int_word_type 16
val dword = wordsSyntax.mk_int_word_type 32
val qword = wordsSyntax.mk_int_word_type 64
val (_, mk_x64_RIP, _, _) = x64_1 "x64_RIP"
val (_, mk_x64_EFLAGS, dest_x64_EFLAGS, _) = x64_2 "x64_EFLAGS"
val (_, mk_x64_MEM, dest_x64_MEM, _) = x64_2 "x64_MEM"
val (_, mk_x64_REG, dest_x64_REG, _) = x64_2 "x64_REG"
val (_, mk_x64_XMM_REG, dest_x64_XMM_REG, _) = x64_2 "x64_XMM_REG"
val (_, mk_x64_MXCSR, dest_x64_MXCSR, _) = x64_1 "x64_MXCSR"
val (_, mk_x64_mem16, dest_x64_mem16, _) = x64_2 "x64_mem16"
val (_, mk_x64_mem32, dest_x64_mem32, _) = x64_2 "x64_mem32"
val (_, mk_x64_mem64, dest_x64_mem64, _) = x64_2 "x64_mem64"
val (_, mk_x64_mem128, dest_x64_mem128, _) = x64_2 "x64_mem128"

(* -- *)

val x64_select_state_thms =
   List.map (fn t => star_select_state_thm x64_proj_def [] ([], t))
            (x64_comp_defs @
             [x64_mem16_def, x64_mem32_def, x64_mem64_def, x64_mem128_def])

local
   val opcs =
      List.tabulate (20, fn i => Term.mk_var ("opc" ^ Int.toString i, byte))
   val cnv =
      utilsLib.SRW_CONV
         [pred_setTheory.INSERT_UNION_EQ, stateTheory.CODE_POOL,
          x64_instr_def, x64_mem_def]
   fun x64_pool i =
      cnv (stateLib.list_mk_code_pool
              (``x64_instr``, ``v: word64``, List.take (opcs, i)))
   val select_state_pool_thm =
      stateLib.pool_select_state_thm x64_proj_def [] o
      x64_pool o (fn i => i + 1)
in
   val x64_select_state_pool_thms = List.tabulate (20, select_state_pool_thm)
end

(* -- *)

val state_id =
   utilsLib.mk_state_id_thm x64Theory.x64_state_component_equality
      [["EFLAGS", "REG", "RIP"],
       ["EFLAGS", "MEM", "RIP"],
       ["EFLAGS", "RIP"],
       ["MEM", "REG", "RIP"],
       ["MEM", "RIP"],
       ["REG", "RIP"],
       ["XMM_REG"]
      ]

val x64_frame =
   stateLib.update_frame_state_thm x64_proj_def
     ["RIP", "REG", "MEM", "EFLAGS", "MXCSR", "XMM_REG"]

(* -- *)

local
   fun is_imm_var tm =
      case Lib.total Term.dest_var tm of
         SOME ("imm", _) => true
       | _ => false
   fun is_opc_byte tm =
      case Lib.total wordsSyntax.dest_word_extract tm of
         SOME (_, _, i, _) => is_imm_var i
       | NONE => (case Lib.total combinSyntax.dest_I tm of
                     SOME i => is_imm_var i
                   | NONE => wordsSyntax.is_n2w tm)
   fun is_mem_access v tm =
      case Lib.total boolSyntax.dest_eq tm of
         SOME (l, r) =>
            stateLib.is_code_access ("x64$x64_state_MEM", v) l andalso
            is_opc_byte r
       | NONE => false
in
   fun mk_x64_code_pool thm =
      let
         val rip = stateLib.gvar "rip" (wordsSyntax.mk_int_word_type 64)
         val rip_a = mk_x64_RIP rip
         val (a, tm) = Thm.dest_thm thm
         val rip_subst = Term.subst [``s.RIP`` |-> rip]
         val a = List.map rip_subst a
         val (m, a) = List.partition (is_mem_access rip) a
         val m = List.map dest_code_access m
         val m = mlibUseful.sort_map fst Int.compare m
      in
         (rip_a,
          boolSyntax.rand
            (stateLib.list_mk_code_pool (``x64_instr``, rip, List.map snd m)),
          list_mk_imp (a, rip_subst tm))
      end
end

(* -- *)

local
   fun prefix tm = case boolSyntax.strip_comb tm of
                      (a, [_]) => a
                    | (a, [b, _]) => Term.mk_comb (a, b)
                    | _ => raise ERR "prefix" ""
in
   val psort = mlibUseful.sort_map prefix Term.compare
end

local
   val st = Term.mk_var ("s", ``:x64_state``)
   val MEM_tm = ``^st.MEM``
   fun err () = raise ERR "x64_write_footprint" "mem"
in
   val x64_write_footprint =
      stateLib.write_footprint x64_1 x64_2
         [("x64$x64_state_REG_fupd", "x64_REG", ``^st.REG``),
          ("x64$x64_state_XMM_REG_fupd", "x64_XMM_REG", ``^st.XMM_REG``),
          ("x64$x64_state_EFLAGS_fupd", "x64_EFLAGS", ``^st.EFLAGS``)]
         []
         [("x64$x64_state_RIP_fupd", "x64_RIP"),
          ("x64$x64_state_MXCSR_fupd", "x64_MXCSR")]
         [("x64$x64_state_MEM_fupd",
             fn (p, q, m) =>
                let
                   val l =
                      case combinSyntax.strip_update m of
                         ([], t) =>
                            (case boolSyntax.dest_strip_comb t of
                                ("x64_step$write_mem16", [_, a, d]) =>
                                      [mk_x64_mem16 (a, d)]
                              | ("x64_step$write_mem32", [_, a, d]) =>
                                      [mk_x64_mem32 (a, d)]
                              | ("x64_step$write_mem64", [_, a, d]) =>
                                      [mk_x64_mem64 (a, d)]
                              | ("x64_step$write_mem128", [_, a, d]) =>
                                      [mk_x64_mem128 (a, d)]
                              |  _ => err ()
                            )
<<<<<<< HEAD
                       | (l, t) => (t ~~ MEM_tm orelse err ()
                                    ; List.map mk_x64_MEM l)
=======
                       | (l, t) => ( t = MEM_tm orelse err ()
                                   ; List.map mk_x64_MEM l )
>>>>>>> 5efbdf8e
                in
                   (p, l @ q)
                end)]
         (K false)
end

val x64_extras =
   [((``x64_mem16 v``, ``read_mem16 s.MEM v``), I, I),
    ((``x64_mem32 v``, ``read_mem32 s.MEM v``), I, I),
    ((``x64_mem64 v``, ``read_mem64 s.MEM v``), I, I),
    ((``x64_mem128 v``, ``read_mem128 s.MEM v``), I, I)
   ] : footprint_extra list

val x64_mk_pre_post =
   stateLib.mk_pre_post x64_progTheory.X64_MODEL_def x64_comp_defs
     mk_x64_code_pool x64_extras x64_write_footprint psort

(* ------------------------------------------------------------------------ *)

local
   val lowercase_const = utilsLib.lowercase o fst o Term.dest_const o List.hd
   val xmm =
     Lib.curry (op ^) "xmm" o Int.toString o wordsSyntax.uint_of_word o List.hd
   val x64_rmap =
      fn "x64_prog$x64_REG" => SOME lowercase_const
       | "x64_prog$x64_EFLAGS" => SOME lowercase_const
       | "x64_prog$x64_MXCSR" => SOME (K "mxcsr")
       | "x64_prog$x64_XMM_REG" => SOME xmm
       | _ => NONE
   val x64_rename = stateLib.rename_vars (x64_rmap, [])
   val byte_mem_intro =
      stateLib.introduce_map_definition
          (x64_progTheory.x64_BYTE_MEMORY_INSERT, Conv.ALL_CONV)
   val mem_intro =
      Conv.BETA_RULE o
      stateLib.introduce_map_definition
          (x64_progTheory.x64_MEMORY_INSERT, Conv.ALL_CONV)
   val match_mem32 = fst o match_term ``pp * x64_prog$x64_mem32 a w``
   val w = ``w:word32``
   val w2w_w = ``(w2w: word64 -> word32) w``
   fun try_to_remove_mem32 th =
      let
         val i = match_mem32 (temporal_stateSyntax.dest_pre' (Thm.concl th))
         val th = INST [subst i w |-> w2w_w] th
      in
         Lib.tryfind (fn thm => MATCH_MP thm th)
            [x64_mem32_READ_EXTEND, x64_mem32_WRITE_EXTEND,
             x64_mem32_TEMPORAL_READ_EXTEND, x64_mem32_TEMPORAL_WRITE_EXTEND]
      end
      handle HOL_ERR _ => th
in
   val x64_rule =
      x64_rename o
      byte_mem_intro o
      mem_intro o
      try_to_remove_mem32 o
      helperLib.PRE_POST_RULE
        (wordsLib.WORD_SUB_CONV
         THENC helperLib.EVERY_MATCH_MOVE_OUT_CONV ``x64_prog$x64_mem32 a b``) o
      Conv.CONV_RULE
         (helperLib.POST_CONV (stateLib.PC_CONV "x64_prog$x64_PC")) o
      stateLib.introduce_triple_definition (false, x64_PC_def)
end

(* ------------------------------------------------------------------------ *)

local
   val component_11 = Drule.CONJUNCTS x64_progTheory.x64_component_11
   val x64_rwts =
      Thm.INST_TYPE [Type.alpha |-> ``:Zreg``] boolTheory.COND_RATOR ::
      List.drop (utilsLib.datatype_rewrites true "x64" ["x64_state"], 1)
   val STATE_TAC = ASM_REWRITE_TAC x64_rwts
   val spec =
      x64_rule o
      stateLib.spec
           x64_progTheory.X64_IMP_SPEC
           x64_progTheory.X64_IMP_TEMPORAL
           [x64_stepTheory.read_mem16, x64_stepTheory.read_mem32,
            x64_stepTheory.read_mem64, x64_stepTheory.read_mem128,
            combinTheory.I_THM]
           [x64_stepTheory.write_mem16_def, x64_stepTheory.write_mem32_def,
            x64_stepTheory.write_mem64_def, x64_stepTheory.write_mem128_def]
           (x64_select_state_thms @ x64_select_state_pool_thms)
           [x64_frame, state_id]
           component_11
           [qword, ``:Zreg``, ``:Zeflags``]
           NO_TAC STATE_TAC
   val disassemble1 = x64AssemblerLib.x64_disassemble1
   val x64_spec_trace = ref 0
   val () = Feedback.register_trace ("x64 spec", x64_spec_trace, 2)
in
   val x64_spec =
      (* utilsLib.cache 2000 String.compare *)
         (fn s =>
             let
                val thm = x64_stepLib.x64_step_hex s
                val t = x64_mk_pre_post thm
             in
                case !x64_spec_trace of
                   1 => assemblerLib.printn (s ^ " ; " ^ disassemble1 s)
                 | 2 => print (" " ^ disassemble1 s)
                 | _ => ()
              ; spec (thm, t)
             end)
end

val x64_spec_code = List.map x64_spec o x64AssemblerLib.x64_code_no_spaces

(* ------------------------------------------------------------------------ *)

(*

open x64_progLib

val () = Feedback.set_trace "x64 spec" 1

val thms = x64_spec_code
  `ret                          ; c3
   cmovb r8d, ecx               ; 44 0f 42 c1
   push rdx                     ; 52
   mul r8d                      ; 41 f7 e0
   cmp r8d, edx                 ; 41 39 d0
   mov [rsp+rax], al            ; 88 04 04
   mov [rip+0x4], al            ; 88 05 04 00 00 00
   add r8, 0x30                 ; 49 83 c0 30
   mov dword [rax], 0x504D4F54  ; c7 00 54 4f 4d 50
   mov r15, [rdi-0xF0]          ; 4c 8b bf 10 ff ff ff
   mov ecx, [rsi+rax*4+0x4]     ; 8b 4c 86 04`

x64AssemblerLib.print_x64_code `mov [rsp+rax], ax`

x64AssemblerLib.print_x64_disassemble
  `48C3
   440F42C1
   4852
   41F7E0
   4139D0
   880404
   880504000000
   4983C030
   C700544F4D50
   4C8BBF10FFFFFF
   8B4C8604`

val () = stateLib.set_temporal false
val () = stateLib.set_temporal true

val thm = Count.apply x64_spec "48C3"
val thm = Count.apply x64_spec "440F42C1"
val thm = Count.apply x64_spec "4852"
val thm = Count.apply x64_spec "41F7E0"
val thm = Count.apply x64_spec "4139D0"
val thm = Count.apply x64_spec "880404"
val thm = Count.apply x64_spec "880504000000"
val thm = Count.apply x64_spec "4983C030"
val thm = Count.apply x64_spec "C700544F4D50"
val thm = Count.apply x64_spec "4C8BBF10FFFFFF"
val thm = Count.apply x64_spec "8B4C8604"

val thm = Count.apply x64_spec "8345F8__"
val thm = Count.apply x64_spec "41B8________"
val thm = Count.apply x64_spec "48BA________________"

val pos = ref 1;

val () = List.app (fn s => (Count.apply x64_spec s; Portable.inc pos))
                  (List.drop (hex_list, !pos))

val () =
  Count.apply (List.app (fn s => General.ignore (x64_spec s))) (tl hex_list)

val next_def = x64_stepTheory.NextStateX64_def
val instr_def = x64_instr_def
val proj_def = x64_proj_def
val model_def = x64_progTheory.X64_MODEL_def
val comp_defs = x64_comp_defs
val cpool = mk_x64_code_pool
val extras = x64_extras
val write_fn = x64_write_footprint
val q = [] : term list

val imp_spec = X64_IMP_SPEC
val imp_temp = x64_progTheory.X64_IMP_TEMPORAL
val read_thms =
   [x64_stepTheory.read_mem16, x64_stepTheory.read_mem32,
    x64_stepTheory.read_mem64, x64_stepTheory.read_mem128, combinTheory.I_THM]
val write_thms =
   [x64_stepTheory.write_mem16_def, x64_stepTheory.write_mem32_def,
    x64_stepTheory.write_mem64_def, x64_stepTheory.write_mem128_def]
val select_state_thms = x64_select_state_thms @ x64_select_state_pool_thms
val frame_thms = [x64_frame, state_id]
val map_tys = [qword, ``:Zreg``, ``:Zeflags``]
val EXTRA_TAC = NO_TAC
val step = x64_stepLib.x64_step
val mk_pre_post = x64_mk_pre_post

fun test path =
  let
    val istrm = TextIO.openIn path
    val s = TextIO.inputAll istrm before TextIO.closeIn istrm
  in
    s |> String.tokens (Lib.equal #"\n")
      |> List.mapPartial
           (fn s =>
              if String.size s = 0 orelse
                 Lib.mem (String.sub (s, 0)) [#".", #"#"]
              then NONE
              else SOME (x64_spec_code [QUOTE s])
                   handle HOL_ERR _ => (print (s ^ "\n"); NONE))
  end

*)

(* ------------------------------------------------------------------------ *)

end<|MERGE_RESOLUTION|>--- conflicted
+++ resolved
@@ -157,13 +157,8 @@
                                       [mk_x64_mem128 (a, d)]
                               |  _ => err ()
                             )
-<<<<<<< HEAD
                        | (l, t) => (t ~~ MEM_tm orelse err ()
                                     ; List.map mk_x64_MEM l)
-=======
-                       | (l, t) => ( t = MEM_tm orelse err ()
-                                   ; List.map mk_x64_MEM l )
->>>>>>> 5efbdf8e
                 in
                    (p, l @ q)
                 end)]
