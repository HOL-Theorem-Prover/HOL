(* -------------------------------------------------------------------------
   L3
   ------------------------------------------------------------------------- *)

structure L3 :> L3 =
struct

   fun fst (x, _) = x
   fun snd (_, x) = x
   fun K x _ = x
   fun uncurry f (x,y) = f x y
   fun equal x y = (x = y)

   val lowercase = String.map Char.toLower
   val uppercase = String.map Char.toUpper

   fun prefix (c, s) = String.str c ^ s
   fun strHd s = String.sub (s, 0)
   fun strTl s = String.extract (s, 1, NONE)

   fun update m i e = fn x => if x = i then e else m x

   fun for (i, j, a) =
      ( a i
      ; if i = j
           then ()
        else for (if Nat.< (i, j) then Nat.suc i else Nat.pred i, j, a)
      )

   fun foreach ([], _) = ()
     | foreach (h :: t, a) = (a h; foreach (t, a))

   fun pairCompare (cmp1, cmp2) ((a: 'a, b: 'b), (c: 'a, d :'b)) =
      case cmp1 (a, c) of
         General.EQUAL => cmp2 (b, d)
       | x => x

   fun listCompare cmp =
      let
         fun compare ([], _) = General.EQUAL
           | compare (_, []) = raise Fail "list_compare"
           | compare (h1 :: t1, h2 :: t2) =
                case cmp (h1, h2) of
                   General.EQUAL => compare (t1, t2)
                 | x => x
      in
         fn (l1, l2) =>
            pairCompare (Int.compare, compare)
               ((List.length l1, l1), (List.length l2, l2))
      end

   local
      fun liftSubstring (f, s) =
         let
            val (a, b) = f (Substring.full s)
         in
            (Substring.string a, Substring.string b)
         end
   in
      fun splitl (p, s) = liftSubstring (Substring.splitl p, s)
      fun splitr (p, s) = liftSubstring (Substring.splitr p, s)
   end

   fun listUpdate (e, (i, [])) = []
     | listUpdate (e, (0: IntInf.int, _::l)) = e :: l
     | listUpdate (e, (n, h::l)) = h :: listUpdate (e, (n - 1, l))

<<<<<<< HEAD
=======
   val chr = Char.chr o IntInf.toInt
   val ord = IntInf.fromInt o Char.ord
>>>>>>> b5682d77
   local
     fun sz (n, l) =
       Nat.toNativeInt (Nat.- (n, Nat.fromNativeInt (List.length l)))
   in
     fun padLeft (e, x as (_, l)) = List.tabulate (sz x, fn _ => e) @ l
     fun padRight (e, x as (_, l)) = l @ List.tabulate (sz x, fn _ => e)
   end
   fun padLeftString (e, (n, l)) = StringCvt.padLeft e (IntInf.toInt n) l
   fun padRightString (e, (n, l)) = StringCvt.padRight e (IntInf.toInt n) l
   fun takeString (n, s) = String.extract (s, 0, SOME (IntInf.toInt n))
   fun dropString (n, s) = String.extract (s, IntInf.toInt n, NONE)
   val removeDuplicatesString = String.implode o Set.mk o String.explode
   val revString = String.implode o List.rev o String.explode
   fun stringToChar s =
      if String.size s = 1 then String.sub (s, 0) else raise Domain
   fun memString (c, s) = String.isSubstring (String.str c) s
   fun stringUpdate (e, (i, s)) =
      String.implode (listUpdate (e, (i, String.explode s)))

   local
      fun trans P (s, r) =
         String.translate
            (fn d => let val x = String.str d in if P x r then "" else x end) s
   in
      val removeExceptString =
         trans (fn x => fn r => not (String.isSubstring x r))
      val removeString = trans String.isSubstring
   end

   fun revLookup eq (e, l) =
      let
         fun loop i =
            fn [] => NONE
             | h :: t => if eq e h then SOME i else loop (i + 1) t
      in
         loop (0: IntInf.int) l
      end

   fun remove (l1, l2) = List.filter (fn x => not (Set.mem (x, l2))) l1
   fun swap (n, l) = (l, n)
   fun take (n, l) = List.take (l, IntInf.toInt n)
   fun drop (n, l) = List.drop (l, IntInf.toInt n)
   fun element (n, l) = List.nth (l, IntInf.toInt n)
   fun indexOf x = revLookup equal x
   fun indexOfString (c, s) = revLookup equal (c, String.explode s)
   fun length l = IntInf.fromInt (List.length l)
   val size = IntInf.fromInt o String.size

end (* structure L3 *)<|MERGE_RESOLUTION|>--- conflicted
+++ resolved
@@ -65,11 +65,8 @@
      | listUpdate (e, (0: IntInf.int, _::l)) = e :: l
      | listUpdate (e, (n, h::l)) = h :: listUpdate (e, (n - 1, l))
 
-<<<<<<< HEAD
-=======
    val chr = Char.chr o IntInf.toInt
    val ord = IntInf.fromInt o Char.ord
->>>>>>> b5682d77
    local
      fun sz (n, l) =
        Nat.toNativeInt (Nat.- (n, Nat.fromNativeInt (List.length l)))
