--- conflicted
+++ resolved
@@ -5,10 +5,7 @@
 signature L3 =
 sig
    val K : 'a -> 'b -> 'a
-<<<<<<< HEAD
-=======
    val chr : IntInf.int -> char
->>>>>>> b5682d77
    val drop : IntInf.int * 'a list -> 'a list
    val dropString : IntInf.int * string -> string
    val element : IntInf.int * 'a list -> 'a
@@ -23,10 +20,7 @@
    val listUpdate : 'a * (IntInf.int * 'a list) -> 'a list
    val lowercase : string -> string
    val memString : char * string -> bool
-<<<<<<< HEAD
-=======
    val ord : char -> IntInf.int
->>>>>>> b5682d77
    val padLeft : 'a * (IntInf.int * 'a list) -> 'a list
    val padLeftString : char * (IntInf.int * string) -> string
    val padRight : 'a * (IntInf.int * 'a list) -> 'a list
