open bossLib Theory Parse boolTheory pairTheory Defn Tactic boolLib bagTheory
open relationTheory lcsymtacs;

val fs = full_simp_tac (srw_ss ())
val rw = srw_tac []
val wf_rel_tac = WF_REL_TAC
val induct_on = Induct_on
val cases_on = Cases_on;
val every_case_tac = BasicProvers.EVERY_CASE_TAC;
val full_case_tac = BasicProvers.FULL_CASE_TAC;


val _ = new_theory "SplayHeap"

val _ = Hol_datatype `
heaps = Empty | Node of heaps => 'a => heaps`;

val splay_heap_to_bag_def = Define `
(splay_heap_to_bag Empty = {||}) ∧
(splay_heap_to_bag (Node h1 x h2) =
  BAG_INSERT x (BAG_UNION (splay_heap_to_bag h1) (splay_heap_to_bag h2)))`;

val splay_heap_ok_def = Define `
(splay_heap_ok leq Empty = T) ∧
<<<<<<< HEAD
(splay_heap_ok leq (Node h1 x h2) = 
  splay_heap_ok leq h1 ∧
  splay_heap_ok leq h2 ∧
  BAG_EVERY (\y. leq y x) (splay_heap_to_bag h1) ∧
  BAG_EVERY (\y. ¬leq y x) (splay_heap_to_bag h2))`;
=======
(splay_heap_ok leq (Node h1 x h2) =
  (!y. BAG_IN y (splay_heap_to_bag h1) ⇒ leq y x) ∧
  (!y. BAG_IN y (splay_heap_to_bag h2) ⇒ ¬leq y x))`;
>>>>>>> bf6651c0

val _ = Define `
empty = Empty`;

val _ = Define `
(is_empty Empty = T) ∧
(is_empty _ = F)`;

val partition_def = Define `
(partition leq pivot Empty = (Empty, Empty)) ∧
(partition leq pivot (Node a x b) =
  if leq x pivot then
    (case b of
        Empty => (Node a x b, Empty)
      | Node b1 y b2 =>
          if leq y pivot then
            let (small, big) = partition leq pivot b2 in
              (Node (Node a x b1) y small, big)
          else
            let (small, big) = partition leq pivot b1 in
              (Node a x small, Node big y b2))
  else
    (case a of
        Empty => (Empty, Node a x b)
      | Node a1 y a2 =>
          if leq y pivot then
            let (small, big) = partition leq pivot a2 in
              (Node a1 y small, Node big x b)
          else
            let (small, big) = partition leq pivot a1 in
              (small, Node big y (Node a2 x b))))`;

val partition_ind = fetch "-" "partition_ind"
val heaps_size_def = fetch "-" "heaps_size_def"

val partition_size = Q.prove (
`!leq p h1 h2 h3.
  ((h2,h3) = partition leq p h1)
  ⇒
<<<<<<< HEAD
=======
  (splay_heap_to_bag h1 =
   BAG_UNION (splay_heap_to_bag h2) (splay_heap_to_bag h3)) ∧
>>>>>>> bf6651c0
  heaps_size f h2 ≤ heaps_size f h1 ∧
  heaps_size f h3 ≤ heaps_size f h1`,
recInduct partition_ind >>
rw [heaps_size_def, partition_def] >>
every_case_tac >>
fs [] >>
rw [heaps_size_def] >>
cases_on `partition leq pivot h0` >>
cases_on `partition leq pivot h` >>
fs [LET_THM] >>
rw [heaps_size_def] >>
decide_tac);

val partition_bags = Q.prove (
`!leq p h1 h2 h3.
  ((h2,h3) = partition leq p h1)
  ⇒
  (splay_heap_to_bag h1 = 
   BAG_UNION (splay_heap_to_bag h2) (splay_heap_to_bag h3))`,
recInduct partition_ind >>
rw [partition_def, splay_heap_to_bag_def] >>
every_case_tac >>
fs [] >>
rw [splay_heap_to_bag_def] >>
cases_on `partition leq pivot h0` >>
cases_on `partition leq pivot h` >>
fs [LET_THM] >>
rw [splay_heap_to_bag_def, BAG_UNION_INSERT] >>
metis_tac [ASSOC_BAG_UNION, COMM_BAG_UNION, BAG_INSERT_commutes]);

val partition_split = Q.prove (
`!leq p h1 h2 h3.
  transitive leq ∧ 
  trichotomous leq ∧
  ((h2,h3) = partition leq p h1) ∧ 
  splay_heap_ok leq h1
  ⇒
  BAG_EVERY (\y. leq y p) (splay_heap_to_bag h2) ∧
  BAG_EVERY (\y. ¬leq y p) (splay_heap_to_bag h3)`,
recInduct partition_ind >>
rw [partition_def, splay_heap_to_bag_def, splay_heap_ok_def] >>
every_case_tac >>
fs [] >>
rw [] >>
fs [splay_heap_ok_def, splay_heap_to_bag_def] >>
cases_on `partition leq pivot h0` >>
cases_on `partition leq pivot h` >>
fs [LET_THM, splay_heap_to_bag_def] >>
rw [] >>
fs [BAG_EVERY, transitive_def, trichotomous] >>
metis_tac []);

(*
val partition_ok = Q.prove (
`!leq p h1 h2 h3.
  transitive leq ∧ 
  trichotomous leq ∧
  ((h2,h3) = partition leq p h1) ∧
  splay_heap_ok leq h1
  ⇒
  splay_heap_ok leq h2 ∧
  splay_heap_ok leq h3`,
recInduct partition_ind >>
rw [partition_def, splay_heap_ok_def] >>

every_case_tac >>
fs [] >>
rw [] >>
cases_on `partition leq pivot h0` >>
cases_on `partition leq pivot h` >>
fs [LET_THM, splay_heap_ok_def] >>
metis_tac [partition_split]
rw []

, splay_heap_ok_def, splay_heap_to_bag_def] >>
rw [splay_heap_ok_def]
metis_tac [ASSOC_BAG_UNION, COMM_BAG_UNION, BAG_INSERT_commutes]);
*)

val insert_def = Define `
insert leq x t =
  let (a, b) = partition leq x t in
    Node a x b`;

val merge_def = tDefine "merge" `
(merge leq Empty h2 = h2) ∧
(merge leq (Node a x b) h2 =
  let (ta, tb) = partition leq x h2 in
    Node (merge leq ta a) x (merge leq tb b))`
(WF_REL_TAC `measure (\(x,y,z).
                        heaps_size (\_.1) y +
                        heaps_size (\_.1) z)` >>
 rw [] >>
 imp_res_tac partition_thm >>
 pop_assum (MP_TAC o Q.SPEC `(λ_.1)`) >>
 pop_assum (MP_TAC o Q.SPEC `(λ_.1)`) >>
 full_simp_tac (srw_ss() ++ ARITH_ss) [partition_thm]);

val merge_ind = fetch "-" "merge_ind"

val find_min_def = Define `
(find_min (Node Empty x b) = x) ∧
(find_min (Node a x b) = find_min a)`;

val find_min_ind = fetch "-" "find_min_ind"

val delete_min_defn = Define `
(delete_min (Node Empty x b) = b) ∧
(delete_min (Node (Node Empty x b) y c) = Node b y c) ∧
(delete_min (Node (Node a x b) y c) = Node (delete_min a) x (Node b y c))`;

val insert_thm = Q.store_thm ("insert_thm",
`!h leq x.
  splay_heap_to_bag (insert leq x h) =
  BAG_INSERT x (splay_heap_to_bag h)`,
induct_on `h` >>
rw [splay_heap_to_bag_def, insert_def] >>
rw [splay_heap_to_bag_def] >>
fs [insert_def] >>
imp_res_tac (GSYM partition_thm) >>
fs [splay_heap_to_bag_def]);

val insert_ok = Q.store_thm ("insert_ok",
`!leq x h. splay_heap_ok leq h ⇒ splay_heap_ok leq (insert leq x h)`,
induct_on `h` >>
rw [splay_heap_ok_def, insert_def] >>
rw [splay_heap_ok_def] >>

val merge_thm = Q.store_thm ("merge_thm",
`!leq h1 h2.
  (splay_heap_to_bag (merge leq h1 h2) =
    BAG_UNION (splay_heap_to_bag h1) (splay_heap_to_bag h2))`,
recInduct merge_ind >>
rw [merge_def, splay_heap_to_bag_def] >>
cases_on `partition leq x h2` >>
fs [] >>
imp_res_tac (GSYM partition_thm) >>
rw [splay_heap_to_bag_def, BAG_UNION_INSERT] >>
metis_tac [ASSOC_BAG_UNION, COMM_BAG_UNION, BAG_INSERT_commutes]);

(*
val find_min_thm = Q.prove (
`!h x leq. (h ≠ Empty) ∧ splay_heap_ok leq h ⇒
  ((find_min h = x) =
   (BAG_IN x (splay_heap_to_bag h) ∧
    (!y. BAG_IN y (splay_heap_to_bag h) ⇒ leq x y)))`,
recInduct find_min_ind >>
rw [splay_heap_to_bag_def, splay_heap_ok_def, find_min_def] >-
*)

val _ = export_theory()
<|MERGE_RESOLUTION|>--- conflicted
+++ resolved
@@ -22,17 +22,11 @@
 
 val splay_heap_ok_def = Define `
 (splay_heap_ok leq Empty = T) ∧
-<<<<<<< HEAD
 (splay_heap_ok leq (Node h1 x h2) = 
   splay_heap_ok leq h1 ∧
   splay_heap_ok leq h2 ∧
   BAG_EVERY (\y. leq y x) (splay_heap_to_bag h1) ∧
   BAG_EVERY (\y. ¬leq y x) (splay_heap_to_bag h2))`;
-=======
-(splay_heap_ok leq (Node h1 x h2) =
-  (!y. BAG_IN y (splay_heap_to_bag h1) ⇒ leq y x) ∧
-  (!y. BAG_IN y (splay_heap_to_bag h2) ⇒ ¬leq y x))`;
->>>>>>> bf6651c0
 
 val _ = Define `
 empty = Empty`;
@@ -72,11 +66,8 @@
 `!leq p h1 h2 h3.
   ((h2,h3) = partition leq p h1)
   ⇒
-<<<<<<< HEAD
-=======
   (splay_heap_to_bag h1 =
    BAG_UNION (splay_heap_to_bag h2) (splay_heap_to_bag h3)) ∧
->>>>>>> bf6651c0
   heaps_size f h2 ≤ heaps_size f h1 ∧
   heaps_size f h3 ≤ heaps_size f h1`,
 recInduct partition_ind >>
