(*
 * Copyright 1991-1995  University of Cambridge (Author: Monica Nesi)
 * Copyright 2016-2017  University of Bologna   (Author: Chun Tian)
 *)

structure WeakEQLib :> WeakEQLib =
struct

open HolKernel Parse boolLib bossLib;

open CCSLib CCSTheory StrongEQLib WeakEQTheory;

infix 0 OE_THENC OE_ORELSEC;

(******************************************************************************)
(*                                                                            *)
(*              Basic functions and conversions for rewriting                 *)
(*               with the laws for observational equivalence                  *)
(*                                                                            *)
(******************************************************************************)

(* Define OE_SYM such that, when given a theorem A |- WEAK_EQUIV t1 t2,
   returns the theorem A |- WEAK_EQUIV t2 t1. *)
fun OE_SYM thm = MATCH_MP WEAK_EQUIV_SYM thm;

(* Define OE_TRANS such that, when given the theorems thm1 and thm2, applies
   WEAK_EQUIV_TRANS on them, if possible.
 *)
fun OE_TRANS thm1 thm2 =
<<<<<<< HEAD
    if rhs_tm thm1 ~~ lhs_tm thm2 then
      MATCH_MP WEAK_EQUIV_TRANS (CONJ thm1 thm2)
    else
      failwith "transitivity of observation equivalence not applicable";
=======
    if (rhs_tm thm1 = lhs_tm thm2) then
        MATCH_MP WEAK_EQUIV_TRANS (CONJ thm1 thm2)
    else
        failwith "transitivity of observation equivalence not applicable";
>>>>>>> 7c1215a4

(* When applied to a term "t: CCS", the conversion OE_ALL_CONV returns the
   theorem: |- WEAK_EQUIV t t
 *)
fun OE_ALL_CONV t = ISPEC t WEAK_EQUIV_REFL;

(* Define the function OE_THENC. *)
fun op OE_THENC ((c1, c2) :conv * conv) :conv =
  fn t => let
      val thm1 = c1 t;
      val thm2 = c2 (rhs_tm thm1)
  in OE_TRANS thm1 thm2 end;

(* Define the function OE_ORELSEC. *)
fun op OE_ORELSEC ((c1, c2) :conv * conv) :conv =
  fn t => c1 t handle HOL_ERR _ => c2 t;

(* Define the function OE_REPEATC *)
fun OE_REPEATC (c :conv) (t :term) :thm =
  ((c OE_THENC (OE_REPEATC c)) OE_ORELSEC OE_ALL_CONV) t;

(* Convert a conversion for the application of the laws for STRONG_EQUIV to a
   tactic applying the laws for WEAK_EQUIV (i.e. c is a conversion for strong
   equivalence). *)
fun OE_LHS_CONV_TAC (c :conv) :tactic =
  fn (asl, w) => let
      val (opt, t1, t2) = args_equiv w
  in
<<<<<<< HEAD
      if opt ~~ ``WEAK_EQUIV`` then
	  let val thm = MATCH_MP STRONG_IMP_WEAK_EQUIV ((S_DEPTH_CONV c) t1);
	      val (t1', t') = args_thm thm (* t1' = t1 *)
	  in
	      if (t' ~~ t2) then
		  ([], fn [] => OE_TRANS thm (ISPEC t' WEAK_EQUIV_REFL))
	      else
		  ([(asl, ``WEAK_EQUIV ^t' ^t2``)],
		   fn [thm'] => OE_TRANS thm thm')
	  end
=======
      if (opt = ``WEAK_EQUIV``) then
          let val thm = MATCH_MP STRONG_IMP_WEAK_EQUIV ((S_DEPTH_CONV c) t1);
              val (t1', t') = args_thm thm (* t1' = t1 *)
          in
              if (t' = t2) then
                  ([], fn [] => OE_TRANS thm (ISPEC t' WEAK_EQUIV_REFL))
              else
                  ([(asl, ``WEAK_EQUIV ^t' ^t2``)],
                   fn [thm'] => OE_TRANS thm thm')
          end
>>>>>>> 7c1215a4
      else
          failwith "the goal is not an WEAK_EQUIV relation"
  end;

fun OE_RHS_CONV_TAC (c :conv) :tactic =
  fn (asl,w) => let
      val (opt, t1, t2) = args_equiv w
  in
<<<<<<< HEAD
      if (opt ~~ ``WEAK_EQUIV``) then
	  let val thm = MATCH_MP STRONG_IMP_WEAK_EQUIV ((S_DEPTH_CONV c) t2);
	      val (t2', t') = args_thm thm (* t2' = t2 *)
	  in
	      if t' ~~ t1 then
		  ([], fn [] => OE_SYM thm)
	      else
		  ([(asl, ``WEAK_EQUIV ^t1 ^t'``)],
		   fn [thm'] => OE_TRANS thm' (OE_SYM thm))
	  end
=======
      if (opt = ``WEAK_EQUIV``) then
          let val thm = MATCH_MP STRONG_IMP_WEAK_EQUIV ((S_DEPTH_CONV c) t2);
              val (t2', t') = args_thm thm (* t2' = t2 *)
          in
              if (t' = t1) then
                  ([], fn [] => OE_SYM thm)
              else
                  ([(asl, ``WEAK_EQUIV ^t1 ^t'``)],
                   fn [thm'] => OE_TRANS thm' (OE_SYM thm))
          end
>>>>>>> 7c1215a4
      else
          failwith "the goal is not an WEAK_EQUIV relation"
  end;

val STRONG_IMP_WEAK_EQUIV_RULE =
    STRIP_FORALL_RULE (MATCH_MP STRONG_IMP_WEAK_EQUIV);

end (* struct *)

(* last updated: Jun 18, 2017 *)<|MERGE_RESOLUTION|>--- conflicted
+++ resolved
@@ -27,17 +27,10 @@
    WEAK_EQUIV_TRANS on them, if possible.
  *)
 fun OE_TRANS thm1 thm2 =
-<<<<<<< HEAD
     if rhs_tm thm1 ~~ lhs_tm thm2 then
       MATCH_MP WEAK_EQUIV_TRANS (CONJ thm1 thm2)
     else
       failwith "transitivity of observation equivalence not applicable";
-=======
-    if (rhs_tm thm1 = lhs_tm thm2) then
-        MATCH_MP WEAK_EQUIV_TRANS (CONJ thm1 thm2)
-    else
-        failwith "transitivity of observation equivalence not applicable";
->>>>>>> 7c1215a4
 
 (* When applied to a term "t: CCS", the conversion OE_ALL_CONV returns the
    theorem: |- WEAK_EQUIV t t
@@ -66,29 +59,16 @@
   fn (asl, w) => let
       val (opt, t1, t2) = args_equiv w
   in
-<<<<<<< HEAD
       if opt ~~ ``WEAK_EQUIV`` then
-	  let val thm = MATCH_MP STRONG_IMP_WEAK_EQUIV ((S_DEPTH_CONV c) t1);
-	      val (t1', t') = args_thm thm (* t1' = t1 *)
-	  in
-	      if (t' ~~ t2) then
-		  ([], fn [] => OE_TRANS thm (ISPEC t' WEAK_EQUIV_REFL))
-	      else
-		  ([(asl, ``WEAK_EQUIV ^t' ^t2``)],
-		   fn [thm'] => OE_TRANS thm thm')
-	  end
-=======
-      if (opt = ``WEAK_EQUIV``) then
           let val thm = MATCH_MP STRONG_IMP_WEAK_EQUIV ((S_DEPTH_CONV c) t1);
               val (t1', t') = args_thm thm (* t1' = t1 *)
           in
-              if (t' = t2) then
+              if (t' ~~ t2) then
                   ([], fn [] => OE_TRANS thm (ISPEC t' WEAK_EQUIV_REFL))
               else
                   ([(asl, ``WEAK_EQUIV ^t' ^t2``)],
                    fn [thm'] => OE_TRANS thm thm')
           end
->>>>>>> 7c1215a4
       else
           failwith "the goal is not an WEAK_EQUIV relation"
   end;
@@ -97,29 +77,16 @@
   fn (asl,w) => let
       val (opt, t1, t2) = args_equiv w
   in
-<<<<<<< HEAD
       if (opt ~~ ``WEAK_EQUIV``) then
-	  let val thm = MATCH_MP STRONG_IMP_WEAK_EQUIV ((S_DEPTH_CONV c) t2);
-	      val (t2', t') = args_thm thm (* t2' = t2 *)
-	  in
-	      if t' ~~ t1 then
-		  ([], fn [] => OE_SYM thm)
-	      else
-		  ([(asl, ``WEAK_EQUIV ^t1 ^t'``)],
-		   fn [thm'] => OE_TRANS thm' (OE_SYM thm))
-	  end
-=======
-      if (opt = ``WEAK_EQUIV``) then
           let val thm = MATCH_MP STRONG_IMP_WEAK_EQUIV ((S_DEPTH_CONV c) t2);
               val (t2', t') = args_thm thm (* t2' = t2 *)
           in
-              if (t' = t1) then
+              if t' ~~ t1 then
                   ([], fn [] => OE_SYM thm)
               else
                   ([(asl, ``WEAK_EQUIV ^t1 ^t'``)],
                    fn [thm'] => OE_TRANS thm' (OE_SYM thm))
           end
->>>>>>> 7c1215a4
       else
           failwith "the goal is not an WEAK_EQUIV relation"
   end;
