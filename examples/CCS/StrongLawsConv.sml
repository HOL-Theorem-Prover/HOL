--- conflicted
+++ resolved
@@ -60,7 +60,6 @@
 fun STRONG_FIND_IDEMP tm l =
   let
     val h::t = l
-<<<<<<< HEAD
   in
     if null t then
       failwith "term not a CCS summation"
@@ -68,49 +67,9 @@
       let
         val tm' = fst (args_sum tm)
       in
-	if tmem h t then
-	  let val (l1, l2) = FIND_SMD [] h [] tm'
-	  in
-		    if (null l2) then
-			if (null l1) then
-			    ISPEC h STRONG_SUM_IDEMP
-			else
-			    let val y = hd l1
-			    in
-				S_TRANS (ISPECL [y, h, h] STRONG_SUM_ASSOC_R)
-					(ISPEC y (MP (ISPECL [mk_sum (h, h), h] STRONG_EQUIV_SUBST_SUM_R)
-						    (ISPEC h STRONG_SUM_IDEMP)))
-			    end
-		    else
-			let val thm1 =
-				if (null l1) then
-				    S_TRANS (S_SYM (STRONG_SUM_ASSOC_CONV
-							(mk_sum (mk_sum (h, hd l2), h))))
-					    (ISPECL [h, hd l2] STRONG_SUM_MID_IDEMP)
-				else
-				    S_TRANS (S_SYM (STRONG_SUM_ASSOC_CONV
-							(mk_sum (mk_sum (mk_sum (hd l1, h), hd l2), h))))
-					    (ISPECL [hd l1, h, hd l2] STRONG_LEFT_SUM_MID_IDEMP)
-			in
-			    S_TRANS thm1 (STRONG_SUM_ASSOC_CONV (snd (args_thm thm1)))
-			end
-		end
-	    else
-		let val thm' = STRONG_FIND_IDEMP tm' t
-		in
-		    ISPEC h (MATCH_MP STRONG_EQUIV_SUBST_SUM_R thm')
-		end
-	end
-=======
-in
-    if (null t) then
-        failwith "term not a CCS summation"
-    else
-        let val tm' = fst (args_sum tm)
-        in
-            if (mem h t) then
-                let val (l1, l2) = FIND_SMD [] h [] tm'
-                in
+        if tmem h t then
+          let val (l1, l2) = FIND_SMD [] h [] tm'
+          in
                     if (null l2) then
                         if (null l1) then
                             ISPEC h STRONG_SUM_IDEMP
@@ -141,7 +100,6 @@
                     ISPEC h (MATCH_MP STRONG_EQUIV_SUBST_SUM_R thm')
                 end
         end
->>>>>>> 7c1215a4
 end;
 
 (* Conversion for the application of STRONG_SUM_IDEMP. *)
@@ -167,42 +125,6 @@
   if is_restr tm then
       let val (P, L) = args_restr tm
       in
-<<<<<<< HEAD
-	  if (is_nil P) then
-	      ISPEC L STRONG_RESTR_NIL
-	  else if (is_sum P) then
-	      let val (P1, P2) = args_sum P in
-		  ISPECL [P1, P2, L] STRONG_RESTR_SUM
-	      end
-	  else if (is_prefix P) then
-	      let val (u, P') = args_prefix P in
-		  if (is_tau u) then
-		      ISPECL [P', L] STRONG_RESTR_PREFIX_TAU
-		  else
-		      let val l = arg_action u;
-			  val thm = Label_IN_CONV l L
-		      in
-			  if Teq (rconcl thm) then
-			      ISPEC P' (MP (ISPECL [l, L] STRONG_RESTR_PR_LAB_NIL)
-					  (DISJ1 (EQT_ELIM thm) ``COMPL_LAB ^l IN ^L``))
-			  else
-			      let val thmc = REWRITE_RHS_RULE [COMPL_LAB_def] (REFL ``COMPL_LAB ^l``);
-				  val thm' = Label_IN_CONV (rconcl thmc) L
-			      in
-				  if Teq (rconcl thm') then
-				      ISPEC P' (MP (ONCE_REWRITE_RULE [COMPL_LAB_def]
-							(ISPECL [l, L] STRONG_RESTR_PR_LAB_NIL))
-						  (DISJ2 ``^l IN ^L`` (EQT_ELIM thm')))
-				  else
-				      ISPEC P' (MP (ONCE_REWRITE_RULE [COMPL_LAB_def]
-							(ISPECL [l, L] STRONG_RESTR_PREFIX_LABEL))
-						  (CONJ (EQF_ELIM thm) (EQF_ELIM thm')))
-			      end
-		      end
-	      end
-	  else
-	      failwith "STRONG_RESTR_ELIM_CONV"
-=======
           if (is_nil P) then
               ISPEC L STRONG_RESTR_NIL
           else if (is_sum P) then
@@ -217,14 +139,14 @@
                       let val l = arg_action u;
                           val thm = Label_IN_CONV l L
                       in
-                          if (rconcl thm = ``T``) then
+                          if Teq (rconcl thm) then
                               ISPEC P' (MP (ISPECL [l, L] STRONG_RESTR_PR_LAB_NIL)
                                           (DISJ1 (EQT_ELIM thm) ``COMPL_LAB ^l IN ^L``))
                           else
                               let val thmc = REWRITE_RHS_RULE [COMPL_LAB_def] (REFL ``COMPL_LAB ^l``);
                                   val thm' = Label_IN_CONV (rconcl thmc) L
                               in
-                                  if (rconcl thm' = ``T``) then
+                                  if Teq (rconcl thm') then
                                       ISPEC P' (MP (ONCE_REWRITE_RULE [COMPL_LAB_def]
                                                         (ISPECL [l, L] STRONG_RESTR_PR_LAB_NIL))
                                                   (DISJ2 ``^l IN ^L`` (EQT_ELIM thm')))
@@ -237,7 +159,6 @@
               end
           else
               failwith "STRONG_RESTR_ELIM_CONV"
->>>>>>> 7c1215a4
       end
   else
       failwith "STRONG_RESTR_ELIM_CONV";
@@ -291,17 +212,10 @@
           val thm1 = num_CONV b
           and thm2 = ISPECL [l, r] CCS_COND_CLAUSES
       in
-<<<<<<< HEAD
-	  if Teq (rconcl thm1) then
-	      SUBS [SYM thm1] (CONJUNCT1 thm2)
-	  else
-	      TRANS (SUBS [SYM thm1] (CONJUNCT2 thm2)) (COND_EVAL_CONV r)
-=======
-          if (rconcl thm1) = ``T`` then
+          if Teq (rconcl thm1) then
               SUBS [SYM thm1] (CONJUNCT1 thm2)
           else
               TRANS (SUBS [SYM thm1] (CONJUNCT2 thm2)) (COND_EVAL_CONV r)
->>>>>>> 7c1215a4
       end
   else
       REFL c;
@@ -364,17 +278,10 @@
     val (opr, opd) = dest_comb tm;
     val (act, proc) = args_prefix opd
 in
-<<<<<<< HEAD
     if opr ~~ mk_const ("PREF_ACT", type_of opr) then
-	ISPECL [act, proc] PREF_ACT_def
+        ISPECL [act, proc] PREF_ACT_def
     else if opr ~~ mk_const ("PREF_PROC", type_of opr) then
-	ISPECL [act, proc] PREF_PROC_def
-=======
-    if opr = mk_const ("PREF_ACT", type_of opr) then
-        ISPECL [act, proc] PREF_ACT_def
-    else if opr = mk_const ("PREF_PROC", type_of opr) then
         ISPECL [act, proc] PREF_PROC_def
->>>>>>> 7c1215a4
     else
         failwith "PREFIX_EXTRACT"
 end;
@@ -459,33 +366,18 @@
       else if is_tau v then
           ISPECL [u, P, Q] STRONG_PAR_PREF_TAU
       else
-<<<<<<< HEAD
-	  let val [l1, l2] = map arg_action [u, v];
-	      val thmc = REWRITE_RHS_RULE [COMPL_LAB_def] (REFL ``^l1 = COMPL ^l2``)
-	  in
-	    if Teq (rconcl thmc) then (* synchronization between l1 and l2 *)
-	      ISPECL [P, Q] (MP (ISPECL [l1, l2] STRONG_PAR_PREF_SYNCR)
-				(EQT_ELIM thmc))
-	    else (* no synchronization between l1 and l2 *)
-		  let val thm_lab = TRANS thmc (Label_EQ_CONV (rconcl thmc)) in
-		      ISPECL [P, Q] (MP (ISPECL [l1, l2] STRONG_PAR_PREF_NO_SYNCR)
-				       (EQF_ELIM thm_lab))
-		  end
-	  end;
-=======
           let val [l1, l2] = map arg_action [u, v];
               val thmc = REWRITE_RHS_RULE [COMPL_LAB_def] (REFL ``^l1 = COMPL ^l2``)
           in
-              if (rconcl thmc = ``T``) then (* synchronization between l1 and l2 *)
-                  ISPECL [P, Q] (MP (ISPECL [l1, l2] STRONG_PAR_PREF_SYNCR)
-                                   (EQT_ELIM thmc))
-              else (* no synchronization between l1 and l2 *)
+            if Teq (rconcl thmc) then (* synchronization between l1 and l2 *)
+              ISPECL [P, Q] (MP (ISPECL [l1, l2] STRONG_PAR_PREF_SYNCR)
+                                (EQT_ELIM thmc))
+            else (* no synchronization between l1 and l2 *)
                   let val thm_lab = TRANS thmc (Label_EQ_CONV (rconcl thmc)) in
                       ISPECL [P, Q] (MP (ISPECL [l1, l2] STRONG_PAR_PREF_NO_SYNCR)
                                        (EQF_ELIM thm_lab))
                   end
           end;
->>>>>>> 7c1215a4
 
 (* Conversion for the application of the laws for the parallel operator. *)
 fun STRONG_PAR_ELIM_CONV tm =
