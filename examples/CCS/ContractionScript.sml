(* ========================================================================== *)
(* FILE          : ContractionScript.sml                                      *)
(* DESCRIPTION   : CONTRACTION and `contracts' relation                       *)
(*                                                                            *)
(* THESIS        : A Formalization of Unique Solutions of Equations in        *)
(*                 Process Algebra                                            *)
(* AUTHOR        : (c) 2017 Chun Tian, University of Bologna, Italy           *)
(*                 (c) 2018 Chun Tian, Fondazione Bruno Kessler (FBK)         *)
(* DATE          : 2017-2018                                                  *)
(* ========================================================================== *)

open HolKernel Parse boolLib bossLib;

open relationTheory combinTheory listTheory;
open CCSLib CCSTheory;
open StrongEQTheory StrongLawsTheory;
open WeakEQTheory WeakEQLib WeakLawsTheory;
open ObsCongrTheory ObsCongrLib ObsCongrLawsTheory ObsCongrConv;
open TraceTheory CongruenceTheory CoarsestCongrTheory;
open ExpansionTheory;

val _ = new_theory "Contraction";
val _ = temp_loose_equality ();

(******************************************************************************)
(*                                                                            *)
(*                  The bisimulation contraction relation                     *)
(*                                                                            *)
(******************************************************************************)

val CONTRACTION = new_definition ("CONTRACTION",
  ``CONTRACTION (Con: ('a, 'b) simulation) =
    !(E :('a, 'b) CCS) (E' :('a, 'b) CCS). Con E E' ==>
       (!l.
         (!E1. TRANS E  (label l) E1 ==>
               ?E2. TRANS E' (label l) E2 /\ Con E1 E2) /\
         (!E2. TRANS E' (label l) E2 ==>
               ?E1. WEAK_TRANS E (label l) E1 /\ WEAK_EQUIV E1 E2)) /\
       (!E1. TRANS E  tau E1 ==> Con E1 E' \/ ?E2. TRANS E' tau E2 /\ Con E1 E2) /\
       (!E2. TRANS E' tau E2 ==> ?E1. EPS E E1 /\ WEAK_EQUIV E1 E2)``);

(* The identity relation is a CONTRACTION. *)
val IDENTITY_CONTRACTION = store_thm (
   "IDENTITY_CONTRACTION", ``CONTRACTION Id``,
    PURE_ONCE_REWRITE_TAC [CONTRACTION]
 >> rpt STRIP_TAC >> rfs [] (* 2 sub-goals *)
 >| [ (* goal 1 (of 2) *)
      Q.EXISTS_TAC `E2` >> REWRITE_TAC [WEAK_EQUIV_REFL] \\
      IMP_RES_TAC TRANS_IMP_WEAK_TRANS,
      (* goal 2 (of 2) *)
      Q.EXISTS_TAC `E2` >> REWRITE_TAC [WEAK_EQUIV_REFL] \\
      IMP_RES_TAC ONE_TAU ]);

(* the proof is the same with EXPANSION_EPS *)
val CONTRACTION_EPS = store_thm (
   "CONTRACTION_EPS",
  ``!(Con: ('a, 'b) simulation). CONTRACTION Con ==>
     !E E'. Con E E' ==> !E1. EPS E E1 ==> ?E2. EPS E' E2 /\ Con E1 E2``,
    REPEAT STRIP_TAC
 >> qpat_x_assum `Con E E'` MP_TAC
 >> POP_ASSUM MP_TAC
 >> Q.SPEC_TAC (`E1`, `E1`)
 >> Q.SPEC_TAC (`E`, `E`)
 >> HO_MATCH_MP_TAC EPS_ind_right (* must use right induct here! *)
 >> rpt STRIP_TAC (* 2 sub-goals here *)
 >| [ (* goal 1 (of 2) *)
      Q.EXISTS_TAC `E'` >> RW_TAC std_ss [EPS_REFL],
      (* goal 2 (of 2) *)
      RES_TAC \\
      IMP_RES_TAC
        (MATCH_MP (REWRITE_RULE [CONTRACTION] (ASSUME ``CONTRACTION Con``))
                  (ASSUME ``(Con :('a, 'b) simulation) E1 E2``))
      >- ( Q.EXISTS_TAC `E2` >> ASM_REWRITE_TAC [] ) \\
      Q.EXISTS_TAC `E2'` >> ASM_REWRITE_TAC [] \\
      IMP_RES_TAC ONE_TAU \\
      IMP_RES_TAC EPS_TRANS ]);

val CONTRACTION_WEAK_TRANS_label' = store_thm (
   "CONTRACTION_WEAK_TRANS_label'",
  ``!(Con: ('a, 'b) simulation). CONTRACTION Con ==>
     !E E'. Con E E' ==>
        !l E2. WEAK_TRANS E' (label l) E2 ==> ?E1. WEAK_TRANS E (label l) E1 /\ WEAK_EQUIV E1 E2``,
    REPEAT STRIP_TAC
 >> IMP_RES_TAC WEAK_TRANS_cases2 (* 2 sub-goals here *)
 >| [ (* goal 1 (of 2) *)
      IMP_RES_TAC
        (MATCH_MP (REWRITE_RULE [CONTRACTION] (ASSUME ``CONTRACTION Con``))
                  (ASSUME ``(Con :('a, 'b) simulation) E E'``)) \\
      IMP_RES_TAC
        (MATCH_MP WEAK_EQUIV_WEAK_TRANS_label' (ASSUME ``WEAK_EQUIV E1 E''``)) \\
      Q.EXISTS_TAC `E1'` >> ASM_REWRITE_TAC [] \\
      MATCH_MP_TAC EPS_AND_WEAK_TRANS \\
      Q.EXISTS_TAC `E1` >> ASM_REWRITE_TAC [],
      (* goal 2 (of 2) *)
      IMP_RES_TAC
        (MATCH_MP (REWRITE_RULE [CONTRACTION] (ASSUME ``CONTRACTION Con``))
                  (ASSUME ``(Con :('a, 'b) simulation) E E'``)) \\
      IMP_RES_TAC
        (MATCH_MP WEAK_EQUIV_EPS' (ASSUME ``WEAK_EQUIV E1 E''``)) \\
      Q.EXISTS_TAC `E1'` >> ASM_REWRITE_TAC [] \\
      MATCH_MP_TAC WEAK_TRANS_AND_EPS \\
      Q.EXISTS_TAC `E1` >> ASM_REWRITE_TAC [] ]);

val EXPANSION_IMP_CONTRACTION = store_thm (
   "EXPANSION_IMP_CONTRACTION",
  ``!Con. EXPANSION Con ==> CONTRACTION Con``,
    REPEAT STRIP_TAC
 >> REWRITE_TAC [CONTRACTION]
 >> rpt STRIP_TAC (* 4 sub-goals here *)
 >| [ (* goal 1 (of 4) *)
      IMP_RES_TAC
        (MATCH_MP (REWRITE_RULE [EXPANSION] (ASSUME ``EXPANSION Con``))
                  (ASSUME ``(Con :('a, 'b) simulation) E E'``)) \\
      Q.EXISTS_TAC `E2` >> ASM_REWRITE_TAC [],
      (* goal 2 (of 4) *)
      IMP_RES_TAC
        (MATCH_MP (REWRITE_RULE [EXPANSION] (ASSUME ``EXPANSION Con``))
                  (ASSUME ``(Con :('a, 'b) simulation) E E'``)) \\
      Q.EXISTS_TAC `E1` >> ASM_REWRITE_TAC [] \\
      REWRITE_TAC [WEAK_EQUIV] \\
      Q.EXISTS_TAC `Con` >> ASM_REWRITE_TAC [] \\
      IMP_RES_TAC EXPANSION_IMP_WEAK_BISIM,
      (* goal 3 (of 4) *)
      IMP_RES_TAC
        (MATCH_MP (REWRITE_RULE [EXPANSION] (ASSUME ``EXPANSION Con``))
                  (ASSUME ``(Con :('a, 'b) simulation) E E'``)) (* 2 sub-goals here *)
      >- ( DISJ1_TAC >> ASM_REWRITE_TAC [] ) \\
      DISJ2_TAC \\
      Q.EXISTS_TAC `E2` >> ASM_REWRITE_TAC [],
      (* goal 4 (of 4) *)
      IMP_RES_TAC
        (MATCH_MP (REWRITE_RULE [EXPANSION] (ASSUME ``EXPANSION Con``))
                  (ASSUME ``(Con :('a, 'b) simulation) E E'``)) \\
      IMP_RES_TAC WEAK_TRANS_IMP_EPS \\
      Q.EXISTS_TAC `E1` >> ASM_REWRITE_TAC [] \\
      REWRITE_TAC [WEAK_EQUIV] \\
      Q.EXISTS_TAC `Con` >> ASM_REWRITE_TAC [] \\
      IMP_RES_TAC EXPANSION_IMP_WEAK_BISIM ]);

(* Bisimilarity contraction, written `P contracts (to) Q`, is the union of all
   bisimulation contractions. Here we define it as a co-inductive relation.

   "P contracts to Q" holds if "P is equivalent to Q" and, in addition,
   "Q has the possibility of being as efficient as P".  That is, Q is capable of
   simulating P by performing less internal work. It is sufficient that Q has
   one `efficient` path; Q could also have other paths, that are slower than
   any path in P.
 *)
val (contracts_rules, contracts_coind, contracts_cases) = Hol_coreln `
    (!(E :('a, 'b) CCS) (E' :('a, 'b) CCS).
       (!l.
         (!E1. TRANS E  (label l) E1 ==>
                ?E2. TRANS E' (label l) E2 /\ $contracts E1 E2) /\
         (!E2. TRANS E' (label l) E2 ==>
                ?E1. WEAK_TRANS E (label l) E1 /\ WEAK_EQUIV E1 E2)) /\
       (!E1. TRANS E  tau E1 ==> $contracts E1 E' \/ ?E2. TRANS E' tau E2 /\ $contracts E1 E2) /\
       (!E2. TRANS E' tau E2 ==> ?E1. EPS E E1 /\ WEAK_EQUIV E1 E2)
      ==> $contracts E E')`;

val _ = set_fixity "contracts" (Infix (NONASSOC, 450));

val _ = Unicode.unicode_version { u = UTF8.chr 0x2AB0 ^ UTF8.chr 0x1D47, tmnm = "contracts" };
val _ = TeX_notation { hol = UTF8.chr 0x2AB0 ^ UTF8.chr 0x1D47,
                       TeX = ("\\HOLTokenContracts{}", 1) };

val contracts_is_CONTRACTION = store_thm (
   "contracts_is_CONTRACTION", ``CONTRACTION $contracts``,
    PURE_ONCE_REWRITE_TAC [CONTRACTION]
 >> REPEAT GEN_TAC
 >> DISCH_TAC
 >> PURE_ONCE_REWRITE_TAC [GSYM contracts_cases]
 >> ASM_REWRITE_TAC []);

(* the original definition now becomes a theorem *)
val contracts_thm =  store_thm (
   "contracts_thm",
  ``!P Q. P contracts Q = ?Con. Con P Q /\ CONTRACTION Con``,
    NTAC 2 GEN_TAC >> EQ_TAC (* 2 sub-goals here *)
 >| [ (* goal 1 (of 2) *)
      DISCH_TAC \\
      EXISTS_TAC ``$contracts`` \\
      ASM_REWRITE_TAC [contracts_is_CONTRACTION],
      (* goal 2 (of 2) *)
      Q.SPEC_TAC (`Q`, `Q`) \\
      Q.SPEC_TAC (`P`, `P`) \\
      HO_MATCH_MP_TAC contracts_coind \\ (* co-induction used here! *)
      METIS_TAC [CONTRACTION] ]);

val CONTRACTION_SUBSET_contracts = store_thm ((* NEW *)
   "CONTRACTION_SUBSET_contracts",
  ``!Con. CONTRACTION Con ==> Con RSUBSET $contracts``,
    PROVE_TAC [RSUBSET, contracts_thm]);

(* "Half" theorems for `contracts` relation *)
val contracts_TRANS_label = store_thm (
   "contracts_TRANS_label",
  ``!E E'. E contracts E' ==>
           !l E1. TRANS E (label l) E1 ==> ?E2. TRANS E' (label l) E2 /\ E1 contracts E2``,
    PROVE_TAC [contracts_cases]);

val contracts_TRANS_label' = store_thm (
   "contracts_TRANS_label'",
  ``!E E'. E contracts E' ==>
           !l E2. TRANS E' (label l) E2 ==> ?E1. WEAK_TRANS E (label l) E1 /\ WEAK_EQUIV E1 E2``,
    PROVE_TAC [contracts_cases]);

val contracts_TRANS_tau = store_thm (
   "contracts_TRANS_tau",
  ``!E E'. E contracts E' ==>
           !E1. TRANS E tau E1 ==> E1 contracts E' \/ ?E2. TRANS E' tau E2 /\ E1 contracts E2``,
    PROVE_TAC [contracts_cases]);

val contracts_TRANS_tau' = store_thm (
   "contracts_TRANS_tau'",
  ``!E E'. E contracts E' ==>
           !E2. TRANS E' tau E2 ==> ?E1. EPS E E1 /\ WEAK_EQUIV E1 E2``,
    PROVE_TAC [contracts_cases]);

(* The `contracts` relation is reflexive *)
val contracts_reflexive = store_thm (
   "contracts_reflexive", ``reflexive $contracts``,
    REWRITE_TAC [reflexive_def]
 >> GEN_TAC
 >> PURE_ONCE_REWRITE_TAC [contracts_thm]
 >> Q.EXISTS_TAC `Id`
 >> REWRITE_TAC [IDENTITY_CONTRACTION]);

(* the version for easier use *)
val contracts_REFL = save_thm (
   "contracts_REFL", REWRITE_RULE [reflexive_def] contracts_reflexive);

(* `expands` implies `contracts` *)
val expands_IMP_contracts = store_thm (
   "expands_IMP_contracts", ``!P Q. P expands Q ==> P contracts Q``,
    REPEAT GEN_TAC
 >> REWRITE_TAC [contracts_thm, expands_thm]
 >> rpt STRIP_TAC
 >> Q.EXISTS_TAC `Exp`
 >> ASM_REWRITE_TAC []
 >> IMP_RES_TAC EXPANSION_IMP_CONTRACTION);

(* NOTE: unlike in the EXPANSION cases, CONTRACTION_IMP_WEAK_BISIM doesn't hold,
   To finish the proof, prof. Sangiorgi said "You do not prove Con itself is a weak
   bisimulation, but rather that Con "union" weak bisimilarity is a weak bisimulation."
   that is amazing ...
 *)
val contracts_IMP_WEAK_EQUIV = store_thm (
   "contracts_IMP_WEAK_EQUIV",
  ``!P Q. P contracts Q ==> WEAK_EQUIV P Q``,
    REPEAT GEN_TAC
 >> REWRITE_TAC [WEAK_EQUIV, contracts_thm]
 >> rpt STRIP_TAC
 >> Q.EXISTS_TAC `Con RUNION WEAK_EQUIV`
 >> REWRITE_TAC [RUNION]
 >> CONJ_TAC >- ( DISJ1_TAC >> ASM_REWRITE_TAC [] )
 >> REWRITE_TAC [WEAK_BISIM, RUNION]
 >> rpt STRIP_TAC (* 8 sub-goals here *)
 >| [ (* goal 1 (of 8) *)
      IMP_RES_TAC
        (MATCH_MP (REWRITE_RULE [CONTRACTION] (ASSUME ``CONTRACTION Con``))
                  (ASSUME ``(Con :('a, 'b) simulation) E E'``)) \\
      Q.EXISTS_TAC `E2` \\
      CONJ_TAC >- ( MATCH_MP_TAC TRANS_IMP_WEAK_TRANS >> ASM_REWRITE_TAC [] ) \\
      DISJ1_TAC >> ASM_REWRITE_TAC [],
      (* goal 2 (of 8) *)
      IMP_RES_TAC
        (MATCH_MP (REWRITE_RULE [CONTRACTION] (ASSUME ``CONTRACTION Con``))
                  (ASSUME ``(Con :('a, 'b) simulation) E E'``)) \\
      Q.EXISTS_TAC `E1` >> ASM_REWRITE_TAC [],
      (* goal 3 (of 8) *)
      IMP_RES_TAC
        (MATCH_MP (REWRITE_RULE [CONTRACTION] (ASSUME ``CONTRACTION Con``))
                  (ASSUME ``(Con :('a, 'b) simulation) E E'``)) (* 2 sub-goals here *)
      >- ( Q.EXISTS_TAC `E'` >> ASM_REWRITE_TAC [EPS_REFL] ) \\
      Q.EXISTS_TAC `E2` >> ASM_REWRITE_TAC [] \\
      IMP_RES_TAC ONE_TAU,
      (* goal 4 (of 8) *)
      IMP_RES_TAC
        (MATCH_MP (REWRITE_RULE [CONTRACTION] (ASSUME ``CONTRACTION Con``))
                  (ASSUME ``(Con :('a, 'b) simulation) E E'``)) \\
      Q.EXISTS_TAC `E1` >> ASM_REWRITE_TAC [],
      (* goal 5 (of 8) *)
      IMP_RES_TAC WEAK_EQUIV_TRANS_label \\
      Q.EXISTS_TAC `E2` >> ASM_REWRITE_TAC [],
      (* goal 6 (of 8) *)
      IMP_RES_TAC WEAK_EQUIV_TRANS_label' \\
      Q.EXISTS_TAC `E1` >> ASM_REWRITE_TAC [],
      (* goal 7 (of 8) *)
      IMP_RES_TAC WEAK_EQUIV_TRANS_tau \\
      Q.EXISTS_TAC `E2` >> ASM_REWRITE_TAC [],
      (* goal 8 (of 8) *)
      IMP_RES_TAC WEAK_EQUIV_TRANS_tau' \\
      Q.EXISTS_TAC `E1` >> ASM_REWRITE_TAC [] ]);

(* This proof depends on `contracts_IMP_WEAK_EQUIV`, that's why it's here *)
val CONTRACTION_EPS' = store_thm (
   "CONTRACTION_EPS'",
  ``!(Con: ('a, 'b) simulation). CONTRACTION Con ==>
     !E E'. Con E E' ==>
        !u E2. EPS E' E2 ==> ?E1. EPS E E1 /\ WEAK_EQUIV E1 E2``,
    REPEAT STRIP_TAC
 >> qpat_x_assum `Con E E'` MP_TAC
 >> POP_ASSUM MP_TAC
 >> Q.SPEC_TAC (`E2`, `E2`)
 >> Q.SPEC_TAC (`E'`, `E'`)
 >> HO_MATCH_MP_TAC EPS_ind_right (* must use right induct here! *)
 >> rpt STRIP_TAC (* 2 sub-goals here *)
 >| [ (* goal 1 (of 2) *)
      Q.EXISTS_TAC `E` >> REWRITE_TAC [EPS_REFL] \\
      MATCH_MP_TAC contracts_IMP_WEAK_EQUIV \\ (* IMPORTANT! *)
      REWRITE_TAC [contracts_thm] \\
      Q.EXISTS_TAC `Con` >> ASM_REWRITE_TAC [],
      (* goal 2 (of 2) *)
      RES_TAC \\
      IMP_RES_TAC
        (MATCH_MP WEAK_EQUIV_TRANS_tau' (ASSUME ``WEAK_EQUIV E1 E2``)) \\
      Q.EXISTS_TAC `E1'` >> ASM_REWRITE_TAC [] \\
      IMP_RES_TAC EPS_TRANS ]);

(* The composition of two CONTRACTIONs is still an CONTRACTION. *)
val COMP_CONTRACTION = store_thm (
   "COMP_CONTRACTION",
  ``!Con1 Con2. CONTRACTION Con1 /\ CONTRACTION Con2 ==> CONTRACTION (Con2 O Con1)``,
    REPEAT STRIP_TAC
 >> REWRITE_TAC [CONTRACTION, O_DEF]
 >> BETA_TAC
 >> REPEAT STRIP_TAC (* 4 sub-goals here *)
 >| [ (* goal 1 (of 4) *)
      IMP_RES_TAC
        (MATCH_MP (REWRITE_RULE [CONTRACTION] (ASSUME ``CONTRACTION Con1``))
                  (ASSUME ``(Con1 :('a, 'b) simulation) E y``)) \\
      IMP_RES_TAC
        (MATCH_MP (REWRITE_RULE [CONTRACTION] (ASSUME ``CONTRACTION Con2``))
                  (ASSUME ``(Con2 :('a, 'b) simulation) y E'``)) \\
      Q.EXISTS_TAC `E2'` >> ASM_REWRITE_TAC [] \\
      Q.EXISTS_TAC `E2` >> ASM_REWRITE_TAC [],
      (* goal 2 (of 4) *)
      IMP_RES_TAC
        (MATCH_MP (REWRITE_RULE [CONTRACTION] (ASSUME ``CONTRACTION Con2``))
                  (ASSUME ``(Con2 :('a, 'b) simulation) y E'``)) \\
      IMP_RES_TAC
        (MATCH_MP (MATCH_MP CONTRACTION_WEAK_TRANS_label' (ASSUME ``CONTRACTION Con1``))
                  (ASSUME ``(Con1 :('a, 'b) simulation) E y``)) \\
      Q.EXISTS_TAC `E1'` >> ASM_REWRITE_TAC [] \\
      IMP_RES_TAC WEAK_EQUIV_TRANS,
      (* goal 3 (of 4) *)
      IMP_RES_TAC
        (MATCH_MP (REWRITE_RULE [CONTRACTION] (ASSUME ``CONTRACTION Con1``))
                  (ASSUME ``(Con1 :('a, 'b) simulation) E y``)) (* 2 sub-goals here *)
      >- ( DISJ1_TAC >> Q.EXISTS_TAC `y` >> ASM_REWRITE_TAC [] ) \\
      IMP_RES_TAC
        (MATCH_MP (REWRITE_RULE [CONTRACTION] (ASSUME ``CONTRACTION Con2``))
                  (ASSUME ``(Con2 :('a, 'b) simulation) y E'``)) (* 2 sub-goals here *)
      >- ( DISJ1_TAC >> Q.EXISTS_TAC `E2` >> ASM_REWRITE_TAC [] ) \\
      DISJ2_TAC \\
      Q.EXISTS_TAC `E2'` >> ASM_REWRITE_TAC [] \\
      Q.EXISTS_TAC `E2` >> ASM_REWRITE_TAC [],
      (* goal 4 (of 4) *)
      IMP_RES_TAC
        (MATCH_MP (REWRITE_RULE [CONTRACTION] (ASSUME ``CONTRACTION Con2``))
                  (ASSUME ``(Con2 :('a, 'b) simulation) y E'``)) \\
      IMP_RES_TAC
        (MATCH_MP (MATCH_MP CONTRACTION_EPS' (ASSUME ``CONTRACTION Con1``))
                  (ASSUME ``(Con1 :('a, 'b) simulation) E y``)) \\
      Q.EXISTS_TAC `E1'` >> ASM_REWRITE_TAC [] \\
      IMP_RES_TAC WEAK_EQUIV_TRANS ]);

(* The `contracts` relation is transitive
   NOTE: it's not symmetric, because otherwise it becomes equivalence relation *)
val contracts_transitive = store_thm (
   "contracts_transitive", ``transitive $contracts``,
    REWRITE_TAC [transitive_def]
 >> REPEAT GEN_TAC
 >> PURE_ONCE_REWRITE_TAC [contracts_thm]
 >> STRIP_TAC
 >> Q.EXISTS_TAC `Con' O Con`
 >> CONJ_TAC (* 2 sub-goals here *)
 >| [ (* goal 1 (of 2) *)
      REWRITE_TAC [O_DEF] >> BETA_TAC \\
      Q.EXISTS_TAC `y` >> ASM_REWRITE_TAC [],
      (* goal 2 (of 2) *)
      IMP_RES_TAC COMP_CONTRACTION ]);

(* the version for easier use *)
val contracts_TRANS = save_thm (
   "contracts_TRANS", REWRITE_RULE [transitive_def] contracts_transitive);

(* `contracts` is a pre-order *)
val contracts_PreOrder = store_thm (
   "contracts_PreOrder", ``PreOrder $contracts``,
    REWRITE_TAC [PreOrder, contracts_reflexive, contracts_transitive]);

val contracts_WEAK_TRANS_label' = store_thm (
   "contracts_WEAK_TRANS_label'",
  ``!E E'. E contracts E' ==>
        !l E2. WEAK_TRANS E' (label l) E2 ==> ?E1. WEAK_TRANS E (label l) E1 /\ WEAK_EQUIV E1 E2``,
    REWRITE_TAC [contracts_thm]
 >> REPEAT STRIP_TAC
 >> IMP_RES_TAC CONTRACTION_WEAK_TRANS_label'
 >> Q.EXISTS_TAC `E1` >> ASM_REWRITE_TAC []);

val contracts_WEAK_TRANS_tau' = store_thm (
   "contracts_WEAK_TRANS_tau'",
  ``!E E'. E contracts E' ==>
        !l E2. WEAK_TRANS E' tau E2 ==> ?E1. EPS E E1 /\ WEAK_EQUIV E1 E2``,
    REPEAT STRIP_TAC
 >> IMP_RES_TAC WEAK_TRANS_TAU
 >> IMP_RES_TAC contracts_TRANS_tau'
 >> IMP_RES_TAC
        (MATCH_MP WEAK_EQUIV_EPS' (ASSUME ``WEAK_EQUIV E1 E''``))
 >> Q.EXISTS_TAC `E1'`
 >> ASM_REWRITE_TAC []
 >> IMP_RES_TAC EPS_TRANS);

val contracts_EPS = store_thm (
   "contracts_EPS",
  ``!E E'. E contracts E' ==> !E1. EPS E E1 ==> ?E2. EPS E' E2 /\ E1 contracts E2``,
    REWRITE_TAC [contracts_thm]
 >> rpt STRIP_TAC
 >> IMP_RES_TAC CONTRACTION_EPS
 >> Q.EXISTS_TAC `E2` >> ASM_REWRITE_TAC []
 >> Q.EXISTS_TAC `Con` >> ASM_REWRITE_TAC []);

val contracts_EPS' = store_thm (
   "contracts_EPS'",
  ``!E E'. E contracts E' ==> !E2. EPS E' E2 ==> ?E1. EPS E E1 /\ WEAK_EQUIV E1 E2``,
    REWRITE_TAC [contracts_thm]
 >> rpt STRIP_TAC
 >> IMP_RES_TAC CONTRACTION_EPS'
 >> Q.EXISTS_TAC `E1` >> ASM_REWRITE_TAC []);

val contracts_WEAK_TRANS_label = store_thm (
   "contracts_WEAK_TRANS_label",
  ``!E E'. E contracts E' ==>
        !l E1. WEAK_TRANS E (label l) E1 ==> ?E2. WEAK_TRANS E' (label l) E2 /\ E1 contracts E2``,
    REPEAT STRIP_TAC
 >> IMP_RES_TAC WEAK_TRANS
 >> IMP_RES_TAC (MATCH_MP contracts_EPS (ASSUME ``E contracts E'``))
 >> IMP_RES_TAC (MATCH_MP contracts_TRANS_label (ASSUME ``E1' contracts E2'``))
 >> IMP_RES_TAC (MATCH_MP contracts_EPS (ASSUME ``E2 contracts E2''``))
 >> Q.EXISTS_TAC `E2'''` >> ASM_REWRITE_TAC []
 >> REWRITE_TAC [WEAK_TRANS]
 >> take [`E2'`, `E2''`] >> ASM_REWRITE_TAC []);

val contracts_WEAK_TRANS_tau = store_thm (
   "contracts_WEAK_TRANS_tau",
  ``!E E'. E contracts E' ==>
        !E1. WEAK_TRANS E tau E1 ==> ?E2. EPS E' E2 /\ E1 contracts E2``,
    REPEAT STRIP_TAC
 >> IMP_RES_TAC WEAK_TRANS
 >> IMP_RES_TAC (MATCH_MP contracts_EPS (ASSUME ``E contracts E'``))
 >> IMP_RES_TAC
        (MATCH_MP contracts_TRANS_tau (ASSUME ``E1' contracts E2'``)) (* 2 sub-goals here *)
 >| [ (* goal 1 (of 2) *)
      IMP_RES_TAC (MATCH_MP contracts_EPS (ASSUME ``E2 contracts E2'``)) \\
      Q.EXISTS_TAC `E2''` >> ASM_REWRITE_TAC [] \\
      IMP_RES_TAC EPS_TRANS,
      (* goal 2 (of 2) *)
      IMP_RES_TAC (MATCH_MP contracts_EPS (ASSUME ``E2 contracts E2''``)) \\
      Q.EXISTS_TAC `E2'''` >> ASM_REWRITE_TAC [] \\
      IMP_RES_TAC ONE_TAU \\
      IMP_RES_TAC EPS_TRANS ]);

(******************************************************************************)
(*                                                                            *)
(*                     `contracts` is precongruence                           *)
(*                                                                            *)
(******************************************************************************)

val contracts_SUBST_PREFIX = store_thm (
   "contracts_SUBST_PREFIX",
  ``!E E'. E contracts E' ==> !u. (prefix u E) contracts (prefix u E')``,
    rpt GEN_TAC
 >> PURE_ONCE_REWRITE_TAC [Q.SPECL [`prefix u E`, `prefix u E'`] contracts_cases]
 >> rpt STRIP_TAC (* 4 sub-goals here *)
 >| [ (* goal 1 (of 4) *)
      IMP_RES_TAC TRANS_PREFIX >> ASM_REWRITE_TAC [] \\
      Q.EXISTS_TAC `E'` >> ASM_REWRITE_TAC [PREFIX],
      (* goal 2 (of 4) *)
      IMP_RES_TAC TRANS_PREFIX >> ASM_REWRITE_TAC [] \\
      Q.EXISTS_TAC `E` >> REWRITE_TAC [WEAK_PREFIX] \\
      IMP_RES_TAC contracts_IMP_WEAK_EQUIV,
      (* goal 3 (of 4) *)
      IMP_RES_TAC TRANS_PREFIX >> ASM_REWRITE_TAC [] \\
      DISJ2_TAC \\
      Q.EXISTS_TAC `E'` >> ASM_REWRITE_TAC [PREFIX],
      (* goal 4 (of 4) *)
      IMP_RES_TAC TRANS_PREFIX >> ASM_REWRITE_TAC [] \\
      Q.EXISTS_TAC `E` \\
      qpat_x_assum `tau = u` (REWRITE_TAC o wrap o SYM) \\
      CONJ_TAC >- ( MATCH_MP_TAC ONE_TAU >> REWRITE_TAC [PREFIX] ) \\
      IMP_RES_TAC contracts_IMP_WEAK_EQUIV ]);

val contracts_PRESD_BY_GUARDED_SUM = store_thm (
   "contracts_PRESD_BY_GUARDED_SUM",
  ``!E1 E1' E2 E2' a1 a2.
        E1 contracts E1' /\ E2 contracts E2' ==>
        (sum (prefix a1 E1) (prefix a2 E2)) contracts
        (sum (prefix a1 E1') (prefix a2 E2'))``,
    REPEAT STRIP_TAC
 >> ONCE_REWRITE_TAC [contracts_cases]
 >> rpt STRIP_TAC (* 4 sub-goals here *)
 >| [ (* goal 1 (of 4) *)
      IMP_RES_TAC TRANS_SUM >| (* 2 sub-goals here *)
      [ (* goal 1.1 (of 2) *)
        IMP_RES_TAC TRANS_PREFIX >> fs [] \\
        Q.EXISTS_TAC `E1'` >> ASM_REWRITE_TAC [] \\
        MATCH_MP_TAC SUM1 >> REWRITE_TAC [PREFIX],
        (* goal 1.2 (of 2) *)
        IMP_RES_TAC TRANS_PREFIX >> fs [] \\
        Q.EXISTS_TAC `E2'` >> ASM_REWRITE_TAC [] \\
        MATCH_MP_TAC SUM2 >> REWRITE_TAC [PREFIX] ],
      (* goal 2 (of 4) *)
      IMP_RES_TAC TRANS_SUM >| (* 2 sub-goals here *)
      [ (* goal 2.1 (of 2) *)
        IMP_RES_TAC TRANS_PREFIX >> fs [] \\
        Q.EXISTS_TAC `E1` \\
        CONJ_TAC >- ( MATCH_MP_TAC WEAK_SUM1 >> REWRITE_TAC [WEAK_PREFIX] ) \\
        IMP_RES_TAC contracts_IMP_WEAK_EQUIV,
        (* goal 2.2 (of 2) *)
        IMP_RES_TAC TRANS_PREFIX >> fs [] \\
        Q.EXISTS_TAC `E2` \\
        CONJ_TAC >- ( MATCH_MP_TAC WEAK_SUM2 >> REWRITE_TAC [WEAK_PREFIX] ) \\
        IMP_RES_TAC contracts_IMP_WEAK_EQUIV ],
      (* goal 3 (of 4) *)
      DISJ2_TAC >> IMP_RES_TAC TRANS_SUM >| (* 2 sub-goals here *)
      [ (* goal 3.1 (of 2) *)
        IMP_RES_TAC TRANS_PREFIX >> fs [] \\
        Q.EXISTS_TAC `E1'` >> ASM_REWRITE_TAC [] \\
        MATCH_MP_TAC SUM1 >> REWRITE_TAC [PREFIX],
        (* goal 3.2 (of 2) *)
        IMP_RES_TAC TRANS_PREFIX >> fs [] \\
        Q.EXISTS_TAC `E2'` >> ASM_REWRITE_TAC [] \\
        MATCH_MP_TAC SUM2 >> REWRITE_TAC [PREFIX] ],
      (* goal 4 (of 4) *)
      IMP_RES_TAC TRANS_SUM >| (* 2 sub-goals here *)
      [ (* goal 3.1 (of 2) *)
        IMP_RES_TAC TRANS_PREFIX \\
        qpat_x_assum `tau = a1` (fs o wrap o SYM) \\
        Q.EXISTS_TAC `E1` \\
        Rev CONJ_TAC >- IMP_RES_TAC contracts_IMP_WEAK_EQUIV \\
        MATCH_MP_TAC ONE_TAU \\
        MATCH_MP_TAC SUM1 >> REWRITE_TAC [PREFIX],
        (* goal 3.2 (of 2) *)
        IMP_RES_TAC TRANS_PREFIX \\
        qpat_x_assum `tau = a2` (fs o wrap o SYM) \\
        Q.EXISTS_TAC `E2` \\
        Rev CONJ_TAC >- IMP_RES_TAC contracts_IMP_WEAK_EQUIV \\
        MATCH_MP_TAC ONE_TAU \\
        MATCH_MP_TAC SUM2 >> REWRITE_TAC [PREFIX] ] ]);

val contracts_PRESD_BY_PAR = store_thm (
   "contracts_PRESD_BY_PAR",
  ``!E1 E1' E2 E2'.
        E1 contracts E1' /\ E2 contracts E2' ==> (par E1 E2) contracts (par E1' E2')``,
    REPEAT STRIP_TAC
 >> PURE_ONCE_REWRITE_TAC [contracts_thm]
 >> Q.EXISTS_TAC `\x y.
                   ?F1 F1' F2 F2'.
                    (x = par F1 F2) /\ (y = par F1' F2') /\
                    F1 contracts F1' /\ F2 contracts F2'`
 >> BETA_TAC
 >> CONJ_TAC >- ( take [`E1`, `E1'`, `E2`, `E2'`] >> ASM_REWRITE_TAC [] )
 >> PURE_ONCE_REWRITE_TAC [CONTRACTION]
 >> BETA_TAC >> rpt STRIP_TAC (* 4 sub-goals here *)
 >| [ (* goal 1 (of 4) *)
      ASSUME_TAC (REWRITE_RULE [ASSUME ``E = par F1 F2``]
                               (ASSUME ``TRANS E (label l) E1''``)) \\
      IMP_RES_TAC TRANS_PAR >| (* 3 sub-goals here *)
      [ (* goal 1.1 (of 3) *)
        IMP_RES_TAC (MATCH_MP contracts_TRANS_label
                              (ASSUME ``F1 contracts F1'``)) \\
        EXISTS_TAC ``par E2'' F2'`` \\
        CONJ_TAC >| (* 2 sub-goals here *)
        [ (* goal 1.1.1 (of 2) *)
          ASM_REWRITE_TAC [] \\
          MATCH_MP_TAC PAR1 >> ASM_REWRITE_TAC [],
          (* goal 1.1.2 (of 2) *)
          take [`E1'''`, `E2''`, `F2`, `F2'`] >> ASM_REWRITE_TAC [] ],
        (* goal 1.2 (of 3) *)
        IMP_RES_TAC (MATCH_MP contracts_TRANS_label
                              (ASSUME ``F2 contracts F2'``)) \\
        EXISTS_TAC ``par F1' E2''`` \\
        CONJ_TAC >| (* 2 sub-goals here *)
        [ (* goal 1.2.1 (of 2) *)
          ASM_REWRITE_TAC [] \\
          MATCH_MP_TAC PAR2 >> ASM_REWRITE_TAC [],
          (* goal 1.2.2 (of 2) *)
          take [`F1`, `F1'`, `E1'''`, `E2''`] >> ASM_REWRITE_TAC [] ],
        (* goal 1.3 (of 3) *)
        IMP_RES_TAC Action_distinct_label ],
      (* goal 2 (of 4) *)
      ASSUME_TAC (REWRITE_RULE [ASSUME ``E' = par F1' F2'``]
                               (ASSUME ``TRANS E' (label l) E2''``)) \\
      IMP_RES_TAC TRANS_PAR >| (* 3 sub-goals here *)
      [ (* goal 2.1 (of 3) *)
        IMP_RES_TAC (MATCH_MP contracts_TRANS_label'
                              (ASSUME ``F1 contracts F1'``)) \\
        EXISTS_TAC ``par E1''' F2`` \\
        CONJ_TAC >| (* 2 sub-goals here *)
        [ (* goal 2.1.1 (of 2) *)
          ASM_REWRITE_TAC [] \\
          IMP_RES_TAC WEAK_PAR >> ASM_REWRITE_TAC [],
          (* goal 2.1.2 (of 2) *)
          ASM_REWRITE_TAC [] \\
          MATCH_MP_TAC WEAK_EQUIV_PRESD_BY_PAR \\
          IMP_RES_TAC contracts_IMP_WEAK_EQUIV >> ASM_REWRITE_TAC [] ],
        (* goal 2.2 (of 3) *)
        IMP_RES_TAC (MATCH_MP contracts_TRANS_label'
                              (ASSUME ``F2 contracts F2'``)) \\
        EXISTS_TAC ``par F1 E1'''`` \\
        CONJ_TAC >| (* 2 sub-goals here *)
        [ (* goal 2.2.1 (of 2) *)
          ASM_REWRITE_TAC [] \\
          IMP_RES_TAC WEAK_PAR >> ASM_REWRITE_TAC [],
          (* goal 2.2.2 (of 2) *)
          ASM_REWRITE_TAC [] \\
          MATCH_MP_TAC WEAK_EQUIV_PRESD_BY_PAR \\
          IMP_RES_TAC contracts_IMP_WEAK_EQUIV >> ASM_REWRITE_TAC [] ],
        (* goal 2.3 (of 3) *)
        IMP_RES_TAC Action_distinct_label ],
      (* goal 3 (of 4) *)
      ASSUME_TAC (REWRITE_RULE [ASSUME ``E = par F1 F2``]
                               (ASSUME ``TRANS E tau E1''``)) \\
      IMP_RES_TAC TRANS_PAR >| (* 3 sub-goals here *)
      [ (* goal 3.1 (of 3) *)
        IMP_RES_TAC (MATCH_MP contracts_TRANS_tau
                              (ASSUME ``F1 contracts F1'``)) >| (* 2 sub-goals here *)
        [ (* goal 3.1.1 (of 2) *)
          DISJ1_TAC >> take [`E1'''`, `F1'`, `F2`, `F2'`] >> ASM_REWRITE_TAC [],
          (* goal 3.1.2 (of 2) *)
          DISJ2_TAC \\
          EXISTS_TAC ``par E2'' F2'`` \\
          CONJ_TAC >| (* 2 sub-goals here *)
          [ (* goal 3.1.2.1 (of 2) *)
            ASM_REWRITE_TAC [] \\
            MATCH_MP_TAC PAR1 >> ASM_REWRITE_TAC [],
            (* goal 3.1.2.2 (of 2) *)
            take [`E1'''`, `E2''`, `F2`, `F2'`] >> ASM_REWRITE_TAC [] ] ],
        (* goal 3.2 (of 3) *)
        IMP_RES_TAC (MATCH_MP contracts_TRANS_tau
                              (ASSUME ``F2 contracts F2'``)) >| (* 2 sub-goals here *)
        [ (* goal 3.2.1 (of 2) *)
          DISJ1_TAC >> take [`F1`, `F1'`, `E1'''`, `F2'`] >> ASM_REWRITE_TAC [],
          (* goal 3.2.2 (of 2) *)
          DISJ2_TAC \\
          EXISTS_TAC ``par F1' E2''`` \\
          CONJ_TAC >| (* 2 sub-goals here *)
          [ (* goal 3.2.2.1 (of 2) *)
            ASM_REWRITE_TAC [] \\
            MATCH_MP_TAC PAR2 >> ASM_REWRITE_TAC [],
            (* goal 3.2.2.2 (of 2) *)
            take [`F1`, `F1'`, `E1'''`, `E2''`] >> ASM_REWRITE_TAC [] ] ],
        (* goal 3.3 (of 3) *)
        IMP_RES_TAC (MATCH_MP contracts_TRANS_label (ASSUME ``F1 contracts F1'``)) \\
        IMP_RES_TAC (MATCH_MP contracts_TRANS_label (ASSUME ``F2 contracts F2'``)) \\
        DISJ2_TAC \\
        EXISTS_TAC ``par E2''' E2''''`` \\
        CONJ_TAC >| (* 2 sub-goals here *)
        [ (* goal 3.3.1 (of 2) *)
          ONCE_ASM_REWRITE_TAC [] \\
          MATCH_MP_TAC PAR3 \\
          Q.EXISTS_TAC `l` >> ASM_REWRITE_TAC [],
          (* goal 3.3.2 (of 2) *)
          take [`E1'''`, `E2'''`, `E2''`, `E2''''`] >> ASM_REWRITE_TAC [] ] ],
      (* goal 4 (of 4) *)
      ASSUME_TAC (REWRITE_RULE [ASSUME ``E' = par F1' F2'``]
                               (ASSUME ``TRANS E' tau E2''``)) \\
      IMP_RES_TAC TRANS_PAR >| (* 3 sub-goals here *)
      [ (* goal 4.1 (of 3) *)
        IMP_RES_TAC (MATCH_MP contracts_TRANS_tau' (ASSUME ``F1 contracts F1'``)) \\
        EXISTS_TAC ``par E1''' F2`` \\
        CONJ_TAC >| (* 2 sub-goals here *)
        [ (* goal 4.1.1 (of 2) *)
          ASM_REWRITE_TAC [] \\
          IMP_RES_TAC EPS_PAR >> ASM_REWRITE_TAC [],
          (* goal 4.1.2 (of 2) *)
          ASM_REWRITE_TAC [] \\
          MATCH_MP_TAC WEAK_EQUIV_PRESD_BY_PAR \\
          IMP_RES_TAC contracts_IMP_WEAK_EQUIV >> ASM_REWRITE_TAC [] ],
        (* goal 4.2 (of 3) *)
        IMP_RES_TAC (MATCH_MP contracts_TRANS_tau' (ASSUME ``F2 contracts F2'``)) \\
        EXISTS_TAC ``par F1 E1'''`` \\
        CONJ_TAC >| (* 2 sub-goals here *)
        [ (* goal 4.2.1 (of 2) *)
          ASM_REWRITE_TAC [] \\
          IMP_RES_TAC EPS_PAR >> ASM_REWRITE_TAC [],
          (* goal 4.2.2 (of 2) *)
          ASM_REWRITE_TAC [] \\
          MATCH_MP_TAC WEAK_EQUIV_PRESD_BY_PAR \\
          IMP_RES_TAC contracts_IMP_WEAK_EQUIV >> ASM_REWRITE_TAC [] ],
        (* goal 4.3 (of 3) *)
        IMP_RES_TAC (MATCH_MP contracts_TRANS_label' (ASSUME ``F1 contracts F1'``)) \\
        IMP_RES_TAC (MATCH_MP contracts_TRANS_label' (ASSUME ``F2 contracts F2'``)) \\
        EXISTS_TAC ``par E1''' E1''''`` \\
        Rev CONJ_TAC
        >- ( ASM_REWRITE_TAC [] \\
             MATCH_MP_TAC WEAK_EQUIV_PRESD_BY_PAR \\
             IMP_RES_TAC contracts_IMP_WEAK_EQUIV >> ASM_REWRITE_TAC [] ) \\
        ONCE_ASM_REWRITE_TAC [] \\
        MATCH_MP_TAC WEAK_TRANS_IMP_EPS \\
        REWRITE_TAC [WEAK_TRANS] \\
        STRIP_ASSUME_TAC
          (REWRITE_RULE [WEAK_TRANS] (ASSUME ``WEAK_TRANS F1 (label l) E1'''``)) \\
        STRIP_ASSUME_TAC
          (REWRITE_RULE [WEAK_TRANS] (ASSUME ``WEAK_TRANS F2 (label (COMPL l)) E1''''``)) \\
        EXISTS_TAC ``par E1''''' E1''''''`` \\
        REWRITE_TAC [MATCH_MP EPS_PAR_PAR
                              (CONJ (ASSUME ``EPS F1 E1'''''``)
                                    (ASSUME ``EPS F2 E1''''''``))] \\
        EXISTS_TAC ``par E2'''' E2'''''`` \\
        REWRITE_TAC [MATCH_MP EPS_PAR_PAR
                              (CONJ (ASSUME ``EPS E2'''' E1'''``)
                                    (ASSUME ``EPS E2''''' E1''''``))] \\
        MATCH_MP_TAC PAR3 \\
        Q.EXISTS_TAC `l` >> ASM_REWRITE_TAC [] ] ]);

(* |- ∀E E'. E contracts E' ⇒ ∀E''. (E || E'') contracts (E' || E'') *)
val contracts_SUBST_PAR_R = save_thm (
   "contracts_SUBST_PAR_R",
    Q_GENL [`E`, `E'`]
      (DISCH ``E contracts E'``
        (Q.GEN `E''`
           (MATCH_MP contracts_PRESD_BY_PAR
                     (CONJ (ASSUME ``E contracts E'``)
                           (Q.SPEC `E''` contracts_REFL))))));

(* |- ∀E E'. E contracts E' ⇒ ∀E''. (E'' || E) contracts (E'' || E') *)
val contracts_SUBST_PAR_L = save_thm (
   "contracts_SUBST_PAR_L",
    Q_GENL [`E`, `E'`]
      (DISCH ``E contracts E'``
        (Q.GEN `E''`
           (MATCH_MP contracts_PRESD_BY_PAR
                     (CONJ (Q.SPEC `E''` contracts_REFL)
                           (ASSUME ``E contracts E'``))))));

val contracts_SUBST_RESTR = store_thm (
   "contracts_SUBST_RESTR",
  ``!E E'. E contracts E' ==> !L. (restr L E) contracts (restr L E')``,
    REPEAT STRIP_TAC
 >> PURE_ONCE_REWRITE_TAC [contracts_thm]
 >> Q.EXISTS_TAC `\x y. ?E1 E2 L'. (x = restr L' E1) /\ (y = restr L' E2) /\ E1 contracts E2`
 >> BETA_TAC
 >> CONJ_TAC >- ( take [`E`, `E'`, `L`] >> ASM_REWRITE_TAC [] )
 >> PURE_ONCE_REWRITE_TAC [CONTRACTION]
 >> BETA_TAC >> rpt STRIP_TAC (* 4 sub-goals here *)
 >| [ (* goal 1 (of 4) *)
      ASSUME_TAC (REWRITE_RULE [ASSUME ``E'' = restr L' E1``]
                               (ASSUME ``TRANS E'' (label l) E1'``)) \\
      IMP_RES_TAC TRANS_RESTR >- IMP_RES_TAC Action_distinct_label \\
      IMP_RES_TAC (MATCH_MP contracts_TRANS_label (ASSUME ``E1 contracts E2``)) \\
      Q.EXISTS_TAC `restr L' E2'` \\
      ASM_REWRITE_TAC
        [MATCH_MP WEAK_RESTR_label
                  (LIST_CONJ [ASSUME ``~((l': 'b Label) IN L')``,
                              ASSUME ``~((COMPL (l': 'b Label)) IN L')``,
                              REWRITE_RULE [ASSUME ``label (l :'b Label) = label l'``]
                                           (ASSUME ``WEAK_TRANS E2 (label l) E2'``)])] \\
      CONJ_TAC >- ( MATCH_MP_TAC RESTR >> Q.EXISTS_TAC `l'` >> rfs [Action_11] ) \\
      take [`E''''`, `E2'`, `L'`] >> ASM_REWRITE_TAC [],
      (* goal 2 (of 4) *)
      ASSUME_TAC (REWRITE_RULE [ASSUME ``E''' = restr L' E2``]
                               (ASSUME ``TRANS E''' (label l) E2'``)) \\
      IMP_RES_TAC TRANS_RESTR >- IMP_RES_TAC Action_distinct_label \\
      IMP_RES_TAC (MATCH_MP contracts_TRANS_label' (ASSUME ``E1 contracts E2``)) \\
      Q.EXISTS_TAC `restr L' E1'` \\
      ASM_REWRITE_TAC
        [MATCH_MP WEAK_RESTR_label
                  (LIST_CONJ [ASSUME ``~((l': 'b Label) IN L')``,
                              ASSUME ``~((COMPL (l': 'b Label)) IN L')``,
                              REWRITE_RULE [ASSUME ``label (l :'b Label) = label l'``]
                                           (ASSUME ``WEAK_TRANS E1 (label l) E1'``)])] \\
      MATCH_MP_TAC WEAK_EQUIV_SUBST_RESTR >> ASM_REWRITE_TAC [],
      (* goal 3 (of 4) *)
      ASSUME_TAC (REWRITE_RULE [ASSUME ``E'' = restr L' E1``]
                               (ASSUME ``TRANS E'' tau E1'``)) \\
      Rev (IMP_RES_TAC TRANS_RESTR) >- IMP_RES_TAC Action_distinct \\
      IMP_RES_TAC (MATCH_MP contracts_TRANS_tau (ASSUME ``E1 contracts E2``))
      >- ( DISJ1_TAC >> ASM_REWRITE_TAC [] \\
           take [`E''''`, `E2`, `L'`] >> ASM_REWRITE_TAC [] ) \\
      DISJ2_TAC \\
      ONCE_ASM_REWRITE_TAC [] \\
      Q.EXISTS_TAC `restr L' E2'` \\
      CONJ_TAC >- ( MATCH_MP_TAC RESTR >> fs [] ) \\
      take [`E''''`, `E2'`, `L'`] >> ASM_REWRITE_TAC [],
      (* goal 4 (of 4) *)
      ASSUME_TAC (REWRITE_RULE [ASSUME ``E''' = restr L' E2``]
                               (ASSUME ``TRANS E''' tau E2'``)) \\
      Rev (IMP_RES_TAC TRANS_RESTR) >- IMP_RES_TAC Action_distinct \\
      IMP_RES_TAC (MATCH_MP contracts_TRANS_tau' (ASSUME ``E1 contracts E2``)) \\
      Q.EXISTS_TAC `restr L' E1'` \\
      Rev CONJ_TAC
      >- ( ASM_REWRITE_TAC [] \\
           MATCH_MP_TAC WEAK_EQUIV_SUBST_RESTR >> ASM_REWRITE_TAC [] ) \\
      ONCE_ASM_REWRITE_TAC [] \\
      IMP_RES_TAC EPS_RESTR >> ASM_REWRITE_TAC [] ]);

val contracts_SUBST_RELAB = store_thm (
   "contracts_SUBST_RELAB",
  ``!E E'. E contracts E' ==> !rf. (relab E rf) contracts (relab E' rf)``,
    REPEAT STRIP_TAC
 >> PURE_ONCE_REWRITE_TAC [contracts_thm]
 >> Q.EXISTS_TAC
        `\x y. ?E1 E2 rf'. (x = relab E1 rf') /\ (y = relab E2 rf') /\ E1 contracts E2`
 >> BETA_TAC
 >> CONJ_TAC >- ( take [`E`, `E'`, `rf`] >> ASM_REWRITE_TAC [] )
 >> PURE_ONCE_REWRITE_TAC [CONTRACTION]
 >> BETA_TAC >> rpt STRIP_TAC (* 4 sub-goals here *)
 >| [ (* goal 1 (of 4) *)
      ASSUME_TAC (REWRITE_RULE [ASSUME ``E'' = relab E1 rf'``]
                               (ASSUME ``TRANS E'' (label l) E1'``)) \\
      IMP_RES_TAC TRANS_RELAB \\
      qpat_x_assum `label l = relabel rf' u'` (ASSUME_TAC o SYM) \\
      IMP_RES_TAC Relab_label \\
      ASSUME_TAC (REWRITE_RULE [ASSUME ``(u' :'b Action) = label l'``]
                               (ASSUME ``TRANS E1 u' E''''``)) \\
      IMP_RES_TAC (MATCH_MP contracts_TRANS_label (ASSUME ``E1 contracts E2``)) \\
      EXISTS_TAC ``relab E2' rf'`` \\
      Rev CONJ_TAC
      >- ( take [`E''''`, `E2'`, `rf'`] >> ASM_REWRITE_TAC [] ) \\
      ASM_REWRITE_TAC [] \\
      qpat_x_assum `relabel rf' u' = label l` (REWRITE_TAC o wrap o SYM) \\
      MATCH_MP_TAC RELABELING >> ASM_REWRITE_TAC [],
      (* goal 2 (of 4) *)
      ASSUME_TAC (REWRITE_RULE [ASSUME ``E''' = relab E2 rf'``]
                               (ASSUME ``TRANS E''' (label l) E2'``)) \\
      IMP_RES_TAC TRANS_RELAB \\
      qpat_x_assum `label l = relabel rf' u'` (ASSUME_TAC o SYM) \\
      IMP_RES_TAC Relab_label \\
      ASSUME_TAC (REWRITE_RULE [ASSUME ``(u' :'b Action) = label l'``]
                               (ASSUME ``TRANS E2 u' E''''``)) \\
      IMP_RES_TAC (MATCH_MP contracts_TRANS_label' (ASSUME ``E1 contracts E2``)) \\
      EXISTS_TAC ``relab E1' rf'`` \\
      Rev CONJ_TAC
      >- ( ASM_REWRITE_TAC [] \\
           MATCH_MP_TAC WEAK_EQUIV_SUBST_RELAB >> ASM_REWRITE_TAC [] ) \\
      ASM_REWRITE_TAC [] \\
      IMP_RES_TAC WEAK_RELAB_rf >> PROVE_TAC [],
      (* goal 3 (of 4) *)
      ASSUME_TAC (REWRITE_RULE [ASSUME ``E'' = relab E1 rf'``]
                               (ASSUME ``TRANS E'' tau E1'``)) \\
      IMP_RES_TAC TRANS_RELAB \\
      qpat_x_assum `tau = relabel rf' u'` (ASSUME_TAC o SYM) \\
      IMP_RES_TAC Relab_tau \\
      ASSUME_TAC (REWRITE_RULE [ASSUME ``(u' :'b Action) = tau``]
                               (ASSUME ``TRANS E1 u' E''''``)) \\
      IMP_RES_TAC (MATCH_MP contracts_TRANS_tau (ASSUME ``E1 contracts E2``))
      >- ( DISJ1_TAC >> ASM_REWRITE_TAC [] \\
           take [`E''''`, `E2`, `rf'`] >> ASM_REWRITE_TAC [] ) \\
      DISJ2_TAC >> EXISTS_TAC ``relab E2' rf'`` \\
      Rev CONJ_TAC
      >- ( take [`E''''`, `E2'`, `rf'`] >> ASM_REWRITE_TAC [] ) \\
      ASM_REWRITE_TAC [] \\
      qpat_x_assum `relabel rf' u' = tau` (REWRITE_TAC o wrap o SYM) \\
      MATCH_MP_TAC RELABELING >> ASM_REWRITE_TAC [],
      (* goal 4 (of 4) *)
      ASSUME_TAC (REWRITE_RULE [ASSUME ``E''' = relab E2 rf'``]
                               (ASSUME ``TRANS E''' tau E2'``)) \\
      IMP_RES_TAC TRANS_RELAB \\
      qpat_x_assum `tau = relabel rf' u'` (ASSUME_TAC o SYM) \\
      IMP_RES_TAC Relab_tau \\
      ASSUME_TAC (REWRITE_RULE [ASSUME ``(u' :'b Action) = tau``]
                               (ASSUME ``TRANS E2 u' E''''``)) \\
      IMP_RES_TAC (MATCH_MP contracts_TRANS_tau' (ASSUME ``E1 contracts E2``)) \\
      EXISTS_TAC ``relab E1' rf'`` \\
      Rev CONJ_TAC
      >- ( ASM_REWRITE_TAC [] \\
           MATCH_MP_TAC WEAK_EQUIV_SUBST_RELAB >> ASM_REWRITE_TAC [] ) \\
      ASM_REWRITE_TAC [] \\
      qpat_x_assum `relabel rf' u' = tau` (REWRITE_TAC o wrap o SYM) \\
      IMP_RES_TAC EPS_RELAB_rf >> ASM_REWRITE_TAC [] ]);

val contracts_SUBST_GCONTEXT = store_thm (
   "contracts_SUBST_GCONTEXT",
  ``!P Q. P contracts Q ==> !E. GCONTEXT E ==> (E P) contracts (E Q)``,
    rpt GEN_TAC >> DISCH_TAC
 >> Induct_on `GCONTEXT`
 >> BETA_TAC >> rpt STRIP_TAC (* 7 sub-goals here *)
 >- ASM_REWRITE_TAC []
 >- REWRITE_TAC [contracts_REFL]
 >| [ (* goal 1 (of 5) *)
      MATCH_MP_TAC contracts_SUBST_PREFIX >> ASM_REWRITE_TAC [],
      (* goal 2 (of 5) *)
      MATCH_MP_TAC contracts_PRESD_BY_GUARDED_SUM \\
      ASM_REWRITE_TAC [],
      (* goal 3 (of 5) *)
      IMP_RES_TAC contracts_PRESD_BY_PAR,
      (* goal 4 (of 5) *)
      MATCH_MP_TAC contracts_SUBST_RESTR >> ASM_REWRITE_TAC [],
      (* goal 5 (of 5) *)
      MATCH_MP_TAC contracts_SUBST_RELAB >> ASM_REWRITE_TAC [] ]);

val contracts_precongruence = store_thm (
   "contracts_precongruence", ``precongruence1 $contracts``,
    PROVE_TAC [precongruence1_def, contracts_PreOrder, contracts_SUBST_GCONTEXT]);

(******************************************************************************)
(*                                                                            *)
(*                  Trace, Weak transition and Contraction                    *)
(*                                                                            *)
(******************************************************************************)

val contracts_AND_TRACE1_lemma = Q.prove (
   `!E xs E1. TRACE E xs E1 ==>
        !E'. E contracts E' ==> ?xs' E2. TRACE E' xs' E2 /\ E1 contracts E2`,
    HO_MATCH_MP_TAC TRACE_strongind
 >> rpt STRIP_TAC >- ( take [`[]`, `E'`] >> ASM_REWRITE_TAC [TRACE_REFL] )
 >> Cases_on `h` (* 2 sub-goals here *)
 >| [ (* goal 1 (of 2) *)
      IMP_RES_TAC contracts_TRANS_tau >| (* 2 sub-goals here *)
      [ (* goal 1.1 (of 2) *)
        RES_TAC >> take [`xs'`, `E2`] >> ASM_REWRITE_TAC [],
        (* goal 1.2 (of 2) *)
        RES_TAC >> take [`tau :: xs'`, `E2'`] >> ASM_REWRITE_TAC [] \\
        MATCH_MP_TAC TRACE2 \\
        Q.EXISTS_TAC `E2` >> ASM_REWRITE_TAC [] ],
      (* goal 2 (of 2) *)
      IMP_RES_TAC contracts_TRANS_label \\
      RES_TAC \\
      take [`label x :: xs'`, `E2'`] >> ASM_REWRITE_TAC [] \\
      MATCH_MP_TAC TRACE2 \\
      Q.EXISTS_TAC `E2` >> ASM_REWRITE_TAC [] ]);

val contracts_AND_TRACE1 = store_thm (
   "contracts_AND_TRACE1",
  ``!E E'. E contracts E' ==>
        !xs E1. TRACE E xs E1 ==> ?xs' E2. TRACE E' xs' E2 /\ E1 contracts E2``,
    NTAC 2 (rpt GEN_TAC >> DISCH_TAC)
 >> MP_TAC (Q.SPECL [`E`, `xs`, `E1`] contracts_AND_TRACE1_lemma)
 >> RW_TAC std_ss []);

val contracts_AND_TRACE2_lemma = Q.prove (
   `!E xs E1. TRACE E xs E1 ==>
        !E'. E contracts E' ==>
             ?xs' E2. TRACE E' xs' E2 /\ E1 contracts E2 /\ (LENGTH xs' <= LENGTH xs)`,
    HO_MATCH_MP_TAC TRACE_strongind
 >> rpt STRIP_TAC
 >- ( take [`[]`, `E'`] >> ASM_REWRITE_TAC [TRACE_REFL] \\
      REWRITE_TAC [LENGTH] >> RW_TAC arith_ss [] )
 >> Cases_on `h` (* 2 sub-goals here *)
 >| [ (* goal 1 (of 2) *)
      IMP_RES_TAC contracts_TRANS_tau >| (* 2 sub-goals here *)
      [ (* goal 1.1 (of 2) *)
        RES_TAC >> take [`xs'`, `E2`] >> ASM_REWRITE_TAC [] \\
        REWRITE_TAC [LENGTH] >> RW_TAC arith_ss [],
        (* goal 1.2 (of 2) *)
        RES_TAC >> take [`tau :: xs'`, `E2'`] >> ASM_REWRITE_TAC [] \\
        CONJ_TAC >| (* 2 sub-goals here *)
        [ (* goal 1.2.1 (of 2) *)
          MATCH_MP_TAC TRACE2 \\
          Q.EXISTS_TAC `E2` >> ASM_REWRITE_TAC [],
          (* goal 1.2.2 (of 2) *)
          REWRITE_TAC [LENGTH] >> RW_TAC arith_ss [] ] ],
      (* goal 2 (of 2) *)
      IMP_RES_TAC contracts_TRANS_label \\
      RES_TAC \\
      take [`label x :: xs'`, `E2'`] >> ASM_REWRITE_TAC [] \\
      CONJ_TAC >| (* 2 sub-goals here *)
      [ (* goal 2.1 (of 2) *)
        MATCH_MP_TAC TRACE2 \\
        Q.EXISTS_TAC `E2` >> ASM_REWRITE_TAC [],
        (* goal 2.2 (of 2) *)
        REWRITE_TAC [LENGTH] >> RW_TAC arith_ss [] ] ]);

val contracts_AND_TRACE2 = store_thm (
   "contracts_AND_TRACE2",
  ``!E E'. E contracts E' ==>
        !xs E1. TRACE E xs E1 ==>
            ?xs' E2. TRACE E' xs' E2 /\ E1 contracts E2 /\ (LENGTH xs' <= LENGTH xs)``,
    NTAC 2 (rpt GEN_TAC >> DISCH_TAC)
 >> MP_TAC (Q.SPECL [`E`, `xs`, `E1`] contracts_AND_TRACE2_lemma)
 >> RW_TAC std_ss []);

val contracts_AND_TRACE_tau_lemma = Q.prove (
   `!E xs E1. TRACE E xs E1 ==> NO_LABEL xs ==>
        !E'. E contracts E' ==>
             ?xs' E2. TRACE E' xs' E2 /\ E1 contracts E2 /\
                (LENGTH xs' <= LENGTH xs) /\ NO_LABEL xs'`,
    HO_MATCH_MP_TAC TRACE_strongind
 >> rpt STRIP_TAC
 >- ( take [`[]`, `E'`] >> ASM_REWRITE_TAC [] \\
      REWRITE_TAC [TRACE_REFL, LENGTH] >> RW_TAC arith_ss [] )
 >> IMP_RES_TAC NO_LABEL_cases
 >> qpat_x_assum `NO_LABEL xs ==> X`
        (ASSUME_TAC o (fn thm => MATCH_MP thm (ASSUME ``NO_LABEL (xs :'b Action list)``)))
 >> Cases_on `h` >> FULL_SIMP_TAC std_ss [Action_distinct_label, LENGTH]
 >> IMP_RES_TAC contracts_TRANS_tau >> RES_TAC (* 2 sub-goals here *)
 >| [ (* goal 1 (of 2) *)
      take [`xs'`, `E2`] >> ASM_REWRITE_TAC [] \\
      FULL_SIMP_TAC arith_ss [],
      (* goal 2 (of 2) *)
      take [`tau :: xs'`, `E2'`] >> ASM_REWRITE_TAC [] \\
      CONJ_TAC
      >- ( MATCH_MP_TAC TRACE2 >> Q.EXISTS_TAC `E2` >> ASM_REWRITE_TAC [] ) \\
      Rev CONJ_TAC
      >- ( POP_ASSUM MP_TAC >> KILL_TAC \\
           REWRITE_TAC [NO_LABEL_def, MEM, Action_distinct_label] ) \\
      REWRITE_TAC [LENGTH] \\
      FULL_SIMP_TAC arith_ss [] ]);

val contracts_AND_TRACE_tau = store_thm (
   "contracts_AND_TRACE_tau",
  ``!E E'. E contracts E' ==>
        !xs E1. TRACE E xs E1 /\ NO_LABEL xs ==>
            ?xs' E2. TRACE E' xs' E2 /\ E1 contracts E2 /\
                (LENGTH xs' <= LENGTH xs) /\ NO_LABEL xs'``,
    NTAC 2 (rpt GEN_TAC >> STRIP_TAC)
 >> MP_TAC (Q.SPECL [`E`, `xs`, `E1`] contracts_AND_TRACE_tau_lemma)
 >> RW_TAC std_ss []);

(* the version shown in the paper using P and Q *)
val contracts_AND_TRACE_tau' = store_thm (
   "contracts_AND_TRACE_tau'",
  ``!P Q. P contracts Q ==>
        !xs P'. TRACE P xs P' /\ NO_LABEL xs ==>
            ?xs' Q'. TRACE Q xs' Q' /\ P' contracts Q' /\
                (LENGTH xs' <= LENGTH xs) /\ NO_LABEL xs'``,
    METIS_TAC [contracts_AND_TRACE_tau]);

val contracts_AND_TRACE_label_lemma = Q.prove (
   `!E xs E1. TRACE E xs E1 ==> !l. UNIQUE_LABEL (label l) xs ==>
        !E'. E contracts E' ==>
             ?xs' E2. TRACE E' xs' E2 /\ E1 contracts E2 /\
                (LENGTH xs' <= LENGTH xs) /\ UNIQUE_LABEL (label l) xs'`,
    HO_MATCH_MP_TAC TRACE_strongind
 >> rpt STRIP_TAC
 >- ( take [`[]`, `E'`] >> ASM_REWRITE_TAC [] \\
      REWRITE_TAC [TRACE_REFL, LENGTH] >> RW_TAC arith_ss [] )
 >> REWRITE_TAC [LENGTH]
 >> Cases_on `h` (* 2 sub-goals here *)
 >| [ (* goal 1 (of 2) *)
      IMP_RES_TAC contracts_TRANS_tau >| (* 2 sub-goals here *)
      [ (* goal 1.1 (of 2) *)
        IMP_RES_TAC (EQ_IMP_LR UNIQUE_LABEL_cases1) \\
        RES_TAC \\
        take [`xs'`, `E2`] >> ASM_REWRITE_TAC [] \\
        FULL_SIMP_TAC arith_ss [],
        (* goal 1.2 (of 2) *)
        IMP_RES_TAC (EQ_IMP_LR UNIQUE_LABEL_cases1) \\
        RES_TAC \\
        take [`tau :: xs'`, `E2'`] >> ASM_REWRITE_TAC [] \\
        CONJ_TAC >- ( MATCH_MP_TAC TRACE2 >> Q.EXISTS_TAC `E2` >> ASM_REWRITE_TAC [] ) \\
        CONJ_TAC >- ( FULL_SIMP_TAC arith_ss [LENGTH] ) \\
        REWRITE_TAC [UNIQUE_LABEL_cases1] >> ASM_REWRITE_TAC [] ],
      (* goal 2 of 2 *)
      IMP_RES_TAC contracts_TRANS_label \\
      IMP_RES_TAC (EQ_IMP_LR UNIQUE_LABEL_cases2) \\
      IMP_RES_TAC (MATCH_MP contracts_AND_TRACE_tau (ASSUME ``E' contracts E2``)) \\
      NTAC 4 (POP_ASSUM K_TAC) \\
      take [`label x :: xs'`, `E2'`] >> ASM_REWRITE_TAC [] \\
      CONJ_TAC >- ( MATCH_MP_TAC TRACE2 >> Q.EXISTS_TAC `E2` >> ASM_REWRITE_TAC [] ) \\
      CONJ_TAC >- ( FULL_SIMP_TAC arith_ss [LENGTH] ) \\
      REWRITE_TAC [UNIQUE_LABEL_cases2] >> ASM_REWRITE_TAC [] ]);

val contracts_AND_TRACE_label = store_thm (
   "contracts_AND_TRACE_label",
  ``!E E'. E contracts E' ==>
        !xs l E1. TRACE E xs E1 /\ UNIQUE_LABEL (label l) xs ==>
            ?xs' E2. TRACE E' xs' E2 /\ E1 contracts E2 /\
                (LENGTH xs' <= LENGTH xs) /\ UNIQUE_LABEL (label l) xs'``,
    NTAC 2 (rpt GEN_TAC >> STRIP_TAC)
 >> MP_TAC (Q.SPECL [`E`, `xs`, `E1`] contracts_AND_TRACE_label_lemma)
 >> RW_TAC std_ss []);

(* the version shown in the paper using P and Q *)
val contracts_AND_TRACE_label' = store_thm (
   "contracts_AND_TRACE_label'",
  ``!P Q. P contracts Q ==>
        !xs l P'. TRACE P xs P' /\ UNIQUE_LABEL (label l) xs ==>
            ?xs' Q'. TRACE Q xs' Q' /\ P contracts Q /\
                (LENGTH xs' <= LENGTH xs) /\ UNIQUE_LABEL (label l) xs'``,
    METIS_TAC [contracts_AND_TRACE_label]);

(******************************************************************************)
(*                                                                            *)
(*                Bisimulation Upto `contracts` and context                   *)
(*                                                                            *)
(******************************************************************************)

(*
val BISIM_UPTO_contracts_and_C = new_definition (
   "BISIM_UPTO_contracts_and_C",
  ``BISIM_UPTO_contracts_and_C (Wbsm: ('a, 'b) simulation) =
    !E E'.
        Wbsm E E' ==>
        (!l.
          (!E1. TRANS E  (label l) E1 ==>
                ?E2. WEAK_TRANS E' (label l) E2 /\
                    (WEAK_EQUIV O (GCC Wbsm) O $contracts) E1 E2) /\
          (!E2. TRANS E' (label l) E2 ==>
                ?E1. WEAK_TRANS E  (label l) E1 /\
                    ($contracts O (GCC Wbsm) O WEAK_EQUIV) E1 E2)) /\
        (!E1. TRANS E  tau E1 ==>
              ?E2. EPS E' E2 /\ (WEAK_EQUIV O (GCC Wbsm) O $contracts) E1 E2) /\
        (!E2. TRANS E' tau E2 ==>
              ?E1. EPS E  E1 /\ ($contracts O (GCC Wbsm) O WEAK_EQUIV) E1 E2)``);
 *)

(******************************************************************************)
(*                                                                            *)
(*                Observational contraction (OBS_contracts)                   *)
(*                                                                            *)
(******************************************************************************)

val OBS_contracts = new_definition ("OBS_contracts",
  ``OBS_contracts (E :('a, 'b) CCS) (E' :('a, 'b) CCS) =
       (!(u :'b Action).
         (!E1. TRANS E  u E1 ==>
               ?E2. TRANS E' u E2 /\ E1 contracts E2) /\
         (!E2. TRANS E' u E2 ==>
               ?E1. WEAK_TRANS E u E1 /\ WEAK_EQUIV E1 E2))``);

val _ = add_rule { block_style = (AroundEachPhrase, (PP.CONSISTENT, 0)),
                   fixity = Infix (NONASSOC, 450),
                   paren_style = OnlyIfNecessary,
                   pp_elements = [HardSpace 1, TOK (UTF8.chr 0x2AB0 ^ UTF8.chr 0x1D9C),
                                  BreakSpace (1,0)],
                   term_name = "OBS_contracts" };

val _ = TeX_notation { hol = (UTF8.chr 0x2AB0 ^ UTF8.chr 0x1D9C),
                       TeX = ("\\HOLTokenObsContracts", 1) };

(* This one is difficult because `standard technique` doesn't work *)
val OBS_contracts_BY_CONTRACTION = store_thm (
   "OBS_contracts_BY_CONTRACTION",
  ``!Con. CONTRACTION Con ==>
      !E E'.
        (!u.
         (!E1. TRANS E u E1 ==>
               (?E2. TRANS E' u E2 /\ Con E1 E2)) /\
         (!E2. TRANS E' u E2 ==>
               (?E1. WEAK_TRANS E  u E1 /\ Con E1 E2))) ==> OBS_contracts E E'``,
    rpt STRIP_TAC
 >> REWRITE_TAC [OBS_contracts]
 >> REWRITE_TAC [contracts_thm]
 >> GEN_TAC
 >> CONJ_TAC (* 2 sub-goals here *)
 >- ( rpt STRIP_TAC >> RES_TAC \\
      Q.EXISTS_TAC `E2` >> art [] \\
      Q.EXISTS_TAC `Con` >> art [] )
 >> rpt STRIP_TAC >> RES_TAC
 >> Q.EXISTS_TAC `E1` >> art []
 >> REWRITE_TAC [WEAK_EQUIV]
 >> Q.EXISTS_TAC `Con RUNION WEAK_EQUIV` (* here !!! *)
 >> REWRITE_TAC [RUNION]
 >> CONJ_TAC >- ( DISJ1_TAC >> art [] )
 >> REWRITE_TAC [WEAK_BISIM, RUNION] >> rpt STRIP_TAC (* 8 sub-goals here *)
 >| [ (* goal 1 (of 8) *)
      IMP_RES_TAC
        (MATCH_MP (REWRITE_RULE [CONTRACTION] (ASSUME ``CONTRACTION Con``))
                  (ASSUME ``(Con :('a, 'b) simulation) E'' E'''``)) \\
      Q.EXISTS_TAC `E2'` \\
      CONJ_TAC >- ( MATCH_MP_TAC TRANS_IMP_WEAK_TRANS >> art [] ) \\
      DISJ1_TAC >> art [],
      (* goal 2 (of 8) *)
      IMP_RES_TAC
        (MATCH_MP (REWRITE_RULE [CONTRACTION] (ASSUME ``CONTRACTION Con``))
                  (ASSUME ``(Con :('a, 'b) simulation) E'' E'''``)) \\
      Q.EXISTS_TAC `E1'` >> art [],
      (* goal 3 (of 8) *)
      IMP_RES_TAC
        (MATCH_MP (REWRITE_RULE [CONTRACTION] (ASSUME ``CONTRACTION Con``))
                  (ASSUME ``(Con :('a, 'b) simulation) E'' E'''``)) (* 2 sub-goals here *)
      >- ( Q.EXISTS_TAC `E'''` >> art [EPS_REFL] ) \\
      Q.EXISTS_TAC `E2'` >> art [] \\
      IMP_RES_TAC ONE_TAU,
      (* goal 4 (of 8) *)
      IMP_RES_TAC
        (MATCH_MP (REWRITE_RULE [CONTRACTION] (ASSUME ``CONTRACTION Con``))
                  (ASSUME ``(Con :('a, 'b) simulation) E'' E'''``)) \\
      Q.EXISTS_TAC `E1'` >> art [],
      (* goal 5 (of 8) *)
      IMP_RES_TAC WEAK_EQUIV_TRANS_label \\
      Q.EXISTS_TAC `E2'` >> art [],
      (* goal 6 (of 8) *)
      IMP_RES_TAC WEAK_EQUIV_TRANS_label' \\
      Q.EXISTS_TAC `E1'` >> art [],
      (* goal 7 (of 8) *)
      IMP_RES_TAC WEAK_EQUIV_TRANS_tau \\
      Q.EXISTS_TAC `E2'` >> art [],
      (* goal 8 (of 8) *)
      IMP_RES_TAC WEAK_EQUIV_TRANS_tau' \\
      Q.EXISTS_TAC `E1'` >> art [] ]);

val OBS_contracts_TRANS_LEFT = store_thm (
   "OBS_contracts_TRANS_LEFT",
  ``!E E'. OBS_contracts (E :('a, 'b) CCS) (E' :('a, 'b) CCS) ==>
           !u E1. TRANS E  u E1 ==> ?E2. TRANS E' u E2 /\ E1 contracts E2``,
    PROVE_TAC [OBS_contracts]);

val OBS_contracts_TRANS_RIGHT = store_thm (
   "OBS_contracts_TRANS_RIGHT",
  ``!E E'. OBS_contracts (E :('a, 'b) CCS) (E' :('a, 'b) CCS) ==>
           !u E2. TRANS E' u E2 ==> ?E1. WEAK_TRANS E u E1 /\ WEAK_EQUIV E1 E2``,
    PROVE_TAC [OBS_contracts]);

val OBS_contracts_IMP_contracts = store_thm (
   "OBS_contracts_IMP_contracts", ``!E E'. OBS_contracts E E' ==> E contracts E'``,
    rpt STRIP_TAC
 >> ONCE_REWRITE_TAC [contracts_cases]
 >> rpt STRIP_TAC (* 4 sub-goals here *)
 >| [ (* goal 1 (of 4) *)
      IMP_RES_TAC OBS_contracts_TRANS_LEFT \\
      Q.EXISTS_TAC `E2` >> art [],
      (* goal 2 (of 4) *)
      IMP_RES_TAC OBS_contracts_TRANS_RIGHT \\
      Q.EXISTS_TAC `E1` >> art [],
      (* goal 3 (of 4) *)
      IMP_RES_TAC OBS_contracts_TRANS_LEFT \\
      DISJ2_TAC >> Q.EXISTS_TAC `E2` >> art [],
      (* goal 2 (of 4) *)
      IMP_RES_TAC OBS_contracts_TRANS_RIGHT \\
      Q.EXISTS_TAC `E1` >> art [] \\
      MATCH_MP_TAC WEAK_TRANS_IMP_EPS >> art [] ]);

val OBS_contracts_IMP_WEAK_EQUIV = store_thm (
   "OBS_contracts_IMP_WEAK_EQUIV", ``!E E'. OBS_contracts E E' ==> WEAK_EQUIV E E'``,
    rpt STRIP_TAC
 >> IMP_RES_TAC OBS_contracts_IMP_contracts
 >> IMP_RES_TAC contracts_IMP_WEAK_EQUIV);

(* Know relations:
   1.       `expands` << `contracts`      << WEAK_EQUIV
   2. `OBS_contracts` << `contracts`
   3. `OBS_contracts`        << OBS_CONGR << WEAK_EQUIV *)
val OBS_contracts_IMP_OBS_CONGR = store_thm (
   "OBS_contracts_IMP_OBS_CONGR", ``!E E'. OBS_contracts E E' ==> OBS_CONGR E E'``,
    rpt STRIP_TAC
 >> REWRITE_TAC [OBS_CONGR]
 >> rpt STRIP_TAC (* 2 sub-goals here *)
 >| [ (* goal 1 (of 2) *)
      IMP_RES_TAC OBS_contracts_TRANS_LEFT \\
      Q.EXISTS_TAC `E2` \\
      CONJ_TAC >- IMP_RES_TAC TRANS_IMP_WEAK_TRANS \\
      IMP_RES_TAC contracts_IMP_WEAK_EQUIV,
      (* goal 2 (of 2) *)
      IMP_RES_TAC OBS_contracts_TRANS_RIGHT \\
      Q.EXISTS_TAC `E1` >> art [] ]);

(* another way to prove this *)
val OBS_contracts_IMP_WEAK_EQUIV' = store_thm (
   "OBS_contracts_IMP_WEAK_EQUIV'", ``!E E'. OBS_contracts E E' ==> WEAK_EQUIV E E'``,
    rpt STRIP_TAC
 >> MATCH_MP_TAC OBS_CONGR_IMP_WEAK_EQUIV
 >> IMP_RES_TAC OBS_contracts_IMP_OBS_CONGR);

val OBS_contracts_EPS' = store_thm (
   "OBS_contracts_EPS'",
  ``!E E'. OBS_contracts (E :('a, 'b) CCS) (E' :('a, 'b) CCS) ==>
           !E2. EPS E' E2 ==> ?E1. EPS E E1 /\ WEAK_EQUIV E1 E2``,
    rpt STRIP_TAC
 >> PAT_X_ASSUM ``OBS_contracts E E'`` MP_TAC
 >> POP_ASSUM MP_TAC
 >> Q.SPEC_TAC (`E2`, `E2`)
 >> Q.SPEC_TAC (`E'`, `E'`)
 >> HO_MATCH_MP_TAC EPS_strongind_right (* must use right induct here! *)
 >> rpt STRIP_TAC (* 2 sub-goals here *)
 >| [ (* goal 1 (of 2) *)
      Q.EXISTS_TAC `E` >> REWRITE_TAC [EPS_REFL] \\
      IMP_RES_TAC OBS_contracts_IMP_WEAK_EQUIV,
      (* goal 2 (of 2) *)
      RES_TAC \\
      IMP_RES_TAC WEAK_EQUIV_TRANS_tau' \\
      Q.EXISTS_TAC `E1'` >> art [] \\
      IMP_RES_TAC EPS_TRANS ]);

val OBS_contracts_WEAK_TRANS' = store_thm (
   "OBS_contracts_WEAK_TRANS'",
  ``!E E'. OBS_contracts (E :('a, 'b) CCS) (E' :('a, 'b) CCS) ==>
           !u E2. WEAK_TRANS E' u E2 ==> ?E1. WEAK_TRANS E u E1 /\ WEAK_EQUIV E1 E2``,
    rpt STRIP_TAC
 >> Cases_on `u` (* 2 sub-goals here *)
 >| [ (* case 1 (of 2): u = tau *)
      IMP_RES_TAC WEAK_TRANS_TAU_IMP_TRANS_TAU \\
      IMP_RES_TAC OBS_contracts_TRANS_RIGHT \\
      IMP_RES_TAC WEAK_EQUIV_EPS' \\
      Q.EXISTS_TAC `E1''` >> art [] \\
      MATCH_MP_TAC WEAK_TRANS_AND_EPS \\
      Q.EXISTS_TAC `E1'` >> art [],
      (* case 2 (of 2): ~(u = tau) *)
      IMP_RES_TAC WEAK_TRANS \\
      IMP_RES_TAC OBS_contracts_EPS' \\
      IMP_RES_TAC WEAK_EQUIV_TRANS_label' \\
      IMP_RES_TAC WEAK_EQUIV_EPS' \\
      Q.EXISTS_TAC `E1'''` >> art [] \\
      IMP_RES_TAC EPS_WEAK_EPS ]);

(******************************************************************************)
(*                                                                            *)
(*                       OBS_contracts is PreOrder                            *)
(*                                                                            *)
(******************************************************************************)

val OBS_contracts_TRANS = store_thm (
   "OBS_contracts_TRANS",
  ``!E E' E''. OBS_contracts E E' /\ OBS_contracts E' E'' ==> OBS_contracts E E''``,
    rpt STRIP_TAC
 >> REWRITE_TAC [OBS_contracts]
 >> rpt STRIP_TAC (* 2 sub-goals here *)
 >| [ (* goal 1 (of 2) *)
      IMP_RES_TAC (REWRITE_RULE [OBS_contracts] (ASSUME ``OBS_contracts E E'``)) \\
      IMP_RES_TAC (REWRITE_RULE [OBS_contracts] (ASSUME ``OBS_contracts E' E''``)) \\
      Q.EXISTS_TAC `E2'` >> art [] \\
      IMP_RES_TAC contracts_TRANS,
      (* goal 2 (of 2) *)
      IMP_RES_TAC (REWRITE_RULE [OBS_contracts] (ASSUME ``OBS_contracts E' E''``)) \\
      IMP_RES_TAC OBS_contracts_WEAK_TRANS' \\
      Q.EXISTS_TAC `E1'` >> art [] \\
      IMP_RES_TAC WEAK_EQUIV_TRANS ]);

val OBS_contracts_REFL = store_thm (
   "OBS_contracts_REFL", ``!E. OBS_contracts E E``,
    GEN_TAC
 >> REWRITE_TAC [OBS_contracts]
 >> rpt STRIP_TAC
 >- ( Q.EXISTS_TAC `E1` >> art [contracts_REFL] )
 >> Q.EXISTS_TAC `E2` >> REWRITE_TAC [WEAK_EQUIV_REFL]
 >> IMP_RES_TAC TRANS_IMP_WEAK_TRANS);

val OBS_contracts_PreOrder = store_thm (
   "OBS_contracts_PreOrder", ``PreOrder OBS_contracts``,
    REWRITE_TAC [PreOrder, reflexive_def, transitive_def]
 >> CONJ_TAC >- REWRITE_TAC [OBS_contracts_REFL]
 >> rpt STRIP_TAC
 >> MATCH_MP_TAC OBS_contracts_TRANS
 >> Q.EXISTS_TAC `y` >> art []);

(******************************************************************************)
(*                                                                            *)
(*                      OBS_contracts is precongruence                        *)
(*                                                                            *)
(******************************************************************************)

(* Proposition 6 (Milner's book, page 154), the version for `contracts` *)
val contracts_PROP6 = store_thm (
   "contracts_PROP6",
  ``!E E'. E contracts E' ==> !u. OBS_contracts (prefix u E) (prefix u E')``,
    rpt GEN_TAC
 >> PURE_ONCE_REWRITE_TAC [OBS_contracts]
 >> rpt STRIP_TAC (* 2 sub-goals here *)
 >| [ (* goal 1 (of 2) *)
      IMP_RES_TAC TRANS_PREFIX \\
      Q.EXISTS_TAC `E'` >> art [] \\
      REWRITE_TAC [PREFIX],
      (* goal 2 (of 2) *)
      IMP_RES_TAC TRANS_PREFIX \\
      Q.EXISTS_TAC `E` >> art [] \\
      CONJ_TAC >- REWRITE_TAC [WEAK_PREFIX] \\
      IMP_RES_TAC contracts_IMP_WEAK_EQUIV ]);

val OBS_contracts_SUBST_PREFIX = store_thm (
   "OBS_contracts_SUBST_PREFIX",
  ``!E E'. OBS_contracts E E' ==> !u. OBS_contracts (prefix u E) (prefix u E')``,
    rpt STRIP_TAC
 >> IMP_RES_TAC OBS_contracts_IMP_contracts
 >> MATCH_MP_TAC contracts_PROP6 >> art []);

val OBS_contracts_PRESD_BY_SUM = store_thm (
   "OBS_contracts_PRESD_BY_SUM",
  ``!E1 E1' E2 E2'. OBS_contracts E1 E1' /\ OBS_contracts E2 E2' ==>
                    OBS_contracts (sum E1 E2) (sum E1' E2')``,
    rpt GEN_TAC
 >> REWRITE_TAC [OBS_contracts]
 >> rpt STRIP_TAC (* 2 sub-goals here *)
 >| [ (* goal 1 (of 2) *)
      IMP_RES_TAC TRANS_SUM >| (* 2 sub-goals here *)
      [ (* goal 1.1 (of 2) *)
        RES_TAC >> Q.EXISTS_TAC `E2''` >> art [] \\
        MATCH_MP_TAC SUM1 >> art [],
        (* goal 1.2 (of 2) *)
        RES_TAC >> Q.EXISTS_TAC `E2''` >> art [] \\
        MATCH_MP_TAC SUM2 >> art [] ],
      (* goal 2 (of 2) *)
      IMP_RES_TAC TRANS_SUM >| (* 2 sub-goals here *)
      [ (* goal 2.1 (of 2) *)
        RES_TAC >> Q.EXISTS_TAC `E1''` >> art [] \\
        MATCH_MP_TAC WEAK_SUM1 >> art [],
        (* goal 2.2 (of 2) *)
        RES_TAC >> Q.EXISTS_TAC `E1''` >> art [] \\
        MATCH_MP_TAC WEAK_SUM2 >> art [] ] ]);

(* |- !E E'. OBS_contracts E E' ==> !E''. OBS_contracts (sum E'' E) (sum E'' E') *)
val OBS_contracts_SUBST_SUM_L = save_thm (
   "OBS_contracts_SUBST_SUM_L",
    Q_GENL [`E`, `E'`]
       (DISCH ``OBS_contracts E E'``
        (Q.GEN `E''`
         (MATCH_MP OBS_contracts_PRESD_BY_SUM
                   (CONJ (Q.SPEC `E''` OBS_contracts_REFL)
                         (ASSUME ``OBS_contracts E E'``))))));

(* |- !E E'. OBS_contracts E E' ==> !E''. OBS_contracts (sum E E'') (sum E' E'') *)
val OBS_contracts_SUBST_SUM_R = save_thm (
   "OBS_contracts_SUBST_SUM_R",
    Q_GENL [`E`, `E'`]
       (DISCH ``OBS_contracts E E'``
        (Q.GEN `E''`
         (MATCH_MP OBS_contracts_PRESD_BY_SUM
                   (CONJ (ASSUME ``OBS_contracts E E'``)
                         (Q.SPEC `E''` OBS_contracts_REFL))))));

(* this belongs to ContractionLib.sml *)
fun C_TRANS thm1 thm2 =
<<<<<<< HEAD
    if (rhs_tm thm1 ~~ lhs_tm thm2) then
	MATCH_MP contracts_TRANS (CONJ thm1 thm2)
=======
    if (rhs_tm thm1 = lhs_tm thm2) then
        MATCH_MP contracts_TRANS (CONJ thm1 thm2)
>>>>>>> 7c1215a4
    else
        failwith "transitivity of contraction not applicable";

(* Observation contracts is preserved by parallel composition. *)
val OBS_contracts_PRESD_BY_PAR = store_thm (
   "OBS_contracts_PRESD_BY_PAR",
  ``!E1 E1' E2 E2'. OBS_contracts E1 E1' /\ OBS_contracts E2 E2' ==>
                    OBS_contracts (par E1 E2) (par E1' E2')``,
    rpt STRIP_TAC
 >> REWRITE_TAC [OBS_contracts]
 >> rpt STRIP_TAC (* 2 sub-goals here *)
 >| [ (* goal 1 (of 2) *)
      IMP_RES_TAC TRANS_PAR >| (* 3 sub-goals here *)
      [ (* goal 1.1 (of 3) *)
        IMP_RES_TAC OBS_contracts_TRANS_LEFT \\
        ASSUME_TAC (Q.SPEC `E2'`
                        (MATCH_MP PAR1 (ASSUME ``TRANS E1' u E2''``))) \\
        EXISTS_TAC ``par E2'' E2'`` \\
        ASM_REWRITE_TAC
          [C_TRANS (Q.SPEC `E2`
                      (MATCH_MP contracts_SUBST_PAR_R
                                (ASSUME ``E1''' contracts E2''``)))
                   (Q.SPEC `E2''`
                      (MATCH_MP contracts_SUBST_PAR_L
                                (MATCH_MP OBS_contracts_IMP_contracts
                                          (ASSUME ``OBS_contracts E2 E2'``))))],
        (* goal 1.2 (of 3) *)
        IMP_RES_TAC OBS_contracts_TRANS_LEFT \\
        ASSUME_TAC (Q.SPEC `E1'`
                        (MATCH_MP PAR2 (ASSUME ``TRANS E2' u E2''``))) \\
        EXISTS_TAC ``par E1' E2''`` \\
        ASM_REWRITE_TAC
          [C_TRANS (Q.SPEC `E1'''`
                      (MATCH_MP contracts_SUBST_PAR_R
                                (MATCH_MP OBS_contracts_IMP_contracts
                                          (ASSUME ``OBS_contracts E1 E1'``))))
                   (Q.SPEC `E1'`
                      (MATCH_MP contracts_SUBST_PAR_L
                                (ASSUME ``E1''' contracts E2''``)))],
        (* goal 1.3 (of 3) *)
        IMP_RES_TAC (MATCH_MP OBS_contracts_TRANS_LEFT (ASSUME ``OBS_contracts E1 E1'``)) \\
        IMP_RES_TAC (MATCH_MP OBS_contracts_TRANS_LEFT (ASSUME ``OBS_contracts E2 E2'``)) \\
        EXISTS_TAC ``par E2''' E2''''`` \\
        ASM_REWRITE_TAC
          [C_TRANS (Q.SPEC `E2''`
                       (MATCH_MP contracts_SUBST_PAR_R
                                 (ASSUME ``E1''' contracts E2'''``)))
                    (Q.SPEC `E2'''`
                       (MATCH_MP contracts_SUBST_PAR_L
                                 (ASSUME ``E2'' contracts E2''''``)))] \\
        MATCH_MP_TAC PAR3 \\
        Q.EXISTS_TAC `l` >> art [] ],
      (* goal 2 (of 2) *)
      IMP_RES_TAC TRANS_PAR >| (* 3 sub-goals here *)
      [ (* goal 2.1 (of 3) *)
        IMP_RES_TAC OBS_contracts_TRANS_RIGHT \\
        ASSUME_TAC (CONJUNCT1
                     (Q.SPEC `E2`
                        (MATCH_MP WEAK_PAR (ASSUME ``WEAK_TRANS E1 u E1'''``)))) \\
        EXISTS_TAC ``par E1''' E2`` \\
        ASM_REWRITE_TAC
          [OE_TRANS (Q.SPEC `E2`
                       (MATCH_MP WEAK_EQUIV_SUBST_PAR_R
                                 (ASSUME ``WEAK_EQUIV E1''' E1''``)))
                    (Q.SPEC `E1''`
                       (MATCH_MP WEAK_EQUIV_SUBST_PAR_L
                                 (MATCH_MP OBS_contracts_IMP_WEAK_EQUIV
                                           (ASSUME ``OBS_contracts E2 E2'``))))],
        (* goal 2.2 (of 3) *)
        IMP_RES_TAC OBS_contracts_TRANS_RIGHT \\
        ASSUME_TAC (CONJUNCT2
                     (Q.SPEC `E1`
                        (MATCH_MP WEAK_PAR (ASSUME ``WEAK_TRANS E2 u E1'''``)))) \\
        EXISTS_TAC ``par E1 E1'''`` \\
        ASM_REWRITE_TAC
          [OE_TRANS (Q.SPEC `E1'''`
                       (MATCH_MP WEAK_EQUIV_SUBST_PAR_R
                                 (MATCH_MP OBS_contracts_IMP_WEAK_EQUIV
                                           (ASSUME ``OBS_contracts E1 E1'``))))
                    (Q.SPEC `E1'`
                       (MATCH_MP WEAK_EQUIV_SUBST_PAR_L
                                 (ASSUME ``WEAK_EQUIV E1''' E1''``)))],
        (* goal 2.3 (of 3) *)
        IMP_RES_TAC (MATCH_MP OBS_contracts_TRANS_RIGHT (ASSUME ``OBS_contracts E1 E1'``)) \\
        IMP_RES_TAC (MATCH_MP OBS_contracts_TRANS_RIGHT (ASSUME ``OBS_contracts E2 E2'``)) \\
        EXISTS_TAC ``par E1''' E1''''`` \\
        ASM_REWRITE_TAC
          [OE_TRANS (Q.SPEC `E1''''`
                       (MATCH_MP WEAK_EQUIV_SUBST_PAR_R
                                 (ASSUME ``WEAK_EQUIV E1''' E1''``)))
                    (Q.SPEC `E1''`
                       (MATCH_MP WEAK_EQUIV_SUBST_PAR_L
                                 (ASSUME ``WEAK_EQUIV E1'''' E2'''``)))] \\
        PURE_ONCE_REWRITE_TAC [WEAK_TRANS] \\
        STRIP_ASSUME_TAC
          (REWRITE_RULE [WEAK_TRANS]
                        (ASSUME ``WEAK_TRANS E1 (label l) E1'''``)) \\
        STRIP_ASSUME_TAC
          (REWRITE_RULE [WEAK_TRANS]
                        (ASSUME ``WEAK_TRANS E2 (label (COMPL l)) E1''''``)) \\
        EXISTS_TAC ``par E1''''' E1''''''`` \\
        EXISTS_TAC ``par E2'''' E2'''''`` \\
        REWRITE_TAC
          [MATCH_MP EPS_PAR_PAR
                    (CONJ (ASSUME ``EPS E1 E1'''''``)
                          (ASSUME ``EPS E2 E1''''''``)),
           MATCH_MP EPS_PAR_PAR
                    (CONJ (ASSUME ``EPS E2'''' E1'''``)
                          (ASSUME ``EPS E2''''' E1''''``))] \\
        MATCH_MP_TAC PAR3 \\
        Q.EXISTS_TAC `l` >> art [] ] ]);

(* |- !E E'. OBS_contracts E E' ==> !E''. OBS_contracts (par E'' E) (par E'' E') *)
val OBS_contracts_SUBST_PAR_L = save_thm (
   "OBS_contracts_SUBST_PAR_L",
    Q_GENL [`E`, `E'`]
       (DISCH ``OBS_contracts E E'``
        (Q.GEN `E''`
         (MATCH_MP OBS_contracts_PRESD_BY_PAR
                   (CONJ (Q.SPEC `E''` OBS_contracts_REFL)
                         (ASSUME ``OBS_contracts E E'``))))));

(* |- !E E'. OBS_contracts E E' ==> !E''. OBS_contracts (par E E'') (par E' E'') *)
val OBS_contracts_SUBST_PAR_R = save_thm (
   "OBS_contracts_SUBST_PAR_R",
    Q_GENL [`E`, `E'`]
       (DISCH ``OBS_contracts E E'``
        (Q.GEN `E''`
         (MATCH_MP OBS_contracts_PRESD_BY_PAR
                   (CONJ (ASSUME ``OBS_contracts E E'``)
                         (Q.SPEC `E''` OBS_contracts_REFL))))));

val OBS_contracts_SUBST_RESTR = store_thm (
   "OBS_contracts_SUBST_RESTR",
  ``!E E'. OBS_contracts E E' ==> !L. OBS_contracts (restr L E) (restr L E')``,
    rpt GEN_TAC
 >> PURE_ONCE_REWRITE_TAC [OBS_contracts]
 >> rpt STRIP_TAC (* 2 sub-goals here *)
 >| [ (* goal 1 (of 2) *)
      IMP_RES_TAC TRANS_RESTR >| (* 2 sub-goals here *)
      [ (* goal 1.1 (of 2) *)
        RES_TAC \\
        Q.EXISTS_TAC `restr L E2` \\
        CONJ_TAC >- ( MATCH_MP_TAC RESTR >> art [] ) \\
        IMP_RES_TAC contracts_SUBST_RESTR >> art [],
        (* goal 1.2 (of 2) *)
        RES_TAC \\
        Q.EXISTS_TAC `restr L E2` >> art [] \\
        CONJ_TAC >- ( MATCH_MP_TAC RESTR >> Q.EXISTS_TAC `l` >> rfs [] ) \\
        IMP_RES_TAC contracts_SUBST_RESTR >> art [] ],
      (* goal 2 (of 2) *)
      IMP_RES_TAC TRANS_RESTR >| (* 2 sub-goals here *)
      [ (* goal 2.1 (of 2) *)
        RES_TAC \\
        ASSUME_TAC
          (MATCH_MP WEAK_RESTR_tau
                    (REWRITE_RULE [ASSUME ``(u :'b Action) = tau``]
                                  (ASSUME ``WEAK_TRANS E u E1``))) \\
        Q.EXISTS_TAC `restr L E1` \\
        IMP_RES_TAC WEAK_EQUIV_SUBST_RESTR >> art [],
        (* goal 2.2 (of 2) *)
        RES_TAC \\
        ASSUME_TAC
          (MATCH_MP WEAK_RESTR_label
                    (LIST_CONJ [ASSUME ``~((l: 'b Label) IN L)``,
                                ASSUME ``~((COMPL (l :'b Label)) IN L)``,
                                REWRITE_RULE [ASSUME ``(u :'b Action) = label l``]
                                             (ASSUME ``WEAK_TRANS E u E1``)])) \\
        Q.EXISTS_TAC `restr L E1` \\
        IMP_RES_TAC WEAK_EQUIV_SUBST_RESTR >> art [] ] ]);

(* Observation congruence is substitutive under the relabelling operator. *)
val OBS_contracts_SUBST_RELAB = store_thm (
   "OBS_contracts_SUBST_RELAB",
  ``!E E'. OBS_contracts E E' ==> !rf. OBS_contracts (relab E rf) (relab E' rf)``,
    rpt GEN_TAC
 >> PURE_ONCE_REWRITE_TAC [OBS_contracts]
 >> rpt STRIP_TAC (* 2 sub-goals here, sharing start&end tacticals *)
 >> IMP_RES_TAC TRANS_RELAB
 >> RES_TAC
 >| [ (* goal 1 (of 2) *)
      Q.EXISTS_TAC `relab E2 rf` >> art [] \\
      CONJ_TAC >- ( MATCH_MP_TAC RELABELING >> art [] ) \\
      IMP_RES_TAC contracts_SUBST_RELAB >> art [],
      (* goal 2 (of 2) *)
      ASSUME_TAC (MATCH_MP WEAK_RELAB_rf
                           (ASSUME ``WEAK_TRANS E u' E1``)) \\
      Q.EXISTS_TAC `relab E1 rf` >> art [] \\
      IMP_RES_TAC WEAK_EQUIV_SUBST_RELAB >> art [] ]);

val OBS_contracts_SUBST_CONTEXT = store_thm (
   "OBS_contracts_SUBST_CONTEXT",
  ``!P Q. OBS_contracts P Q ==> !E. CONTEXT E ==> OBS_contracts (E P) (E Q)``,
    rpt GEN_TAC >> DISCH_TAC
 >> Induct_on `CONTEXT`
 >> BETA_TAC >> rpt STRIP_TAC (* 7 sub-goals here *)
 >- ASM_REWRITE_TAC []
 >- REWRITE_TAC [OBS_contracts_REFL]
 >| [ (* goal 1 (of 5) *)
      MATCH_MP_TAC OBS_contracts_SUBST_PREFIX >> art [],
      (* goal 2 (of 5) *)
      MATCH_MP_TAC OBS_contracts_PRESD_BY_SUM >> art [],
      (* goal 3 (of 5) *)
      IMP_RES_TAC OBS_contracts_PRESD_BY_PAR,
      (* goal 4 (of 5) *)
      MATCH_MP_TAC OBS_contracts_SUBST_RESTR >> art [],
      (* goal 5 (of 5) *)
      MATCH_MP_TAC OBS_contracts_SUBST_RELAB >> art [] ]);

val OBS_contracts_precongruence = store_thm (
   "OBS_contracts_precongruence", ``precongruence OBS_contracts``,
    PROVE_TAC [precongruence_def, OBS_contracts_PreOrder,
               OBS_contracts_SUBST_CONTEXT]);

(******************************************************************************)
(*                                                                            *)
(*                        OBS_contracts and trace                             *)
(*                                                                            *)
(******************************************************************************)

val OBS_contracts_AND_TRACE_tau = store_thm (
   "OBS_contracts_AND_TRACE_tau",
  ``!E E'. OBS_contracts E E' ==>
        !xs l E1. TRACE E xs E1 /\ NO_LABEL xs ==>
            ?xs' E2. TRACE E' xs' E2 /\ E1 contracts E2 /\
                     (LENGTH xs' <= LENGTH xs) /\ NO_LABEL xs'``,
    rpt STRIP_TAC
 >> IMP_RES_TAC TRACE_cases1
 >> Cases_on `xs` (* 2 sub-goals here *)
 >- ( take [`[]`, `E'`] >> REWRITE_TAC [TRACE_rule0] \\
      fs [NULL] >> IMP_RES_TAC OBS_contracts_IMP_contracts )
 >> fs [NULL]
 >> IMP_RES_TAC NO_LABEL_cases >> fs []
 >> IMP_RES_TAC OBS_contracts_TRANS_LEFT
 >> MP_TAC (Q.SPECL [`t`, `E1`]
                    (MATCH_MP (Q.SPECL [`u`, `E2`] contracts_AND_TRACE_tau)
                              (ASSUME ``u contracts E2``)))
 >> RW_TAC std_ss []
 >> take [`tau :: xs'`, `E2'`] >> art []
 >> CONJ_TAC
 >- ( MATCH_MP_TAC TRACE_rule1 >> Q.EXISTS_TAC `E2` >> art [] )
 >> RW_TAC arith_ss [LENGTH]
 >> REWRITE_TAC [NO_LABEL_cases] >> art []);

val OBS_contracts_AND_TRACE_label = store_thm (
   "OBS_contracts_AND_TRACE_label",
  ``!E E'. OBS_contracts E E' ==>
        !xs l E1. TRACE E xs E1 /\ UNIQUE_LABEL (label l) xs ==>
            ?xs' E2. TRACE E' xs' E2 /\ E1 contracts E2 /\
                (LENGTH xs' <= LENGTH xs) /\ UNIQUE_LABEL (label l) xs'``,
    rpt STRIP_TAC
 >> IMP_RES_TAC TRACE_cases1
 >> Cases_on `xs` (* 2 sub-goals here *)
 >- ( take [`[]`, `E'`] >> REWRITE_TAC [TRACE_rule0] \\
      fs [NULL] >> IMP_RES_TAC OBS_contracts_IMP_contracts )
 >> Cases_on `h` (* 2 sub-goals here *)
 >| [ (* goal 1 (of 2) *)
      fs [UNIQUE_LABEL_cases1] \\
      IMP_RES_TAC OBS_contracts_TRANS_LEFT \\
      MP_TAC (Q.SPECL [`t`, `l`, `E1`]
                      (MATCH_MP (Q.SPECL [`u`, `E2`] contracts_AND_TRACE_label)
                                (ASSUME ``u contracts E2``))) \\
      RW_TAC std_ss [] \\
      take [`tau :: xs'`, `E2'`] >> art [] \\
      CONJ_TAC >- ( MATCH_MP_TAC TRACE_rule1 >> Q.EXISTS_TAC `E2` >> art [] ) \\
      RW_TAC arith_ss [LENGTH] \\
      REWRITE_TAC [UNIQUE_LABEL_cases1] >> art [],
      (* goal 2 (of 2) *)
      fs [UNIQUE_LABEL_cases2] \\
      IMP_RES_TAC OBS_contracts_TRANS_LEFT \\
      MP_TAC (Q.SPECL [`t`, `E1`]
                      (MATCH_MP (Q.SPECL [`u`, `E2`] contracts_AND_TRACE_tau)
                                (ASSUME ``u contracts E2``))) \\
      RW_TAC std_ss [] \\
      take [`label l :: xs'`, `E2'`] >> art [] \\
      CONJ_TAC >- ( MATCH_MP_TAC TRACE_rule1 >> Q.EXISTS_TAC `E2` >> art [] ) \\
      RW_TAC arith_ss [LENGTH] \\
      REWRITE_TAC [UNIQUE_LABEL_cases2] >> art [] ]);

val OBS_contracts_WEAK_TRANS_label' = store_thm (
   "OBS_contracts_WEAK_TRANS_label'",
  ``!E E'. OBS_contracts E E' ==>
        !l E2. WEAK_TRANS E' (label l) E2 ==> ?E1. WEAK_TRANS E (label l) E1 /\ WEAK_EQUIV E1 E2``,
    rpt STRIP_TAC
 >> IMP_RES_TAC WEAK_TRANS_cases1 (* 2 sub-goals here *)
 >| [ (* goal 1 (of 2) *)
      IMP_RES_TAC OBS_contracts_TRANS_RIGHT \\
      IMP_RES_TAC WEAK_EQUIV_WEAK_TRANS_label' \\
      Q.EXISTS_TAC `E1'` >> art [] \\
      IMP_RES_TAC WEAK_TRANS_IMP_EPS \\
      MATCH_MP_TAC EPS_AND_WEAK_TRANS \\
      Q.EXISTS_TAC `E1` >> art [],
      (* goal 2 (of 2) *)
      IMP_RES_TAC OBS_contracts_TRANS_RIGHT \\
      IMP_RES_TAC WEAK_EQUIV_EPS' \\
      Q.EXISTS_TAC `E1'` >> art [] \\
      MATCH_MP_TAC WEAK_TRANS_AND_EPS \\
      Q.EXISTS_TAC `E1` >> art [] ]);

val OBS_contracts_EPS' = store_thm (
   "OBS_contracts_EPS'",
  ``!E E'. OBS_contracts E E' ==> !E2. EPS E' E2 ==> ?E1. EPS E E1 /\ WEAK_EQUIV E1 E2``,
    rpt STRIP_TAC
 >> IMP_RES_TAC EPS_cases1 (* 2 sub-goals here *)
 >- ( Q.EXISTS_TAC `E` >> fs [EPS_REFL] \\
      IMP_RES_TAC OBS_contracts_IMP_WEAK_EQUIV )
 >> IMP_RES_TAC OBS_contracts_TRANS_RIGHT
 >> IMP_RES_TAC WEAK_EQUIV_EPS'
 >> Q.EXISTS_TAC `E1'` >> art []
 >> IMP_RES_TAC WEAK_TRANS_IMP_EPS
 >> IMP_RES_TAC EPS_TRANS);

(******************************************************************************)
(*                                                                            *)
(*      Is OBS_contracts coarsest precongruence contained in `contracts`?     *)
(*                                                                            *)
(******************************************************************************)

(* (pre)congruence closure of `contracts` relation *)
val C_contracts = new_definition (
   "C_contracts", ``C_contracts = CC $contracts``);

(* |- C_contracts = (λg h. ∀c. CONTEXT c ⇒ c g ⪰ᵇ c h) *)
val C_contracts_thm = save_thm (
   "C_contracts_thm", REWRITE_RULE [CC_def] C_contracts);

val C_contracts_precongruence = store_thm (
   "C_contracts_precongruence", ``precongruence $C_contracts``,
    PROVE_TAC [C_contracts, CC_precongruence, contracts_PreOrder]);

val OBS_contracts_IMP_C_contracts = store_thm (
   "OBS_contracts_IMP_C_contracts", ``!p q. OBS_contracts p q ==> C_contracts p q``,
    REWRITE_TAC [C_contracts, GSYM RSUBSET]
 >> ASSUME_TAC OBS_contracts_precongruence
 >> `OBS_contracts RSUBSET $contracts`
        by PROVE_TAC [OBS_contracts_IMP_contracts, GSYM RSUBSET]
 >> MATCH_MP_TAC CC_is_coarsest' >> art []);

val SUM_contracts = new_definition ("SUM_contracts",
  ``SUM_contracts = (\p q. !r. (sum p r) contracts (sum q r))``);

val C_contracts_IMP_SUM_contracts = store_thm (
   "C_contracts_IMP_SUM_contracts",
  ``!p q. C_contracts p q ==> SUM_contracts p q``,
    REWRITE_TAC [C_contracts, SUM_contracts, CC_def]
 >> BETA_TAC >> rpt STRIP_TAC
 >> POP_ASSUM MP_TAC
 >> Know `CONTEXT (\(t :('a, 'b) CCS). t) /\ CONTEXT (\t. r)`
 >- REWRITE_TAC [CONTEXT1, CONTEXT2]
 >> DISCH_TAC
 >> POP_ASSUM (ASSUME_TAC o (MATCH_MP CONTEXT4))
 >> DISCH_TAC >> RES_TAC
 >> POP_ASSUM (MP_TAC o BETA_RULE) >> Rewr);

val OBS_contracts_IMP_SUM_contracts = store_thm (
   "OBS_contracts_IMP_SUM_contracts",
  ``!p q. OBS_contracts p q ==> SUM_contracts p q``,
    rpt STRIP_TAC
 >> MATCH_MP_TAC C_contracts_IMP_SUM_contracts
 >> IMP_RES_TAC OBS_contracts_IMP_C_contracts);

(* OBS_contracts ==> C_contracts (coarsest) ==> SUM_contracts
        /\                                          ||
        ||                                          ||
        ++===================<<<====================++ *)
val SUM_contracts_IMP_OBS_contracts = store_thm (
   "SUM_contracts_IMP_OBS_contracts",
  ``!p q. free_action p /\ free_action q ==>
          (SUM_contracts p q ==> OBS_contracts p q)``,
    REWRITE_TAC [SUM_contracts, free_action_def, OBS_contracts]
 >> BETA_TAC
 >> Rev (rpt STRIP_TAC) (* 2 sub-goals here *)
 >| [ (* goal 1 (of 2), same as goal 2 of COARSEST_CONGR_RL *)
      ASSUME_TAC (Q.SPEC `prefix (label a') nil`
                         (ASSUME ``!r. (sum p r) contracts (sum q r)``)) \\
      IMP_RES_TAC SUM1 \\
      POP_ASSUM (ASSUME_TAC o (Q.SPEC `prefix (label a') nil`)) \\
      Cases_on `u` >| (* 2 sub-goals here *)
      [ (* goal 1.1 (of 2) *)
        STRIP_ASSUME_TAC (MATCH_MP contracts_TRANS_tau'
                             (ASSUME ``$contracts (sum p (prefix (label a') nil))
                                                  (sum q (prefix (label a') nil))``)) \\
        RES_TAC \\
        IMP_RES_TAC EPS_cases1 >| (* 2 sub-goals here *)
        [ (* goal 1.1.1 (of 2) *)
          `TRANS E1 (label a') nil` by RW_TAC std_ss [SUM2, PREFIX] \\
          STRIP_ASSUME_TAC (MATCH_MP WEAK_EQUIV_TRANS_label
                                     (ASSUME ``WEAK_EQUIV E1 E2``)) \\
          RES_TAC \\
          IMP_RES_TAC TRANS_TAU_AND_WEAK \\
          RES_TAC,                              (* initial assumption of `q` is used here *)
          (* goal 1.1.2 (of 2) *)
          PAT_X_ASSUM ``TRANS (sum p (prefix (label a') nil)) tau u``
                      (STRIP_ASSUME_TAC o (MATCH_MP TRANS_SUM)) >| (* 2 sub-goals here *)
          [ (* goal 1.1.2.1 (of 4) *)
            Q.EXISTS_TAC `E1` >> art [] \\
            REWRITE_TAC [WEAK_TRANS] \\
            take [`p`, `u`] >> art [EPS_REFL],
            (* goal 1.1.2.2 (of 4) *)
            IMP_RES_TAC TRANS_PREFIX \\
            RW_TAC std_ss [Action_distinct] ] ],
        (* goal 1.2 (of 2) *)
        STRIP_ASSUME_TAC (MATCH_MP contracts_TRANS_label'
                             (ASSUME ``$contracts (sum p (prefix (label a') nil))
                                                  (sum q (prefix (label a') nil))``)) \\
        RES_TAC \\
        IMP_RES_TAC WEAK_TRANS_cases1 >| (* 2 sub-goals here *)
        [ (* goal 1.2.1 (of 2) *)
          PAT_X_ASSUM ``TRANS (sum p (prefix (label a') nil)) tau E'``
                      (STRIP_ASSUME_TAC o (MATCH_MP TRANS_SUM)) >| (* 2 sub-goals here *)
          [ (* goal 1.2.1.1 (of 2) *)
            Q.EXISTS_TAC `E1` >> art [] \\
            IMP_RES_TAC TRANS_TAU_AND_WEAK,
            (* goal 1.2.1.2 (of 2) *)
            IMP_RES_TAC TRANS_PREFIX \\
            RW_TAC std_ss [Action_distinct] ],
          (* goal 1.2.2 (of 2) *)
          PAT_X_ASSUM ``TRANS (sum p (prefix (label a') nil)) (label L) E'``
                      (STRIP_ASSUME_TAC o (MATCH_MP TRANS_SUM)) >| (* 2 sub-goals here *)
          [ (* goal 1.2.2.1 (of 2) *)
            Q.EXISTS_TAC `E1` >> art [] \\
            REWRITE_TAC [WEAK_TRANS] \\
            take [`p`, `E'`] >> art [EPS_REFL],
            (* goal 1.2.2.2 (of 2) *)
            IMP_RES_TAC TRANS_PREFIX \\
            PAT_X_ASSUM ``label L = label a'`` (ASSUME_TAC o (REWRITE_RULE [Action_11])) \\
            `TRANS q (label a') E2` by RW_TAC std_ss [] \\
            POP_ASSUM (ASSUME_TAC o (MATCH_MP TRANS_IMP_WEAK_TRANS)) \\
            RES_TAC ] ] ],                      (* initial assumption of `q` is used here *)
      (* goal 2 (of 2) *)
      ASSUME_TAC (Q.SPEC `prefix (label a) nil`
                         (ASSUME ``!r. (sum p r) contracts (sum q r)``)) \\
      IMP_RES_TAC SUM1 \\
      POP_ASSUM (ASSUME_TAC o (Q.SPEC `prefix (label a) nil`)) \\
      Cases_on `u` >| (* 2 sub-goals here *)
      [ (* goal 2.1 (of 2) *)
        STRIP_ASSUME_TAC (MATCH_MP contracts_TRANS_tau
                             (ASSUME ``$contracts (sum p (prefix (label a) nil))
                                                  (sum q (prefix (label a) nil))``)) \\
        RES_TAC >| (* 2 sub-goals here *)
        [ (* goal 2.1.1 (of 2) *)
          Q.ABBREV_TAC `E2 = q + label a..nil` \\
          `TRANS E2 (label a) nil` by PROVE_TAC [SUM2, PREFIX] \\
          STRIP_ASSUME_TAC (MATCH_MP contracts_TRANS_label'
                                     (ASSUME ``E1 contracts E2``)) \\
          RES_TAC \\
          IMP_RES_TAC TRANS_TAU_AND_WEAK \\
          RES_TAC,                              (* initial assumption of `p` is used here *)
          (* goal 2.1.2 (of 2) *)
          PAT_X_ASSUM ``TRANS (sum q (prefix (label a) nil)) tau E2``
                      (STRIP_ASSUME_TAC o (MATCH_MP TRANS_SUM)) >| (* 2 sub-goals here *)
          [ (* goal 2.1.2.1 (of 4) *)
            Q.EXISTS_TAC `E2` >> art [],
            (* goal 2.1.2.2 (of 4) *)
            IMP_RES_TAC TRANS_PREFIX \\
            RW_TAC std_ss [Action_distinct] ] ],
        (* goal 2.2 (of 2) *)
        STRIP_ASSUME_TAC (MATCH_MP contracts_TRANS_label
                             (ASSUME ``$contracts (sum p (prefix (label a) nil))
                                                  (sum q (prefix (label a) nil))``)) \\
        RES_TAC \\
        PAT_X_ASSUM ``TRANS (sum q (prefix (label a) nil)) (label x) E2``
                    (STRIP_ASSUME_TAC o (MATCH_MP TRANS_SUM)) >| (* 2 sub-goals here *)
        [ (* goal 2.2.2.1 (of 2) *)
          Q.EXISTS_TAC `E2` >> art [],
          (* goal 2.2.2.2 (of 2) *)
          IMP_RES_TAC TRANS_PREFIX \\
          PAT_X_ASSUM ``label x = label a``
                      (ASSUME_TAC o (REWRITE_RULE [Action_11])) \\
          `TRANS p (label a) E1` by RW_TAC std_ss [] \\
          POP_ASSUM (ASSUME_TAC o (MATCH_MP TRANS_IMP_WEAK_TRANS)) \\
          RES_TAC ] ] ]);                       (* initial assumption of `p` is used here *)

val COARSEST_PRECONGR_RL = save_thm (
   "COARSEST_PRECONGR_RL",
    BETA_RULE (REWRITE_RULE [SUM_contracts] SUM_contracts_IMP_OBS_contracts));

(* Assuming p & q have free actions, OBS_contracts is the coarsest precongruence
   contained in `contracts`! *)
val COARSEST_PRECONGR_THM = store_thm (
   "COARSEST_PRECONGR_THM",
  ``!p q. free_action p /\ free_action q ==> (OBS_contracts p q = SUM_contracts p q)``,
    rpt STRIP_TAC
 >> EQ_TAC
 >- REWRITE_TAC [OBS_contracts_IMP_SUM_contracts]
 >> MATCH_MP_TAC SUM_contracts_IMP_OBS_contracts >> art []);

(* |- ∀p q. free_action p ∧ free_action q ⇒ (p ⪰ᶜ q ⇔ ∀r. p + r ⪰ᵇ q + r) *)
val COARSEST_PRECONGR_THM' = save_thm (
   "COARSEST_PRECONGR_THM'", BETA_RULE (REWRITE_RULE [SUM_contracts] COARSEST_PRECONGR_THM));

(******************************************************************************)
(*                                                                            *)
(*  Coarsest precongruence contained in `contracts` (full, EXPRESS/SOS 2018)  *)
(*                                                                            *)
(******************************************************************************)

(* |- `∀p q. p ⪰ᶜ q ⇒ ∀r. p + r ⪰ᵇ q + r` *)
val COARSEST_PRECONGR_LR = save_thm ((* NEW *)
   "COARSEST_PRECONGR_LR",
    BETA_RULE (REWRITE_RULE [SUM_contracts] OBS_contracts_IMP_SUM_contracts));
(*  or prove directly by:
    REPEAT STRIP_TAC
 >> MATCH_MP_TAC OBS_contracts_IMP_contracts
 >> RW_TAC std_ss [OBS_contracts_SUBST_SUM_R] *)

(* This is the OBS_contracts version of PROP3_COMMON *)
val COARSEST_PRECONGR_LEMMA = store_thm ((* NEW *)
   "COARSEST_PRECONGR_LEMMA",
  ``!p q. (?k. STABLE k /\
               (!p' u. WEAK_TRANS p u p' ==> ~(WEAK_EQUIV p' k)) /\
               (!q' u. WEAK_TRANS q u q' ==> ~(WEAK_EQUIV q' k))) ==>
          (!r. (sum p r) contracts (sum q r)) ==> OBS_contracts p q``,
    rpt STRIP_TAC
 >> PAT_X_ASSUM ``!r. (sum p r) contracts (sum q r)``
                (ASSUME_TAC o (Q.SPEC `prefix (label a) k`))
 >> REWRITE_TAC [OBS_contracts]
 >> rpt STRIP_TAC (* 2 sub-goals here *)
 >| [ (* goal 1 (of 2) *)
      IMP_RES_TAC SUM1 \\
      POP_ASSUM (ASSUME_TAC o (Q.SPEC `prefix (label a) k`)) \\
      PAT_X_ASSUM ``$contracts (sum p (prefix (label a) k)) (sum q (prefix (label a) k))``
        (STRIP_ASSUME_TAC o (ONCE_REWRITE_RULE [contracts_cases])) \\
      Cases_on `u` >| (* 2 sub-goals here *)
      [ (* goal 1.1 (of 2) *)
        RES_TAC >| (* 2 sub-goals here *)
        [ (* goal 1.1.1 (of 2) *)
          Q.ABBREV_TAC `E2 = sum q (prefix (label a) k)` \\
          `TRANS E2 (label a) k` by PROVE_TAC [PREFIX, SUM2] \\
          IMP_RES_TAC contracts_TRANS_label' \\
          IMP_RES_TAC TRANS_TAU_AND_WEAK \\
          PROVE_TAC [],
          (* goal 1.1.2 (of 2) *)
          PAT_X_ASSUM ``TRANS (sum q (prefix (label a) k)) tau E2``
            (STRIP_ASSUME_TAC o (MATCH_MP TRANS_SUM)) >| (* 2 sub-goals here *)
          [ (* goal 1.1.2.1 (of 2) *)
            Q.EXISTS_TAC `E2` >> art [],
            (* goal 1.1.2.2 (of 2) *)
            IMP_RES_TAC TRANS_PREFIX \\
            RW_TAC std_ss [Action_distinct_label] ] ],
        (* goal 1.2 (of 2) *)
        Cases_on `x = a` >| (* 2 sub-goals here *)
        [ (* goal 1.2.1 (of 2) *)
          FULL_SIMP_TAC std_ss [] >> RES_TAC \\
          Q.EXISTS_TAC `E2` >> art [] \\
          PAT_X_ASSUM ``TRANS (sum q (prefix (label a) k)) (label a) E2``
                (STRIP_ASSUME_TAC o (MATCH_MP TRANS_SUM)) \\
          IMP_RES_TAC TRANS_PREFIX \\
          `WEAK_EQUIV E1 k` by PROVE_TAC [contracts_IMP_WEAK_EQUIV] \\
          IMP_RES_TAC TRANS_IMP_WEAK_TRANS \\
          RES_TAC,
          (* goal 1.2.2 (of 2) *)
          RES_TAC \\
          Q.EXISTS_TAC `E2` >> art [] \\
          PAT_X_ASSUM ``TRANS (sum q (prefix (label a) k)) (label x) E2``
                (STRIP_ASSUME_TAC o (MATCH_MP TRANS_SUM)) \\
          IMP_RES_TAC TRANS_PREFIX \\
          RW_TAC std_ss [Action_11] ] ],
      (* goal 2 (of 2), almost symmetric with goal 1 *)
      IMP_RES_TAC SUM1 \\
      POP_ASSUM (ASSUME_TAC o (Q.SPEC `prefix (label a) k`)) \\
      PAT_X_ASSUM ``$contracts (sum p (prefix (label a) k)) (sum h (prefix (label a) k))``
        (STRIP_ASSUME_TAC o (ONCE_REWRITE_RULE [contracts_cases])) \\
      Cases_on `u` >| (* 2 sub-goals here *)
      [ (* goal 2.1 (of 2) *)
        RES_TAC \\
        PAT_X_ASSUM ``EPS (sum p (prefix (label a) k)) E1``
          (STRIP_ASSUME_TAC o (ONCE_REWRITE_RULE [EPS_cases1])) >| (* 2 sub-goals here *)
        [ (* goal 2.1.1 (of 2) *)
          `TRANS E1 (label a) k` by PROVE_TAC [PREFIX, SUM2] \\
          IMP_RES_TAC WEAK_EQUIV_TRANS_label \\
          IMP_RES_TAC TRANS_TAU_AND_WEAK \\
          `WEAK_EQUIV E2' k` by PROVE_TAC [WEAK_EQUIV_SYM] \\ (* one extra step *)
          PROVE_TAC [],
          (* goal 2.1.2 (of 2) *)
          PAT_X_ASSUM ``TRANS (sum p (prefix (label a) k)) tau u``
            (STRIP_ASSUME_TAC o (MATCH_MP TRANS_SUM)) >| (* 2 sub-goals here *)
          [ (* goal 2.1.2.1 (of 2) *)
            Q.EXISTS_TAC `E1` >> art [] \\
            IMP_RES_TAC TRANS_AND_EPS,
            (* goal 2.1.2.2 (of 2) *)
            IMP_RES_TAC TRANS_PREFIX \\
            RW_TAC std_ss [Action_distinct_label] ] ],
        (* goal 2.2 (of 2) *)
        Cases_on `x = a` >| (* 2 sub-goals here *)
        [ (* goal 2.2.1 (of 2) *)
          FULL_SIMP_TAC std_ss [] >> RES_TAC \\
          Q.EXISTS_TAC `E1` >> art [] \\
          IMP_RES_TAC WEAK_TRANS_cases1 >| (* 2 sub-goals here *)
          [ (* goal 2.2.1.1 (of 2) *)
            PAT_X_ASSUM ``TRANS (sum p (prefix (label a) k)) tau E'``
                (STRIP_ASSUME_TAC o (MATCH_MP TRANS_SUM)) >| (* 2 sub-goals here *)
            [ (* goal 2.2.1.1.1 (of 2) *)
              IMP_RES_TAC TRANS_TAU_AND_WEAK,
              (* goal 2.2.1.1.2 (of 2) *)
              IMP_RES_TAC TRANS_PREFIX \\
              RW_TAC std_ss [Action_distinct] ],
            (* goal 2.2.1.2 (of 2) *)
            PAT_X_ASSUM ``TRANS (sum p (prefix (label a) k)) (label a) E'``
                (STRIP_ASSUME_TAC o (MATCH_MP TRANS_SUM)) >| (* 2 sub-goals here *)
            [ (* goal 2.2.1.2.1 (of 2) *)
              IMP_RES_TAC TRANS_AND_EPS,
              (* goal 2.2.1.2.2 (of 2) *)
              IMP_RES_TAC TRANS_PREFIX \\
              `WEAK_EQUIV E2 k` by PROVE_TAC [EPS_STABLE', WEAK_EQUIV_SYM] \\
              IMP_RES_TAC TRANS_IMP_WEAK_TRANS \\
              RES_TAC ] ],
          (* goal 2.2.2 (of 2) *)
          RES_TAC \\
          Q.EXISTS_TAC `E1` >> art [] \\
          IMP_RES_TAC WEAK_TRANS_cases1 >| (* 2 sub-goals here *)
          [ (* goal 2.2.2.1 (of 2) *)
            PAT_X_ASSUM ``TRANS (sum p (prefix (label a) k)) tau E'``
                (STRIP_ASSUME_TAC o (MATCH_MP TRANS_SUM)) >| (* 2 sub-goals here *)
            [ (* goal 2.2.2.1.1 (of 2) *)
              IMP_RES_TAC TRANS_TAU_AND_WEAK,
              (* goal 2.2.2.1.2 (of 2) *)
              IMP_RES_TAC TRANS_PREFIX \\
              RW_TAC std_ss [Action_distinct] ],
            (* goal 2.2.2.2 (of 2) *)
            PAT_X_ASSUM ``TRANS (sum p (prefix (label a) k)) (label x) E'``
                (STRIP_ASSUME_TAC o (MATCH_MP TRANS_SUM)) >| (* 2 sub-goals here *)
            [ (* goal 2.2.2.2.1 (of 2) *)
              IMP_RES_TAC TRANS_AND_EPS,
              (* goal 2.2.2.2.2 (of 2) *)
              IMP_RES_TAC TRANS_PREFIX \\
              RW_TAC std_ss [Action_11] ] ] ] ] ]);

(* The finite-state version of COARSEST_PRECONGR_THM; i. e.
   The contraction version of COARSEST_CONGR_FINITE (van Glabbeek scenario) *)
val COARSEST_PRECONGR_FINITE = store_thm ((* NEW *)
   "COARSEST_PRECONGR_FINITE",
  ``!p q. finite_state p /\ finite_state q ==>
          (OBS_contracts p q = !r. (sum p r) contracts (sum q r))``,
    rpt STRIP_TAC
 >> EQ_TAC >- REWRITE_TAC [COARSEST_PRECONGR_LR]
 >> MP_TAC (Q.SPECL [`p`, `q`] KLOP_LEMMA_FINITE) (* in CoarsestCongrTheory *)
 >> RW_TAC std_ss [COARSEST_PRECONGR_LEMMA]);

(* Another version with SUM_contracts used *)
val COARSEST_PRECONGR_FINITE' = store_thm (
   "COARSEST_PRECONGR_FINITE'",
  ``!p q. finite_state p /\ finite_state q ==> (OBS_contracts p q = SUM_contracts p q)``,
    rpt STRIP_TAC
 >> EQ_TAC >- REWRITE_TAC [OBS_contracts_IMP_SUM_contracts]
 >> REWRITE_TAC [SUM_contracts]
 >> BETA_TAC >> rpt STRIP_TAC
 >> MP_TAC COARSEST_PRECONGR_FINITE
 >> RW_TAC std_ss []);

(* Bibliography:
 *
 * [1] Sangiorgi, D.: Equations, contractions, and unique solutions. ACM SIGPLAN Notices. (2015).
 * [2] R.J. van Glabbeek, “A characterisation of weak bisimulation congruence”, in Processes,
 *     Terms and Cycles: Steps on the Road to Infinity, Essays dedicated to Jan Willem Klop, on the
 *     occasion of his 60th birthday, LNCS 3838, 26-39. Springer-Verlag, 2005.
 *)

val _ = export_theory ();
val _ = html_theory "Contraction";

(* last updated: Oct 14, 2017 *)<|MERGE_RESOLUTION|>--- conflicted
+++ resolved
@@ -1402,13 +1402,8 @@
 
 (* this belongs to ContractionLib.sml *)
 fun C_TRANS thm1 thm2 =
-<<<<<<< HEAD
     if (rhs_tm thm1 ~~ lhs_tm thm2) then
-	MATCH_MP contracts_TRANS (CONJ thm1 thm2)
-=======
-    if (rhs_tm thm1 = lhs_tm thm2) then
         MATCH_MP contracts_TRANS (CONJ thm1 thm2)
->>>>>>> 7c1215a4
     else
         failwith "transitivity of contraction not applicable";
 
