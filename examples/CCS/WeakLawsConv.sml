(*
 * Copyright 1991-1995  University of Cambridge (Author: Monica Nesi)
 * Copyright 2016-2017  University of Bologna   (Author: Chun Tian)
 *)

structure WeakLawsConv :> WeakLawsConv =
struct

open HolKernel Parse boolLib bossLib;

open IndDefRules;
open CCSLib CCSTheory CCSSyntax CCSConv;
open StrongEQTheory StrongEQLib StrongLawsTheory StrongLawsConv;
open WeakEQTheory WeakEQLib WeakLawsTheory;

infixr 0 OE_THENC OE_ORELSEC;

(******************************************************************************)
(*                                                                            *)
(*             Conversions and tactics for applying the laws for              *)
(*              observation equivalence through strong equivalence            *)
(*                                                                            *)
(******************************************************************************)

(* Define the conversions and tactics for the application of the laws for
   WEAK_EQUIV (through the conversions and tactics for strong equivalence). *)
fun STRONG_TO_WEAK_EQUIV_CONV (c: conv) tm =
    MATCH_MP STRONG_IMP_WEAK_EQUIV (c tm);

val [OE_SUM_IDEMP_CONV, OE_SUM_NIL_CONV, OE_RELAB_ELIM_CONV,
     OE_RESTR_ELIM_CONV, OE_PAR_ELIM_CONV, OE_EXP_THM_CONV,
     OE_REC_UNF_CONV] =
    map STRONG_TO_WEAK_EQUIV_CONV
        [STRONG_SUM_IDEMP_CONV, STRONG_SUM_NIL_CONV, STRONG_RELAB_ELIM_CONV,
         STRONG_RESTR_ELIM_CONV, STRONG_PAR_ELIM_CONV, STRONG_EXP_THM_CONV,
         STRONG_REC_UNF_CONV];

val [OE_SUM_IDEMP_TAC, OE_SUM_NIL_TAC, OE_RELAB_ELIM_TAC,
     OE_RESTR_ELIM_TAC, OE_PAR_ELIM_TAC, OE_REC_UNF_TAC] =
    map OE_LHS_CONV_TAC
        [STRONG_SUM_IDEMP_CONV, STRONG_SUM_NIL_CONV, STRONG_RELAB_ELIM_CONV,
         STRONG_RESTR_ELIM_CONV, STRONG_PAR_ELIM_CONV, STRONG_REC_UNF_CONV];

val OE_RHS_RELAB_ELIM_TAC = OE_RHS_CONV_TAC STRONG_RELAB_ELIM_CONV;

(* TODO: idem for the other operators *)

(* Tactic for applying the expansion theorem (parallel and restriction operators). *)
val OE_EXP_THM_TAC :tactic =
    fn (asl, w) => let
        val (opt, t1, t2) = args_equiv w
    in
<<<<<<< HEAD
	if opt ~~ mk_const ("WEAK_EQUIV", type_of opt) then
	    let val thm = MATCH_MP STRONG_IMP_WEAK_EQUIV (STRONG_EXP_THM_CONV t1);
		val (t1', t') = args_thm thm (* t1' = t1 *)
	    in
		if (t' ~~ t2) then
		    ([], fn [] => OE_TRANS thm (ISPEC t' WEAK_EQUIV_REFL))
		else
		    ([(asl, ``WEAK_EQUIV ^t' ^t2``)], fn [thm'] => OE_TRANS thm thm')
	    end
	else
	    failwith "the goal is not an WEAK_EQUIV relation"
=======
        if opt = mk_const ("WEAK_EQUIV", type_of opt) then
            let val thm = MATCH_MP STRONG_IMP_WEAK_EQUIV (STRONG_EXP_THM_CONV t1);
                val (t1', t') = args_thm thm (* t1' = t1 *)
            in
                if (t' = t2) then
                    ([], fn [] => OE_TRANS thm (ISPEC t' WEAK_EQUIV_REFL))
                else
                    ([(asl, ``WEAK_EQUIV ^t' ^t2``)], fn [thm'] => OE_TRANS thm thm')
            end
        else
            failwith "the goal is not an WEAK_EQUIV relation"
>>>>>>> 7c1215a4
    end;

(******************************************************************************)
(*                                                                            *)
(*           Basic conversions and tactics for applying the laws for          *)
(*                        observation equivalence                             *)
(*                                                                            *)
(******************************************************************************)

(* Conversion that proves whether or not a CCS term is stable. *)
fun STABLE_CONV tm = let
    fun list2_pair [x, y] = (x, y);
    val f = (fn c => map (snd o dest_eq) (strip_conj c));
    val thm = CCS_TRANS_CONV tm;
    val lp = map (list2_pair o f) (strip_disj (rconcl thm));
    val taul = filter (fn (act, _) => is_tau act) lp;
    val ccs_typ = type_of tm
in
    if (null taul) then
        prove (``STABLE ^tm``,
    REWRITE_TAC [STABLE, thm]
 >> REPEAT STRIP_TAC
 >| list_apply_tac
      (fn act => CHECK_ASSUME_TAC (REWRITE_RULE [ASSUME ``u = tau``, Action_distinct]
                                                (ASSUME ``u = ^act``)))
      (fst (split lp)))
    else
        prove (``~STABLE ^tm``,
    REWRITE_TAC [STABLE, thm]
 >> CONV_TAC (TOP_DEPTH_CONV NOT_FORALL_CONV)
 >> EXISTS_TAC (fst (hd taul))
 >> EXISTS_TAC (snd (hd taul))
 >> REWRITE_TAC [])
end;

(* Define the function OE_SUB_CONV. *)
fun OE_SUB_CONV (c: conv) tm =
  if is_prefix tm then
      let val (u, P) = args_prefix tm;
          val thm = c P
      in
          ISPEC u (MATCH_MP WEAK_EQUIV_SUBST_PREFIX thm)
      end
  else if is_sum tm then
      let val (t1, t2) = args_sum tm;
          val thm1 = c t1
          and thm2 = c t2;
          val (t1', t1'') = args_thm thm1 (* t1' = t1, t2' = t2 *)
          and (t2', t2'') = args_thm thm2
      in
<<<<<<< HEAD
	  if t1' ~~ t1'' andalso t2' ~~ t2'' then
	      ISPEC (mk_sum (t1', t2')) WEAK_EQUIV_REFL
	  else if t1' ~~ t1'' then
	      ISPEC t1' (MATCH_MP WEAK_EQUIV_SUBST_SUM_L
				  (LIST_CONJ [thm2, STABLE_CONV t2', STABLE_CONV t2'']))
	  else if t2' ~~ t2'' then
	      ISPEC t2' (MATCH_MP WEAK_EQUIV_SUBST_SUM_R
				  (LIST_CONJ [thm1, STABLE_CONV t1', STABLE_CONV t1'']))
	  else
	      MATCH_MP WEAK_EQUIV_PRESD_BY_SUM
		       (LIST_CONJ [thm1, STABLE_CONV t1', STABLE_CONV t1'',
				   thm2, STABLE_CONV t2', STABLE_CONV t2''])
	      handle HOL_ERR _ => failwith "stable conditions not satisfied"
=======
          if (t1' = t1'') andalso (t2' = t2'') then
              ISPEC (mk_sum (t1', t2')) WEAK_EQUIV_REFL
          else if (t1' = t1'') then
              ISPEC t1' (MATCH_MP WEAK_EQUIV_SUBST_SUM_L
                                  (LIST_CONJ [thm2, STABLE_CONV t2', STABLE_CONV t2'']))
          else if (t2' = t2'') then
              ISPEC t2' (MATCH_MP WEAK_EQUIV_SUBST_SUM_R
                                  (LIST_CONJ [thm1, STABLE_CONV t1', STABLE_CONV t1'']))
          else
              MATCH_MP WEAK_EQUIV_PRESD_BY_SUM
                       (LIST_CONJ [thm1, STABLE_CONV t1', STABLE_CONV t1'',
                                   thm2, STABLE_CONV t2', STABLE_CONV t2''])
              handle HOL_ERR _ => failwith "stable conditions not satisfied"
>>>>>>> 7c1215a4
      end
  else if is_par tm then
      let val (t1, t2) = args_par tm;
          val thm1 = c t1
          and thm2 = c t2
      in
          MATCH_MP WEAK_EQUIV_PRESD_BY_PAR (CONJ thm1 thm2)
      end
  else if is_restr tm then
      let val (P, L) = args_restr tm;
          val thm = c P
      in
          ISPEC L (MATCH_MP WEAK_EQUIV_SUBST_RESTR thm)
      end
  else if is_relab tm then
      let val (P, rf) = args_relab tm;
          val thm = c P
      in
          ISPEC rf (MATCH_MP WEAK_EQUIV_SUBST_RELAB thm)
      end
  else
      OE_ALL_CONV tm;

(* Define the function OE_DEPTH_CONV. *)
fun OE_DEPTH_CONV (c: conv) t =
  OE_SUB_CONV ((OE_DEPTH_CONV c) OE_THENC (OE_REPEATC c)) t;

(* Define the function OE_TOP_DEPTH_CONV. *)
fun OE_TOP_DEPTH_CONV (c: conv) t =
   ((OE_REPEATC c) OE_THENC
    (OE_SUB_CONV (OE_TOP_DEPTH_CONV c)) OE_THENC
    ((c OE_THENC (OE_TOP_DEPTH_CONV c)) OE_ORELSEC OE_ALL_CONV))
   t;

(* Define the function OE_SUBST for substitution in WEAK_EQUIV terms. *)
fun OE_SUBST thm tm = let
    val (ti, ti') = args_thm thm
in
<<<<<<< HEAD
    if tm ~~ ti then thm
=======
    if (tm = ti) then
        thm
>>>>>>> 7c1215a4
    else if is_prefix tm then
        let val (u, t) = args_prefix tm;
            val thm1 = OE_SUBST thm t
        in
            ISPEC u (MATCH_MP WEAK_EQUIV_SUBST_PREFIX thm1)
        end
    else if is_sum tm then
<<<<<<< HEAD
	let val (t1, t2) = args_sum tm;
	    val thm1 = OE_SUBST thm t1
	    and thm2 = OE_SUBST thm t2;
	    val (t1', t1'') = args_thm thm1 (* t1' = t1, t2' = t2 *)
	    and (t2', t2'') = args_thm thm2
	in
	    if (t1' ~~ t1'') andalso (t2' ~~ t2'') then
		ISPEC (mk_sum (t1', t2')) WEAK_EQUIV_REFL
	    else if (t1' ~~ t1'') then
		ISPEC t1' (MATCH_MP WEAK_EQUIV_SUBST_SUM_L
				    (LIST_CONJ [thm2, STABLE_CONV t2', STABLE_CONV t2'']))
	    else if (t2' ~~ t2'') then
		ISPEC t2' (MATCH_MP WEAK_EQUIV_SUBST_SUM_R
				    (LIST_CONJ [thm1, STABLE_CONV t1', STABLE_CONV t1'']))
	    else
		MATCH_MP WEAK_EQUIV_PRESD_BY_SUM
			 (LIST_CONJ [thm1, STABLE_CONV t1', STABLE_CONV t1'',
				     thm2, STABLE_CONV t2', STABLE_CONV t2''])
		handle HOL_ERR _ =>
		       failwith "stable conditions not satisfied"
	end
=======
        let val (t1, t2) = args_sum tm;
            val thm1 = OE_SUBST thm t1
            and thm2 = OE_SUBST thm t2;
            val (t1', t1'') = args_thm thm1 (* t1' = t1, t2' = t2 *)
            and (t2', t2'') = args_thm thm2
        in
            if (t1' = t1'') andalso (t2' = t2'') then
                ISPEC (mk_sum (t1', t2')) WEAK_EQUIV_REFL
            else if (t1' = t1'') then
                ISPEC t1' (MATCH_MP WEAK_EQUIV_SUBST_SUM_L
                                    (LIST_CONJ [thm2, STABLE_CONV t2', STABLE_CONV t2'']))
            else if (t2' = t2'') then
                ISPEC t2' (MATCH_MP WEAK_EQUIV_SUBST_SUM_R
                                    (LIST_CONJ [thm1, STABLE_CONV t1', STABLE_CONV t1'']))
            else
                MATCH_MP WEAK_EQUIV_PRESD_BY_SUM
                         (LIST_CONJ [thm1, STABLE_CONV t1', STABLE_CONV t1'',
                                     thm2, STABLE_CONV t2', STABLE_CONV t2''])
                handle HOL_ERR _ =>
                       failwith "stable conditions not satisfied"
        end
>>>>>>> 7c1215a4
    else if is_par tm then
        let val (t1, t2) = args_par tm;
            val thm1 = OE_SUBST thm t1
            and thm2 = OE_SUBST thm t2
        in
            MATCH_MP WEAK_EQUIV_PRESD_BY_PAR (CONJ thm1 thm2)
        end
    else if is_restr tm then
        let val (t, L) = args_restr tm;
            val thm1 = OE_SUBST thm t
        in
            ISPEC L (MATCH_MP WEAK_EQUIV_SUBST_RESTR thm1)
        end
    else if is_relab tm then
        let val (t, rf) = args_relab tm;
            val thm1 = OE_SUBST thm t
        in
            ISPEC rf (MATCH_MP WEAK_EQUIV_SUBST_RELAB thm1)
        end
    else
        OE_ALL_CONV tm
end;

(* Define the tactic OE_LHS_SUBST1_TAC: thm_tactic which substitutes a theorem
   in the left-hand side of an observation equivalence. *)
fun OE_LHS_SUBST1_TAC thm :tactic =
  fn (asl, w) => let
      val (opt, t1, t2) = args_equiv w
  in
<<<<<<< HEAD
      if opt ~~ mk_const ("WEAK_EQUIV", type_of opt) then
	  let val thm' = OE_SUBST thm t1;
	      val (t1', t') = args_thm thm' (* t1' = t1 *)
	  in
	      if (t' ~~ t2) then
		  ([], fn [] => OE_TRANS thm' (ISPEC t' WEAK_EQUIV_REFL))
	      else
		  ([(asl, ``WEAK_EQUIV ^t' ^t2``)], fn [thm''] => OE_TRANS thm' thm'')
	  end
=======
      if opt = mk_const ("WEAK_EQUIV", type_of opt) then
          let val thm' = OE_SUBST thm t1;
              val (t1', t') = args_thm thm' (* t1' = t1 *)
          in
              if (t' = t2) then
                  ([], fn [] => OE_TRANS thm' (ISPEC t' WEAK_EQUIV_REFL))
              else
                  ([(asl, ``WEAK_EQUIV ^t' ^t2``)], fn [thm''] => OE_TRANS thm' thm'')
          end
>>>>>>> 7c1215a4
      else
          failwith "the goal is not an WEAK_EQUIV relation"
  end;

(* The tactic OE_LHS_SUBST_TAC substitutes a list of theorems in the left-hand
   side of an observation equivalence. *)
fun OE_LHS_SUBST_TAC thmlist = EVERY (map OE_LHS_SUBST1_TAC thmlist);

(* The tactic OE_RHS_SUBST1_TAC substitutes a theorem in the right-hand side
   of an observation equivalence. *)
fun OE_RHS_SUBST1_TAC thm =
    REPEAT GEN_TAC
 >> RULE_TAC WEAK_EQUIV_SYM
 >> OE_LHS_SUBST1_TAC thm
 >> RULE_TAC WEAK_EQUIV_SYM;

(* The tactic OE_RHS_SUBST_TAC substitutes a list of theorems in the right-hand
   side of an observation equivalence. *)
fun OE_RHS_SUBST_TAC thmlist =
    REPEAT GEN_TAC
 >> RULE_TAC WEAK_EQUIV_SYM
 >> OE_LHS_SUBST_TAC thmlist
 >> RULE_TAC WEAK_EQUIV_SYM;

(* The tactic OE_SUBST1_TAC (OE_SUBST_TAC) substitutes a (list of) theorem(s)
   in both sides of an observation equivalence. *)
fun OE_SUBST1_TAC thm =
    OE_LHS_SUBST1_TAC thm
 >> OE_RHS_SUBST1_TAC thm;

fun OE_SUBST_TAC thmlist =
    OE_LHS_SUBST_TAC thmlist
 >> OE_RHS_SUBST_TAC thmlist;

end (* struct *)

(* last updated: Jun 18, 2017 *)<|MERGE_RESOLUTION|>--- conflicted
+++ resolved
@@ -50,31 +50,17 @@
     fn (asl, w) => let
         val (opt, t1, t2) = args_equiv w
     in
-<<<<<<< HEAD
-	if opt ~~ mk_const ("WEAK_EQUIV", type_of opt) then
-	    let val thm = MATCH_MP STRONG_IMP_WEAK_EQUIV (STRONG_EXP_THM_CONV t1);
-		val (t1', t') = args_thm thm (* t1' = t1 *)
-	    in
-		if (t' ~~ t2) then
-		    ([], fn [] => OE_TRANS thm (ISPEC t' WEAK_EQUIV_REFL))
-		else
-		    ([(asl, ``WEAK_EQUIV ^t' ^t2``)], fn [thm'] => OE_TRANS thm thm')
-	    end
-	else
-	    failwith "the goal is not an WEAK_EQUIV relation"
-=======
-        if opt = mk_const ("WEAK_EQUIV", type_of opt) then
+        if opt ~~ mk_const ("WEAK_EQUIV", type_of opt) then
             let val thm = MATCH_MP STRONG_IMP_WEAK_EQUIV (STRONG_EXP_THM_CONV t1);
                 val (t1', t') = args_thm thm (* t1' = t1 *)
             in
-                if (t' = t2) then
+                if (t' ~~ t2) then
                     ([], fn [] => OE_TRANS thm (ISPEC t' WEAK_EQUIV_REFL))
                 else
                     ([(asl, ``WEAK_EQUIV ^t' ^t2``)], fn [thm'] => OE_TRANS thm thm')
             end
         else
             failwith "the goal is not an WEAK_EQUIV relation"
->>>>>>> 7c1215a4
     end;
 
 (******************************************************************************)
@@ -125,27 +111,12 @@
           val (t1', t1'') = args_thm thm1 (* t1' = t1, t2' = t2 *)
           and (t2', t2'') = args_thm thm2
       in
-<<<<<<< HEAD
-	  if t1' ~~ t1'' andalso t2' ~~ t2'' then
-	      ISPEC (mk_sum (t1', t2')) WEAK_EQUIV_REFL
-	  else if t1' ~~ t1'' then
-	      ISPEC t1' (MATCH_MP WEAK_EQUIV_SUBST_SUM_L
-				  (LIST_CONJ [thm2, STABLE_CONV t2', STABLE_CONV t2'']))
-	  else if t2' ~~ t2'' then
-	      ISPEC t2' (MATCH_MP WEAK_EQUIV_SUBST_SUM_R
-				  (LIST_CONJ [thm1, STABLE_CONV t1', STABLE_CONV t1'']))
-	  else
-	      MATCH_MP WEAK_EQUIV_PRESD_BY_SUM
-		       (LIST_CONJ [thm1, STABLE_CONV t1', STABLE_CONV t1'',
-				   thm2, STABLE_CONV t2', STABLE_CONV t2''])
-	      handle HOL_ERR _ => failwith "stable conditions not satisfied"
-=======
-          if (t1' = t1'') andalso (t2' = t2'') then
+          if t1' ~~ t1'' andalso t2' ~~ t2'' then
               ISPEC (mk_sum (t1', t2')) WEAK_EQUIV_REFL
-          else if (t1' = t1'') then
+          else if t1' ~~ t1'' then
               ISPEC t1' (MATCH_MP WEAK_EQUIV_SUBST_SUM_L
                                   (LIST_CONJ [thm2, STABLE_CONV t2', STABLE_CONV t2'']))
-          else if (t2' = t2'') then
+          else if t2' ~~ t2'' then
               ISPEC t2' (MATCH_MP WEAK_EQUIV_SUBST_SUM_R
                                   (LIST_CONJ [thm1, STABLE_CONV t1', STABLE_CONV t1'']))
           else
@@ -153,7 +124,6 @@
                        (LIST_CONJ [thm1, STABLE_CONV t1', STABLE_CONV t1'',
                                    thm2, STABLE_CONV t2', STABLE_CONV t2''])
               handle HOL_ERR _ => failwith "stable conditions not satisfied"
->>>>>>> 7c1215a4
       end
   else if is_par tm then
       let val (t1, t2) = args_par tm;
@@ -192,12 +162,7 @@
 fun OE_SUBST thm tm = let
     val (ti, ti') = args_thm thm
 in
-<<<<<<< HEAD
     if tm ~~ ti then thm
-=======
-    if (tm = ti) then
-        thm
->>>>>>> 7c1215a4
     else if is_prefix tm then
         let val (u, t) = args_prefix tm;
             val thm1 = OE_SUBST thm t
@@ -205,41 +170,18 @@
             ISPEC u (MATCH_MP WEAK_EQUIV_SUBST_PREFIX thm1)
         end
     else if is_sum tm then
-<<<<<<< HEAD
-	let val (t1, t2) = args_sum tm;
-	    val thm1 = OE_SUBST thm t1
-	    and thm2 = OE_SUBST thm t2;
-	    val (t1', t1'') = args_thm thm1 (* t1' = t1, t2' = t2 *)
-	    and (t2', t2'') = args_thm thm2
-	in
-	    if (t1' ~~ t1'') andalso (t2' ~~ t2'') then
-		ISPEC (mk_sum (t1', t2')) WEAK_EQUIV_REFL
-	    else if (t1' ~~ t1'') then
-		ISPEC t1' (MATCH_MP WEAK_EQUIV_SUBST_SUM_L
-				    (LIST_CONJ [thm2, STABLE_CONV t2', STABLE_CONV t2'']))
-	    else if (t2' ~~ t2'') then
-		ISPEC t2' (MATCH_MP WEAK_EQUIV_SUBST_SUM_R
-				    (LIST_CONJ [thm1, STABLE_CONV t1', STABLE_CONV t1'']))
-	    else
-		MATCH_MP WEAK_EQUIV_PRESD_BY_SUM
-			 (LIST_CONJ [thm1, STABLE_CONV t1', STABLE_CONV t1'',
-				     thm2, STABLE_CONV t2', STABLE_CONV t2''])
-		handle HOL_ERR _ =>
-		       failwith "stable conditions not satisfied"
-	end
-=======
         let val (t1, t2) = args_sum tm;
             val thm1 = OE_SUBST thm t1
             and thm2 = OE_SUBST thm t2;
             val (t1', t1'') = args_thm thm1 (* t1' = t1, t2' = t2 *)
             and (t2', t2'') = args_thm thm2
         in
-            if (t1' = t1'') andalso (t2' = t2'') then
+            if (t1' ~~ t1'') andalso (t2' ~~ t2'') then
                 ISPEC (mk_sum (t1', t2')) WEAK_EQUIV_REFL
-            else if (t1' = t1'') then
+            else if (t1' ~~ t1'') then
                 ISPEC t1' (MATCH_MP WEAK_EQUIV_SUBST_SUM_L
                                     (LIST_CONJ [thm2, STABLE_CONV t2', STABLE_CONV t2'']))
-            else if (t2' = t2'') then
+            else if (t2' ~~ t2'') then
                 ISPEC t2' (MATCH_MP WEAK_EQUIV_SUBST_SUM_R
                                     (LIST_CONJ [thm1, STABLE_CONV t1', STABLE_CONV t1'']))
             else
@@ -249,7 +191,6 @@
                 handle HOL_ERR _ =>
                        failwith "stable conditions not satisfied"
         end
->>>>>>> 7c1215a4
     else if is_par tm then
         let val (t1, t2) = args_par tm;
             val thm1 = OE_SUBST thm t1
@@ -279,27 +220,15 @@
   fn (asl, w) => let
       val (opt, t1, t2) = args_equiv w
   in
-<<<<<<< HEAD
       if opt ~~ mk_const ("WEAK_EQUIV", type_of opt) then
-	  let val thm' = OE_SUBST thm t1;
-	      val (t1', t') = args_thm thm' (* t1' = t1 *)
-	  in
-	      if (t' ~~ t2) then
-		  ([], fn [] => OE_TRANS thm' (ISPEC t' WEAK_EQUIV_REFL))
-	      else
-		  ([(asl, ``WEAK_EQUIV ^t' ^t2``)], fn [thm''] => OE_TRANS thm' thm'')
-	  end
-=======
-      if opt = mk_const ("WEAK_EQUIV", type_of opt) then
           let val thm' = OE_SUBST thm t1;
               val (t1', t') = args_thm thm' (* t1' = t1 *)
           in
-              if (t' = t2) then
+              if (t' ~~ t2) then
                   ([], fn [] => OE_TRANS thm' (ISPEC t' WEAK_EQUIV_REFL))
               else
                   ([(asl, ``WEAK_EQUIV ^t' ^t2``)], fn [thm''] => OE_TRANS thm' thm'')
           end
->>>>>>> 7c1215a4
       else
           failwith "the goal is not an WEAK_EQUIV relation"
   end;
