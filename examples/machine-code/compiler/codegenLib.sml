structure codegenLib :> codegenLib =
struct

open HolKernel boolLib bossLib Parse decompilerLib;
open codegen_inputLib helperLib;

(* -- target-specific part begins -- *)

open codegen_x64Lib codegen_x86Lib codegen_armLib codegen_ppcLib; 

fun assembler_tools target =
  if target = "arm" then (arm_encode_instruction, arm_encode_branch, arm_branch_to_string) else
  if target = "x86" then (x86_encode_instruction, x86_encode_branch, x86_branch_to_string) else
  if target = "x64" then (x64_encode_instruction, x64_encode_branch, x64_branch_to_string) else
  if target = "ppc" then (ppc_encode_instruction, ppc_encode_branch, ppc_branch_to_string) else fail()

fun conditional_tools target =
  if target = "arm" then (arm_cond_code, arm_conditionalise, arm_remove_annotations) else
  if target = "x86" then (x86_cond_code, x86_conditionalise, x86_remove_annotations) else
  if target = "x64" then (x64_cond_code, x64_conditionalise, x64_remove_annotations) else
  if target = "ppc" then (ppc_cond_code, ppc_conditionalise, ppc_remove_annotations) else fail()

fun generator_tools target =
  if target = "arm" then (arm_assign2assembly, arm_guard2assembly) else
  if target = "x86" then (x86_assign2assembly, x86_guard2assembly) else
  if target = "x64" then (x64_assign2assembly, x64_guard2assembly) else
  if target = "ppc" then (ppc_assign2assembly, ppc_guard2assembly) else fail()

(* -- target-specific part ends -- *)





(* data-type used inside the code generator *)

datatype asm_type =
    ASM_ASSIGN of term * term (* lhs, rhs *)
  | ASM_BRANCH of string option * string (* condition option, label name *)
  | ASM_COMPARE of term (* e.g. ``r1 = r2`` *)
  | ASM_INSERT of string * int * (string * string) option
      (* name in !decompiler_memory, code length, option comparsion result code (true,false) *)
  | ASM_INSTRUCTION of string * string * (string * string) option
      (* concrete instruction, option comparsion result code (true,false) *)
  | ASM_LABEL of string (* label name *);

fun asm_type_eq (ASM_ASSIGN(tma1,tmb1))       (ASM_ASSIGN(tma2,tmb2))       = eq tma1 tma2 andalso eq tmb1 tmb2
  | asm_type_eq (ASM_BRANCH(so1,s1))          (ASM_BRANCH(so2,s2))          = so1 = so2 andalso s1 = s2
  | asm_type_eq (ASM_COMPARE tm1)             (ASM_COMPARE tm2)             = eq tm1 tm2
  | asm_type_eq (ASM_INSERT(s1,i1,sso1))      (ASM_INSERT(s2,i2,sso2))      = s1 = s2 andalso i1 = i2 andalso sso1 = sso2
  | asm_type_eq (ASM_INSTRUCTION(s1,t1,sso1)) (ASM_INSTRUCTION(s2,t2,sso2)) = s1 = s2 andalso t1 = t2 andalso sso1 = sso2
  | asm_type_eq (ASM_LABEL s1)                (ASM_LABEL s2)                = s1 = s2
  | asm_type_eq _ _ = false;


(* assembler *)

fun list_append [] = [] | list_append (x::xs) = x @ list_append xs

fun basic_assembler target code3 = let
  val (enc,branch,_) = assembler_tools target
  (* translate into machine code *)
  fun extend (s,i) = if size s < 2 * i then extend ("0" ^ s, i) else s
  fun split_at p [] ys = (implode (rev ys),"")
    | split_at p (x::xs) ys = if p x then (implode (rev ys),implode (x::xs))
                              else split_at p xs (x::ys)
  fun better_encode x = let
    val (x1,x2) = split_at (fn c => c = #"/") (explode x) []
    in extend (enc x1) ^ x2 end
  fun translate (ASM_INSTRUCTION (x,z,y),q) =
        if x = "" then (ASM_INSTRUCTION (x,z,y),q)
        else (ASM_INSTRUCTION (better_encode x,z,y),q)
    | translate x = x
  val code4 = map translate code3
  (* replace gotos, first with nothing, then regenerate iteratively until no change *)
  fun dummy_jumps x = (x,"")
  fun jump_length label (((ASM_INSERT (x,y,_),_) ,_)::xs) = y + jump_length label xs
    | jump_length label (((ASM_INSTRUCTION (x,_,_),_) ,_)::xs) = (size(x) div 2) + jump_length label xs
    | jump_length label (((ASM_BRANCH (_,_),_) ,x)::xs) = (size(x) div 2) + jump_length label xs
    | jump_length label (((ASM_LABEL label2,_) ,_)::xs) = if label = label2 then 0 else jump_length label xs
    | jump_length label _ = fail()
  fun generate_jumps xs [] = rev xs
    | generate_jumps xs (((ASM_BRANCH (c,label),s),_) :: ys) = let
        val jump = branch false (jump_length label xs) c handle HOL_ERR _ =>
                   branch true  (jump_length label ys) c
        in generate_jumps (((ASM_BRANCH (c,label),s), extend jump) :: xs) ys end
    | generate_jumps xs (y::ys) = generate_jumps (y :: xs) ys
  val code_cmp = list_cmp (pair_cmp (pair_cmp asm_type_eq equal) equal)
  fun gencode_for_jumps code = generate_jumps [] code
  fun find_fixpoint cmp f x = let val y = f x in if cmp x y then x else find_fixpoint cmp f y end
  val code5 = find_fixpoint code_cmp gencode_for_jumps (map dummy_jumps code4)
  (* pull out the generated machine code *)
  fun get_code ((ASM_INSTRUCTION (x,z,_),s),_) = [(x^z,s)]
    | get_code ((ASM_INSERT (x,_,_),s),_) = [("insert:"^x,SOME "")]
    | get_code ((ASM_BRANCH (_,_),s),x) = [(x,s)]
    | get_code _ = []
  val code6 = list_append (map get_code code5)
  fun ff (x,NONE) = (x,"") | ff (x,SOME y) = (x,y)
  val code7 = map ff code6
  val result = filter (fn x => not (x = "")) (map fst code6)
  val len = jump_length "::" (code5 @ [((ASM_LABEL "::",NONE),"")])
  val result = list_append (map (String.tokens (fn x => x = #" ")) result)
  in (result,len,code7) end

fun quote_to_strings q = let (* turns a quote `...` into a list of strings *)
  fun get_QUOTE (QUOTE t) = t | get_QUOTE _ = fail()
  val xs = explode (get_QUOTE (hd q))
  fun strip_comments l [] = []
    | strip_comments l (x::xs) =
        if x = #"(" then strip_comments (l+1) xs else
        if x = #")" then strip_comments (l-1) xs else
        if 0 < l    then strip_comments l xs else x :: strip_comments l xs
  fun strip_space [] = []
    | strip_space (x::xs) =
        if mem x [#" ",#"\t",#"\n"] then strip_space xs else x::xs
  fun lines [] [] = []
    | lines xs [] = [implode ((rev (strip_space xs)))]
    | lines xs (y::ys) =
        if mem y [#"\n",#"|"]
        then implode ((rev (strip_space xs))) :: lines [] ys
        else lines (y::xs) ys
  fun delete_empty (""::xs) = delete_empty xs
    | delete_empty xs = xs
  val ys = (strip_comments 0) xs
  in (rev o delete_empty o rev o delete_empty o lines []) ys end;

fun assemble target code = let
  fun replace_char c str =
    String.translate (fn x => if x = c then str else implode [x]);
  fun f s = (String.fields (fn x => x = #":") s,s)
  val ys = map f (quote_to_strings code)
  fun space s = replace_char #" " "" s
  fun process ([],s) = fail()
    | process ([x],s) =
       if (String.substring(space(x),0,6) = "insert" handle e => false) then let
         val name = space(String.substring(space(x),6,size((space(x)))-6))
         val (_,code_length,_) = get_decompiled name
         in [(ASM_INSERT(name,code_length,NONE),SOME s)] end
       else [(ASM_INSTRUCTION (x,"",NONE),SOME s)]
    | process ((y::x::xs),s) = (ASM_LABEL (space y),NONE) :: process ((x::xs),s)
  val ys = map process ys
  fun spaces [] = 0 | spaces (x::xs) = if x = #" " then 1 + spaces xs else 0
  fun max [] = fail()
    | max [x] = x
    | max (x::y::xs) = let val m = max (y::xs) in if x < m then m else x end
  fun get_spaces NONE = 0 | get_spaces (SOME x) = spaces (explode x)
  val m = max (map (get_spaces o snd o last) ys)
  fun repeatc n c = if n = 0 then [] else c :: repeatc (n-1) c
  val str = implode (repeatc m #" ")
  fun option_concat s NONE = NONE
    | option_concat s (SOME t) = SOME (t ^ s)
  val ys = list_append ys
  val zs = map (fn (x,y) => (x, option_concat str y)) ys
  fun labels (ASM_LABEL l) = [l] | labels _ = []
  val ls = list_append (map (labels o fst) zs)
  fun create_branch x = let
    val ts = String.tokens (fn x => mem x [#" ",#","]) x
    val _ = if mem (last ts) ls then () else fail()
    in ASM_BRANCH (SOME (hd ts),last ts) end
  fun foo (ASM_INSTRUCTION (x,y,z),s) = ((create_branch x handle _ => ASM_INSTRUCTION (x,y,z)),s)
    | foo qq = qq
  val qs = map foo zs
  fun h (SOME x) = [x] | h _ = []
  val n = max (map size (list_append (map (h o snd) qs)))
  fun hh (x,NONE) = (x,NONE) | hh (x,SOME s) = (x, SOME ("(* " ^ s ^ implode (repeatc (n - size(s)) #" ") ^ " *)"))
  val code3 = map hh qs
  val (result,_,xs) = basic_assembler target code3
  val m = max (map (size o fst) xs)
  val ys = map (fn (s,v) => "  " ^ s ^ implode (repeatc (m - size(s)) #" ") ^ "    " ^ v ^ "\n") xs
  val _ = print "\n\n"
  val _ = map print ys
  val _ = print "\n\n"
  in result end

(*

val _ = assemble "arm" `
      b G
  L:  mul r2,r1,r2
      beq G
      subs r1,r1,#1
      bne L
  G:  add r1,r2,r1`;

val _ = assemble "ppc" `
        b G
L:      add 2,1,2
        beq G
        addi 1,1,-1
        bne L
G:      add 1,2,1`;

val _ = assemble "x86" `
        jmp G
L:      add eax,ebx
        je G
        inc ebx
        jne L
G:      xor eax, 5`;

val _ = assemble "x86"
val target = "x86"
val code = `
        je G
        xor eax, 5000
        xor eax, 5000
        xor eax, 5000
        xor eax, 5000
        xor eax, 5000
        xor eax, 5000
        xor eax, 5000
        xor eax, 5000
        xor eax, 5000
        xor eax, 5000
        xor eax, 5000
        xor eax, 5000
        xor eax, 5000
        xor eax, 5000
        xor eax, 5000
        xor eax, 5000
        xor eax, 5000
        xor eax, 5000
        xor eax, 5000
        xor eax, 5000
        xor eax, 5000
        xor eax, 5000
        xor eax, 5000
        xor eax, 5000
        xor eax, 5000
        xor eax, 5000
        xor eax, 5000
        xor eax, 5000
        xor eax, 5000
        xor eax, 5000
        xor eax, 5000
        xor eax, 5000
        xor eax, 5000
        xor eax, 5000
        xor eax, 5000
        xor eax, 5000
        xor eax, 5000
        xor eax, 5000
        xor eax, 5000
        xor eax, 5000
        xor eax, 5000
        xor eax, 5000
        xor eax, 5000
        xor eax, 5000
        xor eax, 5000
        xor eax, 5000
G:      xor eax, 5000`;

*)


(* methods for loading in theorems for use in compilation *)

val compiler_assignments = ref ([]: (term * term * int * string * string) list);
val compiler_conditionals = ref ([]: (term * term * int * string * string) list);

fun add_compiler_assignment tm1 tm2 name len model_name =
  (compiler_assignments := (tm1,tm2,len,name,model_name) :: (!compiler_assignments));

fun print_compiler_grammar () = let
  val xs = !compiler_assignments
  fun f (x,y,_,_,m) = "  " ^ m ^ ":  let "^(term_to_string x)^" = "^(term_to_string y)^" in _\n"
  val assign = map f xs
  val xs = !compiler_conditionals
  fun f (x,_,_,_,m) = "  " ^ m ^ ":  if "^(term_to_string (repeat dest_neg x))^" then _ else _\n"
  val cond = map f xs
  val sorter = sort (curry (fn (x:string,y:string) => x <= y))
  val _ = print "\nAssignments:\n\n"
  val _ = map print (sorter assign)
  val _ = print "\nConditionals:\n\n"
  val _ = map print (sorter cond)
  val _ = print "\n"
  in () end;

fun get_model_name th = let
  val (m,_,_,_) = (dest_spec o concl o UNDISCH_ALL o SPEC_ALL) th
  in fst (dest_const m) end;

fun get_tools th = let
  val s = get_model_name th
  in if s = "PPC_MODEL" then prog_ppcLib.ppc_tools else
     if s = "X86_MODEL" then prog_x86Lib.x86_tools else
     if s = "X64_MODEL" then prog_x64Lib.x64_tools else 
     if s = "ARM_MODEL" then prog_armLib.arm_tools else fail() end

fun add_assignment (tm1,tm2,th,len) = let
  val (_,_,_,pc) = get_tools th
  val pc_ty = (hd o snd o dest_type o type_of) pc
  val th = RW [GSYM progTheory.SPEC_MOVE_COND] (DISCH_ALL th)
  val thx = CONV_RULE (PRE_CONV (SIMP_CONV (std_ss++sep_cond_ss) [])) th
  val thx = UNDISCH_ALL (RW [progTheory.SPEC_MOVE_COND] thx)
  val (m,p,_,q) = (dest_spec o concl o SPEC_ALL) thx
  val m = get_model_name thx
  val name = ("AUTO_"^m^"_ASSIGN_"^(int_to_string (length (!compiler_assignments))))
  val _ = (compiler_assignments := (tm1,tm2,len,name,m) :: (!compiler_assignments))
  val dest_tuple = list_dest pairSyntax.dest_pair
  val ys = zip (dest_tuple tm1) (dest_tuple tm2) handle e => [(tm1,tm2)]
<<<<<<< HEAD
  val ys = filter (fn (x,y) => not (eq x y)) ys
  val post = cdr (find_term (can (match_term (mk_comb(pc,genvar(``:word32``))))) q)
  val tm2 = subst [mk_var("p",``:word32``) |-> post] p
=======
  val ys = filter (fn (x,y) => not (x = y)) ys
  val post = cdr (find_term (can (match_term (mk_comb(pc,genvar(pc_ty))))) q)
  val tm2 = subst [mk_var("p",pc_ty) |-> post] p
  val tm2 = if can dest_sep_disj q then mk_sep_disj(tm2,snd(dest_sep_disj q)) else tm2
>>>>>>> 0534445e
  val vs = pairSyntax.list_mk_pair (map fst ys)
  val ws = pairSyntax.list_mk_pair (map snd ys)
  val tm3 = pairSyntax.mk_anylet([(vs,ws)],tm2)
  val lemma = prove(mk_eq(q,tm3),
    SIMP_TAC std_ss [LET_DEF]
    THEN SPEC_TAC (ws,genvar(type_of ws))
    THEN SIMP_TAC (std_ss++star_ss) [pairTheory.FORALL_PROD,LET_DEF]
    THEN (fn t => hd [])) handle Empty => (print ("\n\nUnable to store assignment:\n\n" ^ term_to_string(mk_eq(q,tm3)) ^ "\n\n"); TRUTH)
  val th = CONV_RULE (RAND_CONV (ONCE_REWRITE_CONV [lemma])) th
  val _ = add_decompiled (name,th,len,SOME len)
  in () end;

fun add_conditional (tm1,tm2,th,len) = let
  val th = RW [GSYM progTheory.SPEC_MOVE_COND] (DISCH_ALL th)
  val m = get_model_name th
  val name = ("AUTO_"^m^"_COND_"^(int_to_string (length (!compiler_conditionals))))
  val _ = (compiler_conditionals := (tm1,tm2,len,name,m) :: (!compiler_conditionals))
  val _ = add_decompiled (name,th,len,SOME len)
  in () end;

fun extract_ops th = let
  val tools = (get_tools th)
  val (_,_,th1,pc) = tools
  val (x,y) = dest_eq (concl th1)
  val xs = list_dest dest_star x @ list_dest dest_star y
  val xs = map (fn x => dest_sep_hide x handle e => x) xs
  val th = UNDISCH_ALL (SIMP_RULE (std_ss++sep_cond_ss) [progTheory.SPEC_MOVE_COND] th)
  val (m,p,c,q) = dest_spec (concl th)
  val (i,q) = pairSyntax.dest_anylet q handle HOL_ERR _ => ([],q)
  fun fst_sep_disj tm = fst (dest_sep_disj tm) handle HOL_ERR _ => tm
  val ps = list_dest dest_star p
  val qs = list_dest dest_star (fst_sep_disj q)
  (* length of instruction *)
  val l = (numSyntax.int_of_term o cdr o cdr o cdr o hd) (filter (fn tm => eq (car tm) pc) qs)
  (* calculate update *)
  fun sep_domain tm = dest_sep_hide tm handle _ => car tm
  val ps' = filter (fn tm => not (op_mem eq (sep_domain tm) (pc::xs))) ps
  val qs' = filter (fn tm => not (op_mem eq (sep_domain tm) (pc::xs))) qs
  fun foo tm [] = fail()
    | foo tm (x::xs) = if eq (sep_domain x) tm then x else foo tm xs
  val zs = map (fn tm => (cdr tm,cdr (foo (sep_domain tm) qs'))) ps'
  val (tm1,tm2) = hd zs
  fun goo (tm1,tm2) = let
    val i = fst (match_term tm1 tm2)
    val ys = list_dest pairSyntax.dest_pair tm1
    in zip ys (map (subst i) ys) end
  val ys = foldr (uncurry append) [] (map goo zs) handle e => []
  val ys = filter (fn (t1,t2) => not (eq t1 t2)) ys
  val tm1 = pairSyntax.list_mk_pair(map fst ys) handle HOL_ERR e => ``()``
  val tm2 = pairSyntax.list_mk_pair(map snd ys) handle HOL_ERR e => ``()``
  val ((tm1,tm2),ys) = if length i = 0 then ((tm1,tm2),ys) else (hd i,i)
  val len = l
  (* store thm *)
  val _ = if length ys = 0 then () else add_assignment (tm1,tm2,th,l)
  (* possible tests *)
  fun foo tm = optionSyntax.dest_some tm handle e => tm
  val qs = filter (fn tm => op_mem eq (car tm) xs) qs
  val qs = map (fn tm => add_conditional(foo (cdr tm),car tm,th,l)) qs
           handle HOL_ERR _ => []
  in () end;

fun add_compiled thms = let val _ = map extract_ops thms in () end;

(* code generator *)

fun print_asm code target = let
  val (_,_,branch) = assembler_tools target
  fun print_cmp NONE = ""
    | print_cmp (SOME (t,f)) = " ["^t^"|"^f^"]"
  fun print_inst (ASM_ASSIGN (t1,t2)) =
        term_to_string t1 ^ " := " ^ term_to_string t2
    | print_inst (ASM_BRANCH (c,name)) =
        branch c ^ " " ^ name
    | print_inst (ASM_COMPARE tm) =
        "compare " ^ term_to_string tm
    | print_inst (ASM_INSERT (s,i,cmp)) =
        "MACRO INSERT: " ^ s ^ " [length: " ^ int_to_string i ^ "]" ^ print_cmp cmp
    | print_inst (ASM_INSTRUCTION (s,_,cmp)) =
        s ^ print_cmp cmp
    | print_inst (ASM_LABEL s) =
        s ^ ":"
  fun is_LABEL (ASM_LABEL s) = true | is_LABEL _ = false
  fun all_labels [] = []
    | all_labels ((ASM_BRANCH (_,s))::xs) = s :: all_labels xs
    | all_labels (x::xs) = all_labels xs
  val ls = all_labels code
  fun filter_labels [] = []
    | filter_labels ((ASM_LABEL s)::xs) = if mem s ls then ASM_LABEL s :: filter_labels xs else filter_labels xs
    | filter_labels (x::xs) = x :: filter_labels xs
  val code = filter_labels code
  fun expand s = if size s < 5 then expand (s ^ " ") else s
  fun code2string [] prev_was_label = ""
    | code2string (c::cs) prev_was_label =
        if is_LABEL c then
          (if prev_was_label then "\n" else "") ^ expand (print_inst c) ^ code2string cs true
        else
          (if prev_was_label then "" else expand "") ^ print_inst c ^ "\n" ^ code2string cs false
  val str = code2string code false
  in print ("\n" ^ str ^ "\n") end

val EXPAND_IF = prove(
  ``!b c s1 (s2:'a).
      ((if b \/ c then s1 else s2) = if b then s1 else if c then s1 else s2) /\
      ((if b /\ c then s1 else s2) = if b then if c then s1 else s2 else s2)``,
  Cases THEN Cases THEN SIMP_TAC std_ss []);

fun generate_code target model_name print_assembly tm = let
  val (assign2assembly, guard2assembly) = generator_tools target
  val (cond_code, conditionalise, remove_annotations) = conditional_tools target
  (* handle /\ and \/ in guards *)
  val tm = (cdr o concl o REWRITE_CONV [EXPAND_IF]) tm handle e => tm
  (* fold constants *)
  val tm = (cdr o concl o EVAL_ANY_MATCH_CONV word_patterns) tm handle e => tm
  (* generate abstract code *)
  val l = ref 0;
  fun label_name () = let val _ = l := !l + 1 in "L" ^ (int_to_string (!l)) end
  val top_label = label_name()
  fun shared_tail xs ys = let
    fun aux [] ys zs = ([],rev ys,zs)
      | aux xs [] zs = (rev xs,[],zs)
      | aux (x::xs) (y::ys) zs =
          if asm_type_eq x y then aux xs ys (x::zs) else (rev (x::xs), rev (y::ys), zs)
    in aux (rev xs) (rev ys) [] end
  fun compile (FUN_VAL tm) =
       if not (pairSyntax.is_pair tm) andalso is_comb tm then [ASM_BRANCH (NONE,top_label)] else []
    | compile (FUN_COND _) = raise (mk_HOL_ERR "compilerLib" "compile" "Structure not supported.")
    | compile (FUN_LET (tm1,tm2,t)) =
       [ ASM_ASSIGN (tm1,tm2) ] @ compile t
    | compile (FUN_IF (tm,t1,t2)) =
       if is_neg tm then compile (FUN_IF (dest_neg tm,t2,t1)) else let
         val rest1 = compile t1
         val rest2 = compile t2
         val label1 = label_name()
         val (rest1,rest2,rest3) = shared_tail rest1 rest2
         val (rest1,rest2,rest3) =
           if list_cmp asm_type_eq rest3 [ASM_BRANCH (NONE,top_label)]
           then (rest1 @ rest3, rest2 @ rest3,[]) else (rest1, rest2, rest3)
         in if null rest1 then
              [ASM_COMPARE tm, ASM_BRANCH (SOME "true",label1)] @ rest2 @ [ASM_LABEL label1] @ rest3
            else if null rest2 then
              [ASM_COMPARE tm, ASM_BRANCH (SOME "false",label1)] @ rest1 @ [ASM_LABEL label1] @ rest3
            else if list_cmp asm_type_eq rest1 [ASM_BRANCH (NONE,top_label)] then
              [ASM_COMPARE tm, ASM_BRANCH (SOME "true",top_label)] @ rest2 @ rest3
            else if list_cmp asm_type_eq rest2 [ASM_BRANCH (NONE,top_label)] then
              [ASM_COMPARE tm, ASM_BRANCH (SOME "false",top_label)] @ rest1 @ rest3
            else if asm_type_eq (last rest1) (ASM_BRANCH (NONE,top_label)) then
              [ASM_COMPARE tm, ASM_BRANCH (SOME "false",label1)] @ rest1 @ [ASM_LABEL label1] @ rest2 @ rest3
            else if asm_type_eq (last rest2) (ASM_BRANCH (NONE,top_label)) then
              [ASM_COMPARE tm, ASM_BRANCH (SOME "true",label1)] @ rest2 @ [ASM_LABEL label1] @ rest1 @ rest3
            else let val label2 = label_name() in
              if length rest2 < length rest1 then
                [ASM_COMPARE tm, ASM_BRANCH (SOME "true",label1)] @ rest2 @ [ASM_BRANCH (NONE,label2)] @
                [ASM_LABEL label1] @ rest1 @ [ASM_LABEL label2] @ rest3
              else
                [ASM_COMPARE tm, ASM_BRANCH (SOME "false",label1)] @ rest1 @ [ASM_BRANCH (NONE,label2)] @
                [ASM_LABEL label1] @ rest2 @ [ASM_LABEL label2] @ rest3
            end end
  val x = fst (dest_eq tm)
  val t = tm2ftree (snd (dest_eq tm))
  (* remove dead code *)
  fun rem (FUN_VAL tm) = FUN_VAL tm
    | rem (FUN_COND x) = FUN_COND x
    | rem (FUN_IF (tm,t1,t2)) = FUN_IF (tm,rem t1,rem t2)
    | rem (FUN_LET (tm1,tm2,t)) = let
    val t = rem t
    val vs = free_vars tm1
    val ws = free_vars (ftree2tm t)
    in if null (filter (fn x => op_mem eq x ws) vs) then t else FUN_LET (tm1,tm2,t) end
  val t = rem t
  (* compile *)
  val name = fst (dest_const (repeat car x)) handle e => fst (dest_var (repeat car x))
  val code1 = [ASM_LABEL top_label] @ compile t
  (* do basic instruction reorderings here *)
  (* ... *)
  (* look up assembly instructions for assignments and comparisions *)
  fun find_assignment (tm1,tm2) [] = fail()
    | find_assignment (tm1,tm2) ((x,y,l,n,m)::xs) =
        if (eq tm1 x) andalso (eq tm2 y) andalso (m = model_name)
        then (n,l) else find_assignment (tm1,tm2) xs
  fun find_compiled_assignment (tm1,tm2) = find_assignment (tm1,tm2) (!compiler_assignments)
  fun find_conditional tm [] = fail()
    | find_conditional tm ((x,y,l,n,m)::xs) =
        if ((eq tm x) orelse (eq (mk_neg tm) x)) andalso (m = model_name)
        then (x,y,l,n) else find_conditional tm xs
  fun find_compiled_conditional tm = find_conditional tm (!compiler_conditionals)
  val to_x86 = subst (to_x86_regs())
  fun compile_inst1 (ASM_ASSIGN (t1,t2)) = let
        val (s,i) = find_compiled_assignment (t1,t2) handle _ =>
                    find_compiled_assignment (to_x86 t1,to_x86 t2)
        in [ASM_INSERT (s,i,NONE)] end
    | compile_inst1 (ASM_COMPARE tm) = let
        val (t1,t2,i,s) = find_compiled_conditional tm handle _ =>
                          find_compiled_conditional (to_x86 tm)
        val (t,f) = cond_code t2
        val (t,f) = if is_neg t1 then (f,t) else (t,f)
        in [ASM_INSERT (s,i,SOME (t,f))] end
    | compile_inst1 x = fail()
  fun func_name_annotations t1 t2 = let
    val vs = free_vars t1 @ free_vars t2
    val v = hd (filter (fn v => (type_of v = ``:word32 -> word32``)
                                orelse
                                (type_of v = ``:word32 -> word8``)) vs)
    in "/" ^ fst (dest_var v) end handle _ => ""
  fun unable_to_compile s = (print ("\n\n\n  ERROR! Unable to generate " ^ target ^ " for:\n\n    " ^ s ^ "\n\n\n") ; fail())
  fun compile_inst2 (ASM_ASSIGN (t1,t2)) = ((let
        val code = assign2assembly (term2assign t1 t2)
        val s = func_name_annotations t1 t2
        in map (fn x => ASM_INSTRUCTION (x,s,NONE)) code end)
        handle e => unable_to_compile ("let " ^ term_to_string (mk_eq(t1,t2)) ^ " in ..."))
    | compile_inst2 (ASM_COMPARE tm) = ((let
        val (code,y) = guard2assembly (term2guard tm)
        val s = func_name_annotations tm T
        in map (fn x => ASM_INSTRUCTION (x,s,SOME y)) code end)
        handle e => unable_to_compile ("if " ^ term_to_string tm ^ " then ... else ..."))
    | compile_inst2 x = [x]
  fun append_list [] = [] | append_list (x::xs) = x @ append_list xs
  val code2 = append_list (map (fn x => compile_inst1 x handle _ => compile_inst2 x) code1)
  (* try to produce conditional execution *)
  fun bool2str c = if c then "true" else "false"
  fun conditionally_execute code u (t,f) label = let
    fun find_label [] head  = fail()
      | find_label (x::xs) head =
          if asm_type_eq x (ASM_LABEL label) then (head,xs) else find_label xs (head @ [x])
    val (code,rest) = find_label code []
    val condition = if u then f else t
    fun force_condition (ASM_INSTRUCTION (c,x,h)) = ASM_INSTRUCTION (conditionalise c condition,x,h)
      | force_condition (ASM_BRANCH (NONE, l2)) = ASM_BRANCH (SOME (bool2str (not u)), l2)
      | force_condition _ = fail()
    val _ = if length code < 5 then () else fail()
    in map force_condition code @ rest end
  fun conditionalise [] (t,f) = []
    | conditionalise ((ASM_BRANCH (SOME u,label))::xs) (t,f) =
        (conditionalise (conditionally_execute xs (u = "true") (t,f) label) (t,f) handle e =>
          (ASM_BRANCH (SOME u,label)) :: conditionalise xs (t,f))
    | conditionalise ((ASM_INSTRUCTION (x,y,SOME cond))::xs) (t,f) =
        (ASM_INSTRUCTION (x,y,SOME cond)) :: conditionalise xs cond
    | conditionalise ((ASM_INSERT (x,y,SOME cond))::xs) (t,f) =
        (ASM_INSERT (x,y,SOME cond)) :: conditionalise xs cond
    | conditionalise (zzz::xs) (t,f) = zzz :: conditionalise xs (t,f)
  val code3 = conditionalise code2 ("","")
  (* assign proper branch conditions *)
  fun update_branches [] (t,f) = []
    | update_branches ((ASM_BRANCH (SOME u,label))::xs) (t,f) =
        (ASM_BRANCH (SOME (if u = "true" then t else (if u = "false" then f else u)),label)) :: update_branches xs (t,f)
    | update_branches ((ASM_INSTRUCTION (x,y,SOME cond))::xs) (t,f) =
        (ASM_INSTRUCTION (x,y,NONE)) :: update_branches xs cond
    | update_branches ((ASM_INSERT (x,y,SOME cond))::xs) (t,f) =
        (ASM_INSERT (x,y,NONE)) :: update_branches xs cond
    | update_branches (zzz::xs) (t,f) = zzz :: update_branches xs (t,f)
  val code3 = update_branches code3 ("","")
  (* remove any annotations that were left in the assembly *)
  fun remove_extra_annotations (ASM_INSTRUCTION (x,z,y)) = ASM_INSTRUCTION (remove_annotations x,z,y)
    | remove_extra_annotations x = x
  val code3 = map remove_extra_annotations code3
  val _ = if print_assembly then print_asm code3 target else ()
  (* assembler should start here *)
  val code3 = (map (fn x => (x,(NONE:string option))) code3)
  val (code6,len,_) = basic_assembler target code3
  in (code6,len) end


end;<|MERGE_RESOLUTION|>--- conflicted
+++ resolved
@@ -299,16 +299,10 @@
   val _ = (compiler_assignments := (tm1,tm2,len,name,m) :: (!compiler_assignments))
   val dest_tuple = list_dest pairSyntax.dest_pair
   val ys = zip (dest_tuple tm1) (dest_tuple tm2) handle e => [(tm1,tm2)]
-<<<<<<< HEAD
   val ys = filter (fn (x,y) => not (eq x y)) ys
-  val post = cdr (find_term (can (match_term (mk_comb(pc,genvar(``:word32``))))) q)
-  val tm2 = subst [mk_var("p",``:word32``) |-> post] p
-=======
-  val ys = filter (fn (x,y) => not (x = y)) ys
   val post = cdr (find_term (can (match_term (mk_comb(pc,genvar(pc_ty))))) q)
   val tm2 = subst [mk_var("p",pc_ty) |-> post] p
   val tm2 = if can dest_sep_disj q then mk_sep_disj(tm2,snd(dest_sep_disj q)) else tm2
->>>>>>> 0534445e
   val vs = pairSyntax.list_mk_pair (map fst ys)
   val ws = pairSyntax.list_mk_pair (map snd ys)
   val tm3 = pairSyntax.mk_anylet([(vs,ws)],tm2)
