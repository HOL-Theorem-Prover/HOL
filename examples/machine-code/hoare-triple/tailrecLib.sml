--- conflicted
+++ resolved
@@ -164,13 +164,8 @@
   fun step (FUN_IF (b,t1,t2)) = FUN_IF (b,step t1,step t2)
     | step (FUN_LET (x,y,t)) = FUN_LET (x,y,step t)
     | step (FUN_COND (c,t)) = FUN_COND (c,step t)
-<<<<<<< HEAD
-    | step (FUN_VAL tm) = 
+    | step (FUN_VAL tm) =
         if ((eq (car tm) func_tm) handle HOL_ERR _ => false)
-=======
-    | step (FUN_VAL tm) =
-        if ((car tm = func_tm) handle HOL_ERR _ => false)
->>>>>>> cad894cc
         then FUN_VAL (mk_pair(mk_inl(cdr tm,output_type),cond_var))
         else FUN_VAL (mk_pair(mk_inr(tm,input_type),cond_var))
   val tm2 = subst [cond_var|->T] (ftree2tm (step t))
