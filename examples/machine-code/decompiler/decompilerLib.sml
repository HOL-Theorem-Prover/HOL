structure decompilerLib :> decompilerLib =
struct

open HolKernel boolLib bossLib Parse;

open prog_ppcLib prog_x86Lib prog_armLib;

open listTheory wordsTheory pred_setTheory arithmeticTheory wordsLib pairTheory;
open set_sepTheory progTheory helperLib addressTheory;


(* ------------------------------------------------------------------------------ *)
(* Decompilation stages:                                                          *)
(*   1. derive SPEC theorem for each machine instruction, abbreviate code         *)
(*   2. extract control flow graph                                                *)
(*   3. for each code segment:                                                    *)
(*        a. compose SPEC theorems for one-pass through the code                  *)
(*        b. merge one-pass theorems into one theorem                             *)
(*        c. extract the function describing the code                             *)
(*   4. store and return result of decompilation                                  *)
(* ------------------------------------------------------------------------------ *)

(* decompiler's memory *)

val decompiler_memory = ref ([]:(string * (thm * int * int option)) list)
val decompiler_finalise = ref (I:(thm * thm -> thm * thm))
val code_abbreviations = ref ([]:thm list);
val abbreviate_code = ref false;
val executable_data_names = ref ([]:string list);
val user_defined_modifier = ref (fn (name:string) => fn (th:thm) => th);
val decompile_as_single_function = ref false;

val decompiler_set_pc = ref ((fn y => fn th => fail()) :int -> thm -> thm);

fun add_decompiled (name,th,code_len,code_exit) =
  (decompiler_memory := (name,(th,code_len,code_exit)) :: !decompiler_memory);

fun get_decompiled name =
  snd (hd (filter (fn (x,y) => x = name) (!decompiler_memory))) handle _ => fail();

fun add_code_abbrev thms = (code_abbreviations := thms @ !code_abbreviations);
fun add_executable_data_name n = (executable_data_names := n :: !executable_data_names);
fun remove_executable_data_name n = (executable_data_names := filter (fn m => not (n = m)) (!executable_data_names));
fun set_abbreviate_code b = (abbreviate_code := b);
fun get_abbreviate_code () = !abbreviate_code;

fun add_modifier name f = let
  val current = !user_defined_modifier
  in user_defined_modifier := (fn x => if x = name then f else current x) end;
fun remove_all_modifiers () =
  user_defined_modifier := (fn (name:string) => fn (th:thm) => th);
fun modifier name th = (!user_defined_modifier) name th;


(* general set-up *)

val _ = map Parse.hide ["r0","r1","r2","r3","r4","r5","r6","r7","r8","r9","r10","r11","r12","r13","r14","r15"];
val _ = set_echo 5;


(* ------------------------------------------------------------------------------ *)
(* Various helper functions                                                       *)
(* ------------------------------------------------------------------------------ *)

fun take n [] = []
  | take n (x::xs) = if n = 0 then [] else x :: take (n-1) xs

fun drop n [] = []
  | drop n (x::xs) = if n = 0 then x::xs else drop (n-1) xs

fun take_until p [] = []
  | take_until p (x::xs) = if p x then [] else x:: take_until p xs

fun diff xs ys = filter (fn x => not (mem x ys)) xs
fun op_diff cmp xs ys = filter (fn x => not (op_mem cmp x ys)) xs
fun subset xs ys = null (diff xs ys)
fun op_subset cmp xs ys = null (op_diff cmp xs ys)
fun same_set xs ys = subset xs ys andalso subset ys xs
fun op_same_set cmp xs ys = op_subset cmp xs ys andalso op_subset cmp ys xs
fun disjoint xs ys = diff xs ys = xs
fun op_disjoint cmp xs ys = list_cmp cmp (op_diff cmp xs ys) xs

fun negate tm = dest_neg tm handle HOL_ERR e => mk_neg tm
fun the (SOME x) = x | the NONE = fail()

fun is_new_var v = (String.isPrefix "new@" o fst o dest_var) v handle HOL_ERR _ => false
fun dest_new_var tm = if not (is_new_var tm) then fail() else let
  val (s,ty) = dest_var tm
  in mk_var(implode (drop 4 (explode s)), ty) end

fun dest_tuple tm =
  let val (x,y) = pairSyntax.dest_pair tm in x :: dest_tuple y end handle HOL_ERR e => [tm];

fun mk_tuple_abs (v,tm) =
  if eq v ``()`` then
    (subst [mk_var("x",type_of tm) |-> tm] (inst [``:'a``|->type_of tm] ``\():unit.x:'a``))
 else pairSyntax.list_mk_pabs([v],tm)

fun dest_sep_cond tm =
  if (fst o dest_const o fst o dest_comb) tm = "cond"
  then snd (dest_comb tm) else fail();

fun n_times 0 f x = x | n_times n f x = n_times (n-1) f (f x)

fun replace_char c str =
  String.translate (fn x => if x = c then str else implode [x]);

fun list_mk_pair xs = pairSyntax.list_mk_pair xs handle e => ``()``
fun list_dest_pair tm = let val (x,y) = pairSyntax.dest_pair tm 
 in list_dest_pair x @ list_dest_pair y end handle e => [tm]

fun list_union [] xs = xs
  | list_union (y::ys) xs = 
      if op_mem eq y xs then list_union ys xs else list_union ys (y::xs);

fun REPLACE_CONV th tm = let
  val th = SPEC_ALL th
  val (i,j) = match_term ((fst o dest_eq o concl) th) tm
  in INST i (INST_TYPE j th) end

(* expands pairs ``(x,y,z) = f`` --> (x = FST f) /\ (y = FST (SND f)) /\ (z = ...) *)
fun expand_conv tm = let
  val cc = RAND_CONV (REPLACE_CONV (GSYM pairTheory.PAIR))
  val cc = cc THENC REPLACE_CONV pairTheory.PAIR_EQ
  val th = cc tm
  in CONV_RULE (RAND_CONV (RAND_CONV expand_conv)) th end handle HOL_ERR e => REFL tm

fun list_mk_pair xs = pairSyntax.list_mk_pair xs handle HOL_ERR e => ``()``
fun list_dest_pair tm = let val (x,y) = pairSyntax.dest_pair tm
 in list_dest_pair x @ list_dest_pair y end handle HOL_ERR e => [tm]

fun list_union [] xs = xs
  | list_union (y::ys) xs =
      if mem y xs then list_union ys xs else list_union ys (y::xs);

fun strip_string s = let
  fun strip_space [] = []
    | strip_space (x::xs) =
        if mem x [#" ",#"\t",#"\n"] then strip_space xs else x::xs
  in (implode o rev o strip_space o rev o strip_space o explode) s end;

fun strings_to_qcode strs = [(QUOTE o concat o map (fn x => x ^ "\n")) strs]

fun quote_to_strings q = let (* turns a quote `...` into a list of strings *)
  fun get_QUOTE (QUOTE t) = t | get_QUOTE _ = fail()
  val xs = explode (get_QUOTE (hd q))
  fun strip_comments l [] = []
    | strip_comments l [x] = if 0 < l then [] else [x]
    | strip_comments l (x::y::xs) =
        if x = #"(" andalso y = #"*" then strip_comments (l+1) xs else
        if x = #"*" andalso y = #")" then strip_comments (l-1) xs else
        if 0 < l    then strip_comments l (y::xs) else x :: strip_comments l (y::xs)
  fun lines [] [] = []
    | lines xs [] = [implode (rev xs)]
    | lines xs (y::ys) =
        if mem y [#"\n",#"|"]
        then implode (rev xs) :: lines [] ys
        else lines (y::xs) ys
  val zs = lines [] (strip_comments 0 xs)
  val qs = filter (fn z => not (z = "")) (map strip_string zs)
  in qs end;

fun append_lists [] = [] | append_lists (x::xs) = x @ append_lists xs

val curr_tools = ref arm_tools;

fun set_tools tools = (curr_tools := tools);
fun get_tools () = !curr_tools

fun get_pc () = let val (_,_,_,x) = get_tools () in x end;
fun get_status () = let val (_,_,x,_) = get_tools () in x end;

fun get_output_list def = let
  val tm = (concl o last o CONJUNCTS o SPEC_ALL) def
  val (fm,tm) = dest_eq tm
  val t = (tm2ftree) tm
  fun ftree2res (FUN_VAL tm) = [tm]
    | ftree2res (FUN_IF (tm,x,y)) = ftree2res x @ ftree2res y
    | ftree2res (FUN_LET (tm,tn,x)) = ftree2res x
    | ftree2res (FUN_COND (tm,x)) = ftree2res x
  val res = filter (fn x => not (eq x fm)) (ftree2res t)
  val result = dest_tuple (hd res)
  fun deprime x = mk_var(replace_char #"'" "" (fst (dest_var x)), type_of x) handle HOL_ERR e => x
  in pairSyntax.list_mk_pair(map deprime result) end;

val GUARD_THM = prove(``!m n x. GUARD n x = GUARD m x``, REWRITE_TAC [GUARD_def]);


(* ------------------------------------------------------------------------------ *)
(* Implementation of STAGE 1                                                      *)
(* ------------------------------------------------------------------------------ *)

(* formatting *)

val stack_terms = [``xSTACK ebp``,``aSTACK r11``];

fun DISCH_ALL_AS_SINGLE_IMP th = let
  val th = RW [AND_IMP_INTRO] (DISCH_ALL th)
  in if is_imp (concl th) then th else DISCH ``T`` th end

fun replace_abbrev_vars tm = let
  fun f v = v |-> mk_var((Substring.string o hd o tl o Substring.tokens (fn x => x = #"@") o
                    Substring.full o fst o dest_var) v, type_of v) handle HOL_ERR e => v |-> v
  in subst (map f (free_vars tm)) tm end

fun name_for_abbrev tm =
  "v" ^ (int_to_string (Arbnum.toInt(numSyntax.dest_numeral(cdr (car tm))))) handle HOL_ERR e =>
  if (fst (dest_const (car tm)) = "tT") handle HOL_ERR e => false then "k" else
  if is_const (cdr (car tm)) andalso is_const(car (car tm)) handle HOL_ERR e => false then
    (to_lower o fst o dest_const o cdr o car) tm
  else if can (match_term ``(f ((n2w n):'a word) (x:'c)):'d``) tm then
    "r" ^ ((int_to_string o numSyntax.int_of_term o cdr o cdr o car) tm)
  else
    fst (dest_var (repeat cdr tm)) handle HOL_ERR e =>
    fst (dest_var (find_term is_var tm)) handle HOL_ERR e =>
    fst (dest_const (repeat car (get_sep_domain tm)));

fun raw_abbreviate2 (var_name,y,tm) th = let
  val y = mk_eq(mk_var(var_name,type_of y),y)
  val cc = UNBETA_CONV tm THENC (RAND_CONV) (fn t => GSYM (ASSUME y)) THENC BETA_CONV
  val th = CONV_RULE (RAND_CONV cc) th
  in th end;

fun raw_abbreviate (var_name,y,tm) th = let
  val y = mk_eq(mk_var(var_name,type_of y),y)
  val cc = UNBETA_CONV tm THENC (RAND_CONV o RAND_CONV) (fn t => GSYM (ASSUME y)) THENC BETA_CONV
  val th = CONV_RULE (RAND_CONV cc) th
  in th end;

fun abbreviate (var_name,tm) th = raw_abbreviate (var_name,cdr tm,tm) th

fun ABBREV_POSTS dont_abbrev_list prefix th = let
  fun dont_abbrev tm = op_mem eq tm (dont_abbrev_list @ stack_terms)
  fun next_abbrev [] = fail()
    | next_abbrev (tm::xs) =
    if (is_var (cdr tm) andalso (name_for_abbrev tm = fst (dest_var (cdr tm))))
       handle HOL_ERR e => false then next_abbrev xs else
    if (prefix ^ (name_for_abbrev tm) = fst (dest_var (cdr tm)))
       handle HOL_ERR e => false then next_abbrev xs else
    if can dest_sep_hide tm then next_abbrev xs else
    if dont_abbrev (car tm) then next_abbrev xs else
      (prefix ^ name_for_abbrev tm,tm)
  val (th,b) = let
    val (_,p,_,q) = dest_spec (concl th)
    val xs = list_dest dest_star q
    val th = abbreviate (next_abbrev xs) th
    in (th,true) end handle HOL_ERR e => (th,false) handle Empty => (th,false)
  in if b then ABBREV_POSTS dont_abbrev_list prefix th else th end;

fun ABBREV_PRECOND prefix th = let
  val th = RW [SPEC_MOVE_COND] (SIMP_RULE (bool_ss++sep_cond_ss) [] th)
  val tm = (fst o dest_imp o concl) th
  val v = mk_var(prefix^"cond",``:bool``)
  val thx = SYM (BETA_CONV (mk_comb(mk_abs(v,v),tm)))
  val th = CONV_RULE ((RATOR_CONV o RAND_CONV) (fn tm => thx)) th
  val th = SIMP_RULE (bool_ss++sep_cond_ss) [] (RW [precond_def] (UNDISCH th))
  in th end handle HOL_ERR e => th handle Empty => th;

fun ABBREV_STACK prefix th = let
  val (_,p,_,q) = dest_spec (concl th)
  val f = find_term (fn tm => mem (car tm) stack_terms handle HOL_ERR _ => false)
  val s_pre = f p
  val s_post = f q
  val xs = map (fn {redex=x1, residue=x2} => (x1,x2)) (fst (match_term s_pre s_post))
  val th1 = CONV_RULE (UNBETA_CONV s_post) th
  val ys = map (fn (x1,x2) => mk_eq(mk_var(prefix ^ fst (dest_var x1), type_of x1),x2)) xs
  val rw = map (GSYM o ASSUME) ys
  val cs = map (fn th => fn tm => if tm = fst (dest_eq (concl th)) then th else NO_CONV tm) rw
  fun each [] = ALL_CONV | each (c::cs) = c ORELSEC each cs
  val th1 = CONV_RULE (RAND_CONV (DEPTH_CONV (each cs)) THENC BETA_CONV) th1
  in th1 end handle HOL_ERR _ => th

fun ABBREV_ALL dont_abbrev_list prefix th = let
  val th = ABBREV_POSTS dont_abbrev_list prefix th
  val th = ABBREV_STACK prefix th
  val th = ABBREV_PRECOND prefix th
  in th end;

fun ABBREV_CALL prefix th = let
  val (_,_,_,q) = (dest_spec o concl) th
  val (x,tm) = pairSyntax.dest_anylet q
  val (x,y) = hd x
  val ys = map (fn v => mk_var(prefix^(fst (dest_var v)),type_of v)) (dest_tuple x)
  val thi = ASSUME (mk_eq(pairSyntax.list_mk_pair ys, y))
  val thj = RW1 [LET_DEF] (GSYM thi)
  val th = CONV_RULE (RAND_CONV (RAND_CONV (fn tm => thj))) (RW [LET_DEF] th)
  val th = RW [FST,SND] (PairRules.PBETA_RULE (RW [LET_DEF] th))
  in ABBREV_PRECOND prefix th end
  handle HOL_ERR e => ABBREV_PRECOND prefix th
  handle Empty => ABBREV_PRECOND prefix th;

fun UNABBREV_ALL th = let
  fun remove_abbrev th = let
    val th = CONV_RULE ((RATOR_CONV o RAND_CONV) expand_conv) th
    val th = RW [GSYM AND_IMP_INTRO] th
    val (x,y) = (dest_eq o fst o dest_imp o concl) th
    in MP (INST [x|->y] th) (REFL y) end
    handle HOL_ERR e => UNDISCH (CONV_RULE ((RATOR_CONV o RAND_CONV) BETA_CONV) th)
    handle HOL_ERR e => UNDISCH th
  in repeat remove_abbrev (DISCH_ALL th) end;


(* derive SPEC theorems *)

fun pair_apply f ((th1,x1:int,x2:int option),NONE) = ((f th1,x1,x2),NONE)
  | pair_apply f ((th1,x1,x2),SOME (th2,y1:int,y2:int option)) =
      ((f th1,x1,x2),SOME (f th2,y1,y2))

fun jump_apply f NONE = NONE | jump_apply f (SOME x) = SOME (f x);

fun pair_jump_apply (f:int->int) ((th1,x1:int,x2:int option),NONE) = ((th1,x1,jump_apply f x2),NONE)
  | pair_jump_apply f ((th1:thm,x1,x2),SOME (th2:thm,y1:int,y2:int option)) =
      ((th1,x1,jump_apply f x2),SOME (th2,y1,jump_apply f y2));

fun parse_renamer instruction = let
  val xs = Substring.tokens (fn x => x = #"/") (Substring.full instruction)
  in if length xs < 2 then (instruction,fn x => x,false) else (Substring.string (hd xs),fn th => let
    val vs = free_vars (concl th)
    val vs = filter (fn v => mem (fst (dest_var v)) ["f","df"]) vs
    val w = Substring.string (hd (tl xs))
    fun make_new_name v = ((implode o rev o tl o rev o explode o fst o dest_var) v) ^ w
    val s = map (fn v => v |-> mk_var(make_new_name v,type_of v)) vs
    in INST s th end, mem (Substring.string (hd (tl xs))) (!executable_data_names)) end;

fun introduce_guards thms = let
  val pattern = (fst o dest_eq o concl o SPEC_ALL) cond_def
(*
  val (n,(th1,i1,j1),SOME (th2,i2,j2)) = el 8 res
*)
  fun intro (n,(th1,i1,j1),NONE) = (n,(th1,i1,j1),NONE)
    | intro (n,(th1,i1,j1),SOME (th2,i2,j2)) = let
    val t1 = cdr (find_term (can (match_term pattern)) (concl th1))
    val t2 = cdr (find_term (can (match_term pattern)) (concl th2))
    val h = RW [SPEC_MOVE_COND] o SIMP_RULE (bool_ss++sep_cond_ss) []
    val (th1,th2) = (h th1,h th2)
    val tm1 = (mk_neg o fst o dest_imp o concl) th1
    val tm2 = (fst o dest_imp o concl) th2
    val lemma = auto_prove "introduce_guards" (mk_eq(tm2,tm1),SIMP_TAC std_ss [])
    val th2 = CONV_RULE ((RATOR_CONV o RAND_CONV) (ONCE_REWRITE_CONV [lemma])) th2
    val rw = SPEC (numSyntax.term_of_int n) GUARD_def
    val f1 = CONV_RULE ((RATOR_CONV o RAND_CONV) (PURE_ONCE_REWRITE_CONV [GSYM rw]))
    val f2 = CONV_RULE ((RATOR_CONV o RAND_CONV o RAND_CONV) (PURE_ONCE_REWRITE_CONV [GSYM rw]))
    val (th1,th2) = if is_neg t1 then (f2 th1,f1 th2) else (f1 th1, f2 th2)
    val h2 = RW [GSYM SPEC_MOVE_COND]
    val (th1,th2) = (h2 th1,h2 th2)
    in (n,(th1,i1,j1),SOME (th2,i2,j2)) end
  val thms = map intro thms
  in thms end

fun derive_individual_specs tools (code:string list) = let
  val (f,_,hide_th,pc) = tools
  fun get_model_status_list th =
    (map dest_sep_hide o list_dest dest_star o snd o dest_eq o concl) th handle HOL_ERR e => []
  val dont_abbrev_list = pc :: get_model_status_list hide_th
  val delete_spaces = (implode o filter (fn x => not(x = #" ")) o explode)
  fun list_find name [] = fail ()
    | list_find name ((x,y)::xs) = if name = x then y else list_find name xs
  fun get_specs (instruction,(n,ys)) =
    if String.isPrefix "insert:" (delete_spaces instruction) then let
      val name = delete_spaces instruction
      val name = substring(name,7,length (explode name) - 7)
      val (th,i,j) = list_find name (!decompiler_memory)
      val th = RW [sidecond_def,hide_th,STAR_ASSOC] th
      val th = ABBREV_CALL ("new@") th
      val _ = echo 1 "  (insert command)\n"
      in (n+1,(ys @ [(n,(th,i,j),NONE)])) end
    else let
      val (instruction, renamer, exec_flag) = parse_renamer instruction
      val _ = echo 1 ("  "^instruction^":")
      val _ = prog_x86Lib.set_x86_exec_flag exec_flag
      val i = int_to_string n
      val g = RW [precond_def] o ABBREV_ALL dont_abbrev_list ("new@") o renamer
      val (x,y) = pair_apply g (f instruction)
      val _ = prog_x86Lib.set_x86_exec_flag false
      val _ = echo 1 ".\n"
      in (n+1,(ys @ [(n,x,y)])) end
  val _ = echo 1 "\nDeriving theorems for individual instructions.\n"
(*
  val instruction = el 1 code
  val ((th,_,_),_) = f instruction
  val th = renamer th
  val prefix = "foo@"
*)
  val res = snd (foldl get_specs (1,[]) code)
  val res = introduce_guards res
  fun calc_addresses i [] = []
    | calc_addresses i ((n:int,(th1:thm,l1,j1),y)::xs)  = let
    val (x,y) = pair_jump_apply (fn j => i+j) ((th1,l1,j1),y)
    in (i,x,y) :: calc_addresses (i+l1) xs end
  val res = calc_addresses 0 res
  val _ = echo 1 "\n"
  in res end;

fun inst_pc_var tools thms = let
  fun triple_apply f (y,(th1,x1:int,x2:int option),NONE) = (y,(f y th1,x1,x2),NONE)
    | triple_apply f (y,(th1,x1,x2),SOME (th2,y1:int,y2:int option)) =
        (y,(f y th1,x1,x2),SOME (f y th2,y1,y2))
  val i = [mk_var("eip",``:word32``) |-> mk_var("p",``:word32``),
           mk_var("rip",``:word64``) |-> mk_var("p",``:word64``)]
  val (_,_,_,pc) = tools
  val ty = (hd o snd o dest_type o type_of) pc
  fun f y th = (!decompiler_set_pc) y th handle HOL_ERR _ => let
    val aa = (hd o tl o snd o dest_type) ty
    val th = INST i th
    val (_,p,_,_) = dest_spec (concl th)
    val pattern = inst [``:'a``|->aa] ``(p:'a word) + n2w n``
    val new_p = subst [mk_var("n",``:num``)|-> numSyntax.mk_numeral (Arbnum.fromInt y)] pattern
    val th = INST [mk_var("p",type_of new_p)|->new_p] th
    val (_,_,_,q) = dest_spec (concl th)
    val tm = find_term (fn tm => car tm = pc handle HOL_ERR e => false) q
    val cc = SIMP_CONV std_ss [word_arith_lemma1,word_arith_lemma3,word_arith_lemma4]
    val th = CONV_RULE ((RATOR_CONV o RAND_CONV) cc) th
    val thi = QCONV cc tm
    in PURE_REWRITE_RULE [thi,WORD_ADD_0] th end;
  in map (triple_apply f) thms end

fun UNABBREV_CODE_RULE th = let
  val rw = (!code_abbreviations)
  val c = REWRITE_CONV rw THENC
          SIMP_CONV std_ss [word_arith_lemma1] THENC
          REWRITE_CONV [INSERT_UNION_EQ,UNION_EMPTY]
  val th = CONV_RULE ((RATOR_CONV o RAND_CONV) c) th
  in th end;

val ABBBREV_CODE_LEMMA = prove(
  ``!a (x :('a, 'b, 'c) processor) p c q.
      (a ==> SPEC x p c q) ==> !d. c SUBSET d ==> a ==> SPEC x p d q``,
  REPEAT STRIP_TAC THEN RES_TAC THEN IMP_RES_TAC SPEC_SUBSET_CODE);

fun abbreviate_code name thms = let
  fun extract_code (_,(th,_,_),_) = let val (_,_,c,_) = dest_spec (concl th) in c end
  val cs = map extract_code thms
  val ty = (hd o snd o dest_type o type_of o hd) cs
  val tm = foldr pred_setSyntax.mk_union (pred_setSyntax.mk_empty ty) cs
  val cth = QCONV (PURE_REWRITE_CONV [INSERT_UNION_EQ,UNION_EMPTY]) tm
  val c = (cdr o concl) cth
  val (_,(th,_,_),_) = hd thms
  val (m,_,_,_) = dest_spec (concl th)
  val model_name = (to_lower o implode o take_until (fn x => x = #"_") o explode o fst o dest_const) m
  val x = list_mk_pair (free_vars c)
  val def_name = name ^ "_" ^ model_name
  val v = mk_var(def_name,type_of(mk_pabs(x,c)))
  val code_def = new_definition(def_name ^ "_def",mk_eq(mk_comb(v,x),c))
  val _ = add_code_abbrev [code_def]
  fun triple_apply f (y,(th1,x1:int,x2:int option),NONE) = (y,(f th1,x1,x2),NONE)
    | triple_apply f (y,(th1,x1,x2),SOME (th2,y1:int,y2:int option)) =
        (y,(f th1,x1,x2),SOME (f th2,y1,y2))
  val code_thm = CONV_RULE (RAND_CONV (fn _ => GSYM cth)) (SPEC_ALL code_def)
  fun foo th = let
    val thi = MATCH_MP ABBBREV_CODE_LEMMA (DISCH_ALL_AS_SINGLE_IMP th)
    val thi = SPEC ((fst o dest_eq o concl o SPEC_ALL) code_def) thi
    val goal = (fst o dest_imp o concl) thi
    val lemma = auto_prove "abbreviate_code" (goal,
        REPEAT (REWRITE_TAC [code_thm,SUBSET_DEF,IN_UNION] THEN REPEAT STRIP_TAC
                THEN ASM_REWRITE_TAC [] THEN (fn _ => fail()))
        THEN REWRITE_TAC [EMPTY_SUBSET]
        THEN REWRITE_TAC [SUBSET_DEF,IN_INSERT,IN_UNION,NOT_IN_EMPTY,code_def]
        THEN REPEAT STRIP_TAC THEN ASM_SIMP_TAC std_ss [])
    val thi = UNDISCH_ALL (PURE_REWRITE_RULE [GSYM AND_IMP_INTRO] (MP thi lemma))
    in thi end
  val thms = map (triple_apply foo) thms
  in thms end

fun stage_1 name tools qcode = let
  val code = filter (fn x => not (x = "")) (quote_to_strings qcode)
  val thms = derive_individual_specs tools code
  val thms = inst_pc_var tools thms
  val thms = abbreviate_code name thms
  in thms end;


(* ------------------------------------------------------------------------------ *)
(* Implementation of STAGE 2                                                      *)
(* ------------------------------------------------------------------------------ *)

fun extract_graph thms = let
  fun extract_jumps (i,(_,_,j),NONE) = [(i,j)]
    | extract_jumps (i,(_,_,j),SOME (_,_,k)) = [(i,j),(i,k)]
  val jumps = append_lists (map extract_jumps thms)
  in jumps end;

fun all_distinct [] = []
  | all_distinct (x::xs) = x :: all_distinct (filter (fn z => not (x = z)) xs)

fun drop_until P [] = []
  | drop_until P (x::xs) = if P x then x::xs else drop_until P xs

fun jumps2edges jumps = let
  fun h (i,NONE) = []
    | h (i,SOME j) = [(i,j)]
  in append_lists (map h jumps) end;

fun extract_loops jumps = let
  (* find all possible paths *)
  val edges = jumps2edges jumps
  fun all_paths_from edges i prefix = let
    fun f [] = []
      | f ((k,j)::xs) = if i = k then j :: f xs else f xs
    val next = all_distinct (f edges)
    val prefix = prefix @ [i]
    val xs = map (fn x => if mem x prefix then [prefix @ [x]] else
                          all_paths_from edges x prefix) next
    val xs = if null xs then [[prefix]] else xs
    in append_lists xs end
  val paths = all_paths_from edges 0 []
  (* get looping points *)
  fun is_loop xs = mem (last xs) (butlast xs)
  val loops = all_distinct (map last (filter is_loop paths))
  (* find loop bodies and tails *)
  fun loop_body_tail i = let
    val bodies = filter (fn xs => last xs = i) paths
    val bodies = filter is_loop bodies
    val bodies = map (drop_until (fn x => x = i) o butlast) bodies
    val bodies = all_distinct (append_lists bodies)
    val tails = filter (fn xs => mem i xs andalso not (last xs = i)) paths
    val tails = map (drop_until (fn x => x = i)) tails
    in (i,bodies,tails) end
  val summaries = map loop_body_tail loops
  (* clean loop tails *)
  fun clean_tails (i,xs,tails) = let
    val tails = map (drop_until (fn x => not (mem x xs))) tails
    val tails = filter (fn xs => not (xs = [])) tails
    in (i,xs,tails) end
  val zs = map clean_tails summaries
  (* merge combined loops *)
  val zs = map (fn (x,y,z) => ([x],y,z)) zs
  fun find_and_merge zs = let
    val ls = append_lists (map (fn (x,y,z) => x) zs)
    val qs = map (fn (x,y,z) => (x,y,map hd z)) zs
    fun f ys = filter (fn x => mem x ls andalso (not (mem x ys)))
    val qs = map (fn (x,y,z) => (x,all_distinct (f x y @ f x z))) qs
    fun cross [] ys = []
      | cross (x::xs) ys = map (fn y => (x,y)) ys @ cross xs ys
    val edges = append_lists (map (fn (x,y) => cross x y) qs)
    val paths = map (fn i => all_paths_from edges i []) ls
    val goals = map (fn (x,y) => (y,x)) edges
    fun sat_goal ((i,j),path) = (hd path = i) andalso (mem j (tl path))
    val (i,j) = fst (hd (filter sat_goal (cross goals (append_lists paths))))
    val (p1,q1,x1) = hd (filter (fn (x,y,z) => mem i x) zs)
    val (p2,q2,x2) = hd (filter (fn (x,y,z) => mem j x) zs)
    val (p,q,x) = (p1 @ p2, all_distinct (q1 @ q2), x1 @ x2)
    val zs = (p,q,x) :: filter (fn (x,y,z) => not (mem i x) andalso not (mem j x)) zs
    val zs = map clean_tails zs
    in zs end
  val zs = repeat find_and_merge zs
  (* attempt to find common exit point *)
  fun mem_all x [] = true
    | mem_all x (xs::xss) = mem x xs andalso mem_all x xss
  fun find_exit_points (x,y,z) = let
    val q = hd (filter (fn x => mem_all x (tl z)) (hd z))
    in (x,[q]) end handle Empty => (x,all_distinct (map hd z))
  val zs = map find_exit_points zs
  (* finalise *)
  val exit = (all_distinct o map last o filter (not o is_loop)) paths
  val zero = ([0],exit)
  val zs = if filter (fn (x,y) => mem 0 x andalso subset exit y) zs = [] then zs @ [zero] else zs
  fun list_before x y [] = true
    | list_before x y (z::zs) = if z = y then false else
                                if z = x then true else list_before x y zs
  fun compare (xs,_) (ys,_) = let
    val x = hd xs
    val y = hd ys
    val p = hd (filter (fn xs => mem x xs andalso mem y xs) paths)
    in not (list_before x y p) end handle Empty => false
  val loops = sort compare zs
  (* sort internal  *)
  val int_sort = sort (fn x => fn (y:int) => x <= y)
  val loops = map (fn (xs,ys) => (int_sort xs, int_sort ys)) loops
  (* deal with option to return result as a single function *)
  val loops = if not (!decompile_as_single_function) then loops else let
    val entry = all_distinct (append_lists (map fst loops))
    val exit = diff (all_distinct (append_lists (map snd loops))) entry
    in [(sort (fn x => fn y => (x <= y)) entry,exit)] end
  (* TODO: final states should still be optimised... *)
  in loops end;

fun stage_12 name tools qcode = let
  val thms = stage_1 name tools qcode
  val jumps = extract_graph thms
  val loops = extract_loops jumps
  in (thms,loops) end;


(* ------------------------------------------------------------------------------ *)
(* Implementation of STAGE 3                                                      *)
(* ------------------------------------------------------------------------------ *)

(* STAGE 3, part a -------------------------------------------------------------- *)

local val varname_counter = ref 1 in
  fun varname_reset () = (varname_counter := 1);
  fun varname_next () = let
    val v = !varname_counter
    val _ = (varname_counter := v+1)
    in v end
end;

(* functions for composing SPEC theorems *)

fun replace_new_vars v th = let
  fun mk_new_var prefix v = let
    val (n,ty) = dest_var v
    val _ = if String.isPrefix "new@" n then () else fail()
    in mk_var (prefix ^ "@" ^ (implode o drop 4 o explode) n, ty) end
  fun rename_new tm =
    if is_comb tm then (RATOR_CONV rename_new THENC RAND_CONV rename_new) tm else
    if not (is_abs tm) then ALL_CONV tm else let
      val (x,y) = dest_abs tm
      val conv = ALPHA_CONV (mk_new_var v x) handle HOL_ERR e => ALL_CONV
      in (conv THENC ABS_CONV rename_new) tm end
  val th = GEN_ALL (DISCH_ALL th)
  val th = CONV_RULE rename_new th
  val th = UNDISCH_ALL (SPEC_ALL th)
  in th end;

fun SPEC_COMPOSE th1 th2 = let
  (* replace "new@..." variables with fresh numbered variables *)
  val th2a = replace_new_vars ("s" ^ int_to_string (varname_next ())) th2
  in SPEC_COMPOSE_RULE [th1,th2a] end;

fun number_GUARD (x,y,z) = let
  val rw = SPEC (numSyntax.term_of_int (varname_next ())) GUARD_THM
  fun f (th1,y1,y2) = (RW1[rw]th1,y1,y2)
  fun apply_option g NONE = NONE
    | apply_option g (SOME x) = SOME (g x)
  in (x,f y,apply_option f z) end;

(* multi-entry/exit preformatting *)

fun format_for_multi_entry entry thms = let
  val _ = if length entry = 1 then fail() else ()
  val pc_tm = get_pc()
  val pos = mk_var("pos",``:num``)
  val mk_num = numSyntax.mk_numeral o Arbnum.fromInt
  fun mk_pos i = subst [mk_var("n",``:num``) |-> mk_num i] ``p + (n2w n):word32``
  fun foo [] n = [] | foo (y::ys) n = n :: foo ys (n+1)
  val xs = zip (map mk_num (foo entry 0)) (map mk_pos entry)
  fun mk [] = fail()
    | mk [(x,y)] = y
    | mk ((x,y)::xs) = mk_cond(mk_eq(pos,x),y,mk xs)
  val tm = mk xs
  val case_list = map (fn (x,y) => mk_eq(pos,x)) xs
  val format =
    mk_imp(``GUARD 0 (pos = k:num)``,
           mk_eq(mk_comb(pc_tm,mk_var("t1",``:word32``)),
                 mk_comb(pc_tm,mk_var("t2",``:word32``))))
  val format = subst [``t2:word32``|->tm] format
  fun mk_sub (x,y) = subst [``k:num``|->x, ``t1:word32``|->y] format
  fun mk_goals [] rest = fail()
    | mk_goals [(x,y)] rest = [mk_conj(mk_imp(rest,snd (dest_imp (mk_sub (x,y)))),mk_sub (x,y))]
    | mk_goals ((x,y)::xs) rest = let
       val xy = mk_sub (x,y)
       val r = mk_neg((cdr o car) xy)
       in mk_conj(mk_imp(rest,xy),xy) :: mk_goals xs (mk_conj(rest,r)) end
  val goals = mk_goals xs T
  fun two_conj th = let
    val xs = CONJUNCTS th
    in if length xs = 1 then (hd xs, hd xs) else (el 1 xs, el 2 xs) end
  val ys = map (fn goal => (two_conj o RW[AND_IMP_INTRO,GSYM CONJ_ASSOC,WORD_ADD_0])
                    (prove(goal,SIMP_TAC std_ss [GUARD_def]))) goals
  val posts = map snd ys
  val pres = map fst ys
  val posts = map (RW [GUARD_def] o INST [pos|->mk_var("s10000@pos",type_of pos)]) posts
  fun RW_CONV [] tm = NO_CONV tm
    | RW_CONV (th::xs) tm =
       if fst (dest_eq (concl th)) = tm then th else RW_CONV xs tm
       handle HOL_ERR _ => NO_CONV tm
  fun process th = let
    val th = CONV_RULE (PRE_CONV (DEPTH_CONV (RW_CONV (map UNDISCH pres)))) th
    val th = CONV_RULE (POST_CONV (DEPTH_CONV (RW_CONV (map UNDISCH posts)))) th
    val th = UNDISCH (DISCH_ALL_AS_SINGLE_IMP th)
    in th end
  fun apply f (k,(th1,i1,j1),NONE) = (k,(f th1,i1,j1),NONE)
    | apply f (k,(th1,i1,j1),SOME (th2,i2,j2)) = (k,(f th1,i1,j1),SOME (f th2,i2,j2))
  val thms = map (apply process) thms
  in (case_list,thms) end handle HOL_ERR _ => ([],thms);

(* functions for deriving one-pass theorems *)

datatype mc_tree =
    LEAF of thm * int
  | SEQ of term list * mc_tree
  | BRANCH of term * mc_tree * mc_tree;

fun basic_find_composition th1 (th2,l2,j2) = let
  val th1 = modifier "pre" th1
  val th2 = modifier "pre" th2
  val th = remove_primes (SPEC_COMPOSE th1 th2) handle HOL_ERR e =>
           remove_primes (SPEC_COMPOSE th1 (UNABBREV_ALL th2))
  val th = modifier "post" th
  val th = RW [WORD_CMP_NORMALISE] th
  val th = RW [GSYM WORD_NOT_LOWER, GSYM WORD_NOT_LESS] th
  fun h x = (fst o dest_eq) x handle e => (fst o dest_abs o car) x
  fun f [] ys = ys | f (x::xs) ys = f xs (h x :: ys handle e => ys)
  val th2_hyps = f (hyp th2) []
  fun g tm = op_mem eq (h tm) th2_hyps handle e => false
  val lets = filter g (hyp th)
  in ((th,l2,j2),lets) end

fun find_cond_composition th1 NONE = fail()
  | find_cond_composition th1 (SOME (th2,l2,j2)) = let
  val th = RW [SPEC_MOVE_COND] th2
  val th = if eq (concl th) T then fail() else th
  val th = if not (is_imp (concl th)) then th else
             CONV_RULE ((RATOR_CONV o RAND_CONV) (ONCE_REWRITE_CONV [GSYM CONTAINER_def])) th
  val th = RW [GSYM SPEC_MOVE_COND] th
  val ((th,l,j),lets) = basic_find_composition th1 (th,l2,j2)
  val th = SIMP_RULE (bool_ss++sep_cond_ss) [SEP_CLAUSES] th
  val th = SIMP_RULE std_ss [SPEC_MOVE_COND,GSYM AND_IMP_INTRO,SEP_EXISTS_COND] th
  fun imps tm xs = let val (x,y) = dest_imp tm in imps y (x::xs) end handle e => xs
  fun is_CONTAINER tm = (fst o dest_const o car) tm = "CONTAINER" handle e => false
  val xs = filter is_CONTAINER (imps (concl th) [])
  val th = RW [GSYM SPEC_MOVE_COND,CONTAINER_def] th
  in let val cond = snd (dest_comb (hd xs)) in
     let val cond = dest_neg cond in (cond,(th,l,j)) end
     handle e => (mk_neg cond,(th,l,j)) end
     handle e => (``F:bool``,(th,l,j)) end;

fun remove_guard tm =
  (cdr o concl o REWRITE_CONV [GUARD_def]) tm handle UNCHANGED => tm;

fun find_first i [] = fail()
  | find_first i ((x,y,z)::xs) = if i = x then (x,y,z) else find_first i xs

fun tree_composition (th,i:int,thms,entry,exit,conds,firstTime) =
  if mem i entry andalso not firstTime then LEAF (th,i) else
  if mem i exit then LEAF (th,i) else let
    val (_,thi1,thi2) = number_GUARD (find_first i thms)
    in let (* try composing second branch *)
       val (cond,(th2,_,i2)) = find_cond_composition th thi2
       val cond' = remove_guard cond
       in if op_mem eq (negate cond') conds
          then (* case: only second branch possible *)
               tree_composition (th2,the i2,thms,entry,exit,conds,false)
          else if op_mem eq cond' conds then fail()
          else (* case: both branches possible *) let
            val ((th1,_,i1),lets) = basic_find_composition th thi1
            val t1 = tree_composition (th1,the i1,thms,entry,exit,cond'::conds,false)
            val t2 = tree_composition (th2,the i2,thms,entry,exit,negate cond'::conds,false)
            val t1 = if length lets = 0 then t1 else SEQ (lets,t1)
            in BRANCH (cond,t1,t2) end end
       handle e => (* case: only first branch possible *) let
       val ((th,_,i),lets) = basic_find_composition th thi1
       val result = tree_composition (th,the i,thms,entry,exit,conds,false)
       in if length lets = 0 then result else SEQ (lets,result) end end

fun map_spectree f (LEAF (thm,i)) = LEAF (f thm,i)
  | map_spectree f (SEQ (x,t)) = SEQ(x, map_spectree f t)
  | map_spectree f (BRANCH (j,t1,t2)) = BRANCH (j, map_spectree f t1, map_spectree f t2)

fun merge_entry_points [] ts = hd ts
  | merge_entry_points [x] ts = hd ts
  | merge_entry_points (x::xs) ts = let
      val t1 = merge_entry_points xs (tl ts)
      in BRANCH (mk_comb(``GUARD 0``,x), hd ts, t1) end

fun generate_spectree thms (entry,exit) = let
  val _ = varname_reset ()
  val (_,(th,_,_),_) = hd thms
  val hide_th = get_status()
  fun apply_to_th f (i,(th,k,l),NONE) = (i,(f th,k,l),NONE)
    | apply_to_th f (i,(th,k,l),SOME (th2,k2,l2)) = (i,(f th,k,l),SOME (f th2,k2,l2))
  val thms = map (apply_to_th (RW [hide_th])) thms
  val (case_list,thms) = format_for_multi_entry entry thms
  val (_,(th,_,_),_) = hd thms
  val (m,_,_,_) = dest_spec (concl th)
  val (default_th,is,conds,firstTime) = (Q.SPECL [`emp`,`{}`] (ISPEC m SPEC_REFL),entry,[]:term list,true)
  val i = hd is
  val _ = echo 1 "Composing,"
  val ts = map (fn i => let
             val th = modifier ("shape " ^ int_to_string i) default_th
             val t = tree_composition (th,i,thms,entry,exit,conds,firstTime)
             in (i,t) end) is
  val t = merge_entry_points case_list (map snd ts)
  val t = if not (is_eq (concl (SPEC_ALL hide_th))) then t
          else map_spectree (HIDE_STATUS_RULE true hide_th) t
  val t = map_spectree (modifier "spec") t
  in t end;

(*
val in_post = true
fun spectree_leaves (LEAF (thm,i)) = [thm]
  | spectree_leaves (SEQ (x,t)) = spectree_leaves t
  | spectree_leaves (BRANCH (j,t1,t2)) = spectree_leaves t1 @ spectree_leaves t2
val th = el 2 (spectree_leaves t)
*)


(* STAGE 3, part b -------------------------------------------------------------- *)

(* merge spectree theorems *)

fun strip_tag v = let
  val vs = (drop_until (fn x => x = #"@") o explode o fst o dest_var) v
  in if vs = [] then (fst o dest_var) v else implode (tl vs) end

fun read_tag v = let
  val xs = (explode o fst o dest_var) v
  val vs = take_until (fn x => x = #"@") xs
  in if length vs = length xs then "" else implode vs end

fun ABBREV_NEW th = let
  val pc = get_pc ()
  val ty = (hd o snd o dest_type o type_of) pc
  val tm = find_term (can (match_term (mk_comb(pc,genvar(ty))))) (cdr (concl th))
  val th = abbreviate ("new@p",tm) th
  val ws = (filter (not o is_new_var) o free_vars o cdr o concl) th
  fun one(v,th) = raw_abbreviate2 ("new@" ^ strip_tag v,v,v) th
  val th = foldr one th ws
  val th = UNDISCH (RW [SPEC_MOVE_COND,AND_IMP_INTRO,GSYM CONJ_ASSOC] (DISCH_ALL th))
  in th end

fun remove_tags tm =
  subst (map (fn v => v |-> mk_var(strip_tag v,type_of v)) (free_vars tm)) tm

fun list_dest_sep_exists tm = let
  val vs = list_dest dest_sep_exists tm
  in (butlast vs, last vs) end;

fun prepare_sep_disj_posts th1 th2 = let
  val (_,_,_,q1) = dest_spec (concl th1)
  val (_,_,_,q2) = dest_spec (concl th2)
  in if can dest_sep_disj q1 orelse can dest_sep_disj q2 then let
       val th1 = if can dest_sep_disj q2 then
                   SPEC (snd (dest_sep_disj q2)) (MATCH_MP SPEC_ADD_DISJ th1) else th1
       val th2 = if can dest_sep_disj q1 then
                   SPEC (snd (dest_sep_disj q1)) (MATCH_MP SPEC_ADD_DISJ th2) else th2
       val f = RW [SEP_CLAUSES] o
               CONV_RULE ((RAND_CONV o RAND_CONV)
                          (SIMP_CONV std_ss [AC SEP_DISJ_ASSOC SEP_DISJ_COMM])) o
               RW [SEP_DISJ_ASSOC]
       val th1 = f th1
       val th2 = f th2
       in (th1,th2) end
     else (th1,th2) end;

fun MERGE guard th1 th2 = let
  (* fill in preconditions *)
  val th1 = remove_primes th1
  val th2 = remove_primes th2
  val p = get_pc ()
  val (_,p1,_,q1) = dest_spec (concl th1)
  val (_,p2,_,q2) = dest_spec (concl th2)
  val (qs1,q1) = list_dest_sep_exists q1
  val (qs2,q2) = list_dest_sep_exists q2
  fun fst_sep_disj tm = fst (dest_sep_disj tm) handle HOL_ERR _ => tm
  val xs1 = filter (fn x => not (eq p (get_sep_domain x))) (list_dest dest_star (fst_sep_disj q1))
  val xs2 = filter (fn x => not (eq p (get_sep_domain x))) (list_dest dest_star (fst_sep_disj q2))
  val xs1 = map remove_tags xs1
  val xs2 = map remove_tags xs2
  val zs1 = map get_sep_domain xs1
  val zs2 = map get_sep_domain xs2
  val ys1 = filter (fn x => not (op_mem eq (get_sep_domain x) zs1)) xs2
  val ys2 = filter (fn x => not (op_mem eq (get_sep_domain x) zs2)) xs1
  val th1 = SPEC (list_mk_star ys1 (type_of p1)) (MATCH_MP SPEC_FRAME th1)
  val th2 = SPEC (list_mk_star ys2 (type_of p2)) (MATCH_MP SPEC_FRAME th2)
  val th1 = SIMP_RULE std_ss [SEP_CLAUSES,STAR_ASSOC] th1
  val th2 = SIMP_RULE std_ss [SEP_CLAUSES,STAR_ASSOC] th2
  (* unhide relevant preconditions *)
  val (_,p1,_,q1) = dest_spec (concl th1)
  val (_,p2,_,q2) = dest_spec (concl th2)
  val (ps1,p1) = list_dest_sep_exists p1
  val (ps2,p2) = list_dest_sep_exists p2
  val xs1 = filter (fn x => not (eq p (get_sep_domain x))) (list_dest dest_star p1)
  val xs2 = filter (fn x => not (eq p (get_sep_domain x))) (list_dest dest_star p2)
  val ys1 = map dest_sep_hide (filter (can dest_sep_hide) xs1)
  val ys2 = map dest_sep_hide (filter (can dest_sep_hide) xs2)
  val zs1 = (filter (not o can dest_sep_hide) xs1)
  val zs2 = (filter (not o can dest_sep_hide) xs2)
  val qs1 = filter (fn x => op_mem eq (car x) ys1) zs2
  val qs2 = filter (fn x => op_mem eq (car x) ys2) zs1
  val th1 = foldr (uncurry UNHIDE_PRE_RULE) th1 qs1
  val th2 = foldr (uncurry UNHIDE_PRE_RULE) th2 qs2
  (* hide relevant postconditions *)
  val (_,p1,_,q1) = dest_spec (concl th1)
  val (_,p2,_,q2) = dest_spec (concl th2)
  val (qs1,q1) = list_dest_sep_exists q1
  val (qs2,q2) = list_dest_sep_exists q2
  val xs1 = filter (fn x => not (eq p (get_sep_domain x))) (list_dest dest_star (fst_sep_disj q1))
  val xs2 = filter (fn x => not (eq p (get_sep_domain x))) (list_dest dest_star (fst_sep_disj q2))
  val ys1 = map dest_sep_hide (filter (can dest_sep_hide) xs1)
  val ys2 = map dest_sep_hide (filter (can dest_sep_hide) xs2)
  val zs1 = map car (filter (not o can dest_sep_hide) xs1)
  val zs2 = map car (filter (not o can dest_sep_hide) xs2)
  val qs1 = filter (fn x => op_mem eq x ys1) zs2
  val qs2 = filter (fn x => op_mem eq x ys2) zs1
  val th1 = foldr (uncurry HIDE_POST_RULE) th1 qs2
  val th2 = foldr (uncurry HIDE_POST_RULE) th2 qs1
  (* abbreviate posts *)
  val f = CONV_RULE (PRE_CONV (SIMP_CONV (bool_ss++star_ss) []) THENC
                     POST_CONV (SIMP_CONV (bool_ss++star_ss) []) THENC
                     REWRITE_CONV [STAR_ASSOC])
  val th1 = f (ABBREV_NEW th1)
  val th2 = f (ABBREV_NEW th2)
  (* do the merge *)
  fun g x = PURE_REWRITE_RULE [AND_IMP_INTRO] o DISCH x o DISCH_ALL
  val (th1,th2) = prepare_sep_disj_posts th1 th2
  val th = MATCH_MP SPEC_COMBINE (g guard th1)
  val th = MATCH_MP th (g (mk_neg guard) th2)
  val th = UNDISCH (RW [UNION_IDEMPOT] th)
  val th = remove_primes th
  in th end;

fun merge_spectree_thm (LEAF (th,i)) = let
      val th = SIMP_RULE (bool_ss++sep_cond_ss) [SEP_EXISTS_COND] th
      val th = UNDISCH (RW [SPEC_MOVE_COND,AND_IMP_INTRO] (DISCH_ALL th))
      in (th,LEAF (TRUTH,i)) end
  | merge_spectree_thm (SEQ (tms,t)) = let
      val (th,t) = merge_spectree_thm t
      in (th,SEQ (tms,t)) end
  | merge_spectree_thm (BRANCH (guard,t1,t2)) = let
      val (th1,t1') = merge_spectree_thm t1
      val (th2,t2') = merge_spectree_thm t2
      val th = MERGE guard th1 th2
      in (th,BRANCH (guard,t1',t2')) end

fun merge_spectree name t = let
  val _ = echo 1 " merging cases,"
  val (th,_) = merge_spectree_thm t
  val th = MERGE ``T`` th th
  val th = UNDISCH_ALL (remove_primes (DISCH_ALL th))
  in th end


(* STAGE 3, part c -------------------------------------------------------------- *)

(* clean the theorem *)

fun tagged_var_to_num v = let
  fun drop_until p [] = []
    | drop_until p (x::xs) = if p x then x::xs else drop_until p xs
  val xs = (take_until (fn x => x = #"@") o explode o fst o dest_var) v
  val xs = drop_until (fn x => mem x [#"0",#"1",#"2",#"3",#"4",#"5",#"6",#"7",#"8",#"9"]) xs
  val s = implode xs
  val s = if s = "" then "100000" else s
  in string_to_int s end

val GUARD_T = prove(``!x. x = (x = GUARD 0 T)``,REWRITE_TAC [GUARD_def])
val GUARD_F = prove(``!x. ~x = (x = GUARD 0 F)``,REWRITE_TAC [GUARD_def])

fun init_clean th = let
  fun side2guard_conv tm =
    if not (can (match_term ``(\x.x:bool) y``) tm)
    then NO_CONV tm else let
      val v = (numSyntax.term_of_int o tagged_var_to_num o fst o dest_abs o car) tm
      in (BETA_CONV THENC ONCE_REWRITE_CONV [GSYM (SPEC v GUARD_def)]) tm end
  val th = RW [PUSH_IF_LEMMA,GSYM CONJ_ASSOC] (DISCH_ALL th)
  val th = CONV_RULE (DEPTH_CONV side2guard_conv) (DISCH_ALL th)
  val th = CONV_RULE ((RATOR_CONV o RAND_CONV)
                     (SIMP_CONV bool_ss [GSYM CONJ_ASSOC,NOT_IF])) th
  val th = remove_primes th
  fun bool_var_assign_conv tm =
    if is_conj tm then BINOP_CONV bool_var_assign_conv tm else
    if is_cond tm then BINOP_CONV bool_var_assign_conv tm else
    if is_var tm andalso type_of tm = ``:bool`` then SPEC tm GUARD_T else
    if is_neg tm andalso is_var (cdr tm ) then SPEC (cdr tm) GUARD_F else ALL_CONV tm
  val th = CONV_RULE ((RATOR_CONV o RAND_CONV) bool_var_assign_conv) th
  in th end;

fun guard_to_num tm = (numSyntax.int_of_term o cdr o car) tm
fun assum_to_num tm =
  if is_var tm then tagged_var_to_num tm else
  if is_neg tm andalso is_var (cdr tm) then tagged_var_to_num (cdr tm) else
  if is_cond tm then 100000 else
  if can (match_term ``GUARD b x``) tm then guard_to_num tm else
  if can (match_term ``~(GUARD b x)``) tm then guard_to_num (cdr tm) else
    (hd o map tagged_var_to_num o free_vars o fst o dest_eq) tm

fun push_if_inwards th = let
  fun drop_until p [] = []
    | drop_until p (x::xs) = if p x then x::xs else drop_until p xs
  fun strip_names v = let
    val vs = (drop_until (fn x => x = #"@") o explode o fst o dest_var) v
    in if vs = [] then (fst o dest_var) v else implode vs end
  fun sort_seq tms = let
    val xs = all_distinct (map assum_to_num tms)
    val xs = sort (fn x => fn y => x <= y) xs
    val xs = map (fn x => filter (fn tm => x = assum_to_num tm) tms) xs
    fun internal_sort ys = let
      val zs = filter (fn tm => can (match_term ``GUARD b x``) tm orelse
                                can (match_term ``~(GUARD b x)``) tm) ys
      val ys = op_diff eq ys zs
      fun comp tm1 tm2 = let
        val (defs,_) = dest_eq tm1
        val (_,refs) = dest_eq tm2
        in disjoint (map strip_names (free_vars defs))
                    (map strip_names (free_vars refs)) end
      fun f [] = []
        | f [x] = [x]
        | f (x::y::ys) = if comp x y then x :: f (y::ys) else y :: f (x::ys)
      in zs @ f ys end
    in append_lists (map internal_sort xs) end
  fun PUSH_IF_TERM tm = let
    val (b,t1,t2) = dest_cond tm
    val t1 = PUSH_IF_TERM t1
    val t2 = PUSH_IF_TERM t2
    val xs1 = list_dest dest_conj t1
    val xs2 = list_dest dest_conj t2
    val i = guard_to_num b
    val ys1 = filter (fn x => assum_to_num x < i) xs1
    val ys2 = filter (fn x => assum_to_num x < i) xs2
    val _ = if op_same_set eq ys1 ys2 then () else hd []
    val zs1 = sort_seq (op_diff eq xs1 ys1)
    val zs2 = sort_seq (op_diff eq xs2 ys2)
    val q = mk_cond(b,list_mk_conj zs1,list_mk_conj zs2)
    val goal = list_mk_conj(sort_seq ys1 @ [q])
    in goal end handle HOL_ERR _ =>
    list_mk_conj(sort_seq (list_dest dest_conj tm))
  val th = RW [NOT_IF] (DISCH_ALL th)
  val tm = (fst o dest_imp o concl) th
  val goal = mk_imp(PUSH_IF_TERM tm,tm)
  val simp = SIMP_CONV pure_ss [AC CONJ_ASSOC CONJ_COMM]
  val lemma = auto_prove "push_if_inwards" (goal,
    REWRITE_TAC [PUSH_IF_LEMMA]
    THEN CONV_TAC (RAND_CONV simp THENC (RATOR_CONV o RAND_CONV) simp)
    THEN REWRITE_TAC [])
  val th = DISCH_ALL (MP th (UNDISCH lemma))
  val th = CONV_RULE ((RATOR_CONV o RAND_CONV) (SIMP_CONV bool_ss [GUARD_EQ_ZERO])) th
  in th end;

fun list_dest_exists tm ys = let
  val (v,y) = dest_exists tm
  in list_dest_exists y (v::ys) end handle e => (rev ys, tm)

(* val tm = ``?x. (x = y + 5) /\ x < z /\ t < x`` *)
(* val tm = ``?z. (z = x + 5)`` *)

fun INST_EXISTS_CONV tm = let
  val (v,rest) = dest_exists tm
  val (x,rest) = dest_conj rest
  val (x,y) = dest_eq x
  val th = ISPECL [mk_abs(v,rest),y] UNWIND_THM2
  val th = CONV_RULE (RAND_CONV BETA_CONV) th
  val th = CONV_RULE ((RATOR_CONV o RAND_CONV o RAND_CONV)
             (ALPHA_CONV v THENC ABS_CONV (RAND_CONV BETA_CONV))) th
  in if eq x v then th else NO_CONV tm end handle HOL_ERR _ => let
  val (v,rest) = dest_exists tm
  val (x,y) = dest_eq rest
  val th = GEN_ALL (SIMP_CONV std_ss [] ``?x:'a. x = a``)
  val th = ISPEC y th
  val th = CONV_RULE ((RATOR_CONV o RAND_CONV o RAND_CONV)
             (ALPHA_CONV v)) th
  in if eq x v then th else NO_CONV tm end

(* val tm = ``!x. foo (FST x, SND (SND x)) = FST (SND x)`` *)

val EXPAND_FORALL_CONV = let
  fun EXPAND_FORALL_ONCE_CONV tm =
    ((QUANT_CONV (UNBETA_CONV (fst (dest_forall tm))) THENC
      ONCE_REWRITE_CONV [FORALL_PROD] THENC
      (QUANT_CONV o QUANT_CONV) BETA_CONV)) tm
    handle HOL_ERR _ => ALL_CONV tm;
  in (REPEATC (DEPTH_CONV EXPAND_FORALL_ONCE_CONV)) end

(* val tm = ``?z:num. y + x + 5 < 7`` *)

fun PUSH_EXISTS_CONST_CONV tm = let
  val PUSH_EXISTS_CONST_LEMMA = auto_prove "PUSH_EXISTS_CONST_CONV"
   (``!p. (?x:'a. p) = p:bool``,
    REPEAT STRIP_TAC THEN EQ_TAC THEN REPEAT STRIP_TAC
    THEN EXISTS_TAC (genvar(``:'a``)) THEN ASM_SIMP_TAC std_ss []);
  val (v,n) = dest_exists tm
  val _ = if op_mem eq v (free_vars n) then hd [] else 1
  val th = SPEC n (INST_TYPE [``:'a``|->type_of v] PUSH_EXISTS_CONST_LEMMA)
  val th = CONV_RULE ((RATOR_CONV o RAND_CONV o RAND_CONV) (ALPHA_CONV v)) th
  in th end handle e => NO_CONV tm handle e => NO_CONV tm;

(* val tm = ``?x. let (y,z,q) = foo t in y + x + z + 5 = 8 - q`` *)

fun PUSH_EXISTS_LET_CONV tm = let
  val (v,n) = dest_exists tm
  val (x,rest) = pairSyntax.dest_anylet n
  val tm2 = pairSyntax.mk_anylet(x,mk_exists(v,rest))
  val goal = mk_eq(tm,tm2)
  val c = (RATOR_CONV o RATOR_CONV) (REWRITE_CONV [LET_DEF])
  val thi = auto_prove "PUSH_EXISTS_LET_CONV" (goal,
    SPEC_TAC (snd (hd x),genvar(type_of (snd (hd x))))
    THEN CONV_TAC EXPAND_FORALL_CONV THEN REPEAT STRIP_TAC
    THEN CONV_TAC ((RAND_CONV) c)
    THEN CONV_TAC ((RATOR_CONV o RAND_CONV o QUANT_CONV) c)
    THEN NTAC ((length o dest_tuple o fst o hd) x + 1)
      (CONV_TAC (ONCE_DEPTH_CONV BETA_CONV)
       THEN CONV_TAC (ONCE_DEPTH_CONV BETA_CONV)
       THEN REWRITE_TAC [UNCURRY_DEF]))
  in thi end handle e => NO_CONV tm
             handle e => NO_CONV tm;

(* val tm = ``?x y z. if (q = 4) then (x + 1 = 6) else (y - 8 = z)`` *)

fun PUSH_EXISTS_COND_CONV tm = let
  val (vs,n) = list_dest_exists tm []
  val _ = if null vs then hd [] else ()
  val (b,x1,x2) = dest_cond n
  val tm2 = mk_cond(b,list_mk_exists(vs,x1),list_mk_exists(vs,x2))
  val thi = auto_prove "PUSH_EXISTS_COND_CONV"
            (mk_eq(tm,tm2),Cases_on [ANTIQUOTE b] THEN ASM_REWRITE_TAC [])
  in thi end handle e => NO_CONV tm handle e => NO_CONV tm;

(* val tm = ``?x y z. (q = 4) /\ (x + 1 = 6)`` *)

fun PUSH_EXISTS_CONJ_CONV tm = let
  val (vs,n) = list_dest_exists tm []
  val xs = (list_dest dest_conj n)
  val _ = if op_disjoint eq (free_vars (hd xs)) vs then () else hd []
  val tm2 = mk_conj(hd xs,list_mk_exists(vs,list_mk_conj(tl xs)))
  fun PULL_EXISTS_CONV tm = let
    val (x,y) = dest_conj tm
    val (v,y) = dest_exists y
    val th = ISPEC (mk_abs(v,y)) (SPEC x (GSYM RIGHT_EXISTS_AND_THM))
    val th = CONV_RULE (RAND_CONV (
        RAND_CONV (ALPHA_CONV v) THENC
        QUANT_CONV (RAND_CONV BETA_CONV)) THENC
      (RATOR_CONV o RAND_CONV) (
        RAND_CONV (RAND_CONV (ALPHA_CONV v) THENC
                   QUANT_CONV BETA_CONV))) th
    in th end handle HOL_ERR _ => NO_CONV tm
  val thi = GSYM (REPEATC (ONCE_DEPTH_CONV PULL_EXISTS_CONV) tm2)
  in thi end handle e => NO_CONV tm handle e => NO_CONV tm;

(* val tm = ``?x y z. 5 = 6 + tg`` *)

fun PUSH_EXISTS_EMPTY_CONV tm = let
  fun DELETE_EXISTS_CONV tm = let
    val (v,rest) = dest_exists tm
    val _ = if op_mem eq v (free_vars rest) then hd [] else ()
    val w = genvar(``:bool``)
    val th = INST_TYPE [``:'a``|->type_of v] (SPEC w boolTheory.EXISTS_SIMP)
    val th = CONV_RULE ((RATOR_CONV o RAND_CONV o RAND_CONV) (ALPHA_CONV v)) th
    in INST [w |-> rest] th end handle e => NO_CONV tm
  val th = DEPTH_CONV DELETE_EXISTS_CONV tm
  in if (is_exists o cdr o concl) th then NO_CONV tm else th end

fun DEPTH_EXISTS_CONV c tm =
  if is_exists tm then (c THENC DEPTH_EXISTS_CONV c) tm else
  if can (match_term ``GUARD n x``) tm then ALL_CONV tm else
  if is_comb tm then (RATOR_CONV (DEPTH_EXISTS_CONV c) THENC
                      RAND_CONV (DEPTH_EXISTS_CONV c)) tm else
  if is_abs tm then ABS_CONV (DEPTH_EXISTS_CONV c) tm else ALL_CONV tm;

fun EXPAND_BASIC_LET_CONV tm = let
  val (xs,x) = pairSyntax.dest_anylet tm
  val (lhs,rhs) = hd xs
  val ys = dest_tuple lhs
  val zs = dest_tuple rhs
  val _ = if length zs = length ys then () else hd []
  fun every p [] = true
    | every p (x::xs) = if p x then every p xs else hd []
  val _ = every (fn x => every is_var (list_dest dest_conj x)) zs
  in (((RATOR_CONV o RATOR_CONV) (REWRITE_CONV [LET_DEF]))
      THENC DEPTH_CONV PairRules.PBETA_CONV) tm end
  handle e => NO_CONV tm;

fun STRIP_FORALL_TAC (hs,tm) =
  if is_forall tm then STRIP_TAC (hs,tm) else NO_TAC (hs,tm)

fun SPEC_AND_CASES_TAC x =
  SPEC_TAC (x,genvar(type_of x)) THEN Cases THEN REWRITE_TAC []

fun GENSPEC_TAC [] = SIMP_TAC pure_ss [FORALL_PROD]
  | GENSPEC_TAC (x::xs) = SPEC_TAC (x,genvar(type_of x)) THEN GENSPEC_TAC xs;

val EXPAND_BASIC_LET_TAC =
  CONV_TAC (DEPTH_CONV EXPAND_BASIC_LET_CONV)
  THEN REPEAT STRIP_FORALL_TAC

fun AUTO_DECONSTRUCT_TAC finder (hs,goal) = let
  val tm = finder goal
  in if is_cond tm then let
       val (b,_,_) = dest_cond tm
       in SPEC_AND_CASES_TAC b (hs,goal) end
     else if is_let tm then let
       val (v,c) = (hd o fst o pairSyntax.dest_anylet) tm
       val c = if not (type_of c = ``:bool``) then c else
         (find_term (can (match_term ``GUARD x b``)) c handle e => c)
       val cs = dest_tuple c
       in (GENSPEC_TAC cs THEN EXPAND_BASIC_LET_TAC) (hs,goal) end
     else (REWRITE_TAC [] THEN NO_TAC) (hs,goal) end

(* val v = ``v:num``
   val c = ``c:num``
   val tm = ``?x y v z. (x = 5) /\ (y = x + 6) /\ (v = c) /\ (z = v) /\ (n = v:num)`` *)

fun FAST_EXISTS_INST_CONV v c tm = let
  val (x,y) = dest_exists tm
  in if not (x = v) then QUANT_CONV (FAST_EXISTS_INST_CONV v c) tm else let
  val imp = SPEC (mk_abs(v,y)) (ISPEC c EXISTS_EQ_LEMMA)
  val thi = MP (CONV_RULE ((RATOR_CONV o RAND_CONV) (SIMP_CONV bool_ss [])) imp) TRUTH
  val thi = CONV_RULE (RAND_CONV BETA_CONV THENC
                       (RATOR_CONV o RAND_CONV o RAND_CONV) (ALPHA_CONV v) THENC
                       (RATOR_CONV o RAND_CONV o QUANT_CONV) BETA_CONV) thi
  in thi end end;

fun SUBST_EXISTS_CONV_AUX [] cs = ALL_CONV
  | SUBST_EXISTS_CONV_AUX vs [] = ALL_CONV
  | SUBST_EXISTS_CONV_AUX (v::vs) (c::cs) =
      FAST_EXISTS_INST_CONV v c THENC SUBST_EXISTS_CONV_AUX vs cs;

fun SUBST_EXISTS_CONV vs cs =
  PURE_REWRITE_CONV [PAIR_EQ,GSYM CONJ_ASSOC]
  THENC SUBST_EXISTS_CONV_AUX vs cs
  THENC REWRITE_CONV [];

(*
fun PRINT_GOAL_TAC s (hs,goal) = let
  val _ = print "\n\n"
  val _ = print s
  val _ = print ":\n\n"
  val _ = print_term goal
  val _ = print "\n\n"
  in ALL_TAC (hs,goal) end;
*)

fun GUIDED_INST_EXISTS_TAC finder1 cc2 (hs,goal) = let
  val tm = finder1 goal
  val (xs,x) = pairSyntax.dest_anylet tm
  val (lhs,rhs) = hd xs
  val ys = dest_tuple lhs
  val zs = dest_tuple rhs
  val _ = if length zs = length ys then () else hd []
  val cond_var = mk_var("cond",``:bool``)
  in (if ys = [cond_var] then ALL_TAC (hs,goal)
      else CONV_TAC (cc2 (SUBST_EXISTS_CONV ys zs)) (hs,goal)) end
  handle e => let
    val _ = print "\n\nGUIDED_INST_EXISTS_TAC should not fail.\n\nGoal:\n\n"
    val _ = print_term goal
    val _ = print "\n\n"
    in raise e end;

fun AUTO_DECONSTRUCT_EXISTS_TAC finder1 (cc1,cc2) (hs,goal) = let
  val tm = finder1 goal
  in if is_cond tm then let
       val (b,_,_) = dest_cond tm
       in SPEC_AND_CASES_TAC b (hs,goal) end
     else if is_let tm then let
       val cond_var = mk_var("cond",``:bool``)
       val (v,c) = (hd o fst o pairSyntax.dest_anylet) tm
       val c = if not (v = cond_var) then c
               else (find_term (can (match_term ``GUARD x b``)) c
                     handle e => ``GUARD 1000 F`` (* unlikely term *))
       val cs = dest_tuple c
       in (GENSPEC_TAC cs
           THEN REPEAT STRIP_TAC
           THEN REWRITE_TAC []
           THEN GUIDED_INST_EXISTS_TAC finder1 cc2
           THEN CONV_TAC (cc1 EXPAND_BASIC_LET_CONV)
           THEN REWRITE_TAC []) (hs,goal) end
     else (REWRITE_TAC [] THEN NO_TAC) (hs,goal) end;

fun one_step_let_intro th = let
  val tm = fst (dest_imp (concl th))
  val g = last (list_dest boolSyntax.dest_exists tm)
  fun let_term tm = let
    val (g,x,y) = dest_cond tm
    in FUN_IF (g,let_term x,let_term y) end handle e => let
    val (x,y) = dest_conj tm
    in if can (match_term ``GUARD n y``) x
       then FUN_COND (x,let_term y)
       else let
         val (x1,x2) = dest_eq x
         val xs1 = dest_tuple x1
         in if is_new_var x1 then FUN_VAL (mk_conj(tm,mk_var("cond",``:bool``))) else
               FUN_LET (x1,x2,let_term y) end end
  val let_tm = subst [mk_var("cond",``:bool``)|->``T:bool``] (ftree2tm (let_term g))
  val goal = mk_eq(tm,let_tm)
(*
set_goal([],goal)
*)
  val thi = RW [GSYM CONJ_ASSOC] (auto_prove "one_step_let_intro" (goal,
    REWRITE_TAC []
    THEN REPEAT (AUTO_DECONSTRUCT_EXISTS_TAC cdr (RAND_CONV, RATOR_CONV o RAND_CONV))
    THEN SIMP_TAC pure_ss [AC CONJ_ASSOC CONJ_COMM] THEN REWRITE_TAC []
    THEN EQ_TAC THEN REPEAT STRIP_TAC THEN ASM_REWRITE_TAC []))
  val th = RW1 [thi] th
  in th end;

fun remove_constant_new_assigment avoid_vars th = let
  val vs = filter is_new_var (free_vars (concl th))
  fun is_real_assign tm = let
    val (x,y) = dest_eq tm
    in not (dest_new_var x = y) end handle HOL_ERR _ => false
  val ws = map (fst o dest_eq) (find_terms is_real_assign (concl th))
  val ws = diff vs ws
  val th1 = RW [] (INST (map (fn x => x |-> dest_new_var x) ws) th)
  val ts = (free_vars o fst o dest_imp o concl) th1
  fun mk_new_var v = let val (n,t) = dest_var v in mk_var("new@"^n,t) end
  val ws = diff (map dest_new_var ws) (ts @ avoid_vars)
  val th = RW [] (INST (map (fn x => mk_new_var x |-> x) ws) th)
  in th end;

fun introduce_lets th = let
  val th = init_clean th
  val th = push_if_inwards th
  val (lhs,rhs) = (dest_imp o concl) th
  val vs = op_diff eq (free_vars lhs) (free_vars rhs)
  val vs = filter (fn v => not (read_tag v = "new")) vs
  val th = CONV_RULE ((RATOR_CONV o RAND_CONV) (ONCE_REWRITE_CONV [GSYM CONTAINER_def])) th
  val th = SIMP_RULE bool_ss [LEFT_FORALL_IMP_THM] (GENL vs th)
  val th = RW1 [CONTAINER_def] th
  val th = one_step_let_intro th
  in th end;

fun raw_tm2ftree tm = let
  val (x,y) = dest_conj tm
  val _ = if can (match_term ``GUARD b x``) x then () else fail()
  in FUN_COND (x,raw_tm2ftree y) end handle e => let
  val (b,x,y) = dest_cond tm
  in FUN_IF (b,raw_tm2ftree x,raw_tm2ftree y) end handle e => let
  val (x,y) = pairSyntax.dest_anylet tm
  val z = raw_tm2ftree y
  fun g((x,y),z) = FUN_LET (x,y,z)
  in foldr g z x end handle e => FUN_VAL tm;

val var_sorter = let (* sorts in alphabetical order except for r1,r2,r3 which will come first *)
  fun dest_reg_var s = let
    val xs = explode s
    in if hd xs = #"r" then string_to_int (implode (tl xs)) else fail() end
  val is_reg_var = can dest_reg_var
  fun name_of_var tm = let
    val s = fst (dest_var tm)
    in if s = "eax" then "r0" else
       if s = "ecx" then "r1" else
       if s = "edx" then "r2" else
       if s = "ebx" then "r3" else
       if s = "esp" then "r4" else
       if s = "ebp" then "r5" else
       if s = "esi" then "r6" else
       if s = "edi" then "r7" else s end
  fun cmp tm1 tm2 = let
    val s1 = name_of_var tm1
    val s2 = name_of_var tm2
    in if is_reg_var s1 = is_reg_var s2
       then (dest_reg_var s1 < dest_reg_var s2 handle e => s1 < s2)
       else is_reg_var s1 end
  in sort cmp end

fun leaves (FUN_VAL tm)      f = FUN_VAL (f tm)
  | leaves (FUN_COND (c,t))  f = FUN_COND (c, leaves t f)
  | leaves (FUN_IF (a,b,c))  f = FUN_IF (a, leaves b f, leaves c f)
  | leaves (FUN_LET (v,y,t)) f = FUN_LET (v, y, leaves t f)

fun erase_conds (FUN_VAL tm) = FUN_VAL tm
  | erase_conds (FUN_COND (c,t)) = erase_conds t
  | erase_conds (FUN_IF (a,b,c)) = FUN_IF (a,erase_conds b,erase_conds c)
  | erase_conds (FUN_LET (x,y,t)) = FUN_LET (x,y,erase_conds t)

val REMOVE_TAGS_CONV = let
  val alpha_lemma = prove(``!b:bool. (b = T) ==> b``,Cases THEN REWRITE_TAC []);
  fun REMOVE_TAG_CONV tm = let
    val (v,x) = dest_abs tm
    val xs = free_vars x
    fun d [] = fail()
      | d (x::xs) = if x = #"@" then implode xs else d xs
    fun strip_tag v = mk_var((d o explode o fst o dest_var) v, type_of v)
    fun add_prime v = mk_var(fst (dest_var v) ^ "'", type_of v)
    fun is_ok v = not (op_mem eq v xs)
    fun UNTIL g f x = if g x then x else UNTIL g f (f x)
    val w = UNTIL is_ok add_prime (strip_tag v)
    val thi = SIMP_CONV std_ss [FUN_EQ_THM] (mk_eq(tm,mk_abs(w,subst [v|->w] x)))
    in MATCH_MP alpha_lemma thi end handle e => NO_CONV tm
  in (DEPTH_CONV REMOVE_TAG_CONV THENC REWRITE_CONV [GUARD_def]) end;

fun simplify_and_define name x_in rhs = let (*  *)
  val ty = mk_type("fun",[type_of x_in, type_of rhs])
  val rw = REMOVE_TAGS_CONV rhs handle HOL_ERR _ => REFL rhs
  val tm = mk_eq(mk_comb(mk_var(name,ty),x_in),cdr (concl rw))
  val def = SPEC_ALL (new_definition(name ^ "_def", tm)) handle e =>
            (print ("\n\nERROR: Cannot define " ^ name ^ "_def as,\n\n");
             print_term tm; print "\n\n"; raise e)
  in CONV_RULE (RAND_CONV (fn tm => GSYM rw)) def end;

fun pull_T (FUN_VAL tm) = FUN_VAL tm
  | pull_T (FUN_COND tm) = FUN_COND tm
  | pull_T (FUN_IF (tm,x,y)) = let
      val x' = pull_T x
      val y' = pull_T y
      in if ((ftree_type_eq x' (FUN_VAL ``T:bool``)) andalso
             (ftree_type_eq y' (FUN_VAL ``T:bool``)))
            orelse (ftree_type_eq x' y')
         then x' else FUN_IF (tm,x',y') end
  | pull_T (FUN_LET (tm,tn,x)) = let
      val x' = pull_T x
      val vs = free_vars (ftree2tm x')
      val ws = free_vars tm
      in if null (filter (fn v => op_mem eq v ws) vs) then x' else FUN_LET (tm,tn,x') end

fun simplify_pre pre th = let
  val ft = pull_T (tm2ftree ((cdr o concl o SPEC_ALL) pre))
  val goal = mk_comb((car o concl o SPEC_ALL) pre, ftree2tm ft)
  in if not (ftree_type_eq ft (FUN_VAL ``T``)) then (th,pre) else let
    val new_pre = (auto_prove "simplify_pre" (goal,
      REWRITE_TAC []
      THEN ONCE_REWRITE_TAC [pre]
      THEN REPEAT (AUTO_DECONSTRUCT_TAC I)))
    val th = RW [new_pre,SEP_CLAUSES] th
    in (th,new_pre) end end

fun introduce_post_let th = let
  val (x,y) = (dest_comb o cdr o concl) th
  val (x,z) = pairSyntax.dest_pabs x
  val tm = pairSyntax.mk_anylet([(x,y)],z)
  val th1 = GSYM (SIMP_CONV std_ss [LET_DEF] tm)
  in CONV_RULE (RAND_CONV (ONCE_REWRITE_CONV [th1]))
       (SIMP_RULE std_ss [] th) end handle e => th;

fun REMOVE_VARS_FROM_THM vs th = let
  fun REMOVE_FROM_LHS (v,th) = let
    val th = SIMP_RULE pure_ss [LEFT_FORALL_IMP_THM] (GEN v th)
    val c = DEPTH_EXISTS_CONV (PUSH_EXISTS_COND_CONV ORELSEC
                               PUSH_EXISTS_LET_CONV ORELSEC
                               PUSH_EXISTS_CONJ_CONV ORELSEC
                               INST_EXISTS_CONV ORELSEC
                               PUSH_EXISTS_CONST_CONV)
    val th = CONV_RULE ((RATOR_CONV o RAND_CONV) c) th
    in th end
  in foldr REMOVE_FROM_LHS th vs end

fun HIDE_POST_VARS vs th = let
  val th = CONV_RULE ((RATOR_CONV o RAND_CONV) (ONCE_REWRITE_CONV [GSYM CONTAINER_def])) th
  val th = foldr (uncurry SEP_EXISTS_POST_RULE) (UNDISCH_ALL th) vs
  val th = SEP_EXISTS_ELIM_RULE th
  val th = RW [CONTAINER_def] (DISCH_ALL th)
  val th = REMOVE_VARS_FROM_THM vs th
  in th end;

fun HIDE_PRE_VARS vs th1 = let
  val th = CONV_RULE ((RATOR_CONV o RAND_CONV) (ONCE_REWRITE_CONV [GSYM CONTAINER_def])) th1
  val th = foldr (uncurry SEP_EXISTS_PRE_RULE) (UNDISCH_ALL th) vs
  val th = SEP_EXISTS_ELIM_RULE th
  val th = RW [CONTAINER_def] (DISCH_ALL th)
  in th end;

fun SORT_SEP_CONV tm = let
  fun remove_tags tm =
    subst (map (fn v => v |-> mk_var(strip_tag v,type_of v)) (free_vars tm)) tm
  val xs = list_dest dest_star tm
  fun compare tm1 tm2 = let
    val s1 = term_to_string (remove_tags (get_sep_domain tm1))
    val s2 = term_to_string (remove_tags (get_sep_domain tm2))
    in if size s2 < size s1 then 1 < 2 else
       if size s1 < size s2 then 2 < 1 else
       if not (s1 = s2) then s1 < s2 else
         term_to_string (remove_tags tm1) < term_to_string (remove_tags tm2) end
  val tm2 = list_mk_star (sort compare xs) (type_of tm)
  val thi = auto_prove "SORT_SEP_CONV" (mk_eq(tm,tm2),SIMP_TAC (bool_ss++star_ss) [])
  in thi end;

fun LET_EXPAND_POS_CONV tm = let
  val x = (fst o dest_abs o fst o dest_let) tm
  in if not (x = mk_var("pos",``:num``)) then fail () else
     ((RATOR_CONV o RATOR_CONV) (ONCE_REWRITE_CONV [LET_DEF])
      THENC RATOR_CONV BETA_CONV THENC BETA_CONV THENC BETA_CONV) tm end
  handle HOL_ERR _ => NO_CONV tm;

fun DEST_NEW_VAR_CONV tm =
  ALPHA_CONV (dest_new_var (fst (dest_abs tm))) tm handle HOL_ERR _ => NO_CONV tm;

fun SEP_EXISTS_CONV c tm =
  if can dest_sep_exists tm
  then RAND_CONV (ABS_CONV (SEP_EXISTS_CONV c)) tm else ALL_CONV tm; (* is this right? shouldn't it be: c tm *)

fun SEP_DISJ_CONV c tm =
  if can dest_sep_disj tm
  then ((RATOR_CONV o RAND_CONV) c) tm else c tm;

val GEN_TUPLE_LEMMA = GSYM (CONV_RULE ((RATOR_CONV o RAND_CONV o RAND_CONV)
   (ALPHA_CONV (mk_var("_",``:'a # 'b``)))) FORALL_PROD)
fun GEN_TUPLE tm th =
  if not (pairSyntax.is_pair tm) then GEN tm th else let
    val (w,tm2) = pairSyntax.dest_pair tm
    val th = GEN_TUPLE tm2 th
    val v = fst (dest_forall (concl th))
    val th = CONV_RULE (UNBETA_CONV (pairSyntax.mk_pair(w,v))) (SPEC v th)
    val x = genvar(type_of tm)
    val th = GEN x (CONV_RULE BETA_CONV
               (SPEC x (PURE_REWRITE_RULE [GEN_TUPLE_LEMMA] (GEN w (GEN v th)))))
    in th end;

fun extract_function name th entry exit function_in_out = let
  val _ = echo 1 " extracting function,"
  val output = (filter (not o is_new_var) o free_vars o cdr o concl) th
  fun drop_until p [] = []
    | drop_until p (x::xs) = if p x then x::xs else drop_until p xs
  fun strip_names v = let
    val vs = (tl o drop_until (fn x => x = #"@") o explode o fst o dest_var) v
    in if vs = [] then (fst o dest_var) v else implode vs end
    handle e => (fst o dest_var) v
  fun new_abbrev (v,th) = let
    val th = RW [GSYM SPEC_MOVE_COND] (DISCH_ALL th)
    val n = "new@" ^ strip_names v
    val th = raw_abbreviate2 (n,v,v) th
    val th = RW [SPEC_MOVE_COND,AND_IMP_INTRO] (DISCH_ALL th)
    val th = RW [PUSH_IF_LEMMA] th
    in th end
  val th = foldr new_abbrev th output
  val th = introduce_lets th
  val avoid_vars = case function_in_out of NONE => [] | SOME (p,q) => free_vars q
  val th = remove_constant_new_assigment avoid_vars th
  val pc = get_pc()
  val pc_type = (hd o snd o dest_type o type_of) pc
  val th = INST [mk_var("new@p",pc_type) |-> mk_var("set@p",pc_type)] th
  val t = tm2ftree ((cdr o car o concl o RW [WORD_ADD_0]) th)
  (* extract: step function and input, output tuples *)
  fun gen_pc n = if n = 0 then mk_var("p",pc_type) else
    (ASSUME (mk_eq(mk_var("_",pc_type),mk_var("p",pc_type))))
            |> (!decompiler_set_pc) n |> concl |> cdr
    handle HOL_ERR _ => subst [mk_var("n",``:num``) |-> numSyntax.term_of_int n]
      (inst [``:'a``|->(hd o tl o snd o dest_type) pc_type] ``(p:'a word) + n2w n``)
  val exit_tm = gen_pc (hd exit)
  val entry_tm = (snd o dest_eq o find_term (fn tm => let
                   val (x,y) = dest_eq tm
                   in fst (dest_var x) = "set@p" andalso not (y = exit_tm) end
                   handle HOL_ERR _ => false) o concl) th
                 handle HOL_ERR _ => gen_pc (hd entry)
  val final_node = mk_eq(mk_var("set@p",pc_type),exit_tm)
  fun is_terminal_node tm = can (find_term (fn x => eq x final_node)) tm
  val output = (filter is_new_var o free_vars o cdr o cdr o concl) th
  fun strip_tag v = mk_var((implode o drop 4 o explode o fst o dest_var) v, type_of v)
  val output = var_sorter (map strip_tag output)
  fun rm_pc tm = let
    val xs = find_terms (fn x => eq (fst (dest_eq x)) (mk_var("set@p",pc_type)) handle HOL_ERR _ => false) tm
    in subst (map (fn x => x |-> T) xs) tm end
  val iii = (list_mk_pair o var_sorter o filter (not o is_new_var) o
               free_vars o rm_pc o ftree2tm o leaves t)
            (fn x => if is_terminal_node x then x else ``T:bool``)
  val input = (var_sorter o filter (not o is_new_var) o filter (fn v => not (eq v (mk_var("cond",``:bool``)))) o
               free_vars o rm_pc o ftree2tm o leaves t)
           (fn x => if is_terminal_node x then x else mk_eq(iii,iii))
  val input = if null input then [mk_var("()",``:unit``)] else input
  fun set_input_output NONE = (input,output)
    | set_input_output (SOME (ix,ox)) = (dest_tuple ix, dest_tuple ox)
  val (input,output) = set_input_output function_in_out
  val pos_subst = mk_var("pos",``:num``) |-> mk_var("s10000@pos",``:num``)
  val new_pos_subst = mk_var("s10000@pos",``:num``) |-> mk_var("new@pos",``:num``)
  fun new_into_subst tm = let
    val vs = list_dest dest_conj tm
    val vs = filter is_eq vs
    in subst (pos_subst :: map (fn x => let val (x,y) = dest_eq x in (strip_tag x) |-> y end) vs) end
  val x_in = list_mk_pair input
  val x_out = list_mk_pair output
  fun add_new_tag v = mk_var("new@" ^ fst (dest_var v), type_of v)
  val new_output = list_mk_pair (map add_new_tag output)
  val new_input = list_mk_pair (map add_new_tag input)
  val cond_var = mk_var("cond",``:bool``)
  fun mk_exit tm = pairSyntax.mk_pair(tm,cond_var)
  val step_fun = mk_pabs(x_in,ftree2tm (leaves t (fn x =>
                if is_terminal_node x
                then mk_exit(sumSyntax.mk_inr(new_into_subst x x_out,type_of x_in))
                else mk_exit(sumSyntax.mk_inl(new_into_subst x x_in,type_of x_out)))))
  val step_fun = (snd o dest_eq o concl o QCONV (REWRITE_CONV [GSYM CONJ_ASSOC]))
                 (subst [cond_var |-> T] step_fun)
  (* define functions *)
  val func_name = name
  val tm_option = NONE
  val (main_thm,main_def,pre_thm,pre_def) =
         tailrecLib.tailrec_define_from_step func_name step_fun tm_option
  val finalise = CONV_RULE (REMOVE_TAGS_CONV THENC DEPTH_CONV (LET_EXPAND_POS_CONV))
  val main_thm = finalise main_thm
  val pre_thm = finalise pre_thm
  (* define temporary abbreviation *)
  val silly_string = "(( step ))"
  val step_def = new_definition(silly_string,mk_eq(mk_var(silly_string,type_of step_fun),step_fun))
  val main_def = RW [GSYM step_def] main_def
  val pre_def = RW [GSYM step_def] pre_def
  val step_const = (fst o dest_eq o concl) step_def
(*
  (* try automatically proving pre = T, i.e. termination *)
  val pre_thm = let
    val tt = (fst o dest_eq o concl o SPEC_ALL o RW1 [FUN_EQ_THM]) pre_def
    val goal = mk_forall(cdr tt,mk_eq(tt,``T:bool``))
    val dummy_name = "no_name"
    val c = (repeat car o fst o dest_eq o concl o SPEC_ALL) main_thm
    val v = mk_var(dummy_name,type_of c)
    val fake_eq = subst [c|->v] ((concl o SPEC_ALL) main_thm)
    val defn = Hol_defn dummy_name [ANTIQUOTE fake_eq]
    val gs = TotalDefn.guessR defn
    fun case_tac x =
      TotalDefn.WF_REL_TAC [ANTIQUOTE x]
      THEN SRW_TAC [] [] THEN SIMP_TAC std_ss [GSYM word_sub_def]
      THEN REPEAT (POP_ASSUM MP_TAC)
      THEN SIMP_TAC std_ss (!termination_simps) THEN NO_TAC
    val AUX_TAC = FIRST (map case_tac gs)
    (* set_goal([],goal) *)
    val tac =
      PURE_REWRITE_TAC [pre_def,tailrecTheory.SHORT_TAILREC_PRE_def]
      THEN MATCH_MP_TAC tailrecTheory.TAILREC_PRE_IMP
      THEN Tactical.REVERSE STRIP_TAC
      THEN1 (SIMP_TAC std_ss [pairTheory.FORALL_PROD]
             THEN SRW_TAC [] [step_def,LET_DEF])
      THEN SIMP_TAC std_ss [step_def,LET_DEF,pairTheory.FORALL_PROD,GUARD_def]
      THEN AUX_TAC
    val pre_thm = (snd o tac) ([],goal) []
    val _ = echo 1 " (termination automatically proved),"
    in pre_thm end handle HOL_ERR _ => pre_thm
*)
  (* prove lemmas for final proof *)
  val _ = echo 1 " proving certificate,"
  val (th1,th2) = (th,th)
  val finder = cdr o el 2 o list_dest dest_conj o fst o dest_imp
  val tac2 = SIMP_TAC std_ss [step_def]
             THEN REPEAT (AUTO_DECONSTRUCT_TAC finder)
             THEN SIMP_TAC std_ss [sumTheory.OUTL,sumTheory.OUTR,
                                   sumTheory.ISR,sumTheory.ISL]
  val thi = ISPEC step_const SPEC_SHORT_TAILREC
  val thi = RW [GSYM main_def, GSYM pre_def] thi
  val lemma1 = let
    val th1 = INST [mk_var("set@p",pc_type) |-> exit_tm] th1
    val th1 = DISCH_ALL_AS_SINGLE_IMP (RW [] th1)
    val post = (free_vars o cdr o snd o dest_imp o concl) th1
    val top = (free_vars o fst o dest_imp o concl) th1
    val new_top = filter is_new_var top
    val vs = op_diff eq new_top (dest_tuple new_output @ output)
    val th1 = remove_primes (HIDE_POST_VARS vs th1)
    val pre = (free_vars o cdr o car o car o snd o dest_imp o concl) th1
    val ws = op_diff eq pre (mk_var("p",pc_type)::input)
    val tm = (fst o dest_imp o concl o DISCH_ALL) th1
    val ts = (list_dest dest_forall o snd o dest_conj o fst o dest_imp o concl o SPEC_ALL) thi
    val goal = (fst o dest_imp o last) ts
    val goal = subst [el 1 ts |-> x_in, el 2 ts |-> new_output] goal
    val goal = mk_imp(goal,tm)
    val lemma = UNDISCH (auto_prove "lemma1" (goal,tac2))
    val lemma1 = DISCH_ALL (MP th1 lemma)
    val (_,_,_,q) = dest_spec (concl (UNDISCH th1))
    val ws = diff ws (free_vars q)
    val lemma1 = HIDE_PRE_VARS ws lemma1
    in RW [GSYM step_def] lemma1 end
    handle e => (print "\n\nDecompiler failed to prove 'lemma 1'.\n\n"; raise e)
  val lemma2 = let
    val e_tm = subst [new_pos_subst] entry_tm
    val th2 = INST [mk_var("set@p",pc_type) |-> e_tm] th2
    val th2 = RW [WORD_ADD_0] th2
    val post = (free_vars o cdr o snd o dest_imp o concl) th1
    val top = (free_vars o fst o dest_imp o concl) th1
    val new_top = filter is_new_var top
    val vs = op_diff eq new_top (dest_tuple new_input)
    val th2 = remove_primes (HIDE_POST_VARS vs th2)
    val pre = (free_vars o cdr o car o car o snd o dest_imp o concl) th2
    val vs = op_diff eq pre (mk_var("p",pc_type)::input)
    val tm = (fst o dest_imp o concl o DISCH_ALL) th2
    val ts = (list_dest dest_forall o fst o dest_conj o fst o dest_imp o concl o SPEC_ALL) thi
    val goal = (fst o dest_imp o last) ts
    val goal = subst [el 1 ts |-> x_in, el 2 ts |-> new_input] goal
    val goal = mk_imp(goal,tm)
    val lemma = UNDISCH (auto_prove "lemma2" (goal,tac2))
    val lemma2 = DISCH_ALL (MP th2 lemma)
    val (_,_,_,q) = dest_spec (concl (UNDISCH th2))
    val ws = diff vs (free_vars q)
    val lemma2 = HIDE_PRE_VARS ws lemma2
    in RW [GSYM step_def] lemma2 end
    handle e => (print "\n\nDecompiler failed to prove 'lemma 2'.\n\n"; raise e)
  val sort_conv = PRE_CONV (SEP_EXISTS_CONV SORT_SEP_CONV) THENC
                  POST_CONV (SEP_EXISTS_CONV (SEP_DISJ_CONV SORT_SEP_CONV))
  val lemma1 = CONV_RULE (RAND_CONV sort_conv) lemma1
  val lemma2 = CONV_RULE (RAND_CONV sort_conv) lemma2
  (* simplification for cases of non-recursive functions *)
  val simp_lemma = let
    val (x,y) = dest_eq (concl (SPEC_ALL main_thm))
<<<<<<< HEAD
    val _ = if can (find_term (fn tm => eq (car x) tm)) y then fail () else ()
    val goal = mk_eq((fst o dest_imp o concl o 
      ISPEC (pairSyntax.mk_fst(mk_comb(step_fun,x_in)))) sumTheory.INL,F)  
    val simp_lemma = auto_prove "simp_lemma" (goal,SIMP_TAC std_ss []    
      THEN REPEAT (AUTO_DECONSTRUCT_TAC (cdr o cdr o cdr)) 
      THEN SIMP_TAC std_ss []) 
=======
    val _ = if can (find_term (fn tm => car x = tm)) y then fail () else ()
    val goal = mk_eq((fst o dest_imp o concl o
      ISPEC (pairSyntax.mk_fst(mk_comb(step_fun,x_in)))) sumTheory.INL,F)
    val simp_lemma = auto_prove "simp_lemma" (goal,SIMP_TAC std_ss []
      THEN REPEAT (AUTO_DECONSTRUCT_TAC (cdr o cdr o cdr))
      THEN SIMP_TAC std_ss [])
>>>>>>> cad894cc
    val simp_lemma = Q.SPEC `x` (GEN_TUPLE x_in simp_lemma)
    val simp_lemma = PURE_REWRITE_RULE [GSYM step_def] simp_lemma
    in GEN_ALL simp_lemma end handle HOL_ERR _ => TRUTH
  (* deal with SEP_DISJ in post -- move to pre *)
  val lemma1 = DISCH_ALL (MATCH_MP SPEC_PRE_DISJ_INTRO (UNDISCH lemma1))
               handle HOL_ERR _ => lemma1
  val lemma2 = DISCH_ALL (MATCH_MP SPEC_PRE_DISJ_INTRO (UNDISCH lemma2))
               handle HOL_ERR _ => lemma2
  (* certificate theorem *)
  fun remove_new_tags tm = let
    val vs = filter is_new_var (free_vars tm)
    in subst (map (fn v => v |-> strip_tag v) vs) tm end
  val (m,p,c,q) = (dest_spec o concl o UNDISCH_ALL) lemma1
  val thi = ISPEC (mk_pabs(x_in,p)) thi
  val thi = ISPEC (mk_pabs(x_out,remove_new_tags q)) thi
  val thi = ISPEC c thi
  val thi = ISPEC m thi
  val xi = GSYM (SIMP_CONV std_ss [] (mk_comb(mk_pabs(x_in,p),x_in)))
  val xin = GSYM (SIMP_CONV std_ss [] (mk_comb(mk_pabs(x_in,p),new_input)))
  val xon = GSYM (SIMP_CONV std_ss [] (mk_comb(mk_pabs(x_out,remove_new_tags q),new_output)))
  fun fix_star rw = SIMP_CONV (bool_ss++star_ss) [] THENC
    ONCE_REWRITE_CONV [CONV_RULE (RATOR_CONV (SIMP_CONV (bool_ss++star_ss) [])) rw]
  val l1 = CONV_RULE (RAND_CONV (PRE_CONV (fix_star xi) THENC
                                 POST_CONV (fix_star xon))) lemma1
  val l2 = CONV_RULE (RAND_CONV (PRE_CONV (fix_star xi) THENC
                                 POST_CONV (fix_star xin))) lemma2
  val l1 = GEN_TUPLE x_in (GEN_TUPLE new_output l1)
  val l2 = GEN_TUPLE x_in (GEN_TUPLE new_input l2) handle HOL_ERR _ => l2
  val goal = (snd o dest_imp o concl) thi
  val th = auto_prove "decompiler certificate" (goal,
    MATCH_MP_TAC thi THEN STRIP_TAC
    THEN1 (ONCE_REWRITE_TAC [simp_lemma] THEN REWRITE_TAC [] THEN
           REPEAT STRIP_TAC THEN MATCH_MP_TAC l2 THEN ASM_SIMP_TAC std_ss [])
    THEN1 (REPEAT STRIP_TAC THEN MATCH_MP_TAC l1 THEN ASM_SIMP_TAC std_ss []))
  val th = SPEC x_in th
  val th = RW [GSYM SPEC_MOVE_COND] th
  val th = introduce_post_let th
  val th = INST [mk_var("()",``:unit``) |-> ``():unit``] th
  val th = th |> RW [SPEC_MOVE_COND] |> UNDISCH |> SIMP_RULE std_ss [SPEC_PRE_DISJ]
              |> CONJUNCTS |> hd |> DISCH_ALL |> RW [GSYM SPEC_MOVE_COND]
  val th = SPEC_ALL (SIMP_RULE bool_ss [SEP_CLAUSES,GSYM SPEC_PRE_EXISTS] th)
  val th = CONV_RULE (DEPTH_CONV DEST_NEW_VAR_CONV) th
  (* clean up and save function definitions *)
  val _ = delete_const (fst (dest_const step_const))
  val _ = echo 1 " done.\n"
  val _ = save_thm(name ^ "_def",main_thm)
  val _ = save_thm(name ^ "_pre_def",pre_thm)
  in (th,main_thm,pre_thm) end;


(* ------------------------------------------------------------------------------ *)
(* Implementation of STAGE 4                                                      *)
(* ------------------------------------------------------------------------------ *)

fun prepare_for_reuse [] (th,i,j) k = []
  | prepare_for_reuse (n::ns) (th,i,j) k = let
  val prefix = "new@"
  val th = ABBREV_CALL prefix th
  val mk_num = numSyntax.mk_numeral o Arbnum.fromInt
  val th = SIMP_RULE std_ss [] (INST [mk_var("pos",``:num``) |-> mk_num k] th)
  in (n,(th,i,j),NONE) :: prepare_for_reuse ns (th,i,j) (k+1) end;

fun decompile_part name thms (entry,exit) (function_in_out: (term * term) option) = let
  val t = generate_spectree thms (entry,exit)
  val th = merge_spectree name t
  val (th,def,pre) = extract_function name th entry exit function_in_out
  val (th,pre) = simplify_pre pre th
  val (th,def) = (!decompiler_finalise) (th,def)
  val def = modifier "func" def
  in (def,pre,th) end;

val fio = (NONE: (term * term) option)

fun decompile_io (tools :decompiler_tools) name fio (qcode :term quotation) = let
  val _ = set_tools tools
  val (thms,loops) = stage_12 name tools qcode
  fun decompile_all thms (defs,pres) [] prev = (LIST_CONJ defs,LIST_CONJ pres,prev)
    | decompile_all thms (defs,pres) ((entry,exit)::loops) prev = let
(*
  val (entry,exit)::loops = loops
*)
      val function_in_out = (NONE: (term * term) option)
      val suff = int_to_string (length loops)
      val (part_name,function_in_out) = if length loops = 0 then (name,fio)
                                        else (name ^ suff,function_in_out)
      val (def,pre,result) = decompile_part part_name thms (entry,exit) function_in_out
      val thms = prepare_for_reuse entry (result,0,SOME (hd exit)) 0 @ thms
      in decompile_all thms (def::defs,pre::pres) loops result end
  val (def,pre,result) = decompile_all thms ([],[]) loops TRUTH
  val exit = snd (last loops)
  val _ = add_decompiled (name,result,hd exit,SOME (hd exit))
  val result = if (get_abbreviate_code()) then result else UNABBREV_CODE_RULE result
  val func = RW [GSYM CONJ_ASSOC] (CONJ def pre)
  in (result,func) end;

fun decompile tools name qcode = decompile_io tools name NONE qcode;

fun decompile_io_strings tools name fio strs = decompile_io tools name fio (strings_to_qcode strs);
fun decompile_strings tools name strs = decompile tools name (strings_to_qcode strs);

val decompile_arm = decompile arm_tools
val decompile_ppc = decompile ppc_tools
val decompile_x86 = decompile x86_tools

fun basic_decompile (tools :decompiler_tools) name function_in_out (qcode :term quotation) = let
  val _ = set_tools tools
  val (thms,loops) = stage_12 name tools qcode
  val (entry,exit) = (fn (x,y) => (hd x, hd y)) (last loops)
  val (entry,exit) = ([entry],[exit])
  val (def,pre,result) = decompile_part name thms (entry,exit) function_in_out
  val _ = add_decompiled (name,result,hd exit,SOME (hd exit))
  val result = if (get_abbreviate_code()) then result else UNABBREV_CODE_RULE result
  in (result,CONJ def pre) end;

fun basic_decompile_strings tools name fio strs = basic_decompile tools name fio (strings_to_qcode strs);

val basic_decompile_arm = basic_decompile arm_tools
val basic_decompile_ppc = basic_decompile ppc_tools
val basic_decompile_x86 = basic_decompile x86_tools

end;<|MERGE_RESOLUTION|>--- conflicted
+++ resolved
@@ -1654,21 +1654,12 @@
   (* simplification for cases of non-recursive functions *)
   val simp_lemma = let
     val (x,y) = dest_eq (concl (SPEC_ALL main_thm))
-<<<<<<< HEAD
     val _ = if can (find_term (fn tm => eq (car x) tm)) y then fail () else ()
-    val goal = mk_eq((fst o dest_imp o concl o 
-      ISPEC (pairSyntax.mk_fst(mk_comb(step_fun,x_in)))) sumTheory.INL,F)  
-    val simp_lemma = auto_prove "simp_lemma" (goal,SIMP_TAC std_ss []    
-      THEN REPEAT (AUTO_DECONSTRUCT_TAC (cdr o cdr o cdr)) 
-      THEN SIMP_TAC std_ss []) 
-=======
-    val _ = if can (find_term (fn tm => car x = tm)) y then fail () else ()
     val goal = mk_eq((fst o dest_imp o concl o
       ISPEC (pairSyntax.mk_fst(mk_comb(step_fun,x_in)))) sumTheory.INL,F)
     val simp_lemma = auto_prove "simp_lemma" (goal,SIMP_TAC std_ss []
       THEN REPEAT (AUTO_DECONSTRUCT_TAC (cdr o cdr o cdr))
       THEN SIMP_TAC std_ss [])
->>>>>>> cad894cc
     val simp_lemma = Q.SPEC `x` (GEN_TUPLE x_in simp_lemma)
     val simp_lemma = PURE_REWRITE_RULE [GSYM step_def] simp_lemma
     in GEN_ALL simp_lemma end handle HOL_ERR _ => TRUTH
