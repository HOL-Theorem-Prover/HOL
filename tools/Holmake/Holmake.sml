(*---------------------------------------------------------------------------
     A special purpose version of make that "does the right thing" in
     single directories for building HOL theories, and accompanying
     SML libraries.
 ---------------------------------------------------------------------------*)

structure Holmake =
struct

open Systeml Holmake_tools Holmake_types
infix forces_update_of |>

fun x |> f = f x

structure FileSys = OS.FileSys
structure Path = OS.Path
structure Process = OS.Process

(* turn a variable name into a list *)
fun envlist env id = let
  open Holmake_types
in
  map dequote (tokenize (perform_substitution env [VREF id]))
end

fun main() = let

val base_env0 = base_environment()
val execname = Path.file (CommandLine.name())
fun warn s = (TextIO.output(TextIO.stdErr, execname^": "^s^"\n");
              TextIO.flushOut TextIO.stdErr)
fun die s = (warn s; Process.exit Process.failure)

(* Global parameters, which get set at configuration time *)
val HOLDIR0 = Systeml.HOLDIR;
val DEPDIR = ".HOLMK";
val LOGDIR = ".hollogs";

val SYSTEML = Systeml.systeml

(**** get_dependencies *)
(* figures out whether or not a dependency file is a suitable place to read
   information about current target or not, and then either does so, or makes
   the dependency file and then reads from it.

     f1 forces_update_of f2
     iff
     f1 exists /\ (f2 exists ==> f1 is newer than f2)
*)

(**** get dependencies from file *)



(** Command line parsing *)

(*** parse command line *)
fun apply_updates fs v = List.foldl (fn (f,v) => #update f (warn,v)) v fs

fun getcline args = let
  open GetOpt
in
  getOpt {argOrder = RequireOrder,
          options = HM_Cline.option_descriptions,
          errFn = die}
         args
end

<<<<<<< HEAD
val option_value = apply_updates cline_options HM_Cline.default_options
val base_env = HM_BaseEnv.extend_env option_value base_env0

(* parameters which vary from run to run according to the command-line *)
=======
val (cline_options, targets) = getcline (CommandLine.arguments())

val (cline_hmakefile, cline_nohmf) =
    List.foldl (fn (f,(hmf,nohmf)) =>
                   ((case #hmakefile f of NONE => hmf | SOME s => SOME s),
                    nohmf orelse #no_hmf f))
               (NONE,false)
               cline_options

fun get_hmf_cline () =
  let
    val hmakefile =
        case cline_hmakefile of
            NONE => "Holmakefile"
          | SOME s =>
            if exists_readable s then s
            else die ("Can't read holmakefile: "^s)
    val hmenv0 =
        if exists_readable hmakefile andalso not cline_nohmf then
          #1 (ReadHMF.read hmakefile base_environment)
        else
          base_environment
    val hmf_cline = envlist hmenv0 "CLINE_OPTIONS"
    val (hmf_options, hmf_rest) = getcline hmf_cline
    val _ = if null hmf_rest then ()
            else
              warn ("Unused c/line options in makefile: "^
                    String.concatWith " " hmf_rest)
  in
    HM_Cline.default_options |> apply_updates hmf_options
  end

fun chattiness_level switches =
  case (#debug switches, #verbose switches, #quiet switches) of
      (true, _, _) => 3
    | (_, true, _) => 2
    | (_, _, true) => 0
    | _ => 1

val option_value = get_hmf_cline() |> apply_updates cline_options
>>>>>>> 6c49cd84
val coption_value = #core option_value

(* things that need to be read out of the first Holmakefile, and which will
   govern the behaviour even when recursing into other directories that may
   have their own Holmakefiles *)
val (outputfns as {warn,tgtfatal,diag,info,chatty}) =
    output_functions {chattiness = chattiness_level coption_value,
                      usepfx = #jobs coption_value = 1}
val do_logging_flag = #do_logging coption_value
val no_lastmakercheck = #no_lastmaker_check coption_value
val show_usage = #help coption_value
val cline_additional_includes = #includes coption_value

fun has_clean [] = false
  | has_clean (h::t) =
      h = "clean" orelse h = "cleanAll" orelse h = "cleanDeps" orelse
      has_clean t
val _ = if has_clean targets then ()
        else
          do_lastmade_checks outputfns {no_lastmakercheck = no_lastmakercheck}

val _ = diag ("CommandLine.name() = "^CommandLine.name())
val _ = diag ("CommandLine.arguments() = "^
              String.concatWith ", " (CommandLine.arguments()))

(* set up logging *)
val logfilename = Systeml.make_log_file
val hostname = if Systeml.isUnix then
                 case Mosml.run "hostname" [] "" of
                   Mosml.Success s => String.substring(s,0,size s - 1) ^ "-"
                                      (* substring to drop \n in output *)
                 | _ => ""
               else "" (* what to do under windows? *)

fun finish_logging buildok = let
in
  if do_logging_flag andalso FileSys.access(logfilename, []) then let
      open Date
      val timestamp = fmt "%Y-%m-%dT%H%M" (fromTimeLocal (Time.now()))
      val newname0 = hostname^timestamp
      val newname = (if buildok then "" else "bad-") ^ newname0
    in
      FileSys.rename {old = logfilename, new = newname};
      buildok
    end
  else buildok
end handle IO.Io _ => (warn "Had problems making permanent record of make log";
                       buildok)

val _ = Process.atExit (fn () => ignore (finish_logging false))


(* directory specific stuff here *)
type res = hmdir.t holmake_result
fun Holmake dirinfo cline_additional_includes targets : res = let
  val {dir, visited = visiteddirs} = dirinfo
  val _ = OS.FileSys.chDir (hmdir.toAbsPath dir)

  val option_value = get_hmf_cline() |> apply_updates cline_options
  val coption_value = #core option_value

  val allfast = #fast coption_value
  val always_rebuild_deps = #rebuild_deps coption_value
  val cline_recursive = #recursive coption_value
  val debug = #debug coption_value
  val dontmakes = #dontmakes coption_value
  val user_hmakefile = #hmakefile coption_value
  val cmdl_HOLDIR = #holdir coption_value
  val cline_additional_includes =
      cline_additional_includes @ #includes coption_value
  val keep_going_flag = #keep_going coption_value
  val no_action = #no_action coption_value
  val no_hmakefile = #no_hmakefile coption_value
  val no_overlay = #no_overlay coption_value
  val no_prereqs = #no_prereqs coption_value
  val opentheory = #opentheory coption_value
  val quiet_flag = #quiet coption_value
  val quit_on_failure = #quit_on_failure coption_value
  val verbose = #verbose coption_value
  (* find HOLDIR by first looking at command-line, then looking
     for a value compiled into the code.
  *)
  val HOLDIR    = case cmdl_HOLDIR of NONE => HOLDIR0 | SOME s => s
  val SIGOBJ    = normPath(Path.concat(HOLDIR, "sigobj"));


(* prepare to do logging *)
val () = if do_logging_flag then
           if FileSys.access (logfilename, []) then
             warn "Make log exists; new logging will concatenate on this file"
           else let
               (* touch the file *)
               val outs = TextIO.openOut logfilename
             in
               TextIO.closeOut outs
             end handle IO.Io _ => warn "Couldn't set up make log"
         else ()



val hmakefile =
  case user_hmakefile of
    NONE => "Holmakefile"
  | SOME s =>
      if exists_readable s then s
      else die_with ("Couldn't read/find makefile: "^s)

val (hmakefile_env, extra_rules, first_target) =
  if exists_readable hmakefile andalso not no_hmakefile
  then let
      val () = diag ("Reading additional information from "^hmakefile)
    in
      ReadHMF.read hmakefile base_env
    end
  else (base_env, Holmake_types.empty_ruledb, NONE)

val envlist = envlist hmakefile_env

val hmake_includes = envlist "INCLUDES"
val hmake_options = envlist "OPTIONS"
val additional_includes =
  remove_duplicates (cline_additional_includes @ hmake_includes)

val hmake_preincludes = envlist "PRE_INCLUDES"
val hmake_no_overlay = member "NO_OVERLAY" hmake_options
val hmake_no_sigobj = member "NO_SIGOBJ" hmake_options
val hmake_qof = member "QUIT_ON_FAILURE" hmake_options
val hmake_noprereqs = member "NO_PREREQS" hmake_options
val extra_cleans = envlist "EXTRA_CLEANS"

val quit_on_failure = quit_on_failure orelse hmake_qof

val _ = if cline_recursive andalso no_prereqs then
          warn("-r forces recursion, taking precedence over --no_prereqs")
        else ()
val no_prereqs = (no_prereqs orelse hmake_noprereqs) andalso not cline_recursive

val _ =
  if quit_on_failure andalso allfast then
    warn "quit on (tactic) failure ignored for fast built theories"
  else
    ()

val no_sigobj = hmake_no_sigobj
val actual_overlay =
  if no_sigobj orelse no_overlay orelse hmake_no_overlay then NONE
  else SOME DEFAULT_OVERLAY

val std_include_flags = if no_sigobj then [] else [SIGOBJ]

fun extra_deps t =
    Option.map #dependencies
               (Holmake_types.get_rule_info extra_rules hmakefile_env t)

fun extra_commands t =
    Option.map #commands
               (Holmake_types.get_rule_info extra_rules hmakefile_env t)

val extra_targets = Binarymap.foldr (fn (k,_,acc) => k::acc) [] extra_rules

fun extra_rule_for t = Holmake_types.get_rule_info extra_rules hmakefile_env t

(* treat targets as sets *)
infix in_target
fun (s in_target t) = case extra_deps t of NONE => false | SOME l => member s l

(*** Compilation of files *)
val binfo : HM_Cline.t BuildCommand.buildinfo_t =
    {optv = option_value, hmake_options = hmake_options,
     actual_overlay = actual_overlay, envlist = envlist,
     hmenv = hmakefile_env,
     quit_on_failure = quit_on_failure, outs = outputfns,
     SIGOBJ = SIGOBJ}
val {extra_impl_deps,build_graph} = BuildCommand.make_build_command binfo

val _ = let
in
  diag ("HOLDIR = "^HOLDIR);
  diag ("Targets = [" ^ String.concatWith ", " targets ^ "]");
  diag ("Additional includes = [" ^
         String.concatWith ", " additional_includes ^ "]");
  diag ("Using HOL sigobj dir = "^Bool.toString (not no_sigobj));
  diag (HM_BaseEnv.debug_info option_value)
end

(** Top level sketch of algorithm *)
(*

   We have the following relationship --> where this arrow should be read
   "leads to the production of in one step"

    *.sml --> *.uo                          [ mosmlc -c ]
    *.sig --> *.ui                          [ mosmlc -c ]
    *Script.uo --> *Theory.sig *Theory.sml
       [ running the *Script that can be produced from the .uo file ]
    *Script.uo --> *.art
       [ running the *Script with proof-recording enabled ]
    *.art --> *.ot.art
       [ opentheory info --article ]

   (where I have included the tool that achieves the production of the
   result in []s)

   However, not all productions can go ahead with just the one principal
   dependency present.  Sometimes other files are required to be present
   too.  We don't know which other files which are required, but we can
   find out by using Ken's holdep tool.  (This works as follows: given the
   name of the principal dependency for a production, it gives us the
   name of the other dependencies that exist in the current directory.)

   In theory, we could just run holdep everytime we were invoked, and
   with a bit of luck we'll design things so it does look as if really
   are computing the dependencies every time.  However, this is
   unnecessary work as we can cache this information in files and just
   read it in from these.  Of course, this introduces a sub-problem of
   knowing that the information in the cache files is up-to-date, so
   we will need to compare time-stamps in order to be sure that the
   cached dependency information is up to date.

   Another problem is that we might need to build a dependency DAG but
   in a situation where elements of the principal dependency chain
   were themselves out of date.
*)

(* The primary dependency chain does not depend on anything in the
   file-system; it always looks the same.  However, additional
   dependencies depend on what holdep tells us.  This function that
   runs holdep, and puts the output into specified file, which will live
   in DEPDIR somewhere. *)

fun get_implicit_dependencies incinfo (f: File) : File list = let
  val _ = diag ("Calling get_implicit_dependencies on "^fromFile f)
  val file_dependencies0 =
      get_direct_dependencies {incinfo = incinfo, extra_targets = extra_targets,
                               output_functions = outputfns,
                               DEPDIR = DEPDIR} f
  val file_dependencies =
      case actual_overlay of
        NONE => file_dependencies0
      | SOME s => if isSome (holdep_arg f) then
                    toFile (fullPath [SIGOBJ, s]) :: file_dependencies0
                  else
                    file_dependencies0
  fun requires_exec (SML (Theory _)) = true
    | requires_exec (SIG (Theory _)) = true
    | requires_exec (ART (RawArticle _)) = true
    | requires_exec _                = false
in
  if requires_exec f then let
      (* because we have to build an executable in order to build a
         theory, this build depends on all of the dependencies
         (meaning the transitive closure of the direct dependency
         relation) in their .UO form, not just .UI *)
      val get_direct_dependencies =
          get_direct_dependencies {incinfo = incinfo, DEPDIR = DEPDIR,
                                   output_functions = outputfns,
                                   extra_targets = extra_targets}
      fun collect_all_dependencies sofar tovisit =
          case tovisit of
            [] => sofar
          | (f::fs) => let
              val deps =
                  if Path.dir (string_part f) <> "" then []
                  else
                    case f of
                      UI x => (get_direct_dependencies f @
                               get_direct_dependencies (UO x))
                    | _ => get_direct_dependencies f
              val newdeps = set_diff deps sofar
            in
              collect_all_dependencies (sofar @ newdeps)
                                       (set_union newdeps fs)
            end
      val tcdeps = collect_all_dependencies [] [f]
      val uo_deps =
          List.mapPartial (fn (UI x) => SOME (UO x) | _ => NONE) tcdeps
      val alldeps = set_union (set_union tcdeps uo_deps)
                              (set_union file_dependencies extra_impl_deps)
    in
      case f of
        SML x => let
          (* there may be theory files mentioned in the Theory.sml file that
             aren't mentioned in the script file.  If so, we are really
             dependent on these, and should add them.  They will be listed
             in the dependencies for UO (Theory x). *)
          val additional_theories =
              if exists_readable (fromFile f) then
                List.mapPartial
                  (fn (x as (UO (Theory s))) => SOME x | _ => NONE)
                  (get_implicit_dependencies incinfo (UO x))
              else []
        in
          set_union alldeps additional_theories
        end
      | _ => alldeps
    end
  else
    file_dependencies
end

fun get_explicit_dependencies (f : File) : File list =
    case (extra_deps (fromFile f)) of
      SOME deps => map toFile deps
    | NONE => []

(** Build graph *)

(*
fun do_a_build_command incinfo target pdep secondaries =
  case (extra_commands (fromFile target)) of
    SOME (cs as _ :: _) =>
      Process.isSuccess (run_extra_commands (fromFile target) cs secondaries)
  | _ (* i.e., NONE or SOME [] *) => let
      val build_command = build_command incinfo
    in
      case target of
         UO c           => build_command (Compile secondaries) pdep
       | UI c           => build_command (Compile secondaries) pdep
       | SML (Theory s) => build_command (BuildScript (s, secondaries)) pdep
       | SIG (Theory s) => build_command (BuildScript (s, secondaries)) pdep
       | ART (RawArticle s) => build_command (BuildArticle(s, secondaries)) pdep
       | ART (ProcessedArticle s) => build_command (ProcessArticle s) pdep
       | x => raise Fail "Can't happen"
                    (* can't happen because do_a_build_command is only
                       called on targets that have primary_dependents,
                       and those are those targets of the shapes already
                       matched in the previous cases *)
    end
*)

exception CircularDependency
exception BuildFailure
exception NotFound

fun no_full_extra_rule tgt =
    case extra_commands (fromFile tgt) of
      NONE => true
    | SOME cl => null cl

val done_some_work = ref false
open HM_DepGraph

fun build_depgraph cdset incinfo target g0 : (t * node) = let
  val pdep = primary_dependent target
  val target_s = fromFile target
  fun addF f n = (n,fromFile f)
  fun nstatus g n = peeknode g n |> valOf |> #status
  fun build tgt' g =
    build_depgraph (Binaryset.add(cdset, target_s)) incinfo tgt' g
  val _ = not (Binaryset.member(cdset, target_s)) orelse
          die (target_s ^ " seems to depend on itself - failing")
in
  case target_node g0 target_s of
      (x as SOME n) => (g0, n)
    | NONE =>
      if Path.dir (string_part target) <> "" andalso
         Path.dir (string_part target) <> "." andalso
         no_full_extra_rule target
         (* path outside of current directory *)
      then
        add_node {target = target_s, seqnum = 0,
                  status = if exists_readable target_s then Succeeded
                           else Failed,
                  command = NoCmd, dependencies = []} g0
      else if isSome pdep andalso no_full_extra_rule target then
        let
          val pdep = valOf pdep
          val (g1, pnode) = build pdep g0
          val secondaries = set_union (get_implicit_dependencies incinfo target)
                                      (get_explicit_dependencies target)
          fun foldthis (d, (g, secnodes)) =
            let
              val (g', n) = build d g
            in
              (g', addF d n::secnodes)
            end
          val (g2, depnodes : (HM_DepGraph.node * string) list) =
              List.foldl foldthis (g1, [addF pdep pnode]) secondaries
          val unbuilt_deps =
              List.filter (fn (n,_) => let val stat = nstatus g2 n
                                       in
                                         stat = Pending orelse stat = Failed
                                       end)
                          depnodes
          val needs_building =
              not (null unbuilt_deps) orelse
              List.exists (fn d => d forces_update_of target_s)
                          (fromFile pdep :: map fromFile secondaries)
        in
            add_node {target = target_s, seqnum = 0,
                      status = if needs_building then Pending else Succeeded,
                      command = BuiltInCmd,
                      dependencies = depnodes } g2
        end
      else
        case extra_rule_for target_s of
            NONE =>
              add_node {target = target_s, seqnum = 0,
                        status = if exists_readable target_s then Succeeded
                                 else Failed,
                        command = NoCmd,
                        dependencies = []} g0
          | SOME {dependencies, commands, ...} =>
            let
              fun foldthis (d, (g, secnodes)) =
                let
                  val (g, n) = build d g
                in
                  (g, addF d n::secnodes)
                end
              val (g1, depnodes) =
                  List.foldl foldthis (g0, []) (map toFile dependencies)

              val unbuilt_deps =
                  List.filter (fn (n,_) => let val stat = nstatus g1 n
                                           in
                                             stat = Pending orelse stat = Failed
                                           end)
                              depnodes
              val needs_building =
                  (not (null unbuilt_deps) orelse
                   List.exists (fn d => d forces_update_of target_s)
                               dependencies) andalso
                  not (null commands)
              val status = if needs_building then Pending else Succeeded
              fun foldthis (c, (depnode, seqnum, g)) =
                let
                  val (g',n) = add_node {target = target_s, seqnum = seqnum,
                                         status = status,
                                         command = SomeCmd c,
                                         dependencies = depnode @ depnodes } g
                in
                  (* The "" is necessary to make multi-command, multi-target
                     rules work: when subsequent nodes (seqnum > 0) are added
                     to the graph targetting a target other than the first,
                     it is important that this new node merges with the
                     corresponding seqnum>0 node generated from the first
                     target *)
                  ([(n,"")], seqnum + 1, g')
                end
            in
              if needs_building then
                let
                  val (lastnodelist, _, g) =
                      List.foldl foldthis ([], 0, g1) commands
                in
                  (g, #1 (hd lastnodelist))
                end
              else
                add_node {target = target_s, seqnum = 0,
                          status = status, command = NoCmd,
                          dependencies = depnodes} g1
            end
end


val allincludes =
    cline_additional_includes @ hmake_includes

fun add_sigobj {includes,preincludes} =
    {includes = std_include_flags @ includes,
     preincludes = preincludes}

val dirinfo =
  {visited = visiteddirs,
   includes = allincludes,
   preincludes = hmake_preincludes}

(* only to be used if there is no recursing into other directories, which
   might extend the includes we should be looking at *)
val purelocal_incinfo =
    add_sigobj {includes = allincludes, preincludes = hmake_preincludes}

fun hm_recur ctgt k : hmdir.t holmake_result = let
  fun hm {dir, visited, targets} =
      Holmake {dir = dir, visited = visited} [] targets
in
  maybe_recurse
      {warn = warn,
       diag = diag,
       no_prereqs = no_prereqs,
       hm = hm,
       dirinfo = dirinfo,
       dir = dir,
       local_build = k,
       cleantgt = ctgt}
end

fun create_graph tgts ii =
  let
    open HM_DepGraph
    val empty_tgts = Binaryset.empty String.compare
    val _ = diag("Building dep. graph with targets: " ^
                 String.concatWith " " tgts)
    val g =
        List.foldl
          (fn (t, g) => #1 (build_depgraph empty_tgts ii t g))
          empty
          (map toFile tgts)
  in
    diag ("Finished building dep graph (has " ^
          Int.toString (size g) ^ " nodes)");
    g
  end

fun clean_deps() =
  ( Holmake_tools.clean_depdir {depdirname = DEPDIR}
  ; Holmake_tools.clean_depdir {depdirname = LOGDIR} )

fun do_clean_target x = let
  fun clean_action () =
      (Holmake_tools.clean_dir {extra_cleans = extra_cleans}; true)
in
  case x of
      "clean" => ((info "Cleaning directory of object files\n";
                   clean_action();
                   true) handle _ => false)
    | "cleanDeps" => clean_deps()
    | "cleanAll" => clean_action() andalso clean_deps()
    | _ => die ("Bad clean target " ^ x)
end

fun basecont tgts ii =
  if List.exists (fn x => member x ["clean", "cleanDeps", "cleanAll"]) tgts then
    (app (ignore o do_clean_target) tgts; true)
  else
    let
      open HM_DepGraph
      val ii = add_sigobj ii
      val g = create_graph tgts ii
      val _ = diag ("Building from graph")
      val res = build_graph ii g
      val buildok = OS.Process.isSuccess res
      val _ = diag ("Built from graph with result " ^
                    (if buildok then "OK" else "FAILED"))
    in
      finish_logging buildok
    end

fun no_action_cont tgts ii =
  let
    open HM_DepGraph
    val ii = add_sigobj ii
    val g = create_graph tgts ii
    val pr_sl = String.concatWith " "
    fun str (n,ni) =
      "{" ^ node_toString n ^ "}: " ^ nodeInfo_toString pr_sl ni ^ "\n"
  in
    List.app (print o str) (listNodes g);
    true
  end

val stdcont = if no_action then no_action_cont else basecont

val _ = not always_rebuild_deps orelse clean_deps()

in
  case targets of
    [] => let
      val targets = generate_all_plausible_targets first_target
      val targets = map fromFile targets
      val _ =
          let
            val tgtstrings =
                map (fn s => if OS.FileSys.access(s, []) then s else s ^ "(*)")
                    targets
          in
            diag("Generated targets are: [" ^
                 String.concatWith ", " tgtstrings ^ "]")
          end
    in
      hm_recur NONE (stdcont targets)
    end
  | xs => let
      val cleanTarget_opt =
          List.find (fn x => member x ["clean", "cleanDeps", "cleanAll"]) xs
      fun canon i = hmdir.extendp {base = dir, extension = i}
    in
      if isSome cleanTarget_opt andalso not cline_recursive then
        (List.app (ignore o do_clean_target) xs;
         finish_logging true;
         SOME {visited = visiteddirs,
               includes = map canon allincludes,
               preincludes = map canon hmake_preincludes})
      else
          hm_recur cleanTarget_opt (stdcont xs)
    end
end (* fun Holmake *)


in
  if show_usage then
    print (GetOpt.usageInfo {
              header = "Usage:\n  " ^ CommandLine.name() ^ " [targets]\n\n\
                       \Special targets are: clean, cleanDeps and cleanAll\n\n\
                       \Extra options:",
              options = HM_Cline.option_descriptions
          })
  else let
      open Process
      val result =
          Holmake
            {dir = hmdir.curdir(),
             visited = Binaryset.empty hmdir.compare}
            cline_additional_includes
            targets
          handle Fail s => die ("Fail exception: "^s^"\n")
    in
      if isSome result then exit success
      else exit failure
    end

end (* main *)

end (* struct *)

(** Local variable rubbish *)
(* local variables: *)
(* mode: sml *)
(* outline-regexp: " *(\\*\\*+" *)
(* end: *)<|MERGE_RESOLUTION|>--- conflicted
+++ resolved
@@ -25,7 +25,6 @@
 
 fun main() = let
 
-val base_env0 = base_environment()
 val execname = Path.file (CommandLine.name())
 fun warn s = (TextIO.output(TextIO.stdErr, execname^": "^s^"\n");
               TextIO.flushOut TextIO.stdErr)
@@ -66,12 +65,6 @@
          args
 end
 
-<<<<<<< HEAD
-val option_value = apply_updates cline_options HM_Cline.default_options
-val base_env = HM_BaseEnv.extend_env option_value base_env0
-
-(* parameters which vary from run to run according to the command-line *)
-=======
 val (cline_options, targets) = getcline (CommandLine.arguments())
 
 val (cline_hmakefile, cline_nohmf) =
@@ -91,9 +84,9 @@
             else die ("Can't read holmakefile: "^s)
     val hmenv0 =
         if exists_readable hmakefile andalso not cline_nohmf then
-          #1 (ReadHMF.read hmakefile base_environment)
+          #1 (ReadHMF.read hmakefile (base_environment()))
         else
-          base_environment
+          base_environment()
     val hmf_cline = envlist hmenv0 "CLINE_OPTIONS"
     val (hmf_options, hmf_rest) = getcline hmf_cline
     val _ = if null hmf_rest then ()
@@ -112,7 +105,6 @@
     | _ => 1
 
 val option_value = get_hmf_cline() |> apply_updates cline_options
->>>>>>> 6c49cd84
 val coption_value = #core option_value
 
 (* things that need to be read out of the first Holmakefile, and which will
@@ -219,6 +211,8 @@
   | SOME s =>
       if exists_readable s then s
       else die_with ("Couldn't read/find makefile: "^s)
+
+val base_env = HM_BaseEnv.make_base_env option_value
 
 val (hmakefile_env, extra_rules, first_target) =
   if exists_readable hmakefile andalso not no_hmakefile
