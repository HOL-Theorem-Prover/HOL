signature HM_BaseEnv =
sig

<<<<<<< HEAD
  val extend_env : HM_Cline.t -> Holmake_types.env -> Holmake_types.env
  val print_debug_info : HM_Cline.t -> unit
=======
  val make_base_env : HM_Cline.t -> Holmake_types.env
  val debug_info : HM_Cline.t -> string
>>>>>>> 6c49cd84

end<|MERGE_RESOLUTION|>--- conflicted
+++ resolved
@@ -1,12 +1,7 @@
 signature HM_BaseEnv =
 sig
 
-<<<<<<< HEAD
-  val extend_env : HM_Cline.t -> Holmake_types.env -> Holmake_types.env
-  val print_debug_info : HM_Cline.t -> unit
-=======
   val make_base_env : HM_Cline.t -> Holmake_types.env
   val debug_info : HM_Cline.t -> string
->>>>>>> 6c49cd84
 
 end