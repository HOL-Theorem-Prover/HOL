--- conflicted
+++ resolved
@@ -89,13 +89,11 @@
   and bare " with ^foo and ^
 End
 
-<<<<<<< HEAD
 Quote another_one:
   jk this is the end of the comment *)
 End
-=======
+
 val x = #(LINE) + 10;
 val #(LINE=11) y = #(LINE)
 val s = #(FNAME) #(FNAME=foo.sml)
-val s' = #(FNAME) (* #(FNAME) *)
->>>>>>> 45c45965
+val s' = #(FNAME) (* #(FNAME) *)