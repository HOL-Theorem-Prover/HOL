structure HM_DepGraph :> HM_DepGraph =
struct

infix |>
fun x |> f = f x

structure Map = Binarymap

datatype target_status = Pending | Succeeded | Failed | Running
fun status_toString s =
  case s of
      Succeeded => "[Succeeded]"
    | Failed => "[Failed]"
    | Running => "[Running]"
    | Pending => "[Pending]"

fun pending_dflt (s1, s2) = if s1 = s2 then s1 else Pending

exception NoSuchNode
exception DuplicateTarget
type node = int
datatype builtincmd = BIC_BuildScript of string | BIC_Compile

fun bic_toString BIC_Compile = "BIC_Compile"
  | bic_toString (BIC_BuildScript s) = "BIC_Build " ^ s

datatype command = NoCmd | SomeCmd of string | BuiltInCmd of builtincmd
type 'a nodeInfo = { target : 'a, status : target_status,
                     command : command, phony : bool,
                     seqnum : int, dir : Holmake_tools.hmdir.t,
                     dependencies : (node * string) list  }

fun setStatus s (nI: 'a nodeInfo) : 'a nodeInfo =
  let
    val {target,command,status,dependencies,seqnum,phony,dir} = nI
  in
    {target = target, status = s, command = command, seqnum = seqnum,
     dependencies = dependencies, phony = phony, dir = dir}
  end

fun addDeps0 dps {target,command,status,dependencies,seqnum,phony,dir} =
  {target = target, status = status, command = command, phony = phony,
   dependencies = dps @ dependencies, seqnum = seqnum, dir = dir}


val node_compare = Int.compare
fun bic_compare (BIC_Compile, BIC_Compile) = EQUAL
  | bic_compare (BIC_Compile, _) = LESS
  | bic_compare (BIC_BuildScript _, BIC_Compile) = GREATER
  | bic_compare (BIC_BuildScript s1, BIC_BuildScript s2) = String.compare(s1,s2)

fun command_compare (NoCmd, NoCmd) = EQUAL
  | command_compare (NoCmd, _) = LESS
  | command_compare (_, NoCmd) = GREATER
  | command_compare (SomeCmd s1, SomeCmd s2) = String.compare(s1,s2)
  | command_compare (SomeCmd _, BuiltInCmd _) = LESS
  | command_compare (BuiltInCmd _, SomeCmd _) = GREATER
  | command_compare (BuiltInCmd b1, BuiltInCmd b2) = bic_compare(b1,b2)

type t = { nodes : (node, string nodeInfo) Map.dict,
           target_map : (string,node) Map.dict,
           command_map : (command,node list) Map.dict }

fun lex_compare c (l1, l2) =
  case (l1,l2) of
      ([],[]) => EQUAL
    | ([], _) => LESS
    | (_, []) => GREATER
    | (h1::t1, h2::t2) => case c(h1,h2) of EQUAL => lex_compare c (t1,t2)
                                         | x => x

val empty = { nodes = Map.mkDict node_compare,
              target_map = Map.mkDict String.compare,
              command_map = Map.mkDict command_compare }
fun fupd_nodes f {nodes, target_map, command_map} =
  {nodes = f nodes, target_map = target_map, command_map = command_map}

fun find_nodes_by_command (g : t) c =
  case Map.peek (#command_map g, c) of
      NONE => []
    | SOME ns => ns

fun size (g : t) = Map.numItems (#nodes g)
fun peeknode (g:t) n = Map.peek(#nodes g, n)
fun pair_compare (c1,c2) ((a1,b1), (a2,b2)) =
  case c1(a1,a2) of
      EQUAL => c2(b1,b2)
    | x => x
val empty_nodeset = Binaryset.empty (pair_compare(node_compare, String.compare))

fun addDeps (n,dps) g =
  case peeknode g n of
      NONE => raise NoSuchNode
    | SOME nI =>
      fupd_nodes (fn nm => Binarymap.insert(nm,n,addDeps0 dps nI)) g

fun nodeStatus g n =
  case peeknode g n of
      NONE => raise NoSuchNode
    | SOME nI => #status nI

fun nodeset_eq (nl1, nl2) =
  let
    val ns1 = Binaryset.addList(empty_nodeset, nl1)
    val ns2 = Binaryset.addList(empty_nodeset, nl2)
  in
    Binaryset.isSubset(ns1, ns2) andalso Binaryset.isSubset(ns2, ns1)
  end

fun extend_map_list m k v =
  case Map.peek (m, k) of
      NONE => Map.insert(m, k, [v])
    | SOME vs => Map.insert(m, k, v::vs)

fun add_node (nI : string nodeInfo) (g :t) =
  let
    fun newNode (copt : command) =
      let
        val n = size g
      in
        ({ nodes = Map.insert(#nodes g,n,nI),
           target_map = Map.insert(#target_map g, #target nI, n),
           command_map = extend_map_list (#command_map g) copt n },
         n)
      end
    val tgt = #target nI
    val tmap = #target_map g
    val _ =
        case Map.peek (tmap, tgt) of
            SOME n => if #seqnum (valOf (peeknode g n)) <> #seqnum nI then ()
                      else raise DuplicateTarget
          | NONE => ()
  in
    newNode (#command nI)
  end

fun updnode (n, st) (g : t) : t =
  case peeknode g n of
      NONE => raise NoSuchNode
    | SOME nI => fupd_nodes (fn m => Map.insert(m, n, setStatus st nI)) g

fun find_runnable (g : t) =
  let
    val sz = size g
    fun hasSucceeded (i,_) = #status (valOf (peeknode g i)) = Succeeded
    (* relying on invariant that all nodes up to size are in map *)
    fun search i =
      case peeknode g i of
          NONE => NONE
        | SOME nI =>
          if #status nI <> Pending then search (i + 1)
          else if List.all hasSucceeded (#dependencies nI) then SOME (i,nI)
          else search (i + 1)
  in
    search 0
  end

fun target_node (g:t) t = Map.peek(#target_map g,t)
fun listNodes (g:t) = Map.foldr (fn (k,v,acc) => (k,v)::acc) [] (#nodes g)

val node_toString = Int.toString

fun nodeInfo_toString tstr (nI : 'a nodeInfo) =
  let
    open Holmake_tools
    val {target,status,command,dependencies,seqnum,phony,dir} = nI
  in
<<<<<<< HEAD
    OS.Path.concat(hmdir.toString dir, tstr target) ^
=======
    hmdir.toString (hmdir.extendp {base = dir, extension = tstr target}) ^
>>>>>>> 18bea747
    (if phony then "[PHONY]" else "") ^
    "(" ^ Int.toString seqnum ^ ") " ^
    status_toString status ^ " : " ^
    (case command of
         SomeCmd s => s
       | BuiltInCmd bic => "<Holmake: " ^ bic_toString bic ^ ">"
       | NoCmd => "<no command>")
  end

end<|MERGE_RESOLUTION|>--- conflicted
+++ resolved
@@ -165,11 +165,7 @@
     open Holmake_tools
     val {target,status,command,dependencies,seqnum,phony,dir} = nI
   in
-<<<<<<< HEAD
-    OS.Path.concat(hmdir.toString dir, tstr target) ^
-=======
     hmdir.toString (hmdir.extendp {base = dir, extension = tstr target}) ^
->>>>>>> 18bea747
     (if phony then "[PHONY]" else "") ^
     "(" ^ Int.toString seqnum ^ ") " ^
     status_toString status ^ " : " ^
