signature qfilter_util =
sig

<<<<<<< HEAD
  val processArgs : bool * bool * bool * bool -> string list ->
                    TextIO.instream * TextIO.outstream * bool * bool * bool *
                    (unit -> unit)
=======
  val processArgs : bool * bool * bool -> string list ->
                    {instrm: TextIO.instream,
                     outstrm : TextIO.outstream,
                     interactive: bool,
                     quotefixp : bool,
                     closefn : unit -> unit,
                     infilename : string
                    }
>>>>>>> 45c45965

end<|MERGE_RESOLUTION|>--- conflicted
+++ resolved
@@ -1,19 +1,14 @@
 signature qfilter_util =
 sig
 
-<<<<<<< HEAD
   val processArgs : bool * bool * bool * bool -> string list ->
-                    TextIO.instream * TextIO.outstream * bool * bool * bool *
-                    (unit -> unit)
-=======
-  val processArgs : bool * bool * bool -> string list ->
                     {instrm: TextIO.instream,
-                     outstrm : TextIO.outstream,
+                     outstrm: TextIO.outstream,
                      interactive: bool,
-                     quotefixp : bool,
-                     closefn : unit -> unit,
-                     infilename : string
+                     quotefixp: bool,
+                     oldparser: bool,
+                     closefn: unit -> unit,
+                     infilename: string
                     }
->>>>>>> 45c45965
 
 end