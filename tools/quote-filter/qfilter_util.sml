structure qfilter_util :> qfilter_util =
struct

open OS.Process
fun nothing() = ()
fun open_files intp oldp infn outfn =
    let
      open TextIO
      val is = TextIO.openIn infn
               handle OS.SysErr _ =>
                      (output(stdErr, "Error opening "^infn^"\n");
                       exit failure)
      val (os,cb) =
          let val strm = TextIO.openOut outfn
                         handle IO.Io {cause = OS.SysErr (_, eo), ...} =>
                                (case eo of
                                     SOME e => output(stdErr, OS.errorMsg e)
                                   | NONE => ();
                                 exit failure)
              fun closeboth() = (TextIO.closeIn is; TextIO.closeOut strm)
              val wrap = intp andalso String.isSuffix "Script.sml" outfn
              val cb = if wrap then (fn () => (TextIO.output(strm, " end");
                                               closeboth()))
                       else closeboth
              val base = OS.Path.file outfn
          in
            if wrap then
              TextIO.output(strm, "structure " ^
                                  String.substring(base, 0, size base - 4) ^
                                  " = struct ")
            else ();
            (strm, cb)
          end
    in
<<<<<<< HEAD
      (is, os, intp, false, oldp, cb)
=======
      {instrm = is, outstrm = os, interactive = intp, quotefixp = false,
       closefn = cb, infilename = infn}
>>>>>>> 45c45965
    end

fun usage strm status =
    (TextIO.output(strm,
                   "Usage:\n  " ^ CommandLine.name() ^
                   " [-i] <inputfile> <outputfile> | -h | -n | --quotefix\n\n\
                   \With two files:\n\
                   \   -i : use \"interactive\" mode, and wrap *Script.sml \
                   \with structure decl\n\n\
                   \Other options occur as sole arguments:\n\
                   \   -h : show this message\n\
                   \   -n : don't use \"interactive\" mode\n\
                   \   -q : use old \"QuoteFilter\" parser\n\
                   \   --quotefix : filter to replace ` with Unicode quotes\n");
     exit status)

fun badusage() = usage TextIO.stdErr failure
fun processArgs (nonp, intp, qfixp, oldp) args =
    case args of
        [] => if intp then badusage()
              else if qfixp then
<<<<<<< HEAD
                (TextIO.stdIn, TextIO.stdOut, false, qfixp, oldp, nothing)
              else (TextIO.stdIn, TextIO.stdOut, not intp, false, oldp, nothing)
=======
                {instrm = TextIO.stdIn,
                 outstrm = TextIO.stdOut,
                 interactive = false,
                 quotefixp = qfixp,
                 closefn = nothing,
                 infilename = ""}
              else
                {instrm = TextIO.stdIn,
                 outstrm = TextIO.stdOut,
                 interactive = true,
                 quotefixp = false,
                 closefn = nothing,
                 infilename = ""}
>>>>>>> 45c45965
      | ["-h"] => usage TextIO.stdOut success
      | "-h" :: _ => badusage()
      | "-i" :: rest => if nonp orelse qfixp then badusage()
                        else processArgs (false, true, false, oldp) rest
      | "-n"::rest =>
           if intp orelse qfixp then badusage()
           else processArgs (true, false, false, oldp) rest
      | "-q"::rest => processArgs (nonp, intp, qfixp, true) rest
      | "--quotefix"::rest =>
           if intp orelse nonp then badusage()
           else processArgs (false, false, true, oldp) rest
      | [ifile, ofile] => if qfixp orelse nonp then badusage()
                          else open_files intp oldp ifile ofile
      | _ => badusage()

end (* struct *)<|MERGE_RESOLUTION|>--- conflicted
+++ resolved
@@ -32,12 +32,8 @@
             (strm, cb)
           end
     in
-<<<<<<< HEAD
-      (is, os, intp, false, oldp, cb)
-=======
       {instrm = is, outstrm = os, interactive = intp, quotefixp = false,
-       closefn = cb, infilename = infn}
->>>>>>> 45c45965
+       oldparser = oldp, closefn = cb, infilename = infn}
     end
 
 fun usage strm status =
@@ -59,14 +55,11 @@
     case args of
         [] => if intp then badusage()
               else if qfixp then
-<<<<<<< HEAD
-                (TextIO.stdIn, TextIO.stdOut, false, qfixp, oldp, nothing)
-              else (TextIO.stdIn, TextIO.stdOut, not intp, false, oldp, nothing)
-=======
                 {instrm = TextIO.stdIn,
                  outstrm = TextIO.stdOut,
                  interactive = false,
                  quotefixp = qfixp,
+                 oldparser = oldp,
                  closefn = nothing,
                  infilename = ""}
               else
@@ -74,9 +67,9 @@
                  outstrm = TextIO.stdOut,
                  interactive = true,
                  quotefixp = false,
+                 oldparser = oldp,
                  closefn = nothing,
                  infilename = ""}
->>>>>>> 45c45965
       | ["-h"] => usage TextIO.stdOut success
       | "-h" :: _ => badusage()
       | "-i" :: rest => if nonp orelse qfixp then badusage()
