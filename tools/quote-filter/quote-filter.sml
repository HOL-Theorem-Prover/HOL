open OS.Process qfilter_util

(* magic to ensure that interruptions (SIGINTs) are actually seen by the
   linked executable as Interrupt exceptions *)
prim_val catch_interrupt : bool -> unit = 1 "sys_catch_break";
val _ = catch_interrupt true;

fun read_from_stream is n = TextIO.input is

<<<<<<< HEAD
val (instream, outstream, intp, qfixp, oldp, callback) =
    processArgs (false,false,false,false) (CommandLine.arguments())
=======
val {instrm=instream, outstrm = outstream, interactive = intp,
     quotefixp = qfixp, closefn = callback, infilename} =
    processArgs (false,false,false) (CommandLine.arguments())

open QuoteFilter.UserDeclarations
val state as QFS args = newstate {inscriptp = intp, quotefixp = qfixp,
                                  scriptfilename = infilename}

>>>>>>> 45c45965

(* with many thanks to Ken Friis Larsen, Peter Sestoft, Claudio Russo and
   Kenn Heinrich who helped me see the light with respect to this code *)
val loop =
  if oldp orelse qfixp then let
    open QuoteFilter.UserDeclarations
    val state as QFS args = newstate {inscriptp = intp, quotefixp = qfixp}

    fun loop() =
      let
        val lexer = #2 o QuoteFilter.makeLexer (read_from_stream instream) state
        fun coreloop () =
          case lexer() of
              "" => ()
            | s => (TextIO.output(outstream, s); coreloop())
      in
        coreloop() handle Interrupt => (resetstate state; loop())
      end
    in loop end
  else let
    open HolParser.ToSML
    val read = mkPushTranslator {
      read = read_from_stream instream,
      parseError = fn (start, stop) => fn s =>
        TextIO.output (TextIO.stdErr,
          "parse error at " ^ Int.toString start ^ "-" ^ Int.toString stop ^ ": " ^ s ^ "\n")
    } (mkStrcode (fn s => TextIO.output(outstream, s)))

    fun loop () = if read () then () else loop ()
    in loop end

val _ = loop()
val _ = callback()
val _ = exit success<|MERGE_RESOLUTION|>--- conflicted
+++ resolved
@@ -7,26 +7,17 @@
 
 fun read_from_stream is n = TextIO.input is
 
-<<<<<<< HEAD
-val (instream, outstream, intp, qfixp, oldp, callback) =
+val {instrm = instream, outstrm = outstream, interactive = intp,
+     quotefixp = qfixp, oldparser = oldp, closefn = callback, infilename} =
     processArgs (false,false,false,false) (CommandLine.arguments())
-=======
-val {instrm=instream, outstrm = outstream, interactive = intp,
-     quotefixp = qfixp, closefn = callback, infilename} =
-    processArgs (false,false,false) (CommandLine.arguments())
-
-open QuoteFilter.UserDeclarations
-val state as QFS args = newstate {inscriptp = intp, quotefixp = qfixp,
-                                  scriptfilename = infilename}
-
->>>>>>> 45c45965
 
 (* with many thanks to Ken Friis Larsen, Peter Sestoft, Claudio Russo and
    Kenn Heinrich who helped me see the light with respect to this code *)
 val loop =
   if oldp orelse qfixp then let
     open QuoteFilter.UserDeclarations
-    val state as QFS args = newstate {inscriptp = intp, quotefixp = qfixp}
+    val state as QFS args = newstate {inscriptp = intp, quotefixp = qfixp,
+                                      scriptfilename = infilename}
 
     fun loop() =
       let
@@ -43,6 +34,7 @@
     open HolParser.ToSML
     val read = mkPushTranslator {
       read = read_from_stream instream,
+      filename = infilename,
       parseError = fn (start, stop) => fn s =>
         TextIO.output (TextIO.stdErr,
           "parse error at " ^ Int.toString start ^ "-" ^ Int.toString stop ^ ": " ^ s ^ "\n")
