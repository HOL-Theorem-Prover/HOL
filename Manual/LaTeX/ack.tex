--- conflicted
+++ resolved
@@ -1,15 +1,6 @@
 \chapter*{Acknowledgements}\markboth{Acknowledgements}{Acknowledgements}
 
-<<<<<<< HEAD
 The bulk of \HOLW\ is based on code written by---in alphabetical
-order---Hasan Amjad, Richard Boulton, Anthony Fox, Mike Gordon, Elsa
-Gunter, John Harrison, Peter Homeier, G\'erard Huet (and others at
-INRIA), Joe Hurd, Ken Larsen, Tom Melham, Robin Milner, Lockwood
-Morris, Magnus Myreen, Malcolm Newey, Michael Norrish, Larry Paulson,
-Konrad Slind, Don Syme, Thomas T\"urk, Chris Wadsworth, and Tjark
-Weber.  Many others have supplied parts of the system, bug fixes, etc.
-=======
-The bulk of \HOL\ is based on code written by---in alphabetical
 order---%
 Hasan Amjad,
 Richard Boulton,
@@ -36,11 +27,10 @@
 and
 Tjark Weber.
 Many others have supplied parts of the system, bug fixes, etc.
->>>>>>> 77160e0e
 
 \subsection*{Current edition}
 
-The current edition of the four volumes (\LOGIC, \TUTORIAL,
+The current edition of all four volumes (\LOGIC, \TUTORIAL,
 \DESCRIPTION\ and \REFERENCE) has been prepared by Michael Norrish and
 Konrad Slind, and extended for \HOLW\ 
 by Peter Homeier.
