--- conflicted
+++ resolved
@@ -29,17 +29,10 @@
 EXDIRS = arm/arm6-verification arm/armv8-memory-model arm/experimental \
          CCS Crypto/RSA Hoare-for-divergence MLsyntax \
          PSL/1.01/executable-semantics PSL/1.1/official-semantics \
-<<<<<<< HEAD
-         RL_Environment \
-         STE algorithms computability cv_compute dependability dev \
-         developers/ThmSetData \
-         formal-languages formal-languages/context-free \
-=======
-	 STE algorithms computability countchars dependability dev \
+	 STE algorithms computability countchars cv_compute dependability dev \
          developers/ThmSetData \
 	 fermat \
 	 formal-languages formal-languages/context-free \
->>>>>>> 318e93fc
          formal-languages/contig \
          formal-languages/lambek formal-languages/regular/regular-play \
          fun-op-sem/lprefix_lub fun-op-sem/for \
