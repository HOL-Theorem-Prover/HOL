CLINE_OPTIONS = -r

# directories to build under src/
SRCRELNAMES = \
  bag Boolify/src \
  coalgebras \
  datatype/inftree \
  emit \
  finite_maps float floating-point \
  hol88 HolQbf HolSmt \
  integer \
  monad/more_monads \
  n-bit \
  pred_set/src/more_theories probability \
<<<<<<< HEAD
  rational real res_quan/src ring/src \
=======
  quotient/src \
  rational real real/analysis res_quan/src ring/src \
>>>>>>> 66b3a984
  search sort string \
  temporal/src TeX transfer \
  update

INCLUDES = $(patsubst %,../../%,$(SRCRELNAMES))

ifdef POLY
INCLUDES += ../../floating-point/native
endif

ifdef HOLSELFTESTLEVEL
# example directories to build at selftest level 1
EXDIRS = ARM/arm6-verification CCS Crypto/RSA Hoare-for-divergence MLsyntax \
         PSL/1.01/executable-semantics PSL/1.1/official-semantics \
         RL_Environment \
	 STE algorithms computability dependability dev \
         developers/ThmSetData \
	 formal-languages formal-languages/context-free \
	 formal-languages/lambek formal-languages/regular/regular-play \
	 fun-op-sem/lprefix_lub fun-op-sem/for \
         hardware hfs \
         imperative ind_def \
         l3-machine-code/common lambda/barendregt lassie \
         logic logic/folcompactness logic/modal-tableaux logic/ncfolproofs \
	 logic/propositional_logic \
         misc parity rings set-theory/zfset set-theory/vbg zipper

# selftest directories under src/quotient
QUOTDIRS = examples examples/lambda examples/sigma

SRCTESTDIRS = \
  integer/testing \
  string/theorytesting \
  TeX/theory_tests TeX/theory_tests/proj1paper \
  tfl/examples transfer/examples

ifdef POLY
SRCTESTDIRS += n-bit/interactive_tests
endif

INCLUDES += ../../tfl/examples $(patsubst %,../../quotient/%,$(QUOTDIRS)) \
            $(patsubst %,../../../examples/%,$(EXDIRS)) \
            $(patsubst %,../../%,$(SRCTESTDIRS)) \
            $(HOLDIR)/tools/Holmake/tests/Iflag

ifneq($(HOLSELFTESTLEVEL),1)
EX2DIRS = AKS algebra algorithms/boyer_moore \
            algorithms/unification/triangular/nominal \
            algorithms/unification/triangular/first-order \
            ARM/arm6-verification/correctness \
            ARM/v4 ARM/v7 \
          balanced_bst \
          category computability/kolmog computability/lambda \
            computability/recdegrees \
            computability/register computability/turing \
            Crypto \
          decidable_separationLogic/src \
          formal-languages/regular fun-op-sem \
          lambda/other-models lambda/typing \
            logic/ltl logic/ltl-transformations \
            l3-machine-code/decompilers \
          miller \
	  probability \
          separationLogic/src separationLogic/src/holfoot simple_complexity \
          temporal_deep

ifdef POLY
EX2DIRS += separationLogic/src/holfoot/poly temporal_deep/src/examples
endif

INCLUDES += $(patsubst %,../../../examples/%,$(EX2DIRS))

ifeq ($(KERNELID),stdknl)
INCLUDES += ../../../examples/bootstrap
endif

endif

ifeq($(HOLSELFTESTLEVEL),3)
EX3DIRS = ARM_security_properties \
          diningcryptos \
          l3-machine-code/cheri/step


ifdef POLY
EX3DIRS += machine-code theorem-prover
endif

INCLUDES += $(patsubst %,../../../examples/%,$(EX3DIRS))
endif

endif<|MERGE_RESOLUTION|>--- conflicted
+++ resolved
@@ -12,12 +12,7 @@
   monad/more_monads \
   n-bit \
   pred_set/src/more_theories probability \
-<<<<<<< HEAD
-  rational real res_quan/src ring/src \
-=======
-  quotient/src \
   rational real real/analysis res_quan/src ring/src \
->>>>>>> 66b3a984
   search sort string \
   temporal/src TeX transfer \
   update
