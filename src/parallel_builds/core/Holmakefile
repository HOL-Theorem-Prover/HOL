CLINE_OPTIONS = -r

# directories to build under src/
SRCRELNAMES = \
  bag Boolify/src \
  coalgebras \
  datatype/inftree \
  emit \
  finite_maps float floating-point \
  hol88 HolQbf HolSmt \
  integer \
  monad/more_monads \
  n-bit \
  pred_set/src/more_theories probability \
  quotient/src \
  rational real res_quan/src ring/src \
  search sort string \
  temporal/src TeX transfer \
  update

INCLUDES = $(patsubst %,../../%,$(SRCRELNAMES))

ifdef POLY
INCLUDES += ../../floating-point/native
endif

ifdef HOLSELFTESTLEVEL
# example directories to build at selftest level 1
EXDIRS = ARM/arm6-verification CCS Crypto/RSA Hoare-for-divergence MLsyntax \
         PSL/1.01/executable-semantics PSL/1.1/official-semantics \
         RL_Environment \
	 STE algorithms computability dependability dev \
         developers/ThmSetData \
	 formal-languages formal-languages/context-free \
	 formal-languages/lambek formal-languages/regular/regular-play \
	 fun-op-sem/lprefix_lub fun-op-sem/for \
<<<<<<< HEAD
         hfs imperative ind_def l3-machine-code/common lambda/barendregt \
         lassie \
         logic logic/folcompactness logic/modal-models logic/modal-tableaux logic/ncfolproofs \
=======
         hardware hfs \
         imperative ind_def \
         l3-machine-code/common lambda/barendregt lassie \
         logic logic/folcompactness logic/modal-tableaux logic/ncfolproofs \
>>>>>>> 886d5c9e
	 logic/propositional_logic \
         misc parity rings set-theory/zfset set-theory/vbg zipper

# selftest directories under src/quotient
QUOTDIRS = examples examples/lambda examples/sigma

SRCTESTDIRS = \
  integer/testing \
  string/theorytesting \
  TeX/theory_tests TeX/theory_tests/proj1paper \
  tfl/examples transfer/examples

ifdef POLY
SRCTESTDIRS += n-bit/interactive_tests
endif

INCLUDES += ../../tfl/examples $(patsubst %,../../quotient/%,$(QUOTDIRS)) \
            $(patsubst %,../../../examples/%,$(EXDIRS)) \
            $(patsubst %,../../%,$(SRCTESTDIRS)) \
            $(HOLDIR)/tools/Holmake/tests/Iflag

ifneq($(HOLSELFTESTLEVEL),1)
EX2DIRS = AKS algebra algorithms/boyer_moore \
            algorithms/unification/triangular/nominal \
            algorithms/unification/triangular/first-order \
            ARM/arm6-verification/correctness \
            ARM/v4 ARM/v7 \
          balanced_bst \
          category computability/kolmog computability/lambda \
            computability/recdegrees \
            computability/register computability/turing \
            Crypto \
          decidable_separationLogic/src \
          formal-languages/regular fun-op-sem \
          lambda/other-models lambda/typing \
            logic/ltl logic/ltl-transformations \
            l3-machine-code/decompilers \
          miller \
	  probability \
          separationLogic/src separationLogic/src/holfoot simple_complexity \
          temporal_deep

ifdef POLY
EX2DIRS += separationLogic/src/holfoot/poly temporal_deep/src/examples
endif

INCLUDES += $(patsubst %,../../../examples/%,$(EX2DIRS))

ifeq ($(KERNELID),stdknl)
INCLUDES += ../../../examples/bootstrap
endif

endif

ifeq($(HOLSELFTESTLEVEL),3)
EX3DIRS = ARM_security_properties \
          diningcryptos \
          l3-machine-code/cheri/step


ifdef POLY
EX3DIRS += machine-code theorem-prover
endif

INCLUDES += $(patsubst %,../../../examples/%,$(EX3DIRS))
endif

endif<|MERGE_RESOLUTION|>--- conflicted
+++ resolved
@@ -34,16 +34,10 @@
 	 formal-languages formal-languages/context-free \
 	 formal-languages/lambek formal-languages/regular/regular-play \
 	 fun-op-sem/lprefix_lub fun-op-sem/for \
-<<<<<<< HEAD
-         hfs imperative ind_def l3-machine-code/common lambda/barendregt \
-         lassie \
-         logic logic/folcompactness logic/modal-models logic/modal-tableaux logic/ncfolproofs \
-=======
          hardware hfs \
          imperative ind_def \
          l3-machine-code/common lambda/barendregt lassie \
-         logic logic/folcompactness logic/modal-tableaux logic/ncfolproofs \
->>>>>>> 886d5c9e
+         logic logic/folcompactness logic/modal-models logic/modal-tableaux logic/ncfolproofs \
 	 logic/propositional_logic \
          misc parity rings set-theory/zfset set-theory/vbg zipper
 
