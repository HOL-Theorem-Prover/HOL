CLINE_OPTIONS = -r

# directories to build under src/
SRCRELNAMES = \
  algebra bag Boolify/src \
  coalgebras \
  datatype/inftree \
  emit \
  finite_maps float floating-point \
  hol88 HolQbf HolSmt \
  integer \
  monad/more_monads \
  n-bit \
  pred_set/src/more_theories probability \
  rational real real/analysis res_quan/src ring/src \
  search sort string \
  TeX transfer \
  update

ifneq ($(KERNELID),otknl)
SRCRELNAMES += num/theories/cv_compute/automation
endif

INCLUDES = $(patsubst %,../../%,$(SRCRELNAMES))

ifdef POLY
INCLUDES += ../../floating-point/native
endif

ifdef HOLSELFTESTLEVEL

# example directories to build at selftest level 1
EXDIRS = algebra/aat \
         arm/arm6-verification arm/armv8-memory-model arm/experimental \
<<<<<<< HEAD
         CCS Crypto/RSA Crypto/SHA-2 Crypto/Keccak Hoare-for-divergence MLsyntax \
=======
         CCS Crypto/RSA Crypto/SHA-2 Crypto/pedersenCommitment \
         Hoare-for-divergence MLsyntax \
>>>>>>> 8db87d70
         PSL/1.01/executable-semantics PSL/1.1/official-semantics \
	 STE algorithms computability countchars dependability dev \
         developers/ThmSetData \
	 fermat \
	 formal-languages formal-languages/context-free \
         formal-languages/contig \
         formal-languages/lambek formal-languages/regular/regular-play \
         fun-op-sem/lprefix_lub fun-op-sem/for \
         hardware hfs \
         imperative ind_def \
         l3-machine-code/common \
         lambda \
         logic logic/folcompactness logic/modal-models logic/modal-tableaux \
         logic/ncfolproofs logic/propositional_logic logic/relevant-logic \
         logic/temporal/src \
         misc \
         padics parity \
         rings set-theory/zfset set-theory/vbg \
         zipper

# selftest directories under src/quotient
QUOTDIRS = examples examples/lambda examples/sigma choice

SRCTESTDIRS = \
  integer/testing \
  string/theorytesting \
  TeX/theory_tests TeX/theory_tests/proj1paper \
  tfl/examples transfer/examples

ifdef POLY
SRCTESTDIRS += n-bit/interactive_tests
EXDIRS += RL_Environment

ifneq ($(KERNELID),otknl)
EXDIRS += cv_compute
SRCTESTDIRS += num/theories/cv_compute/automation/theory_tests
endif
endif

INCLUDES += ../../tfl/examples $(patsubst %,../../quotient/%,$(QUOTDIRS)) \
            $(patsubst %,../../../examples/%,$(EXDIRS)) \
            $(patsubst %,../../%,$(SRCTESTDIRS)) \
            $(HOLDIR)/tools/Holmake/tests/Iflag

ifneq($(HOLSELFTESTLEVEL),1)
EX2DIRS = AKS algebra algorithms/boyer_moore \
            algorithms/unification/triangular/nominal \
            algorithms/unification/triangular/first-order/compilation \
            arm/arm6-verification/correctness \
            arm/v4 arm/v7 \
          balanced_bst \
          category computability/kolmog computability/lambda \
            computability/recdegrees \
            computability/register computability/turing Crypto \
          decidable_separationLogic/src \
          formal-languages/regular fun-op-sem \
          generic_graphs \
          lambda/other-models lambda/typing \
            logic/ltl logic/temporal_deep \
            logic/ltl-transformations \
            l3-machine-code/decompilers \
          probability/legacy miller \
          probability vector \
          separationLogic/src separationLogic/src/holfoot simple_complexity

ifdef POLY
EX2DIRS += separationLogic/src/holfoot/poly logic/temporal_deep/src/examples

ifeq ($(KERNELID),stdknl)
EX2DIRS += bootstrap
endif
endif

INCLUDES += $(patsubst %,../../../examples/%,$(EX2DIRS))

endif

ifeq($(HOLSELFTESTLEVEL),3)
EX3DIRS = arm/ARM_security_properties \
          diningcryptos \
          l3-machine-code/cheri/step

ifdef POLY
EX3DIRS += machine-code theorem-prover
endif

INCLUDES += $(patsubst %,../../../examples/%,$(EX3DIRS))
endif

endif<|MERGE_RESOLUTION|>--- conflicted
+++ resolved
@@ -32,12 +32,8 @@
 # example directories to build at selftest level 1
 EXDIRS = algebra/aat \
          arm/arm6-verification arm/armv8-memory-model arm/experimental \
-<<<<<<< HEAD
-         CCS Crypto/RSA Crypto/SHA-2 Crypto/Keccak Hoare-for-divergence MLsyntax \
-=======
          CCS Crypto/RSA Crypto/SHA-2 Crypto/pedersenCommitment \
-         Hoare-for-divergence MLsyntax \
->>>>>>> 8db87d70
+         Crypto/Keccak Hoare-for-divergence MLsyntax \
          PSL/1.01/executable-semantics PSL/1.1/official-semantics \
 	 STE algorithms computability countchars dependability dev \
          developers/ThmSetData \
