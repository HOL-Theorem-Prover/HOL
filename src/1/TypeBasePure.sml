(*---------------------------------------------------------------------------*
 * Building records of facts about datatypes.                                *
 *---------------------------------------------------------------------------*)

structure TypeBasePure :> TypeBasePure =
struct

open HolKernel boolSyntax Drule Conv Prim_rec;
type ppstream = Portable.ppstream
type simpfrag = simpfrag.simpfrag

val ERR = mk_HOL_ERR "TypeBasePure";

fun type_names ty =
  let val (Opr,Args) = Type.strip_app_type ty
      val {Thy,Tyop,Kind} = Type.dest_thy_con_type Opr
  in (Thy,Tyop)
  end;

datatype shared_thm
    = ORIG of thm
    | COPY of (string * string) * thm;

fun thm_of (ORIG x)     = x
  | thm_of (COPY (s,x)) = x;

(*---------------------------------------------------------------------------*)
(* Support both constructor-style datatypes and other types as well.         *)
(*---------------------------------------------------------------------------*)

type dtyinfo =
           {ty           : hol_type,
            axiom        : shared_thm,
            axiom_rk     : int -> shared_thm,
            induction    : shared_thm,
            case_def     : thm,
            case_cong    : thm,
            nchotomy     : thm,
            case_const   : term,
            constructors : term list,
            destructors  : thm list,
            recognizers  : thm list,
            size         : (term * shared_thm) option,
            encode       : (term * shared_thm) option,
            lift         : term option,
            distinct     : thm option,
            one_one      : thm option,
            fields       : (string * hol_type) list,
            accessors    : thm list,
            updates      : thm list,
            simpls       : simpfrag} ;

type ntyinfo = hol_type *
          {nchotomy : thm option,
           size : (term * thm) option,
           encode : (term * thm) option};

datatype tyinfo = DFACTS of dtyinfo
                | NFACTS of ntyinfo;


(*---------------------------------------------------------------------------
                  Projections
 ---------------------------------------------------------------------------*)

fun ty_of (DFACTS {ty,...}) = ty
  | ty_of (NFACTS(ty,_)) = ty;

fun dollarty ty =
  let val (Opr,Args) = strip_app_type ty
      val {Thy,Tyop,...} = dest_thy_con_type Opr
  in Lib.quote (Thy ^ "$" ^ Tyop)
  end;

val ty_name_of = type_names o ty_of

fun constructors_of (DFACTS {constructors,...}) = constructors
  | constructors_of (NFACTS _) = [];

fun destructors_of (DFACTS {destructors,...}) = destructors
  | destructors_of (NFACTS _) = [];

fun recognizers_of (DFACTS {recognizers,...}) = recognizers
  | recognizers_of (NFACTS _) = [];

fun case_const_of (DFACTS {case_const,...}) = case_const
  | case_const_of (NFACTS (ty,_)) =
      raise ERR "case_const_of" (dollarty ty^" is not a datatype");

fun case_cong_of (DFACTS {case_cong,...}) = case_cong
  | case_cong_of (NFACTS (ty,_)) =
       raise ERR "case_cong_of" (dollarty ty^" is not a datatype");

fun case_def_of (DFACTS {case_def,...}) = case_def
  | case_def_of (NFACTS (ty,_)) =
       raise ERR "case_def_of" (dollarty ty^" is not a datatype");

fun induction_of0 (DFACTS {induction,...}) = induction
  | induction_of0 (NFACTS (ty,_)) =
        raise ERR "induction_of0" (dollarty ty^" is not a datatype");

fun induction_of (DFACTS {induction,...}) = thm_of induction
  | induction_of (NFACTS (ty,_)) =
        raise ERR "induction_of" (dollarty ty^" is not a datatype");

fun nchotomy_of (DFACTS {nchotomy,...}) = nchotomy
  | nchotomy_of (NFACTS(_,{nchotomy=SOME th,...})) = th
  | nchotomy_of (NFACTS(ty,{nchotomy=NONE,...})) =
        raise ERR "nchotomy_of" (dollarty ty^" no cases theorem available");

fun distinct_of (DFACTS {distinct,...}) = distinct
  | distinct_of (NFACTS (ty,_)) =
        raise ERR "distinct_of" (dollarty ty^" is not a datatype");

fun one_one_of (DFACTS {one_one,...}) = one_one
  | one_one_of (NFACTS (ty,_)) =
        raise ERR "one_one_of" (dollarty ty^" is not a datatype");

fun fields_of (DFACTS {fields,...}) = fields
  | fields_of (NFACTS _) = [];

fun accessors_of (DFACTS {accessors,...}) = accessors
  | accessors_of (NFACTS _) = [];

fun updates_of (DFACTS {updates,...}) = updates
  | updates_of (NFACTS _) = [];

fun simpls_of (DFACTS {simpls,...}) = simpls
  | simpls_of (NFACTS _) = simpfrag.empty_simpfrag;

fun axiom_of0 (DFACTS {axiom,...}) = axiom
  | axiom_of0 (NFACTS (ty,_)) =
      raise ERR "axiom_of0" (dollarty ty^" is not a datatype");

fun axiom_rk_of0 (DFACTS {axiom_rk,...}) = axiom_rk
  | axiom_rk_of0 (NFACTS (ty,_)) =
      raise ERR "axiom_rk_of0" (dollarty ty^" is not a datatype");

fun axiom_of (DFACTS {axiom,...}) = thm_of axiom
  | axiom_of (NFACTS (ty,_)) =
      raise ERR "axiom_of" (dollarty ty^" is not a datatype");

fun axiom_rk_of (DFACTS {axiom_rk,...}) = (fn rk => thm_of (axiom_rk rk))
  | axiom_rk_of (NFACTS (ty,_)) =
      raise ERR "axiom_of" (dollarty ty^" is not a datatype");

fun size_of0 (DFACTS {size,...}) = size
  | size_of0 (NFACTS (ty,_)) =
      raise ERR "size_of0" (dollarty ty^" is not a datatype");

fun size_of (DFACTS {size=NONE,...}) = NONE
  | size_of (DFACTS {size=SOME(tm,def),...}) = SOME(tm,thm_of def)
  | size_of (NFACTS(_,{size,...})) = size;

fun encode_of0(DFACTS {encode,...}) = encode
  | encode_of0(NFACTS (ty,_)) =
       raise ERR "encode_of0" (dollarty ty^" is not a datatype")

fun encode_of(DFACTS {encode=NONE,...}) = NONE
  | encode_of(DFACTS {encode=SOME(tm,def),...}) = SOME(tm,thm_of def)
  | encode_of(NFACTS(_,{encode,...})) = encode;

fun lift_of(DFACTS {lift,...}) = lift
  | lift_of(NFACTS (ty,_)) =
       raise ERR "lift_of" (dollarty ty^" is not a datatype")
;

(*---------------------------------------------------------------------------
                    Making alterations
 ---------------------------------------------------------------------------*)

fun put_nchotomy th (DFACTS
      {ty, axiom, axiom_rk, case_const,case_cong,case_def, constructors,
       induction, nchotomy, distinct, one_one, fields,
<<<<<<< HEAD
        accessors, updates, simpls, size, encode, lift})
    = DFACTS{ty=ty,axiom=axiom, axiom_rk=axiom_rk, case_const=case_const,
=======
        accessors, updates, simpls, size, encode, lift,
        destructors,recognizers})
    = DFACTS{ty=ty,axiom=axiom, case_const=case_const,
>>>>>>> 6cac8296
            case_cong=case_cong,case_def=case_def, constructors=constructors,
            induction=induction, nchotomy=th, distinct=distinct,
            one_one=one_one, fields=fields,
            accessors=accessors, updates=updates, simpls=simpls,
            size=size, encode=encode,lift=lift,
            recognizers=recognizers,destructors=destructors}
  | put_nchotomy th (NFACTS(ty,{nchotomy,size,encode})) =
      NFACTS(ty,{nchotomy=SOME th,size=size,encode=encode});

fun put_simpls thl (DFACTS
 {ty, axiom, axiom_rk, case_const, case_cong, case_def, constructors,
  induction, nchotomy, distinct, one_one, fields,
  accessors, updates, simpls, size, encode,lift,destructors,recognizers})
  =
  DFACTS {ty=ty,axiom=axiom, axiom_rk=axiom_rk, case_const=case_const,
            case_cong=case_cong,case_def=case_def,constructors=constructors,
            induction=induction, nchotomy=nchotomy, distinct=distinct,
            one_one=one_one, fields=fields, accessors=accessors, updates=updates,
            simpls=thl, size=size, encode=encode,lift=lift,
            recognizers=recognizers,destructors=destructors}
 | put_simpls _ _ = raise ERR "put_simpls" "not a datatype";

fun put_induction th (DFACTS
 {ty, axiom, axiom_rk, case_const,case_cong,case_def,constructors,
  induction, nchotomy, distinct, one_one, fields,
  accessors, updates, simpls, size, encode,lift,
  destructors,recognizers})
  =
  DFACTS {ty=ty, axiom=axiom, axiom_rk=axiom_rk, case_const=case_const,
          case_cong=case_cong,case_def=case_def, constructors=constructors,
          induction=th, nchotomy=nchotomy, distinct=distinct,
          one_one=one_one, fields=fields, accessors=accessors, updates=updates,
          simpls=simpls, size=size, encode=encode,lift=lift,
          recognizers=recognizers,destructors=destructors}
 | put_induction _ _ = raise ERR "put_induction" "not a datatype";

fun put_size (size_tm,size_rw) (DFACTS
       {ty, axiom, axiom_rk, case_const,case_cong,case_def,constructors,
        induction, nchotomy, distinct, one_one, fields,
        accessors, updates, simpls, size, encode,lift,
        destructors,recognizers})
    =
    DFACTS {ty=ty, axiom=axiom, axiom_rk=axiom_rk, case_const=case_const,
            case_cong=case_cong,case_def=case_def,constructors=constructors,
            induction=induction, nchotomy=nchotomy, distinct=distinct,
            one_one=one_one, fields=fields,
            accessors=accessors, updates=updates, simpls=simpls,
            size=SOME(size_tm,size_rw), encode=encode,lift=lift,
            recognizers=recognizers,destructors=destructors}
  | put_size (size_tm,size_rw) (NFACTS(ty,{nchotomy,size,encode})) =
      NFACTS(ty,{nchotomy=nchotomy,size=SOME(size_tm,thm_of size_rw),
                 encode=encode});

fun put_encode (encode_tm,encode_rw) (DFACTS
       {ty, axiom, axiom_rk, case_const,case_cong,case_def,constructors,
        induction, nchotomy, distinct, one_one, fields,
        accessors, updates, simpls, size, encode,lift,
        destructors,recognizers})
     =
     DFACTS{ty=ty,axiom=axiom, axiom_rk=axiom_rk, case_const=case_const,
            case_cong=case_cong,case_def=case_def,constructors=constructors,
            induction=induction, nchotomy=nchotomy, distinct=distinct,
            one_one=one_one, fields=fields,
            accessors=accessors, updates=updates, simpls=simpls,
            size=size, encode=SOME(encode_tm,encode_rw), lift=lift,
            recognizers=recognizers,destructors=destructors}
  | put_encode (encode_tm,encode_rw) (NFACTS(ty,{nchotomy,size,encode})) =
     NFACTS(ty,{nchotomy=nchotomy,size=size,encode=SOME(encode_tm,thm_of encode_rw)});

fun put_lift lift_tm (DFACTS
 {ty, axiom, axiom_rk, case_const,case_cong,case_def,constructors,
  induction, nchotomy, distinct, one_one, fields,
  accessors, updates, simpls, size, encode, lift,
  destructors,recognizers})
  =
  DFACTS {ty=ty, axiom=axiom, axiom_rk=axiom_rk, case_const=case_const,
            case_cong=case_cong,case_def=case_def,constructors=constructors,
            induction=induction, nchotomy=nchotomy, distinct=distinct,
            one_one=one_one, fields=fields,
            accessors=accessors, updates=updates, simpls=simpls,
            size=size, encode=encode, lift=SOME lift_tm,
            recognizers=recognizers,destructors=destructors}
 | put_lift _ _ = raise ERR "put_lift" "not a datatype";

fun put_fields flds (DFACTS
 {ty, axiom, axiom_rk, case_const,case_cong,case_def,constructors,
  induction, nchotomy, distinct, one_one, fields,
  accessors, updates, simpls, size, encode, lift,
  destructors,recognizers})
  =
  DFACTS {ty=ty,axiom=axiom, axiom_rk=axiom_rk, case_const=case_const,
            case_cong=case_cong,case_def=case_def,constructors=constructors,
            induction=induction, nchotomy=nchotomy, distinct=distinct,
            one_one=one_one, fields=flds,
            accessors=accessors, updates=updates, simpls=simpls,
            size=size, encode=encode, lift=lift,
            recognizers=recognizers,destructors=destructors}
 | put_fields _ _ = raise ERR "put_fields" "not a datatype";

fun put_accessors thl (DFACTS
 {ty, axiom, axiom_rk, case_const,case_cong,case_def,constructors,
  induction, nchotomy, distinct, one_one, fields,
  accessors, updates, simpls, size, encode, lift,
  destructors,recognizers})
  =
  DFACTS {ty=ty, axiom=axiom, axiom_rk=axiom_rk, case_const=case_const,
            case_cong=case_cong,case_def=case_def,constructors=constructors,
            induction=induction, nchotomy=nchotomy, distinct=distinct,
            one_one=one_one, fields=fields,
            accessors=thl, updates=updates, simpls=simpls,
            size=size, encode=encode, lift=lift,
            recognizers=recognizers,destructors=destructors}
 | put_accessors _ _ = raise ERR "put_accessors" "not a datatype";

fun put_updates thl (DFACTS
 {ty, axiom, axiom_rk, case_const,case_cong,case_def,constructors,
  induction, nchotomy, distinct, one_one, fields,
  accessors, updates, simpls, size, encode, lift,
  destructors,recognizers})
  =
  DFACTS {ty=ty, axiom=axiom, axiom_rk=axiom_rk, case_const=case_const,
            case_cong=case_cong,case_def=case_def,constructors=constructors,
            induction=induction, nchotomy=nchotomy, distinct=distinct,
            one_one=one_one, fields=fields,
            accessors=accessors, updates=thl, simpls=simpls,
            size=size, encode=encode, lift=lift,
            recognizers=recognizers,destructors=destructors}
 | put_updates _ _ = raise ERR "put_updates" "not a datatype";

fun put_recognizers thl (DFACTS
 {ty,axiom, case_const,case_cong,case_def,constructors,
  induction, nchotomy, distinct, one_one, fields,
  accessors, updates, simpls, size, encode, lift,
  destructors,recognizers})
  =
  DFACTS {ty=ty,axiom=axiom, case_const=case_const,
          case_cong=case_cong,case_def=case_def,constructors=constructors,
          induction=induction, nchotomy=nchotomy, distinct=distinct,
          one_one=one_one, fields=fields,
          accessors=accessors, updates=updates, simpls=simpls,
          size=size, encode=encode, lift=lift,
          recognizers=thl,destructors=destructors}
 | put_recognizers _ _ = raise ERR "put_recognizers" "not a datatype";

fun put_destructors thl (DFACTS
 {ty,axiom, case_const,case_cong,case_def,constructors,
  induction, nchotomy, distinct, one_one, fields,
  accessors, updates, simpls, size, encode, lift,
  destructors,recognizers})
  =
  DFACTS {ty=ty,axiom=axiom, case_const=case_const,
            case_cong=case_cong,case_def=case_def,constructors=constructors,
            induction=induction, nchotomy=nchotomy, distinct=distinct,
            one_one=one_one, fields=fields,
            accessors=accessors, updates=updates, simpls=simpls,
            size=size, encode=encode, lift=lift,
            recognizers=recognizers,destructors=thl}
 | put_destructors _ _ = raise ERR "put_destructors" "not a datatype";

(*---------------------------------------------------------------------------*
 * Returns the datatype name and the constructors. The code is a copy of     *
 * the beginning of "Datatype.define_case".                                  *
 *---------------------------------------------------------------------------*)

fun basic_info case_def =
 let val clauses = (strip_conj o concl) case_def
     val lefts   = map (fst o dest_eq o #2 o strip_forall) clauses
     val constrs = map (#1 o strip_comb o rand) lefts
     val ty      = type_of (rand (Lib.trye hd lefts))
 in
   (ty, type_names ty, constrs)
 end
 handle HOL_ERR _ => raise ERR "basic_info" "";


val defn_const =
  #1 o strip_comb o lhs o #2 o strip_forall o hd o strip_conj o concl;


(*---------------------------------------------------------------------------*
 * The size field is not filled by mk_tyinfo, since that operation           *
 * requires access to the current fact database, and also assumes that       *
 * numbers are in the context, which is not necessarily true.                *
 *---------------------------------------------------------------------------*)

fun mk_datatype_info_rk {ax,ax_rk,case_def,case_cong,induction,
                      nchotomy,size,encode,lift,one_one,
                      fields, accessors, updates, distinct,
                      destructors,recognizers} =
  let val (ty,ty_names,constructors) = basic_info case_def
      val inj = case one_one of NONE => [] | SOME x => [x]
      val D  = case distinct of NONE => [] | SOME x => CONJUNCTS x
  in
   DFACTS
     {ty           = ty,
      constructors = constructors,
      destructors  = destructors,
      recognizers  = recognizers,
      case_const   = defn_const case_def,
      case_def     = case_def,
      case_cong    = case_cong,
      induction    = induction,
      nchotomy     = nchotomy,
      one_one      = one_one,
      distinct     = distinct,
      fields       = fields,
      accessors    = accessors,
      updates      = updates,
      simpls       = {rewrs = case_def :: (D@map GSYM D@inj), convs = []},
      size         = size,
      encode       = encode,
      lift         = lift,
      axiom_rk     = ax_rk,
      axiom        = ax}
  end;

fun mk_datatype_info {ax,case_def,case_cong,induction,
                      nchotomy,size,encode,lift,one_one,
                      fields, accessors, updates, distinct} =
  mk_datatype_info_rk {ax=ax,ax_rk=fn _ => ax,case_def=case_def,
                       case_cong=case_cong,induction=induction,
                       nchotomy=nchotomy,size=size,encode=encode,
                       lift=lift,one_one=one_one,fields=fields,
                       accessors=accessors,updates=updates,distinct=distinct};

local fun mk_ti (n,ax,ax_rk,ind)
                (cdef::cds) (ccong::cgs) (oo::oos) (d::ds) (nch::nchs) =
            mk_datatype_info_rk{ax=COPY(n,ax),
                      ax_rk= fn rk => COPY(n,ax_rk rk),
                      induction=COPY(n,ind),
                      case_def=cdef,case_cong=ccong, nchotomy=nch,
                      one_one=oo, distinct=d,size=NONE, encode=NONE,
<<<<<<< HEAD
                      lift=NONE, fields=[], accessors=[],updates=[]}
            :: mk_ti (n,ax,ax_rk,ind) cds cgs oos ds nchs
=======
                      lift=NONE, fields=[], accessors=[],updates=[],
                      recognizers=[],destructors=[]}
            :: mk_ti (n,ax,ind) cds cgs oos ds nchs
>>>>>>> 6cac8296
        | mk_ti _ [] [] [] [] [] = []
        | mk_ti _ [] _ _ _ _ = raise ERR "gen_tyinfo" "Too few case defns"
        | mk_ti _ _ _ _ _ _  = raise ERR "gen_tyinfo" "Too many case defns"
in
fun gen_datatype_info_rk {ax, ax_rk, ind, case_defs} =
 let val nchotomyl  = prove_cases_thm ind
     val case_congs = map2 case_cong_thm nchotomyl case_defs
     val one_ones   = prove_constructors_one_one_rk (ax,ax_rk)
     val distincts  = prove_constructors_distinct_rk (ax,ax_rk)
     val _ = (length nchotomyl  = length case_congs andalso
              length case_congs = length one_ones   andalso
              length one_ones   = length distincts)
        orelse raise ERR "gen_tyinfo"
                 "Number of theorems automatically proved doesn't match up"
     val tyinfo_1 = mk_datatype_info_rk
           {ax=ORIG ax, ax_rk= fn rk => ORIG (ax_rk rk), induction=ORIG ind,
            case_def = hd case_defs, case_cong = hd case_congs,
            nchotomy = hd nchotomyl,
            size=NONE, encode=NONE, lift=NONE,
            fields=[], accessors=[],updates=[],
            one_one=hd one_ones, distinct=hd distincts,
            recognizers=[],destructors=[]}
 in
   if length nchotomyl = 1 then [tyinfo_1]
   else let val tyname = ty_name_of tyinfo_1
        in tyinfo_1 :: mk_ti (tyname,ax,ax_rk,ind)
                          (tl case_defs) (tl case_congs)
                          (tl one_ones) (tl distincts) (tl nchotomyl)
        end
 end
fun gen_datatype_info {ax, ind, case_defs} =
  gen_datatype_info_rk{ax=ax, ax_rk=fn _ => ax, ind=ind, case_defs=case_defs}
end;

fun mk_nondatatype_info (ty,record) = NFACTS(ty,record);


fun name_pair(s1,s2) = s1^"$"^s2;

fun pp_tyinfo ppstrm (d as DFACTS recd) =
 let open Portable
     val {add_string,add_break,begin_block,end_block,...}
          = with_ppstream ppstrm
     val pp_term = Parse.pp_term ppstrm
     val pp_thm = Parse.pp_thm ppstrm
     val {ty,constructors, case_const, case_def, case_cong, induction,
<<<<<<< HEAD
          nchotomy,one_one,distinct,simpls,size,encode,lift,axiom,axiom_rk,
          fields, accessors, updates} = recd
=======
          nchotomy,one_one,distinct,simpls,size,encode,lift,axiom,
          fields, accessors, updates,recognizers,destructors} = recd
>>>>>>> 6cac8296
     val ty_namestring = name_pair (ty_name_of d)
 in
   begin_block CONSISTENT 0;
     begin_block INCONSISTENT 0;
        add_string "-----------------------"; add_newline ppstrm;
        add_string "-----------------------"; add_newline ppstrm;
        add_string "HOL datatype:"; add_break(1,0);
        add_string (Lib.quote ty_namestring); end_block();
   add_break(1,0);
   begin_block CONSISTENT 1;
   add_string "Primitive recursion:"; add_break (1,0);
       (case axiom
         of ORIG thm  => pp_thm thm
          | COPY(sp,_) => add_string ("see "^Lib.quote (name_pair sp)));
        end_block();
   add_break(1,0);
   begin_block CONSISTENT 1; add_string "Case analysis:";
                             add_break (1,0); pp_thm case_def; end_block();
   add_break(1,0);
   case size
    of NONE => ()
     | SOME (tm,size_def) =>
        (begin_block CONSISTENT 1;
         add_string "Size:"; add_break (1,0);
         (case size_def
           of COPY(sp,th) => add_string ("see "^Lib.quote (name_pair sp))
            | ORIG th    => if is_const tm
                            then pp_thm th else pp_term tm)
         ; end_block(); add_break(1,0));

   (* add_break(1,0); *)
   case encode
    of NONE => ()
     | SOME (tm,encode_def) =>
        (begin_block CONSISTENT 1;
         add_string "Encoder:"; add_break (1,0);
         (case encode_def
           of COPY(sp,th) => add_string ("see "^Lib.quote (name_pair sp))
            | ORIG th    => if is_const tm
                            then pp_thm th else pp_term tm);
          end_block();
          add_break(1,0));

   begin_block CONSISTENT 1;
   add_string "Induction:"; add_break (1,0);
    (case induction
      of ORIG thm  => pp_thm thm
       | COPY(sp,_) => add_string ("see "^Lib.quote (name_pair sp)));
   end_block();
   add_break(1,0);
   begin_block CONSISTENT 1; add_string "Case completeness:";
   add_break (1,0); pp_thm nchotomy; end_block();

   let fun do11 thm =
            (begin_block CONSISTENT 1; add_string "One-to-one:";
             add_break (1,0); pp_thm thm; end_block());
       fun do_distinct thm =
            (begin_block CONSISTENT 1; add_string "Distinctness:";
             add_break (1,0); pp_thm thm; end_block())
   in
     case (one_one,distinct)
      of (NONE,NONE) => ()
       | (NONE,SOME thm) => (add_break(1,0); do_distinct thm)
       | (SOME thm,NONE) => (add_break(1,0); do11 thm)
       | (SOME thm1,SOME thm2) => (add_break(1,0); do11 thm1;
                                   add_break(1,0); do_distinct thm2)
   end;
   end_block()
 end
 | pp_tyinfo ppstrm (NFACTS(ty,recd)) =
   let open Portable
     val {add_string,add_break,begin_block,end_block,...}
           = with_ppstream ppstrm
     val pp_type = Parse.pp_type ppstrm
     val pp_term = Parse.pp_term ppstrm
     val pp_thm = Parse.pp_thm ppstrm
     val {nchotomy,size,encode} = recd
   in
    begin_block CONSISTENT 0;
     begin_block INCONSISTENT 0;
        add_string "-----------------------"; add_newline ppstrm;
        add_string "-----------------------"; add_newline ppstrm;
        add_string "HOL type:";
        add_break(1,0);
        pp_type ty;
     end_block();
    add_break(1,0);
     begin_block CONSISTENT 1;
       add_string "Case completeness:"; add_break (1,0);
       (case nchotomy
         of NONE => add_string "none"
          | SOME thm => pp_thm thm);
     end_block();
    end_block()
  end;



(*---------------------------------------------------------------------------*)
(* Database of facts.                                                        *)
(*---------------------------------------------------------------------------*)

type typeBase = tyinfo TypeNet.typenet

val empty : typeBase = TypeNet.empty

fun apply1st f (x,y) = (f x,y)
fun next_ty ty = mk_var_type(apply1st Lexis.tyvar_vary (dest_var_type ty))

(*---------------------------------------------------------------------------*)
(* Rename type variables in a type so that they occur in alphabetical order, *)
(* from left-to-right, and start from 'a. Example:                           *)
(*                                                                           *)
(*  normalise_ty ``:('k#'a) list`` = ``:('a#'b) list                         *)
(*                                                                           *)
(*---------------------------------------------------------------------------*)

fun normalise_ty ty = let
  fun recurse (acc as (dict,env,usethis)) tylist =
      case tylist of
        [] => acc
      | ty :: rest => let
        in
          case destruct_type ty of
            TYVAR _ =>
              if mem ty env then recurse acc rest (* ty is bound type var *)
              else
                (case Binarymap.peek(dict,ty) of
                    NONE => recurse (Binarymap.insert(dict,ty,usethis),
                                     env,
                                     next_ty usethis)
                                    rest
                  | SOME _ => recurse acc rest)
          | TYCONST _ => recurse acc rest
          | TYAPP (opr,arg) => recurse acc (opr :: arg :: rest)
          | TYABS (bvar,body) =>
              recurse (recurse (dict, bvar::env, usethis) [body]) rest
          | TYUNIV (bvar,body) =>
              recurse (recurse (dict, bvar::env, usethis) [body]) rest
          | TYEXIS (bvar,body) =>
              recurse (recurse (dict, bvar::env, usethis) [body]) rest
        end
  val (inst0, _, _) = recurse (Binarymap.mkDict Type.compare, [], Type.alpha) [ty]
  fun set_kd src trg =
    let val (s,kd) = dest_var_type trg
    in mk_var_type(s, kind_of src)
    end
  val inst = Binarymap.foldl (fn (tyk,tyv,acc) => (tyk |-> set_kd tyk tyv)::acc)
                             []
                             inst0
in
  Type.type_subst inst ty
end

fun prim_get (db:typeBase) (thy,tyop) =
    case Type.op_kind {Thy = thy, Tyop = tyop} of
      NONE => NONE
    | SOME kd => let
        val (kd_args,kd_res) = Kind.strip_arrow_kind kd
        fun set_kind ty kind = let val (s,kd) = dest_var_type ty
                               in mk_var_type(s,kind)
                               end
        fun genargs nextty (kd::kds) = set_kind nextty kd :: genargs (next_ty nextty) kds
          | genargs nextty    []     = []
        val ty = mk_thy_type {Thy = thy, Tyop = tyop,
                              Args = genargs alpha kd_args}
      in
        TypeNet.peek (db, ty)
      end

fun add db (d as DFACTS x) = TypeNet.insert(db, normalise_ty (ty_of d), d)
  | add db (NFACTS _) = raise ERR "add" "not a datatype"

fun listItems db = map #2 (TypeNet.listItems db)

fun get db s = let
  fun foldthis (ty,tyi as DFACTS _,acc) =
      if #2 (type_names ty) = s then tyi::acc else acc
    | foldthis (ty, _, acc) = acc
in
  TypeNet.fold foldthis [] db
end

(*---------------------------------------------------------------------------*)
(* If ty1 is an instance of ty2, then return the record                      *)
(*---------------------------------------------------------------------------*)

fun tysize ty =
    if Type.is_var_type ty then 1
    else if Type.is_con_type ty then 1
    else if Type.is_app_type ty then let
        val (Opr,Arg) = Type.dest_app_type ty
      in
        tysize Opr + tysize Arg
      end
    else if Type.is_abs_type ty then let
        val (a,body) = Type.dest_abs_type ty
      in
        tysize a + tysize body
      end
    else if Type.is_univ_type ty then let
        val (a,body) = Type.dest_univ_type ty
      in
        tysize a + tysize body
      end
    else if Type.is_exist_type ty then let
        val (a,body) = Type.dest_exist_type ty
      in
        tysize a + tysize body
      end
    else raise ERR "tysize" "impossible type"
(*  else let
        val (_,Args) = Type.strip_app_type ty
      in
        1 + List.foldl (fn (ty,acc) => tysize ty + acc) 0 Args
      end *)

fun mymatch pat ty = let
  val ((i, sames), (k, kdsames), (r, rkfixed)) = Type.raw_kind_match_type pat ty (([], []), ([], []), (0, false))
in
  (i @ (map (fn ty => ty |-> ty) sames),
   k @ (map (fn kd => kd |-> kd) kdsames),
   r)
end

fun instsize (i,k,r) =
    List.foldl (fn ({redex,residue},acc) => tysize residue + acc) 0 i

fun check_match ty (pat, data) =
    SOME(instsize (mymatch pat ty), data) handle HOL_ERR _ => NONE

fun fetch tbase ty =
    case TypeNet.match (tbase, ty) of
      [] => NONE
    | matches0 => let
        val matches = List.mapPartial (check_match ty) matches0
        val sorted = Listsort.sort (measure_cmp fst) matches
      in
        SOME (#2 (hd sorted))
      end

fun insert dbs (x as DFACTS _) = add dbs x
  | insert db (x as NFACTS _) = TypeNet.insert(db,normalise_ty (ty_of x),x)


local
  fun num() = mk_thy_type{Tyop="num",Thy="num",Args=[]}
  fun next_nm avoids s = Lexis.gen_variant Lexis.tyvar_vary avoids s
  fun gen_tyvs avoids nextty (kd::kds) =
        let val (name,_) = dest_var_type nextty
            val new_name = next_nm avoids name
            val newtyv = mk_var_type(new_name, kd)
        in newtyv :: gen_tyvs (new_name::avoids) newtyv kds
        end
    | gen_tyvs avoids nextty [] = []
in
  fun size_ty avoids ty =
    let val (s,kd) = dest_var_type ty
                        handle HOL_ERR e => ("", kind_of ty)
    in if is_type_kind kd then ty --> num()
       else if is_arrow_kind kd then
         let val (args,res) = strip_arrow_kind kd
             val arg_tyvs = gen_tyvs (s::avoids) alpha args
             val arg_sz_tys = map (size_ty (s::avoids)) arg_tyvs
             val resty = list_mk_app_type(ty, arg_tyvs)
             val _ = assert (equal res) (kind_of resty)
             val res_sz_ty = (* resty --> num *) size_ty (s::avoids) resty
         in list_mk_univ_type (arg_tyvs, foldr (op -->) res_sz_ty arg_sz_tys)
         end
       else (* kd is a kind variable *)
         let val (k,rk) = dest_var_kind kd
             val k' = next_nm (s::avoids) k
             val ty' = mk_var_type (k', kd ==> typ rk)
         in
           mk_app_type (ty', ty) --> num()
         end
    end
end


(*---------------------------------------------------------------------------
      General facility for interpreting types as terms. It takes a
      couple of environments (theta,gamma); theta maps type variables
      to (term) functions on those type variables, and gamma maps
      type operators to (term) functions on elements of the given type.
      The interpretation is partial: for types that are not mapped,
      the supplied function undef is applied.
 ---------------------------------------------------------------------------*)

(*
local fun drop [] ty = fst(dom_rng ty)
        | drop (_::t) ty = drop t (snd(dom_rng ty))
in
fun typeValue (theta,gamma,undef) =
 let fun tyValue ty =
      case theta ty
       of SOME fvar => fvar
        | NONE =>
          let val (Opr,Args) = strip_app_type ty
              val {Thy,Tyop,...} = dest_thy_con_type Opr
          in case gamma (Thy,Tyop)
              of SOME f =>
                  let val vty = drop Args (type_of f)
                      val (sigma,ksigma,rk) = kind_match_type vty ty
                      val inst_it = inst sigma o inst_rank_kind rk ksigma
                  in list_mk_comb(inst_it f, map tyValue Args)
                  end
               | NONE => undef ty
          end
  in tyValue
  end
end
*)

(* Not sure this will work ... *)

local fun drop [] ty = fst(dom_rng ty)
        | drop (_::t) ty = drop t (snd(dom_rng ty));
      fun lose 0 ty = ty
        | lose n ty = lose (n-1) (fst (dest_app_type ty))
      fun match_mk_comb (opr,arg) =
         let val (dom,rng) = dom_rng (type_of opr)
             val (uvs,dom') = strip_univ_type dom
             val aty = type_of arg
         in if eq_ty dom aty then mk_comb(opr,arg)
            else let val (tyS,kdS,rkS) = Type.kind_match_type aty dom'
                     val arg' = inst tyS (inst_rank_kind rkS kdS arg)
                     val arg'' = list_mk_tyabs(uvs, arg')
                 in mk_comb(opr,arg'')
                 end
         end
      fun list_match_mk_comb (opr,[]) = opr
        | list_match_mk_comb (opr, arg::args) = list_match_mk_comb(match_mk_comb(opr,arg),args)
in
fun typeValue (theta,gamma,undef) =
 let fun tyValue ty =
      case theta ty
       of SOME fvar => fvar
        | NONE =>
           let in
             case gamma ty
              of SOME f =>
                  let val (tys,rng) = strip_fun (type_of f)
                      val vty = last tys
                      val (sigma,ksigma,rk) = kind_match_type vty ty
                                                handle HOL_ERR _ => ([],[],0)
                      val inst_it = inst sigma o inst_rank_kind rk ksigma
                      val f' = inst_it f
                      val tys' = fst (strip_fun (type_of f'))
                      val args = snd(strip_app_type ty)
                      val args' = map tyValue args
                      (* Do a second match to handle type variables generated from kind variables *)
                      val tycomps = map2 (curry op |->) (butlast tys') (map type_of args')
                      val (sigma,ksigma,rk) = kind_match_types tycomps
                      val inst_it = inst sigma o inst_rank_kind rk ksigma
                  in list_mk_comb(inst_it f', args')
                  end
               | NONE => undef ty
           end
           handle HOL_ERR _ =>
           if is_app_type ty then
                    let val (opr,args) = strip_app_type ty
                        val Kind = kind_of opr
                        val kind_args = fst(strip_arrow_kind Kind)
                        val opr_tm = tyValue opr
                        val (ubtys,oprty1) = strip_univ_type (type_of opr_tm)
                        val oprty0 = drop kind_args oprty1
                        val oprty = lose (length kind_args - length args) oprty0
                        val (tyS,kdS,rkS) = Type.kind_match_type oprty ty
                        val ubtys' = map (type_subst tyS o Type.inst_rank_kind rkS kdS) ubtys
                        val opr_tm' = inst tyS (inst_rank_kind rkS kdS opr_tm)
                        val opr_tm'' = list_mk_tycomb (opr_tm', ubtys')
                        val arg_tms = map tyValue args
                    in list_match_mk_comb(opr_tm'', arg_tms)
                    end
           else if is_abs_type ty then
                    let val (bvar,body) = dest_abs_type ty
                        val bvar_tm = genvar (size_ty [] bvar) (* not (bvar --> num()) *)
                        val theta' = (fn ty => if eq_ty ty bvar then SOME bvar_tm else theta ty)
                        val body_tm = typeValue (theta',gamma,undef) body
                    in mk_abs(bvar_tm, body_tm)
                    end
           else if is_univ_type ty then undef ty
           else if is_exist_type ty then undef ty
           else raise ERR "tysize" "impossible type"
 in tyValue
 end (* fun typeValue *)
end (* local *)

(*---------------------------------------------------------------------------
    Map a HOL type (ty) into a term having type :ty -> num.
 ---------------------------------------------------------------------------*)

local
  fun num() = mk_thy_type{Tyop="num",Thy="num",Args=[]}
  fun Zero() = mk_thy_const{Name="0",Thy="num", Ty=num()}
    handle HOL_ERR _ => raise ERR "type_size.Zero()" "Numbers not declared"
  fun strip_fun_type ty = let val (dom,rng) = dom_rng ty
                              val (args,trg) = strip_fun_type rng
                          in (dom::args,trg)
                          end
                          handle HOL_ERR _ => ([],ty)
  fun ty2K0 ty = if is_univ_type ty then
                   let val (bvs,body) = strip_univ_type ty
                       val (dtys,rty) = strip_fun_type body
                       fun mk_ptm(dty,ptms) = variant ptms (mk_var("x", dty)) :: ptms
                       val ptms = List.rev (List.foldl mk_ptm [] (butlast dtys))
                       val rtm = ty2K0 (last dtys --> rty)
                   in list_mk_tyabs(bvs, list_mk_abs(ptms, rtm))
                   end
                 else
                   let val (dty,_) = dom_rng ty
                   in mk_abs(mk_var("v", dty), Zero())
                   end
  fun K0 ty = ty2K0 (size_ty [] ty)
  fun tysize_env db = Option.map fst o
                      Option.composePartial (size_of,fetch db)
in
fun type_size db ty =
   let fun theta ty = if is_var_type ty then SOME (K0 ty) else NONE
   in typeValue (theta,tysize_env db,K0) ty
   end
end

(*---------------------------------------------------------------------------
    Encoding: map a HOL type (ty) into a term having type :ty -> bool list
 ---------------------------------------------------------------------------*)

local
  fun tyencode_env db =
    Option.map fst o Option.composePartial (encode_of, fetch db)
  fun undef _ = raise ERR "type_encode" "unknown type"
  fun theta ty =
    if is_vartype ty then raise ERR "type_encode" "type variable" else NONE
in
fun type_encode db = typeValue (theta, tyencode_env db, undef)
end;

(*---------------------------------------------------------------------------*)
(* Lifters are a bit different, since they are ML-level definitions.         *)
(*                                                                           *)
(* Build a HOL term that represents an ML expression that will construct a   *)
(* compound HOL type.                                                        *)
(*---------------------------------------------------------------------------*)

local
  val string_tyv = mk_vartype "'string"
  val type_tyv   = mk_vartype "'type"
  val typelist_tyv = mk_vartype "'typelist"
  val stringXtypelist_tyv = mk_vartype "'string_X_typelist"
  val mk_type_var = mk_var("mk_type", stringXtypelist_tyv --> type_tyv)
  val cons_var  = mk_var ("cons",type_tyv --> typelist_tyv --> typelist_tyv)
  val nil_var   = mk_var ("nil",typelist_tyv)
  val comma_var = mk_var (",",string_tyv --> typelist_tyv
                                          --> stringXtypelist_tyv)
  val mk_vartype_var = mk_var("mk_vartype",string_tyv --> type_tyv)
  fun Cons x y = list_mk_comb(cons_var,[x,y])
  fun to_list alist = itlist Cons alist nil_var
  fun tyop_var tyop = mk_var(Lib.quote tyop,string_tyv)
  fun Pair x y = list_mk_comb(comma_var,[x,y])
  val bool_var = mk_var("bool",type_tyv)
in
fun enc_type ty =
  if is_vartype ty
  then mk_comb(mk_vartype_var,
               mk_var(Lib.quote (dest_vartype ty),string_tyv))
  else
  if ty = Type.bool then bool_var
  else
  let val (opr,args) = strip_app_type ty
      val (tyop,kd) = dest_con_type ty
      val enc_args = to_list(map enc_type args)
      val enc_tyop = tyop_var tyop
      val pair = Pair enc_tyop enc_args
  in
    mk_comb(mk_type_var,pair)
  end
end;

(*---------------------------------------------------------------------------*)
(* Implements the interpretation of a type, which yields a function to be    *)
(* applied to a term. (Except that in this case, it is applied to an ML      *)
(* value.)                                                                   *)
(*                                                                           *)
(*    [| v |] = Theta(v), where v is a type variable                         *)
(*   [| ty |] = Gamma(c) ty [| t1 |] ... [| tn |], where ty is (t1,...,tn)c  *)
(*                                                                           *)
(*---------------------------------------------------------------------------*)

local fun drop [] ty = fst(dom_rng ty)
        | drop (_::t) ty = drop t (snd(dom_rng ty))
in
fun tyValue (theta,gamma,undef) =
 let fun tyVal ty =
      case theta ty  (* map type variable *)
       of SOME x => x
        | NONE =>    (* map compound type *)
          let val (Opr,Args) = strip_app_type ty
              val {Thy,Tyop,...} = dest_thy_con_type Opr
          in case gamma ty
              of SOME f =>
                  let val vty = drop (alpha::Args) (type_of f)
                      val (sigma,ksigma,rk) = kind_match_type vty ty
                      val inst_it = inst sigma o inst_kind ksigma o inst_rank rk
                  in list_mk_comb(inst_it f,
                                  enc_type ty::map tyVal Args)
                  end
               | NONE => undef ty
          end
  in tyVal
  end
end

fun Undef ty =
    raise ERR "Undef"
              (Lib.quote (Parse.type_to_string ty)^" is an unknown type");

(*---------------------------------------------------------------------------*)
(* Used to synthesize lifters                                                *)
(*---------------------------------------------------------------------------*)

local fun mk_K_1(tm,ty) =
        let val ty1 = type_of tm
            val K = mk_thy_const{Name="K",Thy="combin",
                                 Ty = ty1 --> ty --> ty1}
        in mk_comb(K,tm)
        end
in
fun type_lift db ty =
  let val TYV = type_vars ty
      val tyv_fns = map (fn tyv => mk_K_1(boolSyntax.mk_arb tyv, tyv)) TYV
      val Theta = C assoc (zip TYV tyv_fns)
      val Gamma = Option.composePartial (lift_of, fetch db)
  in
     tyValue (total Theta, Gamma, Undef) ty
  end
end;

(*---------------------------------------------------------------------------*)
(* Instantiate a constructor to a type. Used in lifting (see                 *)
(* datatype/Lift.sml                                                         *)
(*---------------------------------------------------------------------------*)

fun cinst ty c =
  let val cty = snd(strip_fun(type_of c))
      val (sigma,ksigma,rk) = kind_match_type cty ty
      val inst_it = inst sigma o inst_kind ksigma o inst_rank rk
  in inst_it c
  end

(*---------------------------------------------------------------------------*)
(* Is a constant a constructor for some datatype.                            *)
(*---------------------------------------------------------------------------*)

fun is_constructor tybase c =
  let val (_,ty) = strip_fun (type_of c)
  in case prim_get tybase (type_names ty)
     of NONE => false
      | SOME tyinfo => op_mem same_const c (constructors_of tyinfo)
  end handle HOL_ERR _ => false;

fun is_constructor_pat tybase tm =
    is_constructor tybase (fst (strip_comb tm))

fun is_constructor_var_pat tybase tm =
    is_var tm orelse is_constructor_pat tybase tm

(*---------------------------------------------------------------------------*)
(* Syntax operations on the (extensible) set of case expressions.            *)
(*---------------------------------------------------------------------------*)

fun mk_case1 tybase (exp, plist) =
  case prim_get tybase (type_names (type_of exp))
   of NONE => raise ERR "mk_case" "unable to analyze type"
    | SOME tyinfo =>
       let val c = case_const_of tyinfo
           val fns = map (fn (p,R) => list_mk_abs(snd(strip_comb p),R)) plist
           val ty' = list_mk_fun (map type_of fns@[type_of exp],
                                  type_of (snd (hd plist)))
           val (sigma,ksigma,rk) = kind_match_type (type_of c) ty'
           val inst_it = inst sigma o inst_kind ksigma o inst_rank rk
       in list_mk_comb(inst_it c,fns@[exp])
       end;

fun mk_case2 v (exp, plist) =
       let fun mk_switch [] = raise ERR "mk_case" "null patterns"
             | mk_switch [(p,R)] = R
             | mk_switch ((p,R)::rst) =
                  mk_bool_case(R, mk_switch rst, mk_eq(v,p))
           val switch = mk_switch plist
       in if eq v exp then switch
                      else mk_literal_case(mk_abs(v,switch),exp)
       end;

fun mk_case tybase (exp, plist) =
  let val col0 = map fst plist
  in if all (is_constructor_var_pat tybase) col0
        andalso not (all is_var col0)
     then (* constructor patterns *)
          mk_case1 tybase (exp, plist)
     else (* literal patterns *)
          mk_case2 (last col0) (exp, plist)
  end


(*---------------------------------------------------------------------------*)
(* dest_case destructs one level of pattern matching. To deal with nested    *)
(* patterns, use strip_case.                                                 *)
(*---------------------------------------------------------------------------*)

local fun build_case_clause((ty,constr),rhs) =
 let val (args,tau) = strip_fun (type_of constr)
     fun peel  [] N = ([],N)
       | peel (_::tys) N =
           let val (v,M) = dest_abs N
               val (V,M') = peel tys M
           in (v::V,M')
           end
     val (V,rhs') = peel args rhs
     val (sigma,ksigma,rk) = kind_match_type (type_of constr)
                                             (list_mk_fun (map type_of V, ty))
     val inst_it = inst sigma o inst_kind ksigma o inst_rank rk
     val constr' = inst_it constr
 in
   (list_mk_comb(constr',V), rhs')
  end
in
fun dest_case1 tybase M =
  let val (c,args) = strip_comb M
      val (cases,arg) = front_last args
  in case prim_get tybase (type_names (type_of arg))
      of NONE => raise ERR "dest_case" "unable to destruct case expression"
       | SOME tyinfo =>
          let val d = case_const_of tyinfo
          in if same_const c d
           then let val constrs = constructors_of tyinfo
                    val constrs_type = map (pair (type_of arg)) constrs
                in (c, arg, map build_case_clause (zip constrs_type cases))
                end
           else raise ERR "dest_case" "unable to destruct case expression"
          end
  end
end

fun dest_case tybase M =
  if is_literal_case M then
  let val (lcf, e)  = dest_comb M
      val (lit_cs, f) = dest_comb lcf
      val (x, M')  = dest_abs f
  in (lit_cs, e, [(x,M')])
  end
  else dest_case1 tybase M

(*---------------------------------------------------------------------------*)
(* Is M a fully applied case expression.                                     *)
(*---------------------------------------------------------------------------*)

fun is_case1 tybase M =
  let val (c,args) = strip_comb M
      val (tynames as (_,tyop)) = type_names (type_of (last args))
  in case prim_get tybase tynames
      of NONE => raise ERR "is_case" ("unknown type operator: "^Lib.quote tyop)
       | SOME tyinfo => 
          let val gconst = case_const_of tyinfo
              val gty = type_of gconst
              val argtys = fst(strip_fun gty)
          in
            same_const c gconst andalso length args = length argtys
          end
  end
  handle HOL_ERR _ => false;

fun is_case tybase M = is_literal_case M orelse is_case1 tybase M

local fun dest tybase (pat,rhs) =
 let val patvars = free_vars pat
 in if is_case tybase rhs
    then let val (case_tm,exp,clauses) = dest_case tybase rhs
             val (pats,rhsides) = unzip clauses
         in if is_eq exp
            then let val (v,e) = dest_eq exp
                     val fvs = free_vars v
                     val pat0 = if is_var v then subst [v |-> e] pat
                                else e (* fails if pat ~= v *)
                  (* val theta = #1 (kind_match_term v e) handle HOL_ERR _ => [] *)
                  in if null (op_subtract eq fvs patvars)
                  (* andalso null_intersection fvs (free_vars (hd rhsides)) *)
                     then flatten (map (dest tybase)
                                       (zip [pat0, pat] rhsides))
                     else [(pat,rhs)]
                  end
             else let val fvs = free_vars exp
                  in if null (op_subtract eq fvs patvars) andalso
                        null (op_intersect eq fvs (free_varsl rhsides))
                     then flatten
                            (map (dest tybase)
                               (zip (map (fn p =>
                                      subst (#1 (kind_match_term exp p)) pat) pats)
                                    rhsides))
                     else [(pat,rhs)]
                  end
                  handle HOL_ERR _ => [(pat,rhs)] (* catch from match_term *)
          end
     else [(pat,rhs)]
  end
  handle e => raise Feedback.wrap_exn "TypeBasePure" "strip_case(dest)" e
in
fun strip_case1 tybase M =
 (case total (dest_case1 tybase) M
   of NONE => (M,[])
    | SOME(case_tm,exp,cases) =>
         if is_eq exp
         then let val (v,e) = dest_eq exp
              in (v, flatten (map (dest tybase)
                               (zip [e, v] (map snd cases))))
              end
         else (exp, flatten (map (dest tybase) cases)))
 handle e => raise (Feedback.wrap_exn "TypeBasePure" "strip_case" e)
end;

fun strip_case tybase M =
  if is_literal_case M then
  let val (lcf, e) = dest_comb M
      val (lit_cs, f) = dest_comb lcf
      val (x, M') = dest_abs f
      val (exp, cases) = if is_case1 tybase M'
                         then strip_case1 tybase M'
                         else (x, [(x, M')])
  in (e, cases)
  end
  else strip_case1 tybase M


(*---------------------------------------------------------------------------*)
(* Syntax operations for record types.                                       *)
(*---------------------------------------------------------------------------*)

fun dest_record_type tybase ty =
  case Lib.total (fields_of o valOf o prim_get tybase o type_names) ty
    of SOME (fields as (_::_)) => fields
     | otherwise => raise ERR "dest_record_type" "not a record type";
    
fun is_record_type tybase ty = Lib.can (dest_record_type tybase) ty;

fun has_record_type tybase M = is_record_type tybase (type_of M);

(*---------------------------------------------------------------------------*)
(* The function                                                              *)
(*                                                                           *)
(*   dest_record : tyBase -> term -> (string * hol_type) list                *)
(*                                                                           *)
(* needs to know about the TypeBase in order to tell if the term is an       *)
(* element of a record type.                                                 *)
(*---------------------------------------------------------------------------*)

fun mk_K_1 (tm,ty) =
  let val K_tm = prim_mk_const{Name="K",Thy="combin"}
  in mk_comb(inst [alpha |-> type_of tm, beta |-> ty] K_tm,tm)
  end;
fun dest_K_1 tm =
  let val K_tm = prim_mk_const{Name="K",Thy="combin"}
  in dest_monop K_tm (ERR "dest_K_1" "not a K-term") tm
  end;

fun get_field_name s1 s2 =
  let val prefix = String.extract(s2,0,SOME(String.size s1))
      val rest = String.extract(s2,String.size s1 + 1, NONE)
      val middle = String.extract(rest,0,SOME(String.size rest - 5))
      val suffix = String.extract(rest,String.size middle, NONE)
  in
    if prefix = s1 andalso suffix = "_fupd"
      then middle
      else raise ERR "get_field" ("unable to parse "^Lib.quote s2)
  end;

(*---------------------------------------------------------------------------*)
(* A record looks like `fupd arg_1 (fupd arg_2 ... (fupd arg_n ARB) ...)`    *)
(* where each arg_i is a (name,type) pair showing how the ith field should   *)
(* be declared.                                                              *)
(*---------------------------------------------------------------------------*)

fun dest_field tm =
  let val (ty,_) = dom_rng (type_of tm)
      val opr = fst(strip_app_type ty)
      val tyname = #1(dest_con_type opr)
      val (updf,arg) = dest_comb tm
      val (name0,ty) = dest_const updf
      val name = get_field_name tyname name0
  in
    (name,dest_K_1 arg)
  end
  handle HOL_ERR _ => raise ERR "dest_field" "unexpected term structure";


fun dest_record tybase tm =
  let fun dest tm =
       if is_arb tm then []
       else let val (f,a) = dest_comb tm
            in dest_field f::dest a
            end
       handle HOL_ERR _ => raise ERR "dest_record" "unexpected term structure"
  in
   if has_record_type tybase tm
     then (type_of tm, dest tm)
     else raise ERR "dest_record" "not a record"
  end;

fun is_record tybase = can (dest_record tybase);

fun mk_record tybase (ty,fields) =
 if is_record_type tybase ty
 then let val (Thy,Tyop) = type_names ty
        val fupds = map (fn p => String.concat[Tyop,"_",fst p,"_fupd"]) fields
        val updfns = map (fn n => prim_mk_const{Name=n,Thy=Thy}) fupds
        fun ifn c = let val (_,ty') = strip_fun (type_of c)
                        val (sigma,ksigma,rk) = kind_match_type ty' ty
                        val inst_it = inst sigma o inst_kind ksigma o inst_rank rk
                    in inst_it c
                    end
        val updfns' = map ifn updfns
        fun mk_field (updfn,v) tm =
              mk_comb(mk_comb(updfn, mk_K_1(v,type_of v)),tm)
       in
         itlist mk_field (zip updfns' (map snd fields)) (mk_arb ty)
       end
  else raise ERR "mk_record" "first arg. not a record type";

end<|MERGE_RESOLUTION|>--- conflicted
+++ resolved
@@ -172,14 +172,9 @@
 fun put_nchotomy th (DFACTS
       {ty, axiom, axiom_rk, case_const,case_cong,case_def, constructors,
        induction, nchotomy, distinct, one_one, fields,
-<<<<<<< HEAD
-        accessors, updates, simpls, size, encode, lift})
-    = DFACTS{ty=ty,axiom=axiom, axiom_rk=axiom_rk, case_const=case_const,
-=======
         accessors, updates, simpls, size, encode, lift,
         destructors,recognizers})
-    = DFACTS{ty=ty,axiom=axiom, case_const=case_const,
->>>>>>> 6cac8296
+    = DFACTS{ty=ty,axiom=axiom, axiom_rk=axiom_rk, case_const=case_const,
             case_cong=case_cong,case_def=case_def, constructors=constructors,
             induction=induction, nchotomy=th, distinct=distinct,
             one_one=one_one, fields=fields,
@@ -310,12 +305,12 @@
  | put_updates _ _ = raise ERR "put_updates" "not a datatype";
 
 fun put_recognizers thl (DFACTS
- {ty,axiom, case_const,case_cong,case_def,constructors,
+ {ty,axiom, axiom_rk, case_const,case_cong,case_def,constructors,
   induction, nchotomy, distinct, one_one, fields,
   accessors, updates, simpls, size, encode, lift,
   destructors,recognizers})
   =
-  DFACTS {ty=ty,axiom=axiom, case_const=case_const,
+  DFACTS {ty=ty,axiom=axiom, axiom_rk=axiom_rk, case_const=case_const,
           case_cong=case_cong,case_def=case_def,constructors=constructors,
           induction=induction, nchotomy=nchotomy, distinct=distinct,
           one_one=one_one, fields=fields,
@@ -325,12 +320,12 @@
  | put_recognizers _ _ = raise ERR "put_recognizers" "not a datatype";
 
 fun put_destructors thl (DFACTS
- {ty,axiom, case_const,case_cong,case_def,constructors,
+ {ty,axiom, axiom_rk, case_const,case_cong,case_def,constructors,
   induction, nchotomy, distinct, one_one, fields,
   accessors, updates, simpls, size, encode, lift,
   destructors,recognizers})
   =
-  DFACTS {ty=ty,axiom=axiom, case_const=case_const,
+  DFACTS {ty=ty,axiom=axiom, axiom_rk=axiom_rk, case_const=case_const,
             case_cong=case_cong,case_def=case_def,constructors=constructors,
             induction=induction, nchotomy=nchotomy, distinct=distinct,
             one_one=one_one, fields=fields,
@@ -398,12 +393,14 @@
 
 fun mk_datatype_info {ax,case_def,case_cong,induction,
                       nchotomy,size,encode,lift,one_one,
-                      fields, accessors, updates, distinct} =
+                      fields, accessors, updates, distinct,
+                      destructors,recognizers} =
   mk_datatype_info_rk {ax=ax,ax_rk=fn _ => ax,case_def=case_def,
                        case_cong=case_cong,induction=induction,
                        nchotomy=nchotomy,size=size,encode=encode,
                        lift=lift,one_one=one_one,fields=fields,
-                       accessors=accessors,updates=updates,distinct=distinct};
+                       accessors=accessors,updates=updates,distinct=distinct,
+                       destructors=destructors,recognizers=recognizers};
 
 local fun mk_ti (n,ax,ax_rk,ind)
                 (cdef::cds) (ccong::cgs) (oo::oos) (d::ds) (nch::nchs) =
@@ -412,14 +409,9 @@
                       induction=COPY(n,ind),
                       case_def=cdef,case_cong=ccong, nchotomy=nch,
                       one_one=oo, distinct=d,size=NONE, encode=NONE,
-<<<<<<< HEAD
-                      lift=NONE, fields=[], accessors=[],updates=[]}
-            :: mk_ti (n,ax,ax_rk,ind) cds cgs oos ds nchs
-=======
                       lift=NONE, fields=[], accessors=[],updates=[],
                       recognizers=[],destructors=[]}
-            :: mk_ti (n,ax,ind) cds cgs oos ds nchs
->>>>>>> 6cac8296
+            :: mk_ti (n,ax,ax_rk,ind) cds cgs oos ds nchs
         | mk_ti _ [] [] [] [] [] = []
         | mk_ti _ [] _ _ _ _ = raise ERR "gen_tyinfo" "Too few case defns"
         | mk_ti _ _ _ _ _ _  = raise ERR "gen_tyinfo" "Too many case defns"
@@ -466,13 +458,8 @@
      val pp_term = Parse.pp_term ppstrm
      val pp_thm = Parse.pp_thm ppstrm
      val {ty,constructors, case_const, case_def, case_cong, induction,
-<<<<<<< HEAD
           nchotomy,one_one,distinct,simpls,size,encode,lift,axiom,axiom_rk,
-          fields, accessors, updates} = recd
-=======
-          nchotomy,one_one,distinct,simpls,size,encode,lift,axiom,
           fields, accessors, updates,recognizers,destructors} = recd
->>>>>>> 6cac8296
      val ty_namestring = name_pair (ty_name_of d)
  in
    begin_block CONSISTENT 0;
@@ -777,7 +764,7 @@
               of SOME f =>
                   let val vty = drop Args (type_of f)
                       val (sigma,ksigma,rk) = kind_match_type vty ty
-                      val inst_it = inst sigma o inst_rank_kind rk ksigma
+                      val inst_it = inst_rk_kd_ty rk ksigma sigma
                   in list_mk_comb(inst_it f, map tyValue Args)
                   end
                | NONE => undef ty
@@ -799,7 +786,7 @@
              val aty = type_of arg
          in if eq_ty dom aty then mk_comb(opr,arg)
             else let val (tyS,kdS,rkS) = Type.kind_match_type aty dom'
-                     val arg' = inst tyS (inst_rank_kind rkS kdS arg)
+                     val arg' = inst_rk_kd_ty rkS kdS tyS arg
                      val arg'' = list_mk_tyabs(uvs, arg')
                  in mk_comb(opr,arg'')
                  end
@@ -819,7 +806,7 @@
                       val vty = last tys
                       val (sigma,ksigma,rk) = kind_match_type vty ty
                                                 handle HOL_ERR _ => ([],[],0)
-                      val inst_it = inst sigma o inst_rank_kind rk ksigma
+                      val inst_it = inst_rk_kd_ty rk ksigma sigma
                       val f' = inst_it f
                       val tys' = fst (strip_fun (type_of f'))
                       val args = snd(strip_app_type ty)
@@ -827,7 +814,7 @@
                       (* Do a second match to handle type variables generated from kind variables *)
                       val tycomps = map2 (curry op |->) (butlast tys') (map type_of args')
                       val (sigma,ksigma,rk) = kind_match_types tycomps
-                      val inst_it = inst sigma o inst_rank_kind rk ksigma
+                      val inst_it = inst_rk_kd_ty rk ksigma sigma
                   in list_mk_comb(inst_it f', args')
                   end
                | NONE => undef ty
@@ -843,7 +830,7 @@
                         val oprty = lose (length kind_args - length args) oprty0
                         val (tyS,kdS,rkS) = Type.kind_match_type oprty ty
                         val ubtys' = map (type_subst tyS o Type.inst_rank_kind rkS kdS) ubtys
-                        val opr_tm' = inst tyS (inst_rank_kind rkS kdS opr_tm)
+                        val opr_tm' = inst_rk_kd_ty rkS kdS tyS opr_tm
                         val opr_tm'' = list_mk_tycomb (opr_tm', ubtys')
                         val arg_tms = map tyValue args
                     in list_match_mk_comb(opr_tm'', arg_tms)
@@ -976,7 +963,7 @@
               of SOME f =>
                   let val vty = drop (alpha::Args) (type_of f)
                       val (sigma,ksigma,rk) = kind_match_type vty ty
-                      val inst_it = inst sigma o inst_kind ksigma o inst_rank rk
+                      val inst_it = inst_rk_kd_ty rk ksigma sigma
                   in list_mk_comb(inst_it f,
                                   enc_type ty::map tyVal Args)
                   end
@@ -1019,7 +1006,7 @@
 fun cinst ty c =
   let val cty = snd(strip_fun(type_of c))
       val (sigma,ksigma,rk) = kind_match_type cty ty
-      val inst_it = inst sigma o inst_kind ksigma o inst_rank rk
+      val inst_it = inst_rk_kd_ty rk ksigma sigma
   in inst_it c
   end
 
@@ -1053,7 +1040,7 @@
            val ty' = list_mk_fun (map type_of fns@[type_of exp],
                                   type_of (snd (hd plist)))
            val (sigma,ksigma,rk) = kind_match_type (type_of c) ty'
-           val inst_it = inst sigma o inst_kind ksigma o inst_rank rk
+           val inst_it = inst_rk_kd_ty rk ksigma sigma
        in list_mk_comb(inst_it c,fns@[exp])
        end;
 
@@ -1094,7 +1081,7 @@
      val (V,rhs') = peel args rhs
      val (sigma,ksigma,rk) = kind_match_type (type_of constr)
                                              (list_mk_fun (map type_of V, ty))
-     val inst_it = inst sigma o inst_kind ksigma o inst_rank rk
+     val inst_it = inst_rk_kd_ty rk ksigma sigma
      val constr' = inst_it constr
  in
    (list_mk_comb(constr',V), rhs')
@@ -1289,7 +1276,7 @@
         val updfns = map (fn n => prim_mk_const{Name=n,Thy=Thy}) fupds
         fun ifn c = let val (_,ty') = strip_fun (type_of c)
                         val (sigma,ksigma,rk) = kind_match_type ty' ty
-                        val inst_it = inst sigma o inst_kind ksigma o inst_rank rk
+                        val inst_it = inst_rk_kd_ty rk ksigma sigma
                     in inst_it c
                     end
         val updfns' = map ifn updfns
