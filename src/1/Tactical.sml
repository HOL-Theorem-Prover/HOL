--- conflicted
+++ resolved
@@ -55,7 +55,6 @@
         | _ => "([" ^ CharVector.tabulate(length asms, fn _ => #".") ^ "], " ^
                Parse.term_to_string t ^ ")"
    val mesg = Lib.with_flag (Feedback.MESG_to_string, Lib.I) Feedback.HOL_MESG
-<<<<<<< HEAD
    fun provide_feedback f (t, tac: tactic) =
       f (t, tac)
       handle e as HOL_ERR herr =>
@@ -74,20 +73,6 @@
            ;
            raise e
         end
-=======
-   fun provide_feedback f (g, tac: tactic) =
-      f (g, tac)
-      handle (e as HOL_ERR {message = m, origin_function = f, ...}) =>
-           (mesg ("Proof of \n\n" ^ goal_to_string g ^ "\n\nfailed.\n") ;
-            case (m, f, unsolved ()) of
-                  ("unsolved goals", "TAC_PROOF", (_, u)::_) =>
-                      if Term.term_eq u (#2 g)
-                         then ()
-                      else mesg ("First unsolved sub-goal is\n\n" ^
-                                 Parse.term_to_string u ^ "\n\n")
-                | _ => ();
-            raise e)
->>>>>>> 5739e8f7
    val internal_prover =
       ref (provide_feedback TAC_PROOF: goal * tactic -> Thm.thm)
 in
