(* ===================================================================== *)
(* FILE          : Tactical.sml                                          *)
(* DESCRIPTION   : Functions that glue tactics together. From LCF, and   *)
(*                 added to through the years. Translated from hol88.    *)
(*                                                                       *)
(* AUTHORS       : (c) University of Edinburgh and                       *)
(*                     University of Cambridge, for hol88                *)
(* TRANSLATOR    : Konrad Slind, University of Calgary                   *)
(* DATE          : September 11, 1991                                    *)
(* Updated       : 1997 (to treat validity checking as an oracle) (KLS)  *)
(* ===================================================================== *)

structure Tactical :> Tactical =
struct

open Feedback HolKernel Drule Conv boolSyntax Abbrev

val ERR = mk_HOL_ERR "Tactical"

fun empty th [] = th
  | empty th _ = raise ERR "empty" "Bind Error"

(*---------------------------------------------------------------------------
 * TAC_PROOF (g,tac) uses tac to prove the goal g. An alpha conversion
 * step needs to be done if the proof returns a theorem that is
 * alpha-equivalent but not equal to the goal. To be really precise,
 * we should do this check in the hypotheses of the goal as well.
 *---------------------------------------------------------------------------*)

local
   val unsolved_list = ref ([]: goal list)
in
   fun unsolved () = !unsolved_list
   fun TAC_PROOF (g, tac) =
      case tac g of
         ([], p) =>
             (let
                 val thm = p []
                 val c = concl thm
                 val () = unsolved_list := []
              in
                 if identical c (snd g) then thm
                 else EQ_MP (ALPHA c (snd g)) thm
              end
              handle e => raise ERR "TAC_PROOF" "Can't alpha convert")
       | (l, _) => (unsolved_list := l; raise ERR "TAC_PROOF" "unsolved goals")
end

fun default_prover (t, tac) = TAC_PROOF (([], t), tac)

local
   val mesg = Lib.with_flag (Feedback.MESG_to_string, Lib.I) Feedback.HOL_MESG
   fun provide_feedback f (t, tac: tactic) =
      f (t, tac)
      handle (e as HOL_ERR {message = m, origin_function = f, ...}) =>
           (mesg ("Proof of \n\n" ^ Parse.term_to_string t ^ "\n\nfailed.\n")
            ; (case (m, f, unsolved ()) of
                  ("unsolved goals", "TAC_PROOF", (_, u)::_) =>
                      if Term.term_eq u t
                         then ()
                      else mesg ("First unsolved sub-goal is\n\n" ^
                                 Parse.term_to_string u ^ "\n\n")
                | _ => ())
            ; raise e)
   val internal_prover =
      ref (provide_feedback default_prover: Term.term * tactic -> Thm.thm)
in
   fun set_prover f = internal_prover := provide_feedback f
   fun restore_prover () = set_prover default_prover
   fun prove (t, tac) = !internal_prover (t, tac)
end

fun store_thm (name, tm, tac) =
   Theory.save_thm (name, prove (tm, tac))
   handle e =>
     (print ("Failed to prove theorem " ^ name ^ ".\n");
      Raise e)

(*---------------------------------------------------------------------------
 * tac1 THEN_LT ltac2:
 * A tactical that applies ltac2 to the list of subgoals resulting from tac1
 * tac1 may be a tactic or a list_tactic
 *---------------------------------------------------------------------------*)
fun op THEN_LT (tac1, ltac2 : list_tactic) =
   fn g =>
      let
         val (gl1, vf1) = tac1 g
         val (gl2, vf2) = ltac2 gl1 ;
      in
         (gl2, vf1 o vf2)
      end

val op >>> = op THEN_LT

(* first argument can be a tactic or a list-tactic *)
val _ = op THEN_LT : tactic * list_tactic -> tactic ;
val _ = op THEN_LT : list_tactic * list_tactic -> list_tactic ;

(*---------------------------------------------------------------------------
 * fun ALLGOALS (tac2:tactic) : list_tactic = fn gl =>
 *    let
 *        val (gll,pl) = unzip(map tac2 gl)
 *    in
 *       (flatten gll, mapshape(map length gll)pl)
 *    end;
 * A list_tactic which applies a given tactic to all goals
 *---------------------------------------------------------------------------*)

fun ALLGOALS tac2 gl =
  let
    val (gll,pl) = unzip (Parmap.chunking_parmap {ratio=2,mincsz=1} tac2 gl)
                   handle e => case Par_Exn.dest e of
                                   SOME (h::_) => Exn.reraise h
                                 | _ => Exn.reraise e
  in
    (List.concat gll, mapshape (map length gll) pl)
  end

(*---------------------------------------------------------------------------
 * fun (tac1:tactic) THEN (tac2:tactic) : tactic = fn g =>
 *    let val (gl,p) = tac1 g
 *        val (gll,pl) = unzip(map tac2 gl)
 *    in
 *       (flatten gll, (p o mapshape(map length gll)pl))
 *    end;
 *---------------------------------------------------------------------------*)

fun tac1 THEN tac2 = tac1 THEN_LT ALLGOALS tac2 ;
val op >> = op THEN
val op \\ = op THEN

(* first argument can be a tactic or a list-tactic *)
val _ = op THEN : tactic * tactic -> tactic ;
val _ = op THEN : list_tactic * tactic -> list_tactic ;

(*---------------------------------------------------------------------------
 * fun TACS_TO_LT (tac2l: tactic list) : list_tactic = fn gl =>
 *    let
 *        val tac2gl = zip tac2l gl
 *        val (gll,pl) = unzip (map (fn (tac2,g) => tac2 g) tac2gl)
 *    in
 *       (flatten gll, mapshape(map length gll) pl)
 *    end
 * Converts a list of tactics to a single list_tactic
 *---------------------------------------------------------------------------*)

fun TACS_TO_LT (tacl: tactic list) : list_tactic =
   fn gl =>
      let
         val (G, V, lengths) =
            itlist2
               (fn goal => fn tac => fn (G, V, lengths) =>
                 case tac goal of
                    ([], vfun) => let
                                     val th = vfun []
                                  in
                                     (G, (empty th) :: V, 0 :: lengths)
                                  end
                  | (goals, vfun) =>
                      (goals @ G, vfun :: V, length goals :: lengths))
               gl tacl ([], [], [])
      in
         case G of
            [] => ([], let val ths = map (fn f => f []) V in empty ths end)
          | _  => (G, mapshape lengths V)
      end

(*---------------------------------------------------------------------------
 * NULL_OK_LT ltac: A list-tactical like ltac but succeeds with no effect
 *                  when applied to an empty goal list
 *---------------------------------------------------------------------------*)

fun NULL_OK_LT ltac [] = ([], Lib.I)
  | NULL_OK_LT ltac gl = ltac gl ;

(*---------------------------------------------------------------------------
 * fun (tac1:tactic) THENL (tac2l: tactic list) : tactic = fn g =>
 *    let val (gl,p) = tac1 g
 *        val tac2gl = zip tac2l gl
 *        val (gll,pl) = unzip (map (fn (tac2,g) => tac2 g) tac2gl)
 *    in
 *       (flatten gll, p o mapshape(map length gll) pl)
 *    end
 * BUT - if gl is empty, just return (gl, p)
 *---------------------------------------------------------------------------*)

fun tac1 THENL tacs2 = tac1 THEN_LT NULL_OK_LT (TACS_TO_LT tacs2) ;
val op >| = op THENL

(* first argument can be a tactic or a list-tactic *)
val _ = op THENL : tactic * tactic list -> tactic ;
val _ = op THENL : list_tactic * tactic list -> list_tactic ;

fun (tac1 ORELSE tac2) g = tac1 g handle HOL_ERR _ => tac2 g
fun (ltac1 ORELSE_LT ltac2) gl = ltac1 gl handle HOL_ERR _ => ltac2 gl

(*---------------------------------------------------------------------------
 * tac1 THEN1 tac2: A tactical like THEN that applies tac2 only to the
 *                  first subgoal of tac1
 *---------------------------------------------------------------------------*)

fun sTHEN1 (tac1, tac2) g =
  let
    val (gl, jf) = tac1 g
    val (h_g, t_gl) =
        case gl of
            [] => raise ERR "THEN1" "goal completely solved by first tactic"
          | h::t => (h,t)
    val (h_sgl, h_jf) = tac2 h_g
    val _ = null h_sgl orelse
            raise ERR "THEN1" "first subgoal not solved by second tactic"
  in
    (t_gl, fn ths => jf (h_jf [] :: ths))
  end

fun coreTHEN1 info tac1 tac2 g =
  let
    val (gl, jf) = tac1 g
    fun massage (HOL_ERR {message,origin_function,origin_structure}) =
      raise HOL_ERR {message = message ^ info,
                     origin_structure = origin_structure,
                     origin_function = origin_function}
      | massage e = Exn.reraise e
    val (h_g, t_gl) =
        case gl of
            [] => raise ERR "THEN1" "goal completely solved by first tactic"
          | h::t => (h,t)
    val f2 = Future.fork (fn () => tac2 h_g handle e as HOL_ERR _ => massage e)
    fun J thl =
      let
        val (h_gl, h_jf) = Future.join f2
        val _ = null h_gl orelse
                massage (ERR "THEN1" "first subgoal not solved by second tactic")
      in
        jf (h_jf [] :: thl)
      end
  in
    (t_gl, J)
  end

fun op THEN1 (tac1: tactic, tac2: tactic) : tactic = coreTHEN1 "" tac1 tac2

val op >- = op THEN1
<<<<<<< HEAD
fun op>>-(tac1, n) tac2 =
  coreTHEN1 (" (THEN1 on line " ^ Int.toString n ^ ")") tac1 tac2

=======
fun op>>-(tac1, n) tac2 g =
  op>- (tac1, tac2) g
  handle e as HOL_ERR {message,origin_structure,origin_function} =>
         if is_substring "THEN1" message then raise e
         else
           raise HOL_ERR {message = message ^
                                    " (THEN1 on line "^Int.toString n^")",
                          origin_function = origin_function,
                          origin_structure = origin_structure}
>>>>>>> a0606dcf
fun (f ?? x) = f x


(*---------------------------------------------------------------------------
 * NTH_GOAL tac n: A list_tactic that applies tac to the nth goal
   (counting goals from 1)
 *---------------------------------------------------------------------------*)
fun NTH_GOAL tac n gl1 =
  let
    val (gl_before, ggl_after) = Lib.split_after (n-1) gl1
      handle _ => raise ERR "NTH_GOAL" "no nth subgoal in list" ;
    val (g, gl_after) = valOf (List.getItem ggl_after)
      handle _ => raise ERR "NTH_GOAL" "no nth subgoal in list" ;
    val (gl2, vf2) = tac g ;
    val gl_result = gl_before @ gl2 @ gl_after ;
    fun vf thl =
      let val (th_before, th_rest) = Lib.split_after (n-1) thl ;
        val (th2, th_after) = Lib.split_after (length gl2) th_rest ;
        val th_result = th_before @ vf2 th2 :: th_after ;
      in th_result end ;
  in (gl_result, vf) end ;

fun LASTGOAL tac gl1 = NTH_GOAL tac (length gl1) gl1 ;
fun HEADGOAL tac gl1 = NTH_GOAL tac 1 gl1 ;

(*---------------------------------------------------------------------------
 * SPLIT_LT n (ltaca, ltacb) : A list_tactic that applies ltaca to the
   first n goals, and ltacb to the rest
 *---------------------------------------------------------------------------*)
fun SPLIT_LT n (ltaca, ltacb) gl =
  let val fixn = if n >= 0 then n else length gl + n ;
    val (gla, glb) = Lib.split_after fixn gl ;
    val (glra, vfa) = ltaca gla ;
    val (glrb, vfb) = ltacb glb ;
    fun vf ths =
      let val (thsa, thsb) = Lib.split_after (length glra) ths ;
      in vfa thsa @ vfb thsb end ;
  in (glra @ glrb, vf) end ;

(*---------------------------------------------------------------------------
 * ROTATE_LT n :
 * A list_tactic that moves the first n goals to the end of the goal list
 * first n goals
 *---------------------------------------------------------------------------*)
fun ROTATE_LT n [] = ([], Lib.I)
  | ROTATE_LT n gl =
    let val lgl = length gl ;
      val fixn = Int.mod (n, lgl) ;
      val (gla, glb) = Lib.split_after fixn gl ;
      fun vf ths =
        let val (thsb, thsa) = Lib.split_after (lgl - fixn) ths ;
        in thsa @ thsb end ;
    in (glb @ gla, vf) end ;

(*---------------------------------------------------------------------------
 * REVERSE tac: A tactical that reverses the list of subgoals of tac.
 *              Intended for use with THEN1 to pick the `easy' subgoal, e.g.:
 *              - CONJ_TAC THEN1 SIMP_TAC
 *                  if the first conjunct is easily dispatched
 *              - REVERSE CONJ_TAC THEN1 SIMP_TAC
 *                  if it is the second conjunct that yields.
 *---------------------------------------------------------------------------*)

fun REVERSE tac g =
   let
      val (gl, jf) = tac g
   in
      (rev gl, jf o rev)
   end
val reverse = REVERSE

(*---------------------------------------------------------------------------
 * REVERSE_LT: A list_tactic that reverses a list of subgoals
 *---------------------------------------------------------------------------*)

fun REVERSE_LT gl = (rev gl, rev) ;

(* for testing, redefine REVERSE
fun REVERSE tac = tac THEN_LT REVERSE_LT ;
*)

(*---------------------------------------------------------------------------
 * Fail with the given token.  Useful in tactic programs to check that a
 * tactic produces no subgoals.  Write
 *
 *      TAC  THEN  FAIL_TAC "TAC did not solve the goal"
 *---------------------------------------------------------------------------*)

fun FAIL_TAC tok (g: goal) = raise ERR "FAIL_TAC" tok
fun FAIL_LT tok (gl: goal list) = raise ERR "FAIL_LT" tok

(*---------------------------------------------------------------------------
 * Tactic that succeeds on no goals;  identity for ORELSE.
 *---------------------------------------------------------------------------*)

fun NO_TAC g = FAIL_TAC "NO_TAC" g
fun NO_LT gl = FAIL_LT "NO_LT" gl

(* for testing, redefine THEN1
fun tac1 THEN1 tac2 = tac1 THEN_LT NTH_GOAL (tac2 THEN NO_TAC) 1 ;
fun tac1 THEN1 tac2 = tac1 THEN_LT REVERSE_LT THEN_LT
  LASTGOAL (tac2 THEN NO_TAC) THEN_LT REVERSE_LT ;
*)

(*---------------------------------------------------------------------------
 * Tactic that succeeds on all goals;  identity for THEN
 *---------------------------------------------------------------------------*)

val ALL_TAC: tactic = fn (g: goal) => ([g], hd)
val ALL_LT: list_tactic = fn (gl: goal list) => (gl, Lib.I)
val all_tac = ALL_TAC

fun TRY tac = tac ORELSE ALL_TAC
fun TRY_LT ltac = ltac ORELSE_LT ALL_LT
fun TRYALL tac = ALLGOALS (TRY tac) ;

(*---------------------------------------------------------------------------
 * The abstraction around g is essential to avoid looping, due to applicative
 * order semantics.
 *---------------------------------------------------------------------------*)

fun REPEAT tac g = ((tac THEN REPEAT tac) ORELSE ALL_TAC) g
fun REPEAT_LT ltac gl = ((ltac THEN_LT REPEAT_LT ltac) ORELSE_LT ALL_LT) gl
val rpt = REPEAT

(*---------------------------------------------------------------------------
 * Add extra subgoals, which may be needed to make a tactic valid;
 * similar to VALIDATE, but you can control the order of the extra goals
 *---------------------------------------------------------------------------*)
fun ADD_SGS_TAC (tms : term list) (tac : tactic) (g as (asl, w) : goal) =
  let val (glist, prf) = tac g ;
    val extra_goals = map (fn tm => (asl, tm)) tms ;
    val nextra = length extra_goals ;
    (* new validation: apply the theorems proving the additional goals to
      eliminate the extra hyps in the theorem proved by the given validation *)
    fun eprf ethlist =
      let val (extra_thms, thlist) = split_after nextra ethlist ;
      in itlist PROVE_HYP extra_thms (prf thlist) end ;
  in (extra_goals @ glist, eprf) end ;

(*---------------------------------------------------------------------------
 * Tacticals to make any tactic or list_tactic valid.
 *
 *    VALID tac
 *
 * is the same as "tac", except it will fail in the cases where "tac"
 * returns an invalid proof.
 *
 *    VALID_LT ltac
 *
 * is the same as "ltac", except it will fail in the cases where "ltac"
 * returns an invalid proof.
 *---------------------------------------------------------------------------*)

local
   val validity_tag = "ValidityCheck"
   fun masquerade goal = Thm.mk_oracle_thm validity_tag goal
   datatype validity_failure = Concl of term | Hyp of term
   fun bad_prf th (asl, w) =
       if concl th !~ w then SOME (Concl (concl th))
       else
         case List.find (fn h => List.all (not o aconv h) asl) (hyp th) of
             NONE => NONE
           | SOME h => SOME (Hyp h)
   fun error f t e =
       let
         val pfx = "Invalid " ^ t ^ ": theorem has "
         val (desc, t) =
             case e of
                 Hyp h => ("bad hypothesis", h)
               | Concl c => ("wrong conclusion", c)
       in
         raise ERR f (pfx ^ desc ^ " " ^ Parse.term_to_string t)
       end
in
   fun VALID (tac: tactic) : tactic =
      fn g: goal =>
         let
            val (result as (glist, prf)) = tac g
         in
           case bad_prf (prf (map masquerade glist)) g of
               NONE => result
             | SOME e => error "VALID" "tactic" e
         end

   fun VALID_LT (ltac: list_tactic) : list_tactic =
      fn gl: goal list =>
         let
            val (result as (glist, prf)) = ltac gl
            val wrongnum_msg = "Invalid list-tactic: wrong number of results\
                               \ from justification"
            fun check ths gls =
                case (ths, gls) of
                    ([], []) => result
                  | (_, []) => raise ERR "VALID_LT" wrongnum_msg
                  | ([], _) => raise ERR "VALID_LT" wrongnum_msg
                  | (th::ths0,gl::gls0) =>
                    (case bad_prf th gl of
                         NONE => check ths0 gls0
                       | SOME e => error "VALID_LT" "list-tactic" e)
         in
            check (prf (map masquerade glist)) gl
         end
end

(*---------------------------------------------------------------------------
 * Tacticals to include proofs of necessary hypotheses for an invalid
 * tactic or list_tactic valid.
 *
 *    VALIDATE tac
 *    GEN_VALIDATE true tac
 *
 * is the same as "tac", except that where "tac" returns a proof which is
 * invalid because it proves a theorem with extra hypotheses,
 * it returns those hypotheses as extra goals
 *
 *    VALIDATE_LT ltac
 *    GEN_VALIDATE_LT true ltac
 *
 * is the same as "ltac", except it will return extra goals where this is
 * necessary to make a valid list-tactic
 *
 *    GEN_VALIDATE(_LT) false always returns extra goals corresponding
 * to the hypotheses of the theorem proved
 *
 *---------------------------------------------------------------------------*)
local val validity_tag = "ValidityCheck"
      fun masquerade goal = Thm.mk_oracle_thm validity_tag goal ;
      fun achieves_concl th (asl, w) = Term.aconv (concl th) w ;
      fun hyps_not_in_goal th (asl, w) =
        Lib.filter (fn h => not (Lib.exists (aconv h) asl)) (hyp th)
      fun extra_goals flag th g =
          if flag then hyps_not_in_goal th g else hyp th
      fun extra_goals_tbp flag th (g as (asl, w)) =
        List.map (fn eg => (asl, eg)) (extra_goals flag th g)
in
(* GEN_VALIDATE : bool -> tactic -> tactic *)
fun GEN_VALIDATE (flag : bool) (tac : tactic) (g as (asl, w) : goal) =
  let val (glist, prf) = tac g ;
    (* pretend new goals are theorems, and apply validation to them *)
    val thprf = (prf (map masquerade glist)) ;
    val _ = if achieves_concl thprf g then ()
      else raise ERR "GEN_VALIDATE" "Invalid tactic - wrong conclusion" ;
    val extra_goals = extra_goals_tbp flag thprf g ;
    val nextra = length extra_goals ;
    (* new validation: apply the theorems proving the additional goals to
      eliminate the extra hyps in the theorem proved by the given validation *)
    fun eprf ethlist =
      let val (extra_thms, thlist) = split_after nextra ethlist ;
      in itlist PROVE_HYP extra_thms (prf thlist) end ;
  in (extra_goals @ glist, eprf) end ;

(* split_lists : int list -> 'a list -> 'a list list * 'a list *)
fun split_lists (n :: ns) ths =
    let val (nths, rest) = split_after n ths ;
      val (nsths, left) = split_lists ns rest ;
    in (nths :: nsths, left) end
  | split_lists [] ths = ([], ths) ;

(* GEN_VALIDATE_LT : bool -> list_tactic -> list_tactic *)
fun GEN_VALIDATE_LT (flag : bool) (ltac : list_tactic) (gl : goal list) =
  let val (glist, prf) = ltac gl ;
    (* pretend new goals are theorems, and apply validation to them *)
    val thsprf = (prf (map masquerade glist)) ;
    val _ = if Lib.all2 achieves_concl thsprf gl then ()
      else raise ERR "GEN_VALIDATE_LT"
          "Invalid list-tactic - some wrong conclusion" ;
    val extra_goal_lists = Lib.map2 (extra_goals_tbp flag) thsprf gl ;
    val nextras = map length extra_goal_lists ;
    (* new validation: apply the theorems proving the additional goals to
      eliminate the extra hyps in the theorems proved by the given validation *)
    fun eprf ethlist =
      let val (extra_thm_lists, thlist) = split_lists nextras ethlist ;
      in Lib.map2 (itlist PROVE_HYP) extra_thm_lists (prf thlist) end ;
  in (List.concat extra_goal_lists @ glist, eprf) end ;


val VALIDATE = GEN_VALIDATE true ;
val VALIDATE_LT = GEN_VALIDATE_LT true ;

(* ----------------------------------------------------------------------
    CONJ_VALIDATE : tactic -> tactic

    Applies tactic argument to goal and guarantees validity by adding
    required extra hypotheses to head of new subgoal if only one is
    generated, or as one extra goal as a big conjunction if there are
    already multiple goals, or if there are no goals at all.
   ---------------------------------------------------------------------- *)
fun sing f [x] = f x
  | sing f _ = raise ERR "sing" "Bind Error"
fun CONJ_VALIDATE tac (g as (asl,_)) =
    let val tacresult as (sgs, vfn) = tac g
        val thprf = vfn (map masquerade sgs)
        val _ = if achieves_concl thprf g then ()
                else raise ERR "CONJ_VALIDATE"
                           "Invalid tactic - wrong conclusion"
        val newgoals = extra_goals true thprf g
        val nextra = length newgoals
        fun nullvfn th =
            let val ths = CONJ_LIST nextra th
            in
              itlist PROVE_HYP ths thprf
            end
        fun singvfn th =
            let val (th1, th2) = CONJ_PAIR th
            in
              itlist PROVE_HYP (CONJ_LIST nextra th1) (vfn [th2])
            end
        fun vfn' ths =
            case ths of
                [] => raise ERR "CONJ_VALIDATE" "Can't happen"
              | th1 :: rest =>
                itlist PROVE_HYP (CONJ_LIST nextra th1) (vfn rest)
    in
      if nextra = 0 then tacresult
      else
        case sgs of
            [] => ([(asl, list_mk_conj newgoals)], sing nullvfn)
          | [(asl',sg)] =>
            if List.all (C tmem asl) asl' then
              ([(asl',mk_conj(list_mk_conj newgoals, sg))], sing singvfn)
            else
              ((asl, list_mk_conj newgoals) :: sgs, vfn')
          | _ => ((asl, list_mk_conj newgoals) :: sgs, vfn')
    end

end (* local *)
(* could avoid duplication of code in the above by the following
fun GEN_VALIDATE flag tac =
  ALL_TAC THEN_LT GEN_VALIDATE_LT flag (TACS_TO_LT [tac]) ;
*)

(*---------------------------------------------------------------------------
 * Provide a function (tactic) with the current assumption list.
 *---------------------------------------------------------------------------*)

fun ASSUM_LIST aslfun (g as (asl, _)) = aslfun (map ASSUME asl) g

(*---------------------------------------------------------------------------
 * Pop the first assumption and give it to a function (tactic)
 *---------------------------------------------------------------------------*)

fun POP_ASSUM thfun (a :: asl, w) = thfun (ASSUME a) (asl, w)
  | POP_ASSUM   _   ([], _) = raise ERR "POP_ASSUM" "no assum"
val pop_assum = POP_ASSUM

(* ----------------------------------------------------------------------
    pop the last assumption and give it to a function
   ---------------------------------------------------------------------- *)

fun POP_LAST_ASSUM thfun (asl, w) =
    let
      val (front, last) = front_last asl
    in
      thfun (ASSUME last) (front, w)
    end handle Empty => raise ERR "POP_LAST_ASSUM" "no assum"
val pop_last_assum = POP_LAST_ASSUM

(*---------------------------------------------------------------------------
 * Pop off the entire assumption list and give it to a function (tactic)
 *---------------------------------------------------------------------------*)

fun POP_ASSUM_LIST asltac (asl, w) = asltac (map ASSUME asl) ([], w)

(*---------------------------------------------------------------------------
 * Pop the first assumption satisying the given predictae and give it to
 * a function (tactic).
 *---------------------------------------------------------------------------*)

fun PRED_ASSUM pred thfun (asl, w) =
   case Lib.total (Lib.pluck pred) asl of
      SOME (ob, asl') => thfun (ASSUME ob) (asl', w)
    | NONE => raise ERR "PRED_ASSUM" "No suitable assumption found."


(*-- Tactical quantifiers -- Apply a list of tactics in succession. -------*)

(*---------------------------------------------------------------------------
 * Uses every tactic (similarly EVERY_LT for list_tactics)
 *    EVERY [TAC1;...;TACn] =  TAC1  THEN  ...  THEN  TACn
 *---------------------------------------------------------------------------*)

fun EVERY tacl = List.foldr (op THEN) ALL_TAC tacl
fun EVERY_LT ltacl = List.foldr (op THEN_LT) ALL_LT ltacl

(*---------------------------------------------------------------------------
 * Uses first tactic that succeeds.
 *    FIRST [TAC1;...;TACn] =  TAC1  ORELSE  ...  ORELSE  TACn
 *---------------------------------------------------------------------------*)

fun FIRST [] g = NO_TAC g
  | FIRST (tac :: rst) g = tac g handle HOL_ERR _ => FIRST rst g

fun MAP_EVERY tacf lst = EVERY (map tacf lst)
val map_every = MAP_EVERY
fun MAP_FIRST tacf lst = FIRST (map tacf lst)

(* ----------------------------------------------------------------------
    FIRST_LT : tactic -> list_tactic

    Given a list of goals, tries to apply tactic argument to all of
    them in turn until it succeeds. This generates a new list of goals
    consisting of the output of the successful tactic concatenated
    with the remaining original goals.
   ---------------------------------------------------------------------- *)

fun FIRST_LT tac gs =
    let
      fun recurse pfx gs =
          case gs of
              [] => raise ERR "FIRST_LT" "No goal on which tactic succeeds"
            | g::rest =>
              case Lib.total tac g of
                  NONE => recurse (g::pfx) rest
                | SOME (sgs, vf) =>
                  let
                    fun V ths =
                        let val (ms, rest) = Lib.split_after (length sgs) ths
                            val (p,s) = Lib.split_after (length pfx) rest
                        in
                          p @ [vf ms] @ s
                        end
                  in
                    (sgs @ List.revAppend(pfx,rest), V)
                  end
    in
      recurse [] gs
    end

(* ----------------------------------------------------------------------
    SELECT_LT_THEN : tactic -> tactic -> list_tactic

    Given a list of goals, tries to apply the first tactic argument to all of
    them in turn. This generates a new list of goals consisting of the output
    of the successful tactic applications concatenated with the remaining
    original goals. The second tactic is then applied to goals resulting from
    the successful tactic applications.
    This is similar to FIRST_LT, but:
      - if there are multiple goals for which the first tactic succeeds,
        SELECT_LT_THEN will apply the tactic to all these goals;
      - if there is no goal for which the first tactic succeeds, SELECT_LT_THEN
        will not give an error - instead the goal state will simply remain
        unchanged;
      - SELECT_LT allows a second tactic to be applied *only* to the selected
        goals.

    SELECT_LT : tactic -> list_tactic
    Like SELECT_LT_THEN, but does not apply a second tactic.
   ---------------------------------------------------------------------- *)

fun SELECT_LT_THEN select_tac cont_tac goals =
  let fun recurse failed goals =
    case goals of
      [] => ([], List.rev failed, fn v => v)
    | g::gs =>
      (case Lib.total select_tac g of
        NONE => recurse (g::failed) gs
      | SOME (sgoals, valid) =>
          let val (success, failed', vld) = recurse [] gs
              fun validation thms =
                let val (sgs, rest) = Lib.split_after (length sgoals) thms
                    val (succ, rest) = Lib.split_after (length success) rest
                    val (fail, rest) = Lib.split_after (length failed) rest
                    val (fail', _) = Lib.split_after (length failed') rest
                in fail @ [valid sgs] @ (vld (succ @ fail')) end
          in
            (sgoals @ success, List.revAppend(failed, failed'), validation)
          end)
      val (selected, failed, select_validation) = recurse [] goals
      val (successful, cont_validation) = ALLGOALS cont_tac selected
        handle e => raise ERR "SELECT_LT_THEN"
                              "Could not apply second tactic"
      fun validation thms =
        let val (succ,fail) = Lib.split_after (length successful) thms
        in select_validation (cont_validation succ @ fail) end
  in (successful @ failed, validation) end

fun SELECT_LT tac goals = SELECT_LT_THEN tac all_tac goals

(*---------------------------------------------------------------------------
 * Uses first tactic that proves the goal.
 *    FIRST_PROVE [TAC1;...;TACn] =
 *      (TAC1 THEN NO_TAC)  ORELSE  ...  ORELSE  (TACn THEN NO_TAC)
 * Fails if no tactic proves the goal.
 *---------------------------------------------------------------------------*)

fun FIRST_PROVE tacl =
   itlist (fn a => fn b => (a THEN NO_TAC) ORELSE b) tacl NO_TAC

(*---------------------------------------------------------------------------
 * Call a thm-tactic for every assumption.
 *---------------------------------------------------------------------------*)

val EVERY_ASSUM = ASSUM_LIST o MAP_EVERY

(*---------------------------------------------------------------------------
 * Call a thm-tactic for the first assumption at which it succeeds.
 *---------------------------------------------------------------------------*)

val shut_parser_up =
   trace ("notify type variable guesses", 0) o
   trace ("syntax_error", 0) o
   trace ("show_typecheck_errors", 0)

local
  fun find ttac name goal [] = raise ERR name  ""
    | find ttac name goal (a :: L) =
      ttac (ASSUME a) goal handle HOL_ERR _ => find ttac name goal L
in
  fun FIRST_ASSUM ttac (A, g) =
        shut_parser_up (find ttac "FIRST_ASSUM" (A, g)) A
  fun LAST_ASSUM ttac (A, g) =
        shut_parser_up (find ttac "LAST_ASSUM" (A, g)) (List.rev A)
  val first_assum = FIRST_ASSUM
  val last_assum = LAST_ASSUM
end


(*---------------------------------------------------------------------------
 * Call a thm-tactic for the first assumption at which it succeeds and
 * remove that assumption from the list.
 * Note that  UNDISCH_THEN is actually defined for public consumption
 * in Thm_cont.sml, but we can't use that here because Thm_cont builds
 * on this module. Arguably all of the ASSUM tactics are not tacticals
 * at all, and shouldn't be here along with THEN etc.
 *---------------------------------------------------------------------------*)

local
   fun UNDISCH_THEN tm ttac (asl, w) =
      let val (_, A) = Lib.pluck (aconv tm) asl in ttac (ASSUME tm) (A, w) end
   fun f ttac th = UNDISCH_THEN (concl th) ttac
in
   val FIRST_X_ASSUM = FIRST_ASSUM o f
   val LAST_X_ASSUM = LAST_ASSUM o f
   val first_x_assum = FIRST_X_ASSUM
   val last_x_assum = LAST_X_ASSUM
end

(*---------------------------------------------------------------------------
 * Pop the first assumption matching (higher-order match) the given term
 * and give it to a function (tactic).
 *---------------------------------------------------------------------------*)

local
  fun can_match_with_constants fixedtys constants pat ob =
    let
      val (tm_inst, _) = ho_match_term fixedtys empty_tmset pat ob
      val bound_vars = map #redex tm_inst
    in
      null (op_intersect aconv constants bound_vars)
    end handle HOL_ERR _ => false

 (* you might think that one could simply pass the free variable set
    to ho_match_term, and do without this bogus looking
    can_match_with_constants function. Unfortunately, this doesn't
    quite work because the match is higher-order, meaning that a
    pattern like ``_ x``, where x is a "constant" will match something
    like ``f y``, where y is of the right type, but manifestly not x.
    This is because

      ho_match_term [] (some set including x) ``_ x`` ``f y``

    will return an instantiation where _ maps to (\x. y). This
    respects the request not to bind x, but the intention is bypassed.
 *)

   fun gen tcl pat thfun (g as (asl,w)) =
     let
       val fvs = free_varsl (w::asl)
       val patvars = free_vars pat
       val in_both = op_intersect aconv fvs patvars
       val fixedtys = itlist (union o type_vars_in_term) in_both []
     in
       tcl (thfun o assert (can_match_with_constants fixedtys fvs pat o concl))
     end g
in
   val PAT_X_ASSUM = gen FIRST_X_ASSUM
   val PAT_ASSUM = gen FIRST_ASSUM
end


local
fun hdsym t = (t |> lhs |> strip_comb |> #1)
              handle HOL_ERR _ => t |> strip_comb |> #1
fun hdsym_check tm ttac = ttac o assert (same_const tm o hdsym o concl)
in
fun hdtm_assum tm ttac = first_assum (hdsym_check tm ttac)
fun hdtm_x_assum tm ttac = first_x_assum (hdsym_check tm ttac)
end

fun sing f [x] = f x
  | sing f _ = raise ERR "sing" "Bind Error"

fun CONV_TAC (conv: conv) : tactic =
   fn (asl, w) =>
      let
         val th = conv w
         val (_, rhs) = dest_eq (concl th)
      in
         if aconv rhs T then ([], empty (EQ_MP (SYM th) boolTheory.TRUTH))
         else ([(asl, rhs)], sing (EQ_MP (SYM th)))
      end
      handle UNCHANGED =>
        if aconv w T (* special case, can happen! *)
          then ([], empty boolTheory.TRUTH)
        else ALL_TAC (asl, w)

(*---------------------------------------------------------------------------
 * Call a thm-tactic on the "assumption" obtained by negating the goal, i.e.,
   turn an existential goal into a universal assumption. Fix up the resulting
   new goal if necessary.
 *---------------------------------------------------------------------------*)

local
  fun DISCH_THEN ttac (asl,w) =
   let
      val (ant, conseq) = dest_imp w
      val (gl, prf) = ttac (ASSUME ant) (asl, conseq)
   in
      (gl, (if is_neg w then NEG_DISCH ant else DISCH ant) o prf)
   end
   handle HOL_ERR {message,origin_function, ...} =>
          raise ERR "DISCH_THEN" (origin_function ^ ":" ^ message)
  val NOT_NOT_E = boolTheory.NOT_CLAUSES |> CONJUNCT1
  val NOT_NOT_I = NOT_NOT_E |> GSYM
  val NOT_IMP_F = IMP_ANTISYM_RULE (SPEC_ALL boolTheory.F_IMP)
                                   (SPEC_ALL boolTheory.IMP_F)
  val IMP_F_NOT = NOT_IMP_F |> GSYM
  val P_IMP_P = boolTheory.IMP_CLAUSES |> SPEC_ALL |> CONJUNCTS |> el 4
  val NOT_IMP_F_elim =
      TRANS (AP_TERM boolSyntax.negation (SYM NOT_IMP_F))
            (boolTheory.NOT_CLAUSES |> CONJUNCT1 |> SPEC_ALL)
  fun EX_IMP_F_CONV tm =
    (IFC NOT_EXISTS_CONV (BINDER_CONV EX_IMP_F_CONV) (REWR_CONV NOT_IMP_F)) tm
  fun undo_conv tm =
    (IFC NOT_FORALL_CONV
         (BINDER_CONV undo_conv)
         (REWR_CONV NOT_IMP_F_elim ORELSEC TRY_CONV (REWR_CONV NOT_NOT_E))) tm
in
  fun goal_assum ttac : tactic =
    CONV_TAC (REWR_CONV NOT_NOT_I THENC RAND_CONV EX_IMP_F_CONV) THEN
    DISCH_THEN ttac THEN
    (CONV_TAC (REWR_CONV P_IMP_P) ORELSE
     TRY (CONV_TAC (REWR_CONV IMP_F_NOT THENC undo_conv)))
end

(*---------------------------------------------------------------------------
 * Split off a new subgoal and provide it as a theorem to a tactic
 *
 *     SUBGOAL_THEN wa (\tha. tac)
 *
 * makes a subgoal of wa, and also assumes wa for proving the original goal.
 * Most convenient when the tactic solves the original goal, leaving only the
 * new subgoal wa.
 *---------------------------------------------------------------------------*)

fun SUBGOAL_THEN wa ttac (asl, w) =
   let
      val (gl, p) = ttac (ASSUME wa) (asl, w)
   in
      ((asl, wa) :: gl,
       (fn (tha :: thl) => PROVE_HYP tha (p thl) | _ => raise Match))
   end

(*---------------------------------------------------------------------------
 * Use another subgoal, providing it as a theorem to a tactic
 *
 *     USE_SG_THEN ttac nu np
 *
 * assumes subgoal number nu for proving subgoal number np
 *---------------------------------------------------------------------------*)

(* USE_SG_VAL : int -> int -> list_validation *)
fun USE_SG_VAL nu np thl =
  let val thu = List.nth (thl, nu - 1) ;
  in apnth (PROVE_HYP thu) (np - 1) thl end ;

(* USE_SG_THEN : thm_tactic -> int -> int -> list_tactic *)
fun USE_SG_THEN ttac nu np gl =
  let
    val (_, wu) = List.nth (gl, nu - 1) ;
    val ltac = NTH_GOAL (ttac (ASSUME wu)) np ;
    val (glr, v) = ltac gl ;
    val vp = USE_SG_VAL nu np ;
  in (glr, vp o v) end ;

(* USE_SG_TAC : int -> int -> list_tactic
val USE_SG_TAC = USE_SG_THEN ASSUME_TAC ;
*)

(*---------------------------------------------------------------------------
 * A tactical that makes a tactic fail if it has no effect.
 *---------------------------------------------------------------------------*)

fun goaleq ((asms1,g1),(asms2,g2)) =
  ListPair.allEq (fn (t1,t2) => aconv t1 t2) (asms1,asms2) andalso
  aconv g1 g2

fun CHANGED_TAC tac g =
  let
    val (gl, p) = tac g
   in
     if ListPair.allEq goaleq (gl, [g]) then raise ERR "CHANGED_TAC" "no change"
     else (gl, p)
  end

fun check_delta exn P tac g =
    let
      val result as (gl,p) = tac g
    in
      if P (g, gl) then result else raise exn
    end

fun count0 m (g, gl) = List.all (fn (_, w) => m w = 0) gl
fun count_decreases m ((_,w), gl) =
    let val c0 = m w
    in
      List.all (fn (_,w') => m w' < c0) gl
    end

(*---------------------------------------------------------------------------
 * A tactical that parses in the context of a goal, a la the Q library.
 *---------------------------------------------------------------------------*)

fun parse_with_goal t (asms, g) =
   let
      val ctxt = free_varsl (g :: asms)
   in
      Parse.parse_in_context ctxt t
   end

fun Q_TAC0 {traces} tyopt (tac : term -> tactic) q (g as (asl,w)) =
  let
    open Parse
    val ctxt = free_varsl (w::asl)
    val ab =
        case tyopt of
            NONE => Absyn
          | SOME ty =>
            fn q => Absyn.TYPED(locn.Loc_None, Absyn q, Pretype.fromType ty)
    val s = TermParse.prim_ctxt_termS ab (term_grammar()) ctxt q
    fun cases s = List.foldl
                    (fn (trpair,f) => Feedback.trace trpair f)
                    seq.cases
                    traces
                    s
  in
    case cases s of
        NONE => raise ERR "Q_TAC" "No parse for quotation"
      | SOME _ =>
        (case cases (seq.mapPartial (fn t => total (tac t) g) s) of
             NONE => raise ERR "Q_TAC" "No parse of quotation leads to success"
           | SOME (res,_) => res)
  end

val Q_TAC = Q_TAC0 {traces = []} NONE
fun QTY_TAC ty = Q_TAC0 {traces = []} (SOME ty)

end (* Tactical *)<|MERGE_RESOLUTION|>--- conflicted
+++ resolved
@@ -241,13 +241,8 @@
 fun op THEN1 (tac1: tactic, tac2: tactic) : tactic = coreTHEN1 "" tac1 tac2
 
 val op >- = op THEN1
-<<<<<<< HEAD
-fun op>>-(tac1, n) tac2 =
+fun op>>-(tac1, n) tac2 g =
   coreTHEN1 (" (THEN1 on line " ^ Int.toString n ^ ")") tac1 tac2
-
-=======
-fun op>>-(tac1, n) tac2 g =
-  op>- (tac1, tac2) g
   handle e as HOL_ERR {message,origin_structure,origin_function} =>
          if is_substring "THEN1" message then raise e
          else
@@ -255,8 +250,7 @@
                                     " (THEN1 on line "^Int.toString n^")",
                           origin_function = origin_function,
                           origin_structure = origin_structure}
->>>>>>> a0606dcf
-fun (f ?? x) = f x
+
 
 
 (*---------------------------------------------------------------------------
