(* ===================================================================== *)
(* FILE          : Conv.sml                                              *)
(* DESCRIPTION   : Many conversions. A conversion is an ML function of   *)
(*                 type :term -> thm. The theorem is an equality whose   *)
(*                 lhs is the argument term. Translated from hol88.      *)
(*                                                                       *)
(* AUTHORS       : (c) Many people at Cambridge:                         *)
(*                        Larry Paulson                                  *)
(*                        Mike Gordon                                    *)
(*                        Richard Boulton and                            *)
(*                        Tom Melham, University of Cambridge plus       *)
(*                     Paul Loewenstein, for hol88                       *)
(* TRANSLATOR    : Konrad Slind, University of Calgary                   *)
(* DATE          : September 11, 1991                                    *)
(* Many micro-optimizations added, February 24, 1992, KLS                *)

(* ===================================================================== *)

structure Conv :> Conv =
struct

open HolKernel Parse boolTheory Drule boolSyntax Abbrev

exception UNCHANGED

fun QCONV c tm = c tm handle UNCHANGED => REFL tm

val ERR = mk_HOL_ERR "Conv"
val ERRloc = mk_HOL_ERRloc "Conv"

fun w nm c t = c t handle UNCHANGED => raise UNCHANGED
                   | e as HOL_ERR _ => Portable.reraise e
                   | Fail s => raise Fail (s ^ " --> " ^ nm)
                   | e => raise Fail (nm ^ ": " ^ General.exnMessage e)

(*----------------------------------------------------------------------*
 * Conversion for rewrite rules of the form |- !x1 ... xn. t == u       *
 * Matches x1 ... xn :   t'  ---->  |- t' == u'                         *
 * Matches all types in conclusion except those mentioned in hypotheses.*
 *                                                                      *
 * Rewritten such that the lhs of |- t' = u' is syntactically equal to  *
 * the input term, not just alpha-equivalent.            [TFM 90.07.11] *
 *                                                                      *
 * OLD CODE:                                                            *
 *                                                                      *
 *   let REWRITE_CONV =                                                 *
 *       set_fail_prefix `REWRITE_CONV`                                 *
 *         (PART_MATCH (fst o dest_eq));;                               *
 *----------------------------------------------------------------------*)

fun REWR_CONV0 (part_matcher, fn_name) th =
   let
      val instth = part_matcher lhs th
                   handle e =>
                     raise (wrap_exn "Conv"
                              (fn_name ^ ": bad theorem argument: " ^
                               trace ("PP.avoid_unicode", 1)
                                     term_to_string (concl th)) e)
   in
      fn tm =>
         let
            val eqn = instth tm
            val l = lhs (concl eqn)
         in
            if identical l tm then eqn else TRANS (ALPHA tm l) eqn
         end
         handle HOL_ERR _ => raise ERR fn_name "lhs of thm doesn't match term"
   end

val REWR_CONV    = REWR_CONV0 (PART_MATCH,    "REWR_CONV")
val HO_REWR_CONV = REWR_CONV0 (HO_PART_MATCH, "HO_REWR_CONV")
val REWR_CONV_A  = REWR_CONV0 (PART_MATCH_A,    "REWR_CONV_A")

(*----------------------------------------------------------------------*
 * RAND_CONV conv "t1 t2" applies conv to t2                            *
 *                                                                      *
 * Added TFM 88.03.31                                                   *
 * Revised TFM 91.03.08                                                 *
 * Revised RJB 91.04.17                                                 *
 * Revised Michael Norrish 2000.03.27                                   *
 *    now passes on information about nested failure                    *
 *----------------------------------------------------------------------*)

fun set_origin fnm (HOL_ERROR recd) =
  let val {origin_structure, origin_function, source_location, message} = recd
  in if Lib.mem origin_function ["RAND_CONV", "RATOR_CONV", "ABS_CONV"]
        andalso origin_structure = "Conv"
     then ERRloc fnm source_location message
     else ERRloc fnm source_location (origin_function ^ ": " ^ message)
  end

fun RAND_CONV conv tm =
   let
      val (Rator, Rand) =
<<<<<<< HEAD
         Term.dest_comb tm
         handle HOL_ERR _ => raise ERR "RAND_CONV" "not a comb"
=======
         dest_comb tm handle HOL_ERR _ => raise ERR "RAND_CONV" "not a comb"
>>>>>>> cbad0c9c
      val newrand =
         conv Rand
         handle HOL_ERR e => raise set_origin "RAND_CONV" e
   in
      AP_TERM Rator newrand
      handle HOL_ERR e =>
      raise ERR "RAND_CONV" ("Application of AP_TERM failed: " ^ message_of e)
   end

(*----------------------------------------------------------------------*
 * RATOR_CONV conv "t1 t2" applies conv to t1                           *
 *                                                                      *
 * Added TFM 88.03.31                                                   *
 * Revised TFM 91.03.08                                                 *
 * Revised RJB 91.04.17                                                 *
 * Revised Michael Norrish 2000.03.27                                   *
 *    now passes on information about nested failure                    *
 *----------------------------------------------------------------------*)

fun RATOR_CONV conv tm =
   let
      val (Rator, Rand) =
<<<<<<< HEAD
         Term.dest_comb tm
         handle HOL_ERR _ => raise ERR "RATOR_CONV" "not a comb"
=======
         dest_comb tm handle HOL_ERR _ => raise ERR "RATOR_CONV" "not a comb"
>>>>>>> cbad0c9c
      val newrator =
         conv Rator
         handle HOL_ERR e => raise set_origin "RATOR_CONV" e
   in
      AP_THM newrator Rand
      handle HOL_ERR e =>
      raise ERR "RATOR_CONV" ("Application of AP_THM failed: " ^ message_of e)
   end

(* remember this as "left-hand conv", where RAND_CONV is "right-hand conv". *)
fun LAND_CONV c = RATOR_CONV (RAND_CONV c)

(*----------------------------------------------------------------------*
 *  ABS_CONV conv "\x. t[x]" applies conv to t[x]                       *
 *                                                                      *
 *  Added TFM 88.03.31                                                  *
 *  Revised RJB 91.04.17                                                *
 *  Revised Michael Norrish 2000.03.27                                  *
 *     now passes on information about nested failure                   *
 *  Revised Michael Norrish 2003.03.20                                  *
 *     now does SUB_CONV-like tricks to handle ABS failing              *
 *----------------------------------------------------------------------*)

fun ABS_CONV conv tm =
   let
      val (Bvar,Body) =
         dest_abs tm handle HOL_ERR _ => raise ERR "ABS_CONV" "Term not an abstraction"
      val newbody = conv Body
   in
      ABS Bvar newbody
      handle HOL_ERR _ =>
        let
           val v = genvar (type_of Bvar)
           val th1 = ALPHA_CONV v tm
           val r = rhs (concl th1)
           val (_,Body') = dest_abs r
           val eq_thm' = ABS v (conv Body')
           val at = rhs (concl eq_thm')
           val v' = variant (free_vars at) Bvar
           val th2 = ALPHA_CONV v' at
        in
           TRANS (TRANS th1 eq_thm') th2
        end
        handle HOL_ERR e => raise set_origin "ABS_CONV" e
   end

(*----------------------------------------------------------------------*
 * LHS_CONV conv "t1 = t2" applies conv to t1                           *
 *                                                                      *
 * Added MN 99.06.14                                                    *
 *----------------------------------------------------------------------*)

fun LHS_CONV conv tm =
   if not (is_eq tm)
      then raise ERR "LHS_CONV" "not an equality"
   else LAND_CONV conv tm

(*----------------------------------------------------------------------*
 * RHS_CONV conv "t1 = t2" applies conv to t2                           *
 *                                                                      *
 * Added MN 99.06.14                                                    *
 *----------------------------------------------------------------------*)

fun RHS_CONV conv tm =
   if not (is_eq tm)
      then raise ERR "RHS_CONV" "not an equality"
   else RAND_CONV conv tm

(*----------------------------------------------------------------------*
 * Conversion that always fails;  identity element for ORELSEC.         *
 *----------------------------------------------------------------------*)

fun NO_CONV _ = raise ERR "NO_CONV" ""

(*----------------------------------------------------------------------*
 *  Conversion that always succeeds, but does nothing.                  *
 *  Indicates this by raising the UNCHANGED exception.                  *
 *----------------------------------------------------------------------*)

fun ALL_CONV t = raise UNCHANGED

(*----------------------------------------------------------------------*
 *  Apply two conversions in succession;  fail if either does.  Handle  *
 *  UNCHANGED appropriately.                                            *
 *----------------------------------------------------------------------*)

fun (conv1 THENC conv2) t =
   let
      val th1 = conv1 t
   in
      TRANS th1 (conv2 (rhs (concl th1))) handle UNCHANGED => th1
   end
   handle UNCHANGED => conv2 t

(*----------------------------------------------------------------------*
 *  Apply conv1;  if it raises a HOL_ERR then apply conv2. Note that    *
 *  interrupts and other exceptions (including UNCHANGED) will sail on  *
 *  through.                                                            *
 *----------------------------------------------------------------------*)

fun (conv1 ORELSEC conv2) t = conv1 t handle HOL_ERR _ => conv2 t

(*----------------------------------------------------------------------*
 * Perform the first successful conversion of those in the list.        *
 *----------------------------------------------------------------------*)

fun FIRST_CONV [] tm = NO_CONV tm
  | FIRST_CONV (c :: rst) tm = c tm handle HOL_ERR _ => FIRST_CONV rst tm

(*----------------------------------------------------------------------*
 * Perform every conversion in the list.                                *
 *----------------------------------------------------------------------*)

fun EVERY_CONV convl tm =
   List.foldr (op THENC) ALL_CONV convl tm
   handle HOL_ERR _ => raise ERR "EVERY_CONV" ""

(*----------------------------------------------------------------------*
 * Cause the conversion to fail if it does not change its input.        *
 *----------------------------------------------------------------------*)

fun CHANGED_CONV conv tm =
   let
      val th = conv tm
               handle UNCHANGED =>
                 raise ERR "CHANGED_CONV" "Input term unchanged"
      val (lhs, rhs) = dest_eq (concl th)
   in
      if aconv lhs rhs
         then raise ERR "CHANGED_CONV" "Input term unchanged"
      else th
   end

(* val CHANGED_CONV = fn c => w "Conv.CHANGED_CONV" (CHANGED_CONV c) *)

(*----------------------------------------------------------------------*
 *  Cause a failure if the conversion causes the UNCHANGED exception to *
 *  be raised.  Doesn't "waste time" doing an equality check.           *
 *  Mnemonic: "quick changed_conv".                                     *
 *----------------------------------------------------------------------*)

fun QCHANGED_CONV conv tm =
   conv tm handle UNCHANGED => raise ERR "QCHANGED_CONV" "Input term unchanged"

fun testconv (f:conv) x =
  SOME (SOME (f x))
  handle UNCHANGED => SOME NONE
       | HOL_ERR _ => NONE

fun IFC (conv1:conv) conv2 conv3 tm =
  case testconv conv1 tm of
    SOME (SOME th) =>
      (TRANS th (conv2 (rhs (concl th))) handle UNCHANGED => th)
  | SOME NONE => conv2 tm
  | NONE => conv3 tm

(* -----------------------------------------------------------------------
   UNCHANGED_CONV cnv (was in updateLib.sml, unexported)

   Raise Conv.UNCHANGED if conversion "cnv" produces result |- t = t' where
   t and t' are alpha-equivalent, or if an exception is raised.

   cf. CHANGED_CONV
   ----------------------------------------------------------------------- *)

fun UNCHANGED_CONV (conv: conv) tm =
   let
      val th = Lib.with_exn conv tm UNCHANGED
      val (lhs,rhs) = dest_eq (concl th)
   in
      if aconv lhs rhs then raise UNCHANGED else th
   end

(*----------------------------------------------------------------------*
 * Apply a conversion zero or more times.                               *
 *----------------------------------------------------------------------*)

fun REPEATC conv tm =
  let
    fun loop thm =
      case (testconv conv o rhs o concl) thm of
          SOME (SOME thm') => loop (TRANS thm thm')
        | _ => thm
  in
    case testconv conv tm of
        SOME (SOME thm) => loop thm
      | _ => raise UNCHANGED
  end

fun TRY_CONV conv = conv ORELSEC ALL_CONV

fun COMB2_CONV (c1,c2) tm =
   let
      val (Rator, Rand) = dest_comb tm
   in
      let
         val th = c1 Rator
      in
         MK_COMB (th, c2 Rand) handle UNCHANGED => AP_THM th Rand
      end
      handle UNCHANGED => AP_TERM Rator (c2 Rand)
   end

fun COMB_CONV c = COMB2_CONV(c,c)

fun SUB_CONV conv = TRY_CONV (COMB_CONV conv ORELSEC ABS_CONV conv)

fun FORK_CONV (conv1, conv2) tm =
   let
      val (fx, y) = with_exn dest_comb tm (ERR "FORK_CONV" "term not a comb")
      val (f, x)  = with_exn dest_comb fx (ERR "FORK_CONV" "term not f x y")
   in
      let
         val th = AP_TERM f (conv1 x)
      in
         MK_COMB (th, conv2 y) handle UNCHANGED => AP_THM th y
      end
      handle UNCHANGED => AP_TERM fx (conv2 y)
   end

fun BINOP_CONV conv = FORK_CONV (conv, conv)

val OR_CLAUSES' = map GEN_ALL (CONJUNCTS (SPEC_ALL boolTheory.OR_CLAUSES))
val T_or = List.nth (OR_CLAUSES', 0)
val or_T = List.nth (OR_CLAUSES', 1)
val F_or = List.nth (OR_CLAUSES', 2)
val or_F = List.nth (OR_CLAUSES', 3)

fun EVERY_DISJ_CONV c tm =
  (if is_disj tm
      then LAND_CONV (EVERY_DISJ_CONV c) THENC
           (REWR_CONV T_or ORELSEC
              (REWR_CONV F_or THENC EVERY_DISJ_CONV c) ORELSEC
                 (RAND_CONV (EVERY_DISJ_CONV c) THENC
                  TRY_CONV (REWR_CONV or_T ORELSEC REWR_CONV or_F)))
   else c) tm

val AND_CLAUSES' = map GEN_ALL (CONJUNCTS (SPEC_ALL AND_CLAUSES))
val T_and = List.nth (AND_CLAUSES', 0)
val and_T = List.nth (AND_CLAUSES', 1)
val F_and = List.nth (AND_CLAUSES', 2)
val and_F = List.nth (AND_CLAUSES', 3)

fun EVERY_CONJ_CONV c tm =
  (if is_conj tm
      then LAND_CONV (EVERY_CONJ_CONV c) THENC
           (REWR_CONV F_and ORELSEC
              (REWR_CONV T_and THENC EVERY_CONJ_CONV c) ORELSEC
                 (RAND_CONV (EVERY_CONJ_CONV c) THENC
                  TRY_CONV (REWR_CONV and_F ORELSEC REWR_CONV and_T)))
   else c) tm

fun QUANT_CONV conv  = RAND_CONV (ABS_CONV conv)
fun BINDER_CONV conv = ABS_CONV conv ORELSEC QUANT_CONV conv

fun STRIP_BINDER_CONV opt conv tm =
   let
      val (vlist, M) = strip_binder opt tm
   in
      GEN_ABS opt vlist (conv M)
      handle HOL_ERR _ =>
            let
               val gvs = map (genvar o type_of) vlist
               fun rename vs =
                  case vs of
                     [] => ALL_CONV
                   | (v :: vs) => GEN_ALPHA_CONV v THENC BINDER_CONV (rename vs)
               fun variant_list acc avds [] = List.rev acc
                 | variant_list acc avds (v :: vs) =
                   let
                      val v' = variant avds v
                   in
                      variant_list (v' :: acc) (v' :: avds) vs
                   end
               val th1 = rename gvs tm
               val rhs = boolSyntax.rhs (Thm.concl th1)
               val (_, M') = strip_binder opt rhs (* v = Bvar *)
               val eq_thm' = GEN_ABS opt gvs (conv M')
               val at = boolSyntax.rhs (concl eq_thm')
               val vs' = variant_list [] (free_vars at) vlist
               val th2 = rename vs' at
            in
               TRANS (TRANS th1 eq_thm') th2
            end
   end

fun STRIP_QUANT_CONV conv tm =
  (if is_forall tm
      then STRIP_BINDER_CONV (SOME boolSyntax.universal)
   else if is_exists tm
      then STRIP_BINDER_CONV (SOME boolSyntax.existential)
   else if is_select tm
      then STRIP_BINDER_CONV (SOME boolSyntax.select)
   else if is_exists1 tm
      then STRIP_BINDER_CONV (SOME boolSyntax.exists1)
   else K conv) conv tm

fun LAST_EXISTS_CONV c tm =
   let
      val (bv, body) = dest_exists tm
   in
      if is_exists body
         then BINDER_CONV (LAST_EXISTS_CONV c) tm
      else c tm
   end

fun LAST_FORALL_CONV c tm =
   if is_forall (#2 (dest_forall tm))
      then BINDER_CONV (LAST_FORALL_CONV c) tm
   else c tm

(* ----------------------------------------------------------------------
    traversal conversionals.

    DEPTH_CONV c
      bottom-up, recurse over sub-terms, and then repeatedly apply c at
      top-level.

    REDEPTH_CONV c
      bottom-up. recurse over sub-terms, apply c at top, and if this
      succeeds, repeat from start.

    TOP_DEPTH_CONV c
      top-down. Repeatedly apply c at top-level, then descend.  If descending
      doesn't change anything then stop.  If there was a change then
      come back to top and try c once more at top-level.  If this succeeds
      repeat.

    TOP_SWEEP_CONV c
      top-down.  Like TOP_DEPTH_CONV but only makes one pass over the term,
      never coming back to the top level once descent starts.

    ONCE_DEPTH_CONV c
      top-down (confusingly).  Descends term looking for position at
      which c works.  Does this "in parallel", so c may be applied multiple
      times at highest possible positions in distinct sub-terms.

   ---------------------------------------------------------------------- *)

fun DEPTH_CONV conv tm = (SUB_CONV (DEPTH_CONV conv) THENC REPEATC conv) tm

fun REDEPTH_CONV conv tm =
   (SUB_CONV (REDEPTH_CONV conv) THENC
    TRY_CONV (conv THENC REDEPTH_CONV conv)) tm

fun TOP_DEPTH_CONV conv tm =
   (REPEATC conv THENC
    TRY_CONV (CHANGED_CONV (SUB_CONV (TOP_DEPTH_CONV conv)) THENC
              TRY_CONV (conv THENC TOP_DEPTH_CONV conv))) tm

fun ONCE_DEPTH_CONV conv tm =
   TRY_CONV (conv ORELSEC SUB_CONV (ONCE_DEPTH_CONV conv)) tm

fun TOP_SWEEP_CONV conv tm =
   (REPEATC conv THENC SUB_CONV (TOP_SWEEP_CONV conv)) tm

(*------------------------------------------------------------------------*
 * Convert a conversion to a rule                                         *
 *------------------------------------------------------------------------*)

fun CONV_RULE conv th = EQ_MP (conv (concl th)) th handle UNCHANGED => th

(*------------------------------------------------------------------------*
 * Apply a conversion to the hypotheses of a theorem                      *
 * hypsel selects hypotheses to be dealt with;                             *
 * error if a conversion fails (as distinct from raising UNCHANGED)        *
 *------------------------------------------------------------------------*)

fun HYP_CONV_RULE hypsel conv th =
  let fun get_eq_thm h =
      if hypsel h then SOME (conv h) handle UNCHANGED => NONE
      else NONE ;
    val hyp_eq_thms = List.mapPartial get_eq_thm (hyp th) ;
    val hyp_imp_thms = map (UNDISCH o #2 o EQ_IMP_RULE) hyp_eq_thms ;
    val new_th = Lib.itlist PROVE_HYP hyp_imp_thms th ;
  in new_th end ;

(*------------------------------------------------------------------------*
 * Rule for beta-reducing on all beta-redexes                             *
 *------------------------------------------------------------------------*)

val BETA_RULE = CONV_RULE (DEPTH_CONV BETA_CONV)

fun UNBETA_CONV arg_t t =
   if is_var arg_t
      then SYM (BETA_CONV (mk_comb (mk_abs (arg_t, t), arg_t)))
   else let
           (* find all instances of arg_t in t, and convert t
              to (\v. t[v/arg_t]) arg_t
              v can be a genvar because we expect to get rid of it later. *)
           val gv = genvar (type_of arg_t)
           val newbody = Term.subst [arg_t |-> gv] t
        in
           SYM (BETA_CONV (Term.mk_comb (mk_abs (gv, newbody), arg_t)))
        end

(* =====================================================================*
 * What follows is a complete set of conversions for moving ! and ? into*
 * and out of the basic logical connectives ~, /\, \/, ==>, and =.      *
 *                                                                      *
 * Naming scheme:                                                       *
 *                                                                      *
 *   1: for moving quantifiers inwards:  <quant>_<conn>_CONV            *
 *                                                                      *
 *   2: for moving quantifiers outwards: [dir]_<conn>_<quant>_CONV      *
 *                                                                      *
 * where                                                                *
 *                                                                      *
 *   <quant> := FORALL | EXISTS                                         *
 *   <conn>  := NOT | AND | OR | IMP | EQ                               *
 *   [dir]   := LEFT | RIGHT                    (optional)              *
 *                                                                      *
 *                                                                      *
 * [TFM 90.11.09]                                                       *
 * =====================================================================*)

(*----------------------------------------------------------------------*
 * NOT_FORALL_CONV, implements the following axiom scheme:              *
 *                                                                      *
 *      |- (~!x.tm) = (?x.~tm)                                          *
 *                                                                      *
 *----------------------------------------------------------------------*)

fun NOT_FORALL_CONV tm =
   let
      val all = dest_neg tm
      val (Bvar, Body) = dest_forall all
      val exists = mk_exists (Bvar, mk_neg Body)
      val nott = ASSUME (mk_neg Body)
      val not_all = mk_neg all
      val th1 = DISCH all (MP nott (SPEC Bvar (ASSUME all)))
      val imp1 = DISCH exists (CHOOSE (Bvar, ASSUME exists) (NOT_INTRO th1))
      val th2 = CCONTR Body (MP (ASSUME (mk_neg exists))
                                (EXISTS (exists, Bvar) nott))
      val th3 = CCONTR exists (MP (ASSUME not_all) (GEN Bvar th2))
   in
      IMP_ANTISYM_RULE (DISCH not_all th3) imp1
   end
   handle HOL_ERR _ => raise ERR "NOT_FORALL_CONV" ""

(*----------------------------------------------------------------------*
 * NOT_EXISTS_CONV, implements the following axiom scheme.              *
 *                                                                      *
 *      |- (~?x.tm) = (!x.~tm)                                          *
 *                                                                      *
 *----------------------------------------------------------------------*)

fun NOT_EXISTS_CONV tm =
   let
      val (Bvar, Body) = dest_exists (dest_neg tm)
      val all = mk_forall (Bvar, mk_neg Body)
      val rand_tm = rand tm
      val asm1 = ASSUME Body
      val thm1 = MP (ASSUME tm) (EXISTS (rand_tm, Bvar) asm1)
      val imp1 = DISCH tm (GEN Bvar (NOT_INTRO (DISCH Body thm1)))
      val asm2 = ASSUME all
      and asm3 = ASSUME rand_tm
      val thm2 = DISCH rand_tm (CHOOSE (Bvar, asm3) (MP (SPEC Bvar asm2) asm1))
      val imp2 = DISCH all (NOT_INTRO thm2)
   in
      IMP_ANTISYM_RULE imp1 imp2
   end
   handle HOL_ERR _ => raise ERR "NOT_EXISTS_CONV" ""

(*----------------------------------------------------------------------*
 * EXISTS_NOT_CONV, implements the following axiom scheme.              *
 *                                                                      *
 *      |- (?x.~tm) = (~!x.tm)                                          *
 *                                                                      *
 *----------------------------------------------------------------------*)

fun EXISTS_NOT_CONV tm =
   let
      val (Bvar, Body) = dest_exists tm
   in
      SYM (NOT_FORALL_CONV
             (mk_neg (mk_forall (Bvar, dest_neg Body))))
   end
   handle HOL_ERR _ => raise ERR "EXISTS_NOT_CONV" ""

(*----------------------------------------------------------------------*
 * FORALL_NOT_CONV, implements the following axiom scheme.              *
 *                                                                      *
 *      |- (!x.~tm) = (~?x.tm)                                          *
 *                                                                      *
 *----------------------------------------------------------------------*)

fun FORALL_NOT_CONV tm =
   let
      val (Bvar, Body) = dest_forall tm
   in
      SYM (NOT_EXISTS_CONV
             (mk_neg (mk_exists (Bvar, dest_neg Body))))
   end
   handle HOL_ERR _ => raise ERR "FORALL_NOT_CONV" ""

(*----------------------------------------------------------------------*
 * FORALL_AND_CONV : move universal quantifiers into conjunction.       *
 *                                                                      *
 * A call to FORALL_AND_CONV "!x. P /\ Q"  returns:                     *
 *                                                                      *
 *   |- (!x. P /\ Q) = (!x.P) /\ (!x.Q)                                 *
 *----------------------------------------------------------------------*)

fun FORALL_AND_CONV tm =
   let
      val (Bvar, Body) = dest_forall tm
      val _ = dest_conj Body
      val (Pth, Qth) = CONJ_PAIR (SPEC Bvar (ASSUME tm))
      val imp1 = DISCH tm (CONJ (GEN Bvar Pth) (GEN Bvar Qth))
      val xtm = rand (concl imp1)
      val spec_bv = SPEC Bvar
      val (t1, t2) = (spec_bv ## spec_bv) (CONJ_PAIR (ASSUME xtm))
   in
      IMP_ANTISYM_RULE imp1 (DISCH xtm (GEN Bvar (CONJ t1 t2)))
   end
   handle HOL_ERR _ => raise ERR "FORALL_AND_CONV" ""

(*----------------------------------------------------------------------*
 * EXISTS_OR_CONV : move existential quantifiers into disjunction.      *
 *                                                                      *
 * A call to EXISTS_OR_CONV "?x. P \/ Q"  returns:                      *
 *                                                                      *
 *   |- (?x. P \/ Q) = (?x.P) \/ (?x.Q)                                 *
 *----------------------------------------------------------------------*)

(*
** fun EXISTS_OR_CONV tm =
**    let val {Bvar, Body} = dest_exists tm
**        val {disj1, disj2} = dest_disj Body
**        val ep = mk_exists {Bvar = Bvar, Body = disj1}
**        and eq = mk_exists {Bvar = Bvar, Body = disj2}
**        val ep_or_eq = mk_disj {disj1 = ep, disj2 = eq}
**        val aP = ASSUME disj1
**        val aQ = ASSUME disj2
**        val Pth = EXISTS (ep, Bvar) aP
**        and Qth = EXISTS (eq, Bvar) aQ
**        val thm1 = DISJ_CASES_UNION (ASSUME Body) Pth Qth
**        val imp1 = DISCH tm (CHOOSE (Bvar, ASSUME tm) thm1)
**        val t1 = DISJ1 aP disj2
**        and t2 = DISJ2 disj1 aQ
**        val th1 = EXISTS (tm, Bvar) t1
**        and th2 = EXISTS (tm, Bvar) t2
**        val e1 = CHOOSE (Bvar, ASSUME ep) th1
**        and e2 = CHOOSE (Bvar, ASSUME eq) th2
**    in
**     IMP_ANTISYM_RULE imp1
**        (DISCH ep_or_eq (DISJ_CASES (ASSUME ep_or_eq) e1 e2))
**    end
**    handle HOL_ERR _ => raise ERR "EXISTS_OR_CONV" ""
*)

local
   val alpha = Type.alpha
   val spotBeta = FORK_CONV (QUANT_CONV (BINOP_CONV BETA_CONV),
                             BINOP_CONV (QUANT_CONV BETA_CONV))
   open boolTheory
   val [P0, Q0] = fst (strip_forall (concl EXISTS_OR_THM))
   val thm0 = SPEC Q0 (SPEC P0 EXISTS_OR_THM)
   val (Pname,_) = (dest_var P0)
   val (Qname,_) = (dest_var Q0)
in
   fun EXISTS_OR_CONV tm =
      let
         val (Bvar, Body) = dest_exists tm
         val thm = CONV_RULE (RAND_CONV (BINOP_CONV (GEN_ALPHA_CONV Bvar)))
                             (INST_TYPE [alpha |-> type_of Bvar] thm0)
         val ty = type_of Bvar --> Type.bool
         val P = mk_var (Pname, ty)
         val Q = mk_var (Qname, ty)
         val (disj1, disj2) = dest_disj Body
         val lamP = mk_abs (Bvar, disj1)
         val lamQ = mk_abs (Bvar, disj2)
      in
         CONV_RULE spotBeta (INST [P |-> lamP, Q |-> lamQ] thm)
      end
      handle HOL_ERR _ => raise ERR "EXISTS_OR_CONV" ""
end

(*----------------------------------------------------------------------*
 * AND_FORALL_CONV : move universal quantifiers out of conjunction.     *
 *                                                                      *
 * A call to AND_FORALL_CONV "(!x. P) /\ (!x. Q)"  returns:             *
 *                                                                      *
 *   |- (!x.P) /\ (!x.Q) = (!x. P /\ Q)                                 *
 *----------------------------------------------------------------------*)

fun AND_FORALL_CONV tm =
   let
      val (conj1, conj2) = dest_conj tm
      val (x, P) = dest_forall conj1
      val (y, Q) = dest_forall conj2
   in
      if not (aconv x y)
         then raise ERR "AND_FORALL_CONV" "forall'ed variables not the same"
      else let
              val specx = SPEC x
              val (t1, t2) = (specx ## specx) (CONJ_PAIR (ASSUME tm))
              val imp1 = DISCH tm (GEN x (CONJ t1 t2))
              val rtm = rand (concl imp1)
              val (Pth, Qth) = CONJ_PAIR (SPEC x (ASSUME rtm))
           in
              IMP_ANTISYM_RULE imp1 (DISCH rtm (CONJ (GEN x Pth) (GEN x Qth)))
           end
   end
   handle HOL_ERR _ => raise ERR "AND_FORALL_CONV" ""

(*----------------------------------------------------------------------*
 * LEFT_AND_FORALL_CONV : move universal quantifier out of conjunction. *
 *                                                                      *
 * A call to LEFT_AND_FORALL_CONV "(!x.P) /\  Q"  returns:              *
 *                                                                      *
 *   |- (!x.P) /\ Q = (!x'. P[x'/x] /\ Q)                               *
 *                                                                      *
 * Where x' is a primed variant of x not free in the input term         *
 *----------------------------------------------------------------------*)

fun LEFT_AND_FORALL_CONV tm =
   let
      val (conj1, _) = dest_conj tm
      val (Bvar, _) = dest_forall conj1
      val x' = variant (free_vars tm) Bvar
      val specx' = SPEC x'
      and genx' = GEN x'
      val (t1, t2) = (specx' ## I) (CONJ_PAIR (ASSUME tm))
      val imp1 = DISCH tm (genx' (CONJ t1 t2))
      val rtm = rand (concl imp1)
      val (Pth, Qth) = CONJ_PAIR (specx' (ASSUME rtm))
   in
      IMP_ANTISYM_RULE imp1 (DISCH rtm (CONJ (genx' Pth)  Qth))
   end
   handle HOL_ERR _ => raise ERR "LEFT_AND_FORALL_CONV" ""

(*----------------------------------------------------------------------*
 * RIGHT_AND_FORALL_CONV : move universal quantifier out of conjunction.*
 *                                                                      *
 * A call to RIGHT_AND_FORALL_CONV "P /\ (!x.Q)"  returns:              *
 *                                                                      *
 *   |-  P /\ (!x.Q) = (!x'. P /\ Q[x'/x])                              *
 *                                                                      *
 * where x' is a primed variant of x not free in the input term         *
 *----------------------------------------------------------------------*)

fun RIGHT_AND_FORALL_CONV tm =
   let
      val (_, conj2) = dest_conj tm
      val (Bvar, _) = dest_forall conj2
      val x' = variant (free_vars tm) Bvar
      val specx' = SPEC x'
      val genx' = GEN x'
      val (t1, t2) = (I ## specx') (CONJ_PAIR (ASSUME tm))
      val imp1 = DISCH tm (genx' (CONJ t1 t2))
      val rtm = rand (concl imp1)
      val (Pth, Qth) = CONJ_PAIR (specx' (ASSUME rtm))
   in
      IMP_ANTISYM_RULE imp1 (DISCH rtm (CONJ Pth (genx' Qth)))
   end
   handle HOL_ERR _ => raise ERR "RIGHT_AND_FORALL_CONV" ""

(*----------------------------------------------------------------------*
 * OR_EXISTS_CONV : move existential quantifiers out of disjunction.    *
 *                                                                      *
 * A call to OR_EXISTS_CONV "(?x. P) \/ (?x. Q)"  returns:              *
 *                                                                      *
 *   |- (?x.P) \/ (?x.Q) = (?x. P \/ Q)                                 *
 *----------------------------------------------------------------------*)

fun OR_EXISTS_CONV tm =
   let
      val (disj1, disj2) = dest_disj tm
      val (x, P) = dest_exists disj1
      val (y, Q) = dest_exists disj2
   in
      if not (aconv x y) then
        raise ERR "OR_EXISTS_CONV" "Variables not the same"
      else let
              val aP = ASSUME P
              and aQ = ASSUME Q
              and P_or_Q = mk_disj (P, Q)
              val otm = mk_exists (x, P_or_Q)
              val t1 = DISJ1 aP Q
              and t2 = DISJ2 P aQ
              val eotm = EXISTS (otm, x)
              val e1 = CHOOSE (x, ASSUME disj1) (eotm t1)
              and e2 = CHOOSE (x, ASSUME disj2) (eotm t2)
              val thm1 = DISJ_CASES (ASSUME tm) e1 e2
              val imp1 = DISCH tm thm1
              val Pth = EXISTS (disj1, x) aP
              and Qth = EXISTS (disj2, x) aQ
              val thm2 = DISJ_CASES_UNION (ASSUME P_or_Q) Pth Qth
           in
              IMP_ANTISYM_RULE imp1 (DISCH otm (CHOOSE (x, ASSUME otm) thm2))
           end
   end
   handle HOL_ERR _ => raise ERR "OR_EXISTS_CONV" ""

(*----------------------------------------------------------------------*
 * LEFT_OR_EXISTS_CONV : move existential quantifier out of disjunction.*
 *                                                                      *
 * A call to LEFT_OR_EXISTS_CONV "(?x.P) \/  Q"  returns:               *
 *                                                                      *
 *   |- (?x.P) \/ Q = (?x'. P[x'/x] \/ Q)                               *
 *                                                                      *
 * Where x' is a primed variant of x not free in the input term         *
 *----------------------------------------------------------------------*)

fun LEFT_OR_EXISTS_CONV tm =
   let
      val (disj1, disj2) = dest_disj tm
      val (Bvar, Body) = dest_exists disj1
      val x' = variant (free_vars tm) Bvar
      val newp = subst[Bvar |-> x'] Body
      val newp_thm = ASSUME newp
      val new_disj = mk_disj (newp, disj2)
      val otm = mk_exists (x', new_disj)
      and Qth = ASSUME disj2
      val t1 = DISJ1 newp_thm disj2
      and t2 = DISJ2 newp (ASSUME disj2)
      val th1 = EXISTS (otm, x') t1
      and th2 = EXISTS (otm, x') t2
      val thm1 = DISJ_CASES (ASSUME tm) (CHOOSE (x', ASSUME disj1) th1) th2
      val imp1 = DISCH tm thm1
      val Pth = EXISTS (disj1, x') newp_thm
      val thm2 = DISJ_CASES_UNION (ASSUME new_disj) Pth Qth
   in
      IMP_ANTISYM_RULE imp1 (DISCH otm (CHOOSE (x', ASSUME otm) thm2))
   end
   handle HOL_ERR _ => raise ERR "LEFT_OR_EXISTS_CONV" ""

(*----------------------------------------------------------------------*
 * RIGHT_OR_EXISTS_CONV: move existential quantifier out of disjunction.*
 *                                                                      *
 * A call to RIGHT_OR_EXISTS_CONV "P \/ (?x.Q)"  returns:               *
 *                                                                      *
 *   |-  P \/ (?x.Q) = (?x'. P \/ Q[x'/x])                              *
 *                                                                      *
 * where x' is a primed variant of x not free in the input term         *
 *----------------------------------------------------------------------*)

fun RIGHT_OR_EXISTS_CONV tm =
   let
      val (disj1, disj2) = dest_disj tm
      val (Bvar, Body) = dest_exists disj2
      val x' = variant (free_vars tm) Bvar
      val newq = subst[Bvar |-> x'] Body
      val newq_thm = ASSUME newq
      and Pth = ASSUME disj1
      val P_or_newq = mk_disj (disj1, newq)
      val otm = mk_exists (x', P_or_newq)
      val eotm' = EXISTS (otm, x')
      val th1 = eotm' (DISJ2 disj1 newq_thm)
      and th2 = eotm' (DISJ1 Pth newq)
      val thm1 = DISJ_CASES (ASSUME tm) th2 (CHOOSE (x', ASSUME disj2) th1)
      val imp1 = DISCH tm thm1
      val Qth = EXISTS (disj2, x') newq_thm
      val thm2 = DISJ_CASES_UNION (ASSUME P_or_newq) Pth Qth
   in
      IMP_ANTISYM_RULE imp1 (DISCH otm (CHOOSE (x', ASSUME otm) thm2))
   end
   handle HOL_ERR _ => raise ERR "RIGHT_OR_EXISTS_CONV" ""

(*----------------------------------------------------------------------*
 * EXISTS_AND_CONV : move existential quantifier into conjunction.      *
 *                                                                      *
 * A call to EXISTS_AND_CONV "?x. P /\ Q"  returns:                     *
 *                                                                      *
 *    |- (?x. P /\ Q) = (?x.P) /\ Q        [x not free in Q]            *
 *    |- (?x. P /\ Q) = P /\ (?x.Q)        [x not free in P]            *
 *    |- (?x. P /\ Q) = (?x.P) /\ (?x.Q)   [x not free in P /\ Q]       *
 *----------------------------------------------------------------------*)

local
   fun err () = raise ERR "EXISTS_AND_CONV" "expecting `?x. P /\\ Q`"
in
   fun EXISTS_AND_CONV tm =
      let
         val (Bvar, Body) = dest_exists tm handle HOL_ERR _ => err ()
         val (conj1, conj2) = dest_conj Body handle HOL_ERR _ => err ()
         val fP = free_in Bvar conj1
         and fQ = free_in Bvar conj2
      in
      if fP andalso fQ
         then raise ERR "EXISTS_AND_CONV"
                        ("`" ^ (#1 (dest_var Bvar)) ^
                         "` free in both conjuncts")
      else let
              val (t1, t2) = CONJ_PAIR (ASSUME Body)
              val econj1 = mk_exists (Bvar, conj1)
              val econj2 = mk_exists (Bvar, conj2)
              val eP = if fQ then t1 else EXISTS (econj1, Bvar) t1
              and eQ = if fP then t2 else EXISTS (econj2, Bvar) t2
              val imp1 = DISCH tm (CHOOSE (Bvar, ASSUME tm) (CONJ eP eQ))
              val th = EXISTS (tm, Bvar) (CONJ (ASSUME conj1) (ASSUME conj2))
              val th1 = if fP orelse not fQ
                           then CHOOSE (Bvar, ASSUME econj1) th
                        else th
              val thm1 = if fQ orelse not fP
                            then CHOOSE (Bvar, ASSUME econj2) th1
                         else th1
              val otm = rand (concl imp1)
              val (t1, t2) = CONJ_PAIR (ASSUME otm)
              val thm2 = PROVE_HYP t1 (PROVE_HYP t2 thm1)
           in
              IMP_ANTISYM_RULE imp1 (DISCH otm thm2)
           end
      end
      handle e as HOL_ERR herr =>
        if structure_of herr = "Conv" andalso
           function_of herr = "EXISTS_AND_CONV" then raise e
        else raise ERR "EXISTS_AND_CONV" ""
end


(*----------------------------------------------------------------------*
 * AND_EXISTS_CONV : move existential quantifier out of conjunction.    *
 *                                                                      *
 *   |- (?x.P) /\ (?x.Q) = (?x. P /\ Q)                                 *
 *                                                                      *
 * provided x is free in neither P nor Q.                               *
 *----------------------------------------------------------------------*)

local
   val AE_ERR = ERR "AND_EXISTS_CONV" "expecting `(?x.P) /\\ (?x.Q)`"
in
   fun AND_EXISTS_CONV tm =
      let
         val (conj1, conj2) = dest_conj tm handle HOL_ERR _ => raise AE_ERR
         val (x, P) = dest_exists conj1
                                    handle HOL_ERR _ => raise AE_ERR
         val (y, Q) = dest_exists conj2
                                    handle HOL_ERR_ => raise AE_ERR
      in
         if not (aconv x y) then raise AE_ERR
         else if free_in x P orelse free_in x Q
            then raise ERR "AND_EXISTS_CONV"
                          ("`" ^ (#1 (dest_var x)) ^ "` free in conjunct(s)")
         else SYM (EXISTS_AND_CONV
                     (mk_exists (x,
                                 mk_conj (P, Q))))
      end
      handle e as HOL_ERR herr =>
        if structure_of herr = "Conv" andalso
           function_of herr = "AND_EXISTS_CONV" then raise e
        else raise ERR "AND_EXISTS_CONV" ""
end

(*----------------------------------------------------------------------*
 * LEFT_AND_EXISTS_CONV: move existential quantifier out of conjunction *
 *                                                                      *
 * A call to LEFT_AND_EXISTS_CONV "(?x.P) /\  Q"  returns:              *
 *                                                                      *
 *   |- (?x.P) /\ Q = (?x'. P[x'/x] /\ Q)                               *
 *                                                                      *
 * Where x' is a primed variant of x not free in the input term         *
 *----------------------------------------------------------------------*)

fun LEFT_AND_EXISTS_CONV tm =
   let
      val (conj1, conj2) = dest_conj tm
      val (Bvar, Body) = dest_exists conj1
      val x' = variant (free_vars tm) Bvar
      val newp = subst [Bvar |-> x'] Body
      val new_conj = mk_conj (newp, conj2)
      val otm = mk_exists (x', new_conj)
      val (EP, Qth) = CONJ_PAIR (ASSUME tm)
      val thm1 = EXISTS (otm, x') (CONJ (ASSUME newp) (ASSUME conj2))
      val imp1 = DISCH tm (MP (DISCH conj2 (CHOOSE (x', EP) thm1)) Qth)
      val (t1, t2) = CONJ_PAIR (ASSUME new_conj)
      val thm2 = CHOOSE (x', ASSUME otm) (CONJ (EXISTS (conj1, x') t1) t2)
   in
      IMP_ANTISYM_RULE imp1 (DISCH otm thm2)
   end
   handle HOL_ERR _ => raise ERR "LEFT_AND_EXISTS_CONV" ""

(*----------------------------------------------------------------------*
 * RIGHT_AND_EXISTS_CONV: move existential quantifier out of conjunction*
 *                                                                      *
 * A call to RIGHT_AND_EXISTS_CONV "P /\ (?x.Q)"  returns:              *
 *                                                                      *
 *   |- P /\ (?x.Q) = (?x'. P /\ (Q[x'/x])                              *
 *                                                                      *
 * where x' is a primed variant of x not free in the input term         *
 *----------------------------------------------------------------------*)

fun RIGHT_AND_EXISTS_CONV tm =
   let
      val (conj1, conj2) = dest_conj tm
      val (Bvar, Body) = dest_exists conj2
      val x' = variant (free_vars tm) Bvar
      val newq = subst [Bvar |-> x'] Body
      val new_conj = mk_conj (conj1, newq)
      val otm = mk_exists (x', new_conj)
      val (Pth, EQ) = CONJ_PAIR (ASSUME tm)
      val thm1 = EXISTS (otm, x') (CONJ (ASSUME conj1) (ASSUME newq))
      val imp1 = DISCH tm (MP (DISCH conj1 (CHOOSE (x', EQ) thm1)) Pth)
      val (t1, t2) = CONJ_PAIR (ASSUME new_conj)
      val thm2 = CHOOSE (x', ASSUME otm) (CONJ t1 (EXISTS (conj2, x') t2))
   in
      IMP_ANTISYM_RULE imp1 (DISCH otm thm2)
   end
   handle HOL_ERR _ => raise ERR "RIGHT_AND_EXISTS_CONV" ""

(*----------------------------------------------------------------------*
 * FORALL_OR_CONV : move universal quantifier into disjunction.         *
 *                                                                      *
 * A call to FORALL_OR_CONV "!x. P \/ Q"  returns:                      *
 *                                                                      *
 *   |- (!x. P \/ Q) = (!x.P) \/ Q       [if x not free in Q]           *
 *   |- (!x. P \/ Q) = P \/ (!x.Q)       [if x not free in P]           *
 *   |- (!x. P \/ Q) = (!x.P) \/ (!x.Q)  [if x free in neither P nor Q] *
 *----------------------------------------------------------------------*)

local
   val FO_ERR = ERR "FORALL_OR_CONV" "expecting `!x. P \\/ Q`"
in
   fun FORALL_OR_CONV tm =
      let
         val (Bvar, Body) = dest_forall tm handle HOL_ERR _ => raise FO_ERR
         val (disj1, disj2) = dest_disj Body handle HOL_ERR _ => raise FO_ERR
         val fdisj1 = free_in Bvar disj1
         and fdisj2 = free_in Bvar disj2
      in
         if fdisj1 andalso fdisj2
            then raise ERR "FORALL_OR_CONV"
                           ("`" ^ (#1 (dest_var Bvar)) ^
                            "` free in both disjuncts")
         else
            let
               val disj1_thm = ASSUME disj1
               val disj2_thm = ASSUME disj2
               val thm1 = SPEC Bvar (ASSUME tm)
               val imp1 =
                  if fdisj1
                     then let
                             val thm2 = CONTR disj1 (MP (ASSUME (mk_neg disj2))
                                                        disj2_thm)
                             val thm3 =
                                DISJ1
                                   (GEN Bvar (DISJ_CASES thm1 disj1_thm thm2))
                                   disj2
                             val thm4 =
                                DISJ2
                                   (mk_forall (Bvar, disj1))
                                   (ASSUME disj2)
                          in
                             DISCH tm
                               (DISJ_CASES
                                  (SPEC disj2 EXCLUDED_MIDDLE) thm4 thm3)
                          end
                  else if fdisj2
                     then let
                             val thm2 = CONTR disj2 (MP (ASSUME (mk_neg disj1))
                                                        (ASSUME disj1))
                             val thm3 =
                                DISJ2 disj1
                                   (GEN Bvar (DISJ_CASES thm1 thm2 disj2_thm))
                             val thm4 =
                                DISJ1 (ASSUME disj1)
                                   (mk_forall (Bvar, disj2))
                          in
                             DISCH tm
                                (DISJ_CASES
                                   (SPEC disj1 EXCLUDED_MIDDLE) thm4 thm3)
                          end
                  else let
                          val t1 = GEN Bvar (ASSUME disj1)
                          val t2 = GEN Bvar (ASSUME disj2)
                       in
                          DISCH tm (DISJ_CASES_UNION thm1 t1 t2)
                       end
               val otm = rand (concl imp1)
               val (disj1, disj2) = dest_disj otm
               val thm5 = (if fdisj1 orelse not fdisj2 then SPEC Bvar else I)
                          (ASSUME disj1)
               val thm6 = (if fdisj2 orelse not fdisj1 then SPEC Bvar else I)
                          (ASSUME disj2)
               val imp2 = GEN Bvar (DISJ_CASES_UNION (ASSUME otm) thm5 thm6)
            in
               IMP_ANTISYM_RULE imp1 (DISCH otm imp2)
            end
      end
      handle e as HOL_ERR herr =>
         if structure_of herr = "Conv" andalso
            function_of herr = "FORALL_OR_CONV" then raise e
         else raise ERR "FORALL_OR_CONV" ""
end

(*----------------------------------------------------------------------*
 * OR_FORALL_CONV : move existential quantifier out of conjunction.     *
 *                                                                      *
 *   |- (!x.P) \/ (!x.Q) = (!x. P \/ Q)                                 *
 *                                                                      *
 * provided x is free in neither P nor Q.                               *
 *----------------------------------------------------------------------*)

local
   val OF_ERR = ERR "OR_FORALL_CONV" "expecting `(!x.P) \\/ (!x.Q)`"
in
   fun OR_FORALL_CONV tm =
   let
      val (disj1, disj2) = dest_disj tm handle HOL_ERR _ => raise OF_ERR
      val (x, P) = dest_forall disj1
                                 handle HOL_ERR _ => raise OF_ERR
      val (y, Q) = dest_forall disj2
                                 handle HOL_ERR _ => raise OF_ERR
   in
      if not (aconv x y) then raise OF_ERR
      else if free_in x P orelse free_in x Q
         then raise ERR "OR_FORALL_CONV"
                        ("`" ^ (#1 (dest_var x)) ^ "` free in disjuncts(s)")
      else SYM (FORALL_OR_CONV
                  (mk_forall (x,mk_disj (P, Q))))
   end
   handle e as HOL_ERR herr =>
         if structure_of herr = "Conv" andalso
            function_of herr = "OR_FORALL_CONV" then raise e
         else raise ERR "OR_FORALL_CONV" ""
end

(*----------------------------------------------------------------------*
 * LEFT_OR_FORALL_CONV : move universal quantifier out of conjunction.  *
 *                                                                      *
 * A call to LEFT_OR_FORALL_CONV "(!x.P) \/  Q"  returns:               *
 *                                                                      *
 *   |- (!x.P) \/ Q = (!x'. P[x'/x] \/ Q)                               *
 *                                                                      *
 * Where x' is a primed variant of x not free in the input term         *
 *----------------------------------------------------------------------*)

fun LEFT_OR_FORALL_CONV tm =
   let
      val (disj1, disj2) = dest_disj tm
      val (Bvar, Body) = dest_forall disj1
      val x' = variant (free_vars tm) Bvar
      val newp = subst [Bvar |-> x'] Body
      val aQ = ASSUME disj2
      val Pth = DISJ1 (SPEC x' (ASSUME disj1)) disj2
      val Qth = DISJ2 newp aQ
      val imp1 = DISCH tm (GEN x' (DISJ_CASES (ASSUME tm) Pth Qth))
      val otm = rand (concl imp1)
      val thm1 = SPEC x' (ASSUME otm)
      val thm2 = CONTR newp (MP (ASSUME (mk_neg disj2)) aQ)
      val thm3 = DISJ1 (GEN x' (DISJ_CASES thm1 (ASSUME newp) thm2)) disj2
      val thm4 = DISJ2 disj1 aQ
      val imp2 = DISCH otm (DISJ_CASES (SPEC disj2 EXCLUDED_MIDDLE) thm4 thm3)
   in
      IMP_ANTISYM_RULE imp1 imp2
   end
   handle HOL_ERR _ => raise ERR "LEFT_OR_FORALL_CONV" ""

(*----------------------------------------------------------------------*
 * RIGHT_OR_FORALL_CONV : move universal quantifier out of conjunction. *
 *                                                                      *
 * A call to RIGHT_OR_FORALL_CONV "P \/ (!x.Q)"  returns:               *
 *                                                                      *
 *   |- P \/ (!x.Q) = (!x'. P \/ (Q[x'/x])                              *
 *                                                                      *
 * where x' is a primed variant of x not free in the input term         *
 *----------------------------------------------------------------------*)

fun RIGHT_OR_FORALL_CONV tm =
   let
      val (disj1, disj2) = dest_disj tm
      val (Bvar, Body) = dest_forall disj2
      val x' = variant (free_vars tm) Bvar
      val newq = subst [Bvar |-> x'] Body
      val Qth = DISJ2 disj1 (SPEC x' (ASSUME disj2))
      val Pthm = ASSUME disj1
      val Pth = DISJ1 Pthm newq
      val imp1 = DISCH tm (GEN x' (DISJ_CASES (ASSUME tm) Pth Qth))
      val otm = rand (concl imp1)
      val thm1 = SPEC x' (ASSUME otm)
      val thm2 = CONTR newq (MP (ASSUME (mk_neg disj1)) Pthm)
      val thm3 = DISJ2 disj1 (GEN x' (DISJ_CASES thm1 thm2 (ASSUME newq)))
      val thm4 = DISJ1 Pthm disj2
      val imp2 = DISCH otm (DISJ_CASES (SPEC disj1 EXCLUDED_MIDDLE) thm4 thm3)
   in
      IMP_ANTISYM_RULE imp1 imp2
   end
   handle HOL_ERR _ => raise ERR "RIGHT_OR_FORALL_CONV" ""

(*----------------------------------------------------------------------*
 * FORALL_IMP_CONV, implements the following axiom schemes.             *
 *                                                                      *
 *      |- (!x. P==>Q[x]) = (P ==> (!x.Q[x]))     [x not free in P]     *
 *                                                                      *
 *      |- (!x. P[x]==>Q) = ((?x.P[x]) ==> Q)     [x not free in Q]     *
 *                                                                      *
 *      |- (!x. P==>Q) = ((?x.P) ==> (!x.Q))      [x not free in P==>Q] *
 *----------------------------------------------------------------------*)

local
   val FI_ERR = ERR "FORALL_IMP_CONV" "expecting `!x. P ==> Q`"
in
   fun FORALL_IMP_CONV tm =
      let
         val (Bvar, Body) = dest_forall tm handle HOL_ERR _ => raise FI_ERR
         val (ant, conseq) = dest_imp Body handle HOL_ERR _ => raise FI_ERR
         val fant = free_in Bvar ant
         and fconseq = free_in Bvar conseq
         val ant_thm = ASSUME ant
         val tm_thm = ASSUME tm
      in
         if fant andalso fconseq
            then raise ERR "FORALL_IMP_CONV"
                           ("`" ^ (#1 (dest_var Bvar)) ^
                            "` free on both sides of `==>`")
         else if fant
            then let
                    val asm = mk_exists (Bvar, ant)
                    val th1 =
                       CHOOSE (Bvar, ASSUME asm) (UNDISCH (SPEC Bvar tm_thm))
                    val imp1 = DISCH tm (DISCH asm th1)
                    val cncl = rand (concl imp1)
                    val th2 = MP (ASSUME cncl) (EXISTS (asm, Bvar) ant_thm)
                    val imp2 = DISCH cncl (GEN Bvar (DISCH ant th2))
                 in
                    IMP_ANTISYM_RULE imp1 imp2
                 end
         else if fconseq
            then let
                    val imp1 = DISCH ant (GEN Bvar (UNDISCH (SPEC Bvar tm_thm)))
                    val cncl = concl imp1
                    val imp2 =
                       GEN Bvar (DISCH ant (SPEC Bvar (UNDISCH (ASSUME cncl))))
                 in
                    IMP_ANTISYM_RULE (DISCH tm imp1) (DISCH cncl imp2)
                 end
         else let
                 val asm = mk_exists (Bvar, ant)
                 val tmp = UNDISCH (SPEC Bvar tm_thm)
                 val th1 = GEN Bvar (CHOOSE (Bvar, ASSUME asm) tmp)
                 val imp1 = DISCH tm (DISCH asm th1)
                 val cncl = rand (concl imp1)
                 val th2 =
                    SPEC Bvar (MP (ASSUME cncl) (EXISTS (asm, Bvar) ant_thm))
                 val imp2 = DISCH cncl (GEN Bvar (DISCH ant th2))
              in
                 IMP_ANTISYM_RULE imp1 imp2
              end
      end
      handle e as HOL_ERR herr =>
         if structure_of herr = "Conv" andalso
            function_of herr = "FORALL_IMP_CONV" then raise e
         else raise ERR "FORALL_IMP_CONV" ""
end

(*----------------------------------------------------------------------*
 * LEFT_IMP_EXISTS_CONV, implements the following theorem-scheme:       *
 *                                                                      *
 *    |- (?x. t1[x]) ==> t2  =  !x'. t1[x'] ==> t2                      *
 *                                                                      *
 * where x' is a variant of x chosen not to be free in (?x.t1[x])==>t2  *
 *                                                                      *
 * Author: Tom Melham                                                   *
 * Revised: [TFM 90.07.01]                                              *
 *----------------------------------------------------------------------*)

fun LEFT_IMP_EXISTS_CONV tm =
   let
      val (ant, _) = dest_imp tm
      val (Bvar, Body) = dest_exists ant
      val x' = variant (free_vars tm) Bvar
      val t' = subst [Bvar |-> x'] Body
      val th1 = GEN x' (DISCH t'(MP (ASSUME tm) (EXISTS (ant, x') (ASSUME t'))))
      val rtm = concl th1
      val th2 = CHOOSE (x', ASSUME ant) (UNDISCH (SPEC x'(ASSUME rtm)))
   in
      IMP_ANTISYM_RULE (DISCH tm th1) (DISCH rtm (DISCH ant th2))
   end
   handle HOL_ERR _ => raise ERR "LEFT_IMP_EXISTS_CONV" ""

(*----------------------------------------------------------------------*
 * RIGHT_IMP_FORALL_CONV, implements the following theorem-scheme:      *
 *                                                                      *
 *    |- (t1 ==> !x. t2)  =  !x'. t1 ==> t2[x'/x]                       *
 *                                                                      *
 * where x' is a variant of x chosen not to be free in the input term.  *
 *----------------------------------------------------------------------*)

fun RIGHT_IMP_FORALL_CONV tm =
   let
      val (ant, conseq) = dest_imp tm
      val (Bvar, Body) = dest_forall conseq
      val x' = variant (free_vars tm) Bvar
      val t' = subst [Bvar |-> x'] Body
      val imp1 = DISCH tm (GEN x' (DISCH ant (SPEC x'(UNDISCH (ASSUME tm)))))
      val ctm = rand (concl imp1)
      val alph = GEN_ALPHA_CONV Bvar (mk_forall (x',t'))
      val thm1 = EQ_MP alph (GEN x'(UNDISCH (SPEC x' (ASSUME ctm))))
      val imp2 = DISCH ctm (DISCH ant thm1)
   in
      IMP_ANTISYM_RULE imp1 imp2
   end
   handle HOL_ERR _ => raise ERR "RIGHT_IMP_FORALL_CONV" ""

(*----------------------------------------------------------------------*
 * EXISTS_IMP_CONV, implements the following axiom schemes.             *
 *                                                                      *
 *      |- (?x. P==>Q[x]) = (P ==> (?x.Q[x]))     [x not free in P]     *
 *                                                                      *
 *      |- (?x. P[x]==>Q) = ((!x.P[x]) ==> Q)     [x not free in Q]     *
 *                                                                      *
 *      |- (?x. P==>Q) = ((!x.P) ==> (?x.Q))      [x not free in P==>Q] *
 *----------------------------------------------------------------------*)

local
   val EI_ERR = ERR "EXISTS_IMP_CONV" "expecting `?x. P ==> Q`"
in
   fun EXISTS_IMP_CONV tm =
   let
      val (Bvar, Body) = dest_exists tm handle HOL_ERR _ => raise EI_ERR
      val (P, Q) = dest_imp Body handle HOL_ERR _ => raise EI_ERR
      val fP = free_in Bvar P
      and fQ = free_in Bvar Q
   in
      if fP andalso fQ
         then raise ERR "EXISTS_IMP_CONV"
                        ("`" ^ (#1 (dest_var Bvar)) ^
                         "` free on both sides of `==>`")
      else if fP
         then let
                 val allp = mk_forall (Bvar, P)
                 val th1 = SPEC Bvar (ASSUME allp)
                 val thm1 = MP (ASSUME Body) th1
                 val imp1 =
                    DISCH tm (CHOOSE (Bvar, ASSUME tm) (DISCH allp thm1))
                 val otm = rand (concl imp1)
                 val thm2 = EXISTS (tm, Bvar) (DISCH P (UNDISCH (ASSUME otm)))
                 val notP = mk_neg P
                 val notP_thm = ASSUME notP
                 val nex = mk_exists (Bvar, notP)
                 val asm1 = EXISTS (nex, Bvar) notP_thm
                 val th2 = CCONTR P (MP (ASSUME (mk_neg nex)) asm1)
                 val th3 = CCONTR nex (MP (ASSUME (mk_neg allp)) (GEN Bvar th2))
                 val thm4 = DISCH P (CONTR Q (UNDISCH notP_thm))
                 val thm5 = CHOOSE (Bvar, th3) (EXISTS (tm, Bvar) thm4)
                 val thm6 = DISJ_CASES (SPEC allp EXCLUDED_MIDDLE) thm2 thm5
              in
                 IMP_ANTISYM_RULE imp1 (DISCH otm thm6)
              end
      else if fQ
         then let
                 val thm1 = EXISTS (mk_exists (Bvar, Q), Bvar)
                                   (UNDISCH (ASSUME Body))
                 val imp1 = DISCH tm (CHOOSE (Bvar, ASSUME tm) (DISCH P thm1))
                 val thm2 = UNDISCH (ASSUME (rand (concl imp1)))
                 val thm3 =
                    CHOOSE (Bvar, thm2) (EXISTS (tm, Bvar) (DISCH P (ASSUME Q)))
                 val thm4 =
                    EXISTS (tm, Bvar)
                           (DISCH P (CONTR Q (UNDISCH (ASSUME (mk_neg P)))))
                 val thm5 = DISJ_CASES (SPEC P EXCLUDED_MIDDLE) thm3 thm4
              in
                 IMP_ANTISYM_RULE imp1 (DISCH (rand (concl imp1)) thm5)
              end
      else let
              val eQ = mk_exists (Bvar, Q)
              and aP = mk_forall (Bvar, P)
              val thm1 = EXISTS (eQ, Bvar) (UNDISCH (ASSUME Body))
              val thm2 = DISCH aP (PROVE_HYP (SPEC Bvar (ASSUME aP)) thm1)
              val imp1 = DISCH tm (CHOOSE (Bvar, ASSUME tm) thm2)
              val thm2 = CHOOSE (Bvar, UNDISCH (ASSUME (rand (concl imp1))))
                                (ASSUME Q)
              val thm3 = DISCH P (PROVE_HYP (GEN Bvar (ASSUME P)) thm2)
              val imp2 = DISCH (rand (concl imp1)) (EXISTS (tm, Bvar) thm3)
           in
              IMP_ANTISYM_RULE imp1 imp2
           end
    end
    handle e as HOL_ERR herr =>
      if structure_of herr = "Conv" andalso
          function_of herr = "EXISTS_IMP_CONV" then raise e
         else raise ERR "EXISTS_IMP_CONV" ""
end

(*----------------------------------------------------------------------*
 * LEFT_IMP_FORALL_CONV, implements the following theorem-scheme:       *
 *                                                                      *
 *    |- (!x. t1[x]) ==> t2  =  ?x'. t1[x'] ==> t2                      *
 *                                                                      *
 * where x' is a variant of x chosen not to be free in the input term   *
 *----------------------------------------------------------------------*)

fun LEFT_IMP_FORALL_CONV tm =
   let
      val (ant, conseq) = dest_imp tm
      val (Bvar, Body) = dest_forall ant
      val x' = variant (free_vars tm) Bvar
      val t1' = subst [Bvar |-> x'] Body
      val not_t1'_thm = ASSUME (mk_neg t1')
      val th1 = SPEC x' (ASSUME ant)
      val new_imp = mk_imp (t1', conseq)
      val thm1 = MP (ASSUME new_imp) th1
      val otm = mk_exists (x', new_imp)
      val imp1 = DISCH otm (CHOOSE (x', ASSUME otm) (DISCH ant thm1))
      val thm2 = EXISTS (otm, x') (DISCH t1' (UNDISCH (ASSUME tm)))
      val nex = mk_exists (x', mk_neg t1')
      val asm1 = EXISTS (nex, x') not_t1'_thm
      val th2 = CCONTR t1' (MP (ASSUME (mk_neg nex)) asm1)
      val th3 = CCONTR nex (MP (ASSUME (mk_neg ant)) (GEN x' th2))
      val thm4 = DISCH t1' (CONTR conseq (UNDISCH not_t1'_thm))
      val thm5 = CHOOSE (x', th3)
                    (EXISTS (mk_exists (x', concl thm4), x') thm4)
      val thm6 = DISJ_CASES (SPEC ant EXCLUDED_MIDDLE) thm2 thm5
   in
      IMP_ANTISYM_RULE (DISCH tm thm6) imp1
   end
   handle HOL_ERR _ => raise ERR "LEFT_IMP_FORALL_CONV" ""

(*----------------------------------------------------------------------*
 * RIGHT_IMP_EXISTS_CONV, implements the following theorem-scheme:      *
 *                                                                      *
 *    |- (t1 ==> ?x. t2)  =  ?x'. t1 ==> t2[x'/x]                       *
 *                                                                      *
 * where x' is a variant of x chosen not to be free in the input term.  *
 *----------------------------------------------------------------------*)

fun RIGHT_IMP_EXISTS_CONV tm =
   let
      val (ant, conseq) = dest_imp tm
      val (Bvar, Body) = dest_exists conseq
      val x' = variant (free_vars tm) Bvar
      val t2' = subst [Bvar |-> x'] Body
      val new_imp = mk_imp (ant, t2')
      val otm = mk_exists (x', new_imp)
      val thm1 = EXISTS (conseq, x') (UNDISCH (ASSUME new_imp))
      val imp1 = DISCH otm (CHOOSE (x', ASSUME otm) (DISCH ant thm1))
      val thm2 = UNDISCH (ASSUME tm)
      val thm3 = CHOOSE (x', thm2) (EXISTS (otm, x') (DISCH ant (ASSUME t2')))
      val thm4 = DISCH ant (CONTR t2'(UNDISCH (ASSUME (mk_neg ant))))
      val thm5 = EXISTS (otm, x') thm4
      val thm6 = DISJ_CASES (SPEC ant EXCLUDED_MIDDLE) thm3 thm5
   in
      IMP_ANTISYM_RULE (DISCH tm thm6) imp1
   end
   handle HOL_ERR _ => raise ERR "RIGHT_IMP_EXISTS_CONV" ""

(*----------------------------------------------------------------------*
 * X_SKOLEM_CONV : introduce a skolem function.                         *
 *                                                                      *
 *   |- (!x1...xn. ?y. tm[x1,...,xn,y])                                 *
 *        =                                                             *
 *      (?f. !x1...xn. tm[x1,..,xn,f x1 ... xn]                         *
 *                                                                      *
 * The first argument is the function f.                                *
 *----------------------------------------------------------------------*)

local
   fun err s = raise ERR "X_SKOLEM_CONV" s
in
   fun X_SKOLEM_CONV v =
      if not (is_var v)
         then raise ERR "X_SKOLEM_CONV"  "first argument not a variable"
      else
         fn tm =>
           let
              val (xs, ex) = strip_forall tm
              val ab as (Bvar, Body) =
                 dest_exists ex
                 handle HOL_ERR _ => err "expecting `!x1...xn. ?y.tm`"
              val fx =
                 Term.list_mk_comb (v, xs)
                 handle HOL_ERR _ => err "function variable has wrong type"
           in
              if free_in v tm
                 then err ("`" ^ (#1 (dest_var v)) ^
                           "` free in the input term")
              else let
                      val pat_bod =
                         list_mk_forall (xs, subst [Bvar |-> fx] Body)
                      val pat = mk_exists (v, pat_bod)
                      val fnn = list_mk_abs (xs, mk_select ab)
                      val bth =
                         SYM (LIST_BETA_CONV (Term.list_mk_comb (fnn, xs)))
                      val thm1 = SUBST [Bvar |-> bth] Body
                                       (SELECT_RULE (SPECL xs (ASSUME tm)))
                      val imp1 = DISCH tm (EXISTS (pat, fnn) (GENL xs thm1))
                      val thm2 = SPECL xs (ASSUME pat_bod)
                      val thm3 = GENL xs (EXISTS (ex, fx) thm2)
                      val imp2 = DISCH pat (CHOOSE (v, ASSUME pat) thm3)
                   in
                      IMP_ANTISYM_RULE imp1 imp2
                   end
           end
           handle e as HOL_ERR herr =>
             if structure_of herr = "Conv" andalso
                function_of herr = "X_SKOLEM_CONV" then raise e
             else raise ERR "X_SKOLEM_CONV" ""
end

(*----------------------------------------------------------------------*
 * SKOLEM_CONV : introduce a skolem function.                           *
 *                                                                      *
 *   |- (!x1...xn. ?y. tm[x1,...,xn,y])                                 *
 *        =                                                             *
 *      (?y'. !x1...xn. tm[x1,..,xn,y' x1 ... xn]                       *
 *                                                                      *
 * Where y' is a primed variant of y not free in the input term.        *
 *----------------------------------------------------------------------*)

local
   fun mkfty (tm, ty) = type_of tm --> ty
in
   fun SKOLEM_CONV tm =
      let
         val (xs, ex) = strip_forall tm
         val (Bvar, _) = dest_exists ex
         val (Name, Ty) = dest_var Bvar
         val fv = mk_var (Name, List.foldr mkfty Ty xs)
      in
         X_SKOLEM_CONV (variant (free_vars tm) fv) tm
      end
      handle HOL_ERR _ => raise ERR "SKOLEM_CONV" ""
end

(*----------------------------------------------------------------------*
 * SYM_CONV : a conversion for symmetry of equality.                    *
 *                                                                      *
 * e.g. SYM_CONV "x=y"   ---->   (x=y) = (y=x).                         *
 *----------------------------------------------------------------------*)

fun SYM_CONV tm =
   let
      val (lhs, rhs) = dest_eq tm
      val th = INST_TYPE [Type.alpha |-> type_of lhs] EQ_SYM_EQ
   in
      SPECL [lhs, rhs] th
   end
   handle HOL_ERR _ => raise ERR "SYM_CONV" ""

(*-----------------------------------------------------------------------*
 * GSYM - General symmetry rule                                          *
 *                                                                       *
 * Reverses the first equation(s) encountered in a top-down search.      *
 *                                                                       *
 * [JRH 92.03.28]                                                        *
 *-----------------------------------------------------------------------*)

val GSYM = CONV_RULE (ONCE_DEPTH_CONV SYM_CONV)

(*----------------------------------------------------------------------*
 *     A |- t1 = t2                                                     *
 *    --------------   (t2' got from t2 using a conversion)             *
 *     A |- t1 = t2'                                                    *
 *----------------------------------------------------------------------*)

fun RIGHT_CONV_RULE conv th =
   TRANS th (conv (rhs (concl th))) handle UNCHANGED => th

(*----------------------------------------------------------------------*
 * FUN_EQ_CONV "f = g"  returns:  |- (f = g) = !x. (f x = g x).         *
 *                                                                      *
 * Notes: f and g must be functions. The conversion choses an "x" not   *
 * free in f or g. This conversion just states that functions are equal *
 * IFF the results of applying them to an arbitrary value are equal.    *
 *                                                                      *
 * New version: TFM 88.03.31                                            *
 *----------------------------------------------------------------------*)

fun FUN_EQ_CONV tm =
   let
      val (ty1, _) = dom_rng (type_of (lhs tm))
      val vars = free_vars tm
      val varnm =
         if Type.is_vartype ty1
            then "x"
         else Char.toString
                 (Lib.trye hd (String.explode (fst (Type.dest_type ty1))))
      val x = variant vars (mk_var (varnm, ty1))
      val imp1 = DISCH_ALL (GEN x (AP_THM (ASSUME tm) x))
      val asm = ASSUME (concl (GEN x (AP_THM (ASSUME tm) x)))
   in
      IMP_ANTISYM_RULE imp1 (DISCH_ALL (EXT asm))
   end
   handle HOL_ERR _ => raise ERR "FUN_EQ_CONV" ""

(*-----------------------------------------------------------------------*
 * X_FUN_EQ_CONV "x" "f = g"                                             *
 *                                                                       *
 * yields |- (f = g) = !x. f x = g x                                     *
 *                                                                       *
 * fails if x free in f or g, or x not of the right type.                *
 *-----------------------------------------------------------------------*)

local
   fun err s = raise ERR "X_FUN_EQ_CONV" s
in
   fun X_FUN_EQ_CONV x tm =
      if not (is_var x)
         then err "first arg is not a variable"
      else if var_occurs x tm
         then err (#1 (dest_var x) ^ " is a free variable")
      else let
              val (ty, _) = with_exn dom_rng (type_of (lhs tm))
                               (ERR "X_FUN_EQ_CONV" "lhs and rhs not functions")
           in
              if ty = type_of x
                 then let
                         val imp1 = DISCH_ALL (GEN x (AP_THM (ASSUME tm) x))
                         val asm = ASSUME (concl (GEN x (AP_THM (ASSUME tm) x)))
                      in
                         IMP_ANTISYM_RULE imp1 (DISCH_ALL (EXT asm))
                      end
              else err (#1 (dest_var x) ^ " has the wrong type")
           end
           handle e => raise wrap_exn "Conv" "X_FUN_EQ_CONV" e
end

(*----------------------------------------------------------------------*
 * SELECT_CONV: a conversion for introducing "?" when P [@x.P[x]].      *
 *                                                                      *
 * SELECT_CONV "P [@x.P [x]]" ---> |- P [@x.P [x]] = ?x. P[x]           *
 *                                                                      *
 * Added: TFM 88.03.31                                                  *
 *----------------------------------------------------------------------*)

(* fun SELECT_CONV tm =
**   let val epsl = find_terms is_select tm
**       fun findfn t = (tm = subst [{redex = #Bvar (dest_select t),
**                                    residue = t}]
**                                  (#Body (dest_select t)))
**       val sel = first findfn epsl
**       val ex  = mk_exists(dest_select sel)
**       val imp1 = DISCH_ALL (SELECT_RULE (ASSUME ex))
**       and imp2 = DISCH_ALL (EXISTS (ex,sel) (ASSUME tm))
**   in
**   IMP_ANTISYM_RULE imp2 imp1
**   end
**   handle _ => raise ERR{function = "SELECT_CONV", message = ""};
*)

local
   val f = mk_var ("f", alpha --> bool)
   val th1 = AP_THM EXISTS_DEF f
   val th2 = CONV_RULE (RAND_CONV BETA_CONV) th1
   val tyv = Type.mk_vartype "'a"
   fun EXISTS_CONV (Bvar, Body) =
      let
         val ty = type_of Bvar
         val ins = INST_TYPE [tyv |-> ty] th2
         val theta = [inst [tyv |-> ty] f |-> mk_abs (Bvar, Body)]
         val th = INST theta ins
      in
         CONV_RULE (RAND_CONV BETA_CONV) th
      end
   fun find_first p tm =
      if p tm
         then tm
      else if is_abs tm
         then find_first p (body tm)
      else if is_comb tm
         then let
                 val (Rator, Rand) = dest_comb tm
              in
                 find_first p Rator handle HOL_ERR _ => find_first p Rand
              end
      else raise ERR "SELECT_CONV.find_first" ""
in
   fun SELECT_CONV tm =
      let
         fun right t =
            let
               val (Bvar, Body) = dest_select t
            in
               Term.aconv (subst [Bvar |-> t] Body) tm
            end
            handle HOL_ERR _ => false
         val epi = find_first right tm
      in
         SYM (EXISTS_CONV (dest_select epi))
      end
      handle HOL_ERR _ => raise ERR "SELECT_CONV" ""
end

(*----------------------------------------------------------------------*
 * SPLICE_CONJ_CONV: Normalize to right associativity a conjunction     *
 * without recursing in the right conjunct.                             *
 *                                                                      *
 * SPLICE_CONJ_CONV "(a1 /\ a2 /\ ...) /\ b"                            *
 * --> |- = "(a1 /\ a2 /\ ...) /\ b = a1 /\ a2 /\ ... /\ b"             *
 *                                                                      *
 * Fails if the term is not a conjunction.                              *
 *----------------------------------------------------------------------*)

local
  val conv = REWR_CONV (GSYM CONJ_ASSOC)
in
fun SPLICE_CONJ_CONV t =
  let
    fun recurse t = IFC conv (RAND_CONV recurse) ALL_CONV t
  in
    if is_conj t then
      recurse t
    else
      raise ERR "SPLICE_CONJ_CONV" "Not a conjunction"
  end
end (* local *)

(*----------------------------------------------------------------------*
 * CONTRAPOS_CONV: convert an implication to its contrapositive.        *
 *                                                                      *
 * CONTRAPOS_CONV "a ==> b" --> |- (a ==> b) = (~b ==> ~a)              *
 *                                                                      *
 * Added: TFM 88.03.31                                                  *
 * Revised: TFM 90.07.13                                                *
 *----------------------------------------------------------------------*)

fun CONTRAPOS_CONV tm =
   let
      val (ant, conseq) = dest_imp tm
      val negc = mk_neg conseq
      and contra = mk_imp (mk_neg conseq, mk_neg ant)
      val imp1 = DISCH negc (NOT_INTRO (IMP_TRANS (ASSUME tm) (ASSUME negc)))
      and imp2 = DISCH ant (CCONTR conseq (UNDISCH (UNDISCH (ASSUME contra))))
   in
      IMP_ANTISYM_RULE (DISCH tm imp1) (DISCH contra imp2)
   end
   handle HOL_ERR _ => raise ERR "CONTRAPOS_CONV" ""

(*----------------------------------------------------------------------*
 * ANTE_CONJ_CONV: convert an implication with conjuncts in its         *
 *                antecedant to a series of implications.               *
 *                                                                      *
 * ANTE_CONJ_CONV "a1 /\ a2 ==> c"                                      *
 *      ----> |- a1 /\ a2 ==> c = (a1 ==> (a2 ==> c))                   *
 *                                                                      *
 * Added: TFM 88.03.31                                                  *
 *----------------------------------------------------------------------*)

val ANTE_CONJ_CONV =
   REWR_CONV (CONV_RULE (ONCE_DEPTH_CONV SYM_CONV) AND_IMP_INTRO)

(*----------------------------------------------------------------------*
 * AND_IMP_INTRO_CONV: convert a series of implications to an           *
 *                     implication with conjuncts in its antecedent     *
 *                                                                      *
 * AND_IMP_INTRO_CONV "a1 ==> a2 ==> c"                                 *
 *      ----> |- (a1 ==> (a2 ==> c)) = (a1 /\ a2 ==> c)                 *
 *                                                                      *
 * Added: Thomas Tuerk, 2nd August 2010                                 *
 *----------------------------------------------------------------------*)

val AND_IMP_INTRO_CONV = REWR_CONV AND_IMP_INTRO

(*----------------------------------------------------------------------*
 * SWAP_EXISTS_CONV: swap the order of existentially quantified vars.   *
 *                                                                      *
 * SWAP_EXISTS_CONV "?x y.t[x,y]" ---> |- ?x y.t[x,y] = ?y x.t[x,y]     *
 *                                                                      *
 * AUTHOR: Paul Loewenstein 3 May 1988                                  *
 *----------------------------------------------------------------------*)

fun SWAP_EXISTS_CONV xyt =
   let
      val (x, yt) = dest_exists xyt
      val (y, t) = dest_exists yt
   in
     if x ~~ y then (* x is vacuous *)
         (*
              ?a b. t  =  ?b. t   (1)  (by EXISTS_SIMP)
                 t     =  ?a. t   (2)  (by EXISTS_SIMP)
                ?b. t  = ?b a. t  (3)  (from 2 and ABS/MK_COMB)
              ?a b. t  = ?b a. t       (from 1 and 3 by TRANS)
         *)
       let val v' = variant (HOLset.listItems (FVL[t] empty_tmset)) x
           val exc = rator xyt
           val th1 = REWR_CONV EXISTS_SIMP xyt
           val th2 = SYM (REWR_CONV EXISTS_SIMP (Psyntax.mk_exists(v', t)))
           val th3 = AP_TERM exc (ABS x th2)
       in
         TRANS th1 th3
       end
     else
       let
         val xt  = mk_exists (x, t)
         val yxt = mk_exists (y, xt)
         val t_thm = ASSUME t
       in
         IMP_ANTISYM_RULE
           (DISCH xyt (CHOOSE (x, ASSUME xyt)
                          (CHOOSE (y, (ASSUME yt))
                                  (EXISTS (yxt, y) (EXISTS (xt, x) t_thm)))))
           (DISCH yxt (CHOOSE (y, ASSUME yxt)
                          (CHOOSE (x, (ASSUME xt))
                                  (EXISTS (xyt, x) (EXISTS (yt, y) t_thm)))))
       end
   end
   handle HOL_ERR _ => raise ERR "SWAP_EXISTS_CONV" ""

(*----------------------------------------------------------------------*
 * EXISTS_SIMP_CONV: gets rid of unused allquantification               *
 *                                                                      *
 * |- ?x. P = P                                                         *
 *----------------------------------------------------------------------*)

fun EXISTS_SIMP_CONV xt =
   let
      val (x, t) = dest_exists xt
   in
      IMP_ANTISYM_RULE
         (DISCH xt (CHOOSE (x, ASSUME xt) (ASSUME t)))
         (DISCH t (EXISTS (xt, x) (ASSUME t)))
   end

(*----------------------------------------------------------------------*
 * RESORT_EXISTS_CONV: resorts the order of existentially quantified    *
 *  vars, as specified by a given resort function                       *
 *                                                                      *
 * RESORT_EXISTS_CONV rev "?x1 x2 x3. t" ---> |-                        *
 *                         ?x1 x2 x3. t = ?x3 x2 x1. t                  *
 *                                                                      *
 * The standard use of this conversion is with a resort function, that  *
 * returns a permutation of the original variables. However, it can     *
 * also introduce or eliminate variables, provided that these variables *
 * are not free in t.                                                   *
 *                                                                      *
 * RESORT_EXISTS_CONV (K [``x2``, ``new``]) ``?x1 x2 x3. t`` --->       *
 *                   |- ?x1 x2 x3. t = ?x2 new. t                       *
 *----------------------------------------------------------------------*)

local
   fun mk_list_exists_thm ys xs t =
      let
         val thm1 =
            foldr (fn (v, thm) =>
                     EXISTS (mk_exists (v, concl thm), v) thm)
                  (ASSUME t) xs
         val (t', thm2) =
            foldr (fn (v, (t, thm)) =>
                     let
                        val t' = mk_exists (v, t)
                     in
                        (t', CHOOSE (v, ASSUME t') thm)
                     end) (t, thm1) ys
      in
         DISCH t' thm2
      end
in
   fun RESORT_EXISTS_CONV rs xst =
      let
         val (xs, t) = strip_exists xst
         val ys = rs xs
      in
         IMP_ANTISYM_RULE (mk_list_exists_thm xs ys t)
                          (mk_list_exists_thm ys xs t)
      end
end

(*----------------------------------------------------------------------*
 * SWAP_FORALL_CONV: swap the order of existentially quantified vars.   *
 *                                                                      *
 * SWAP_FORALL_CONV "!x y.t[x,y]" ---> |- !x y.t[x,y] = !y x.t[x,y]     *
 *----------------------------------------------------------------------*)

fun SWAP_FORALL_CONV xyt =
   let
      val (x, yt) = dest_forall xyt
      val (y, t) = dest_forall yt
      val xt  = mk_forall (x, t)
      val yxt = mk_forall (y, xt)
   in
      IMP_ANTISYM_RULE
         (DISCH xyt (GENL [y, x] (SPECL [x, y] (ASSUME xyt))))
         (DISCH yxt (GENL [x, y] (SPECL [y, x] (ASSUME yxt))))
   end

(*----------------------------------------------------------------------*
 * RESORT_FORALL_CONV: resorts the order of allquantified vars, as      *
 *    specified by a given resort function                              *
 *                                                                      *
 * RESORT_FORALL_CONV rev "!x1 x2 x3. t" ---> |-                        *
 *                         !x1 x2 x3. t = !x3 x2 x1. t                  *
 *                                                                      *
 * The standard use of this conversion is with a resort function, that  *
 * returns a permutation of the original variables. However, it can     *
 * also introduce or eliminate variables, provided that these variables *
 * are not free in t.                                                   *
 *                                                                      *
 * RESORT_FORALL_CONV (K [``x2``, ``new``]) ``!x1 x2 x3. t`` --->       *
 *                   |- !x1 x2 x3. t = !x2 new. t                       *
 *----------------------------------------------------------------------*)

fun RESORT_FORALL_CONV rs xst =
   let
      val (xs, t) = strip_forall xst
      val ys = rs xs
      val yst = list_mk_forall (ys, t)
   in
      IMP_ANTISYM_RULE
         (DISCH xst (GENL ys (SPECL xs (ASSUME xst))))
         (DISCH yst (GENL xs (SPECL ys (ASSUME yst))))
   end

(*----------------------------------------------------------------------*
 * FORALL_SIMP_CONV: gets rid of unused allquantification               *
 *                                                                      *
 * |- !x. P = P                                                         *
 *----------------------------------------------------------------------*)

fun FORALL_SIMP_CONV xt =
   let
      val (Bvar, Body) = dest_forall xt
   in
      IMP_ANTISYM_RULE (DISCH xt (SPEC Bvar (ASSUME xt)))
                       (DISCH Body (GEN Bvar (ASSUME Body)))
   end

(*----------------------------------------------------------------------*
 * LIST version of some conversions defined above. The final goal is    *
 * to minimise the scope of universal quantifiers.                      *
 *----------------------------------------------------------------------*)

local
   fun FORALL_DEPTH_CONV c t =
      let
         val (_, body) = dest_forall t
      in
         if is_forall body
            then (QUANT_CONV (FORALL_DEPTH_CONV c) THENC c) t
         else c t
      end
   fun NUM_QUANT_CONV n = funpow n QUANT_CONV
in
   (* -------------------------------------------------- *
    * Gets rid of unused quantifiers                     *
    *                                                    *
    * ``!x1 x2 x3. P x2`` --> ``!x2. P x2``              *
    * -------------------------------------------------- *)

   fun LIST_FORALL_SIMP_CONV t =
      let
         val (vs, body) = strip_forall t
         val _ = if null vs then Feedback.fail () else ()
         val fv_set = FVL [body] empty_tmset
         val (vs_free, vs_rest) =
            partition (fn v => HOLset.member (fv_set, v)) vs
         val _ = if null vs_rest then Feedback.fail () else ()
         val thm = RESORT_FORALL_CONV (K vs_free) t
      in
         thm
      end

   (* -------------------------------------------------- *
    * Moves over conjunctions                            *
    *                                                    *
    * ``!x1 x2 x3. P1 /\ P2`` -->                        *
    * ``!x1 x2 x3. P1 /\ !x1 x2 x3. P2``                 *
    * -------------------------------------------------- *)

   val LIST_FORALL_AND_CONV = FORALL_DEPTH_CONV FORALL_AND_CONV

   (* -------------------------------------------------- *
    * Moves over implications                            *
    *                                                    *
    * ``!x1 x2 x3. P1 x1 x2 ==> P2 x2 x3`` -->           *
    * ``!x2.    (?x1. P1 x1 x2) ==> (!x3. P2 x2 x3)`` or *
    * ``!x1 x2.       P1 x1 x2) ==> (!x3. P2 x2 x3)``    *
    * depending on the value of exists_intro             *
    * -------------------------------------------------- *)

   fun LIST_FORALL_IMP_CONV exists_intro t =
      let
         val (vs, body) = strip_forall t
         val (b1, b2) = dest_imp_only body
         val fvs_1 = FVL [b1] empty_tmset
         val fvs_2 = FVL [b2] empty_tmset
         val (vs_b1x, vs_rest) = partition (fn v => HOLset.member (fvs_1, v)) vs
         val (vs_b12, vs_b1) =
            partition (fn v => HOLset.member (fvs_2, v)) vs_b1x
         val (vs_b2, _) = partition (fn v => HOLset.member (fvs_2, v)) vs_rest
         val _ = if null vs_b2 andalso
                    (not exists_intro orelse null vs_b1) then
                    raise UNCHANGED else ()
         val (n, rs) = if exists_intro
                          then (length vs_b12, vs_b12 @ vs_b1 @ vs_b2)
                       else (length vs_b1x, vs_b1x @ vs_b2)
         val conv1 = RESORT_FORALL_CONV (K rs)
         val conv2 = NUM_QUANT_CONV n (FORALL_DEPTH_CONV FORALL_IMP_CONV)
      in
         (conv1 THENC conv2) t
      end

   (* -------------------------------------------------- *
    * Moves over or                                      *
    *                                                    *
    * ``!x1 x2 x3. P1 x1 x2 \/ P2 x2 x3`` -->            *
    * ``!x2. (!x1. P1 x1 x2) \/ (!x3. P2 x2 x3)``        *
    * -------------------------------------------------- *)

   fun LIST_FORALL_OR_CONV t =
      let
         val (vs, body) = strip_forall t
         val (b1, b2) = dest_disj body
         val fvs_1 = FVL [b1] empty_tmset
         val fvs_2 = FVL [b2] empty_tmset
         val (vs_b1x, vs_rest) = partition (fn v => HOLset.member (fvs_1, v)) vs
         val (vs_b12, vs_b1) =
            partition (fn v => HOLset.member (fvs_2, v)) vs_b1x
         val (vs_b2, _) = partition (fn v => HOLset.member (fvs_2, v)) vs_rest
         val _ = if null vs_b1 andalso null vs_b2 then raise UNCHANGED else ()
         val conv1 = RESORT_FORALL_CONV (K (vs_b12 @ vs_b1 @ vs_b2))
         val conv2 =
            NUM_QUANT_CONV (length vs_b12) (FORALL_DEPTH_CONV FORALL_OR_CONV)
      in
         (conv1 THENC conv2) t
      end

   (* -------------------------------------------------- *
    * Moves over negation                                *
    *                                                    *
    * ``!x1 x2 x3. ~P1`` --> ``~?x1 x2 x3. P1``          *
    * -------------------------------------------------- *)

   val LIST_FORALL_NOT_CONV = FORALL_DEPTH_CONV FORALL_NOT_CONV

   (* -------------------------------------------------- *
    * Tries to minimise the scope of universal           *
    * quantifiers using all the conversions above        *
    * -------------------------------------------------- *)

   fun MINISCOPE_FORALL_CONV exists_intro t =
      let
         val (vs, body) = strip_forall t
         val _ = if null vs then raise UNCHANGED else ()
      in
         (if is_conj body
             then LIST_FORALL_AND_CONV
          else if is_disj body
             then LIST_FORALL_OR_CONV
          else if is_imp_only body
             then LIST_FORALL_IMP_CONV exists_intro
          else if is_neg body andalso exists_intro
             then LIST_FORALL_NOT_CONV
          else LIST_FORALL_SIMP_CONV) t
      end
end

(*----------------------------------------------------------------------*
 * LIST version of some conversions defined above. The final goal is    *
 * to minimise the scope of existential quantifiers.                    *
 *----------------------------------------------------------------------*)

local
   fun EXISTS_DEPTH_CONV c t =
      let
         val (_, body) = dest_exists t
      in
         if is_exists body
            then (QUANT_CONV (EXISTS_DEPTH_CONV c) THENC c) t
         else c t
      end
   fun NUM_QUANT_CONV n = funpow n QUANT_CONV
in
   (* -------------------------------------------------- *
    * Gets rid of unused quantifiers                     *
    *                                                    *
    * ``?x1 x2 x3. P x2`` --> ``?x2. P x2``              *
    * -------------------------------------------------- *)

   fun LIST_EXISTS_SIMP_CONV t =
      let
         val (vs, body) = strip_exists t
         val _ = if null vs then Feedback.fail () else ()
         val fv_set = FVL [body] empty_tmset
         val (vs_free, vs_rest) =
            partition (fn v => HOLset.member (fv_set, v)) vs
         val _ = if null vs_rest then Feedback.fail () else ()
         val thm = RESORT_EXISTS_CONV (K vs_free) t
      in
         thm
      end

   (* -------------------------------------------------- *
    * Moves over disjunctions                            *
    *                                                    *
    * ``?x1 x2 x3. P1 \/ P2`` -->                        *
    * ``?x1 x2 x3. P1 \/ ?x1 x2 x3. P2``                 *
    * -------------------------------------------------- *)

   val LIST_EXISTS_OR_CONV = EXISTS_DEPTH_CONV EXISTS_OR_CONV

   (* -------------------------------------------------- *
    * Moves over implications                            *
    *                                                    *
    * ``?x1 x2 x3. P1 x1 x2 ==> P2 x2 x3`` -->           *
    * ``?x2.    (!x1. P1 x1 x2) ==> (?x3. P2 x2 x3)`` or *
    * ``?x1 x2.       P1 x1 x2) ==> (?x3. P2 x2 x3)``    *
    * depending on the value of forall_intro             *
    * -------------------------------------------------- *)

   fun LIST_EXISTS_IMP_CONV forall_intro t =
      let
         val (vs, body) = strip_exists t
         val (b1, b2) = dest_imp_only body
         val fvs_1 = FVL [b1] empty_tmset
         val fvs_2 = FVL [b2] empty_tmset
         val (vs_b1x, vs_rest) = partition (fn v => HOLset.member (fvs_1, v)) vs
         val (vs_b12, vs_b1) =
            partition (fn v => HOLset.member (fvs_2, v)) vs_b1x
         val (vs_b2, _) = partition (fn v => HOLset.member (fvs_2, v)) vs_rest
         val _ = if null vs_b2 andalso
                    (not forall_intro orelse null vs_b1)
                    then raise UNCHANGED
                 else ()
         val (n, rs) = if forall_intro
                          then (length vs_b12, vs_b12 @ vs_b1 @ vs_b2)
                       else (length vs_b1x, vs_b1x @ vs_b2)
         val conv1 = RESORT_EXISTS_CONV (K rs)
         val conv2 = NUM_QUANT_CONV n (EXISTS_DEPTH_CONV EXISTS_IMP_CONV)
      in
         (conv1 THENC conv2) t
      end

   (* ---------------------------------------------------------------------*
    * BOTH_EXISTS_IMP_CONV, implements the following axiom scheme.         *
    *                                                                      *
    *      |- (?x. P[x]==>Q[x]) = ((!x.P[x]) ==> (?x.Q[x])                 *
    *                                                                      *
    * Thus, it handles thes missing case of EXISTS_IMP_CONV, where         *
    * x is free in both P an Q                                             *
    * ---------------------------------------------------------------------*)

   val BOTH_EXISTS_IMP_CONV =
      let
         val conv1 = QUANT_CONV (PART_MATCH lhs boolTheory.IMP_DISJ_THM)
         val conv2 = EXISTS_OR_CONV
         val conv3 = (RATOR_CONV o RAND_CONV) EXISTS_NOT_CONV
         val conv4 =
            PART_MATCH lhs
               (CONV_RULE (ONCE_DEPTH_CONV SYM_CONV) boolTheory.IMP_DISJ_THM)
      in
         conv1 THENC conv2 THENC conv3 THENC conv4
      end

   (* -------------------------------------------------- *
    * Moves over conjunctions                            *
    *                                                    *
    * ``?x1 x2 x3. P1 x1 x2 /\ P2 x2 x3`` -->            *
    * ``?x2. (?x1. P1 x1 x2) /\ (?x3. P2 x2 x3)``        *
    * -------------------------------------------------- *)

   fun LIST_EXISTS_AND_CONV t =
      let
         val (vs, body) = strip_exists t
         val (b1, b2) = dest_conj body
         val fvs_1 = FVL [b1] empty_tmset
         val fvs_2 = FVL [b2] empty_tmset
         val (vs_b1x, vs_rest) = partition (fn v => HOLset.member (fvs_1, v)) vs
         val (vs_b12, vs_b1) =
            partition (fn v => HOLset.member (fvs_2, v)) vs_b1x
         val (vs_b2, _) = partition (fn v => HOLset.member (fvs_2, v)) vs_rest
         val _ = if null vs_b1 andalso null vs_b2
                    then raise UNCHANGED
                 else ()
         val conv1 = RESORT_EXISTS_CONV (K (vs_b12 @ vs_b1 @ vs_b2))
         val conv2 =
            NUM_QUANT_CONV (length vs_b12) (EXISTS_DEPTH_CONV EXISTS_AND_CONV)
      in
         (conv1 THENC conv2) t
      end

   (* -------------------------------------------------- *
    * Moves over negation                                *
    *                                                    *
    * ``?x1 x2 x3. ~P1`` --> ``~!x1 x2 x3. P1``          *
    * -------------------------------------------------- *)

   val LIST_EXISTS_NOT_CONV = EXISTS_DEPTH_CONV EXISTS_NOT_CONV

   (* -------------------------------------------------- *
    * Tries to minimise the scope of universal           *
    * quantifiers using all the conversions above        *
    * -------------------------------------------------- *)

   fun MINISCOPE_EXISTS_CONV forall_intro t =
      let
         val (vs, body) = strip_exists t
         val _ = if null vs then raise UNCHANGED else ()
      in
         (if is_disj body
             then LIST_EXISTS_OR_CONV
          else if is_conj body
             then LIST_EXISTS_AND_CONV
          else if is_imp_only body
             then LIST_EXISTS_IMP_CONV forall_intro
          else if is_neg body andalso forall_intro
             then LIST_EXISTS_NOT_CONV
          else
            LIST_EXISTS_SIMP_CONV) t
      end
end

(*----------------------------------------------------------------------*
 * bool_EQ_CONV: conversion for boolean equality.                       *
 *                                                                      *
 * bool_EQ_CONV "b1 = b2" returns:                                      *
 *                                                                      *
 *    |- (b1 = b2) = T     if b1 and b2 are identical boolean terms     *
 *    |- (b1 = b2) = b2    if b1 = "T"                                  *
 *    |- (b1 = b2) = b1    if b2 = "T"                                  *
 *                                                                      *
 * Added TFM 88.03.31                                                   *
 * Revised TFM 90.07.24                                                 *
 *----------------------------------------------------------------------*)

local
   val b = Term.mk_var ("b", Type.bool)
   val (Tb :: bT :: _) = map (GEN b) (CONJUNCTS (SPEC b EQ_CLAUSES))
in
   fun bool_EQ_CONV tm =
      let
         val (lhs, rhs) = dest_eq tm
         val _ = if type_of rhs = Type.bool
                    then ()
                 else raise ERR "bool_EQ_CONV" "does not have boolean type"
      in
         if aconv lhs rhs then EQT_INTRO (REFL lhs)
         else if aconv lhs T then SPEC rhs Tb
         else if aconv rhs T then SPEC lhs bT
         else raise ERR "bool_EQ_CONV" "inapplicable"
      end
      handle e => raise wrap_exn "Conv" "bool_EQ_CONV" e
end

(*----------------------------------------------------------------------*
 * EXISTS_UNIQUE_CONV: expands with the definition of unique existence. *
 *                                                                      *
 *                                                                      *
 * EXISTS_UNIQUE_CONV "?!x.P[x]" yields the theorem:                    *
 *                                                                      *
 *     |- ?!x.P[x] = ?x.P[x] /\ !x y. P[x] /\ P[y] ==> (x=y)            *
 *                                                                      *
 * ADDED: TFM 90.05.06                                                  *
 *                                                                      *
 * REVISED: now uses a variant of x for y in 2nd conjunct [TFM 90.06.11]*
 *----------------------------------------------------------------------*)

local
   val v = genvar Type.bool
   val AND = boolSyntax.conjunction
   val IMP = boolSyntax.implication
   val check = assert boolSyntax.is_exists1
   fun MK_BIN f (e1, e2) = MK_COMB ((AP_TERM f e1), e2)
   val rule = CONV_RULE o RAND_CONV o GEN_ALPHA_CONV
   fun MK_ALL x y tm = rule y (FORALL_EQ x tm)
   fun handle_ant (conj1, conj2) = (BETA_CONV conj1, BETA_CONV conj2)
   fun conv (nx, ny) t =
      case strip_forall t of
         ([ox, oy], imp) =>
           let
              val (ant, conseq) = dest_imp imp
              val ant' = MK_BIN AND (handle_ant (dest_conj ant))
           in
              MK_ALL ox nx (MK_ALL oy ny (MK_BIN IMP (ant', REFL conseq)))
           end
       | _ => raise ERR "EXISTS_UNIQUE" ""
in
   fun EXISTS_UNIQUE_CONV tm =
      let
         val _ = check tm
         val (Rator, Rand) = dest_comb tm
         val (ab as (Bvar, Body)) = dest_abs Rand
         val def = INST_TYPE [alpha |-> type_of Bvar] EXISTS_UNIQUE_DEF
         val exp = RIGHT_BETA (AP_THM def Rand)
         and y = variant (all_vars Body) Bvar
      in
         SUBST [v |-> conv (Bvar, y) (rand (rand (concl exp)))]
               (mk_eq (tm,
                       mk_conj (mk_exists ab, v))) exp
      end
      handle HOL_ERR _ => raise ERR "EXISTS_UNIQUE_CONV" ""
end

(*----------------------------------------------------------------------*
 * COND_CONV: conversion for simplifying conditionals:                  *
 *                                                                      *
 *   --------------------------- COND_CONV "T => u | v"                 *
 *     |- (T => u | v) = u                                              *
 *                                                                      *
 *                                                                      *
 *   --------------------------- COND_CONV "F => u | v"                 *
 *     |- (F => u | v) = v                                              *
 *                                                                      *
 *                                                                      *
 *   --------------------------- COND_CONV "b => u | u"                 *
 *     |- (b => u | u) = u                                              *
 *                                                                      *
 *   --------------------------- COND_CONV "b => u | v" (u =alpha v)    *
 *     |- (b => u | v) = u                                              *
 *                                                                      *
 * COND_CONV "P=>u|v" fails if P is neither "T" nor "F" and u =/= v.    *
 *----------------------------------------------------------------------*)

local
   val vt = genvar alpha
   and vf = genvar alpha
   val gen = GENL [vt, vf]
   val (CT, CF) = (gen ## gen) (CONJ_PAIR (SPECL [vt, vf] COND_CLAUSES))
in
   fun COND_CONV tm =
      let
         val (cond, larm, rarm) = dest_cond tm
         val INST_TYPE' = INST_TYPE [alpha |-> type_of larm]
      in
         if aconv cond T then SPEC rarm (SPEC larm (INST_TYPE' CT))
         else if aconv cond F then SPEC rarm (SPEC larm (INST_TYPE' CF))
         else if aconv larm rarm then SPEC larm (SPEC cond (INST_TYPE' COND_ID))
         else raise ERR "" ""
      end
      handle HOL_ERR _ => raise ERR "COND_CONV" ""
end

(* ===================================================================== *
 * A rule defined using conversions.                                     *
 * ===================================================================== *)

(*----------------------------------------------------------------------*
 * EXISTENCE: derives existence from unique existence:                  *
 *                                                                      *
 *    |- ?!x. P[x]                                                      *
 * --------------------                                                 *
 *    |- ?x. P[x]                                                       *
 *                                                                      *
 *----------------------------------------------------------------------*)

local
   val EXISTS_UNIQUE_DEF = boolTheory.EXISTS_UNIQUE_DEF
   val P = mk_var ("P", alpha-->bool)
   val th1 = SPEC P (CONV_RULE (X_FUN_EQ_CONV P) EXISTS_UNIQUE_DEF)
   val th2 = CONJUNCT1 (UNDISCH (fst (EQ_IMP_RULE (RIGHT_BETA th1))))
   val ex1P = mk_comb (boolSyntax.exists1, P)
in
   fun EXISTENCE th =
      let
         val _ = assert boolSyntax.is_exists1 (concl th)
         val (Rator, Rand) = dest_comb (concl th)
         val (Bvar, _) = dest_abs Rand
      in
         MP (SPEC Rand
               (INST_TYPE [alpha |-> type_of Bvar] (GEN P (DISCH ex1P th2))))
            th
      end
      handle HOL_ERR _ => raise ERR "EXISTENCE" ""
end

(*-----------------------------------------------------------------------*
 * AC_CONV - Prove equality using associative + commutative laws         *
 *                                                                       *
 * The conversion is given an associative and commutative law (it deduces*
 * the relevant operator and type from these) in the form of the inbuilt *
 * ones, and an equation to prove. It will try to prove this. Example:   *
 *                                                                       *
 *  AC_CONV(ADD_ASSOC,ADD_SYM) "(1 + 3) + (2 + 4) = 4 + (3 + (2 + 1))"   *
 * [JRH 91.07.17]                                                        *
 *-----------------------------------------------------------------------*)

fun AC_CONV (associative, commutative) =
   let
      val opr = (rator o rator o lhs o snd o strip_forall o concl) commutative
      val ty = (hd o #2 o dest_type o type_of) opr
      val x = mk_var ("x", ty)
      and y = mk_var ("y", ty)
      and z = mk_var ("z", ty)
      val xy = mk_comb (mk_comb (opr, x), y)
      and yz = mk_comb (mk_comb (opr, y), z)
      and yx = mk_comb (mk_comb (opr, y), x)
      val comm = PART_MATCH I commutative (mk_eq (xy, yx))
      and ass =
         PART_MATCH I (SYM (SPEC_ALL associative))
            (mk_eq (mk_comb (mk_comb (opr, xy),
                                   z),
                    mk_comb (mk_comb (opr, x),
                                   yz)))
      val asc = TRANS (SUBS [comm] (SYM ass)) (INST [y |-> x, x |-> y] ass)

      fun bubble head expr =
         let
            val (Rator, r) = dest_comb expr
            val (xopr, l) = dest_comb Rator
         in
            if term_eq xopr opr
               then if term_eq l head
                       then REFL expr
                    else if term_eq r head
                       then INST [x |-> l, y |-> r] comm
                    else let
                            val subb = bubble head r
                            val eqv =
                               AP_TERM (mk_comb (xopr, l)) subb
                            val (Rator, r') =
                               dest_comb (#2 (dest_eq (concl subb)))
                            val (yopr, l') = dest_comb Rator
                         in
                            TRANS eqv (INST [x |-> l, y |-> l', z |-> r'] asc)
                         end
            else raise ERR "AC_CONV" "bubble"
         end

      fun asce (lhs, rhs) =
         if term_eq lhs rhs
            then REFL lhs
         else let
                 val (Rator, r') = dest_comb lhs
                 val (zopr, l') = dest_comb Rator
              in
                 if term_eq zopr opr
                    then let
                            val beq = bubble l' rhs
                            val rt = boolSyntax.rhs (concl beq)
                         in
                            TRANS (AP_TERM
                                      (mk_comb (opr, l'))
                                      (asce (rand lhs, rand rt)))
                                  (SYM beq)
                         end
                 else raise ERR "AC_CONV" "asce"
              end
   in
      fn tm =>
         let
            val init = QCONV (TOP_DEPTH_CONV (REWR_CONV ass)) tm
            val gl = rhs (concl init)
         in
            EQT_INTRO (EQ_MP (SYM init) (asce (dest_eq gl)))
         end
   end
   handle e => raise wrap_exn "Conv" "AC_CONV" e

(*--------------------------------------------------------------------------*
 * Conversions for messing with bound variables.                            *
 *                                                                          *
 * RENAME_VARS_CONV  renames variables under \ ! ? ?! or @ .                *
 * SWAP_VARS_CONV    swaps variables under ! and ?,                         *
 *                    e.g, given !x y. ... gives   !y x. ...                *
 *--------------------------------------------------------------------------*)

local
   fun rename vname t =
      let
         val (accessor, C_ACC) =
            if is_exists t orelse is_forall t orelse is_select t
               orelse is_exists1 t
               then (rand, RAND_CONV)
            else if is_abs t
               then (I, I)
            else raise ERR "rename_vars" "Term not a binder"
         val (ty, _) = dom_rng (type_of (accessor t))
         val newv = mk_var (vname, ty)
      in
         C_ACC (ALPHA_CONV newv) t
      end
in
   fun RENAME_VARS_CONV varlist =
      case varlist of
         [] => REFL
       | (v :: vs) => rename v THENC BINDER_CONV (RENAME_VARS_CONV vs)

   fun SWAP_VARS_CONV t =
      if is_exists t then SWAP_EXISTS_CONV t else SWAP_FORALL_CONV t
end

(*--------------------------------------------------------------------------*
 *  EXISTS_AND_REORDER_CONV                                                 *
 *                                                                          *
 *  moves an existential quantifier into a conjunctive body, first sorting  *
 *  the body so that conjuncts where the bound variable appears are         *
 *  put first.                                                              *
 *--------------------------------------------------------------------------*)

fun EXISTS_AND_REORDER_CONV t =
   let
      val (var, body) = dest_exists t
                        handle HOL_ERR _ => raise ERR "EXISTS_AND_REORDER_CONV"
                                                      "Term not an existential"
      val conjs = strip_conj body
      val _ = length conjs > 1 orelse raise UNCHANGED
      val (there, notthere) = partition (free_in var) conjs
      val _ = not (null notthere) andalso not (null there)
              orelse raise UNCHANGED
      val newbody = mk_conj (list_mk_conj notthere, list_mk_conj there)
      val bodies_eq_thm =
         EQT_ELIM (AC_CONV (CONJ_ASSOC, CONJ_COMM) (mk_eq (body, newbody)))
   in
      (QUANT_CONV (K bodies_eq_thm) THENC EXISTS_AND_CONV) t
   end

(*---------------------------------------------------------------------------*
 * Support for debugging complicated conversions                             *
 *---------------------------------------------------------------------------*)

fun PRINT_CONV tm = (Parse.print_term tm; print "\n"; ALL_CONV tm)

(*---------------------------------------------------------------------------*
 * Map a conversion over a theorem, preserving order of hypotheses.          *
 *---------------------------------------------------------------------------*)

local
   fun cnvMP eqth impth =
      let
         open boolSyntax
         val tm = snd (dest_imp (concl impth))
         val imp_refl = REFL implication
      in
         UNDISCH (EQ_MP (MK_COMB (MK_COMB (imp_refl, eqth), REFL tm)) impth)
      end
in
   fun MAP_THM cnv th =
      let
         val (hyps, c) = dest_thm th
         val cth = cnv c
         val hypths = map cnv hyps
      in
         itlist cnvMP hypths (DISCH_ALL (EQ_MP cth th))
      end
      handle HOL_ERR _ => raise ERR "MAP_THM" ""
end

val PAT_CONV = let
  fun PCONV (xs, pat) conv =
    if op_mem aconv pat xs then conv
    else if not(exists (fn x => free_in x pat) xs) then ALL_CONV
    else if is_comb pat then
      COMB2_CONV (PCONV (xs, rator pat) conv, PCONV (xs, rand pat) conv)
    else
      ABS_CONV (PCONV (xs, body pat) conv)
in
  fn pat => PCONV (strip_abs pat)
end

fun dest_path path =
  let
    fun compose f g x = f (g x)
    fun abs_body tm = snd (dest_abs tm)
    fun binder_body tm =
      if is_abs tm then abs_body tm else abs_body (rand tm)
    fun loop [] = I
      | loop (c::cs) =
         if c = #"a" then compose (loop cs) abs_body else
         if c = #"b" then compose (loop cs) binder_body else
         if c = #"l" then compose (loop cs) rator else
         if c = #"r" then compose (loop cs) rand else
           failwith ("dest_path does not understand: " ^ str c)
  in
    loop (explode path)
  end;

fun PATH_CONV path c =
  let
    val limit = size path
    fun recurse i =
      if i = limit then c
      else
        case String.sub(path, i) of
            #"a" => ABS_CONV (recurse (i + 1))
          | #"b" => BINDER_CONV (recurse (i + 1))
          | #"l" => RATOR_CONV (recurse (i + 1))
          | #"r" => RAND_CONV (recurse (i + 1))
          | c => raise ERR
                       "PATH_CONV"
                       ("Illegal character '"^str c^ "' in path")
  in
    recurse 0
  end

(* --------------------------------------------------------------------------
   Helper function for memoizing conversions through the use of a Redblackmap.
   -------------------------------------------------------------------------- *)

fun memoize dst tree accept err (cnv: conv) =
  let
    val map = ref tree
  in
    fn tm =>
      case dst tm of
         SOME x =>
           (case Redblackmap.peek (!map, x) of
               SOME th => th
             | NONE =>
                 let
                   val th = cnv tm
                 in
                   if accept (boolSyntax.rhs (Thm.concl th))
                      then (map := Redblackmap.insert (!map, x, th); th)
                   else raise err
                 end)
       | NONE => raise err
  end

(* ------------------------------------------------------------------------- *)
(* Eliminate the antecedent of a theorem using a conversion/proof rule.      *)
(*  (Ported from HOL-Light's drule.ml)                                       *)
(* ------------------------------------------------------------------------- *)

fun MP_CONV (cnv:conv) th = let
  val (ant, conseq) = dest_imp (concl th);
  val ath = cnv ant
in
  MP th (EQT_ELIM ath)
  handle HOL_ERR _ => MP th ath
end

end (* Conv *)<|MERGE_RESOLUTION|>--- conflicted
+++ resolved
@@ -92,12 +92,7 @@
 fun RAND_CONV conv tm =
    let
       val (Rator, Rand) =
-<<<<<<< HEAD
-         Term.dest_comb tm
-         handle HOL_ERR _ => raise ERR "RAND_CONV" "not a comb"
-=======
          dest_comb tm handle HOL_ERR _ => raise ERR "RAND_CONV" "not a comb"
->>>>>>> cbad0c9c
       val newrand =
          conv Rand
          handle HOL_ERR e => raise set_origin "RAND_CONV" e
@@ -120,12 +115,7 @@
 fun RATOR_CONV conv tm =
    let
       val (Rator, Rand) =
-<<<<<<< HEAD
-         Term.dest_comb tm
-         handle HOL_ERR _ => raise ERR "RATOR_CONV" "not a comb"
-=======
          dest_comb tm handle HOL_ERR _ => raise ERR "RATOR_CONV" "not a comb"
->>>>>>> cbad0c9c
       val newrator =
          conv Rator
          handle HOL_ERR e => raise set_origin "RATOR_CONV" e
