--- conflicted
+++ resolved
@@ -260,15 +260,9 @@
 val _ =
     case Lib.total (VALID (HO_MATCH_MP_TAC th)) ([], goal) of
       SOME ([([],subgoal)],_) => if aconv subgoal expected then OK()
-<<<<<<< HEAD
-                                 else die "FAILED!"
-    | _ => die "FAILED!"
-end; (* local *)
-=======
                                  else die ""
     | _ => die ""
-end (* local *)
->>>>>>> 7c1215a4
+end; (* local *)
 
 val _ = app testutils.convtest [
   ("COND_CONV(1)", Conv.COND_CONV, “if b then (\x:'a. x) else (\y.y)”,
@@ -685,13 +679,8 @@
       (REPEAT_LT (ALLGOALS (POP_ASSUM (fn _ => ALL_TAC))
           THEN_LT HEADGOAL (POP_ASSUM ACCEPT_TAC))) ] ;
   val th = prove (``a ==> b ==> c ==> d ==> a /\ b /\ c /\ d``, tac) ;
-<<<<<<< HEAD
-in if null (hyp th) then OK() else die "FAILED"
-end handle _ => die "FAILED!"
-=======
-in if hyp th = [] then OK() else die ""
+in if null (hyp th) then OK() else die ""
 end handle _ => die ""
->>>>>>> 7c1215a4
 
 val _ = let
   val _ = tprint "Testing USE_SG_THEN"
@@ -699,13 +688,8 @@
     THENL [POP_ASSUM MATCH_MP_TAC THEN CONJ_TAC, DISJ1_TAC]
     THEN (FIRST_ASSUM ACCEPT_TAC)
   val th = prove (``p ==> q ==> (p /\ q ==> r) ==> r /\ (r \/ s)``, tac) ;
-<<<<<<< HEAD
-in if null (hyp th) then OK() else die "FAILED"
-end handle _ => die "FAILED!"
-=======
-in if hyp th = [] then OK() else die ""
+in if null (hyp th) then OK() else die ""
 end handle _ => die ""
->>>>>>> 7c1215a4
 
 val _ = let
   val _ = tprint "Testing USE_SG_THEN and VALIDATE_LT"
@@ -718,13 +702,8 @@
   val g = ``(p ==> q ==> (p /\ q ==> r) ==> r) /\
     (p ==> q ==> (p ==> r) ==> r)``
   val th = prove (g, tac) ;
-<<<<<<< HEAD
-in if null (hyp th) then OK() else die "FAILED"
-end handle _ => die "FAILED!"
-=======
-in if hyp th = [] then OK() else die ""
+in if null (hyp th) then OK() else die ""
 end handle _ => die ""
->>>>>>> 7c1215a4
 
 val _ = let
   val _ = tprint "Removing type abbreviation"
