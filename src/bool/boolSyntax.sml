--- conflicted
+++ resolved
@@ -231,7 +231,6 @@
 val strip_conj       = strip_binop (total dest_conj)
 val strip_disj       = strip_binop (total dest_disj)
 
-<<<<<<< HEAD
 fun avoid_dest_abs (tyvs,tmvs) tm =
   let val (bv,body) = dest_abs tm
   in if op_mem eq bv tmvs then
@@ -351,14 +350,13 @@
        M2)
   end
 end
-=======
+
 fun dest_strip_comb t =
 let val (l,r) = strip_comb t
     val {Thy = thy, Name = name, ...} = Term.dest_thy_const l
 in
   (thy ^ "$" ^ name, r)
 end;
->>>>>>> 5932a593
 
 val strip_imp =
   let val desti = total dest_imp
