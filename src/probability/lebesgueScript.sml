--- conflicted
+++ resolved
@@ -8,11 +8,7 @@
 
 (*
 app load ["bossLib", "metisLib", "arithmeticTheory", "pred_setTheory", "prim_recTheory", "listTheory",
-<<<<<<< HEAD
-   	  "state_transformerTheory", "HurdUseful", "combinTheory", "pairTheory", 
-=======
    	  "state_transformerTheory", "HurdUseful", "combinTheory", "pairTheory",
->>>>>>> cb7be5d7
 	  "realTheory", "realLib", "extra_boolTheory", "jrhUtils",
 	  "extra_pred_setTheory", "realSimps", "extra_realTheory",
 	  "numTheory", "simpLib", "seqTheory", "subtypeTheory",
@@ -21,13 +17,8 @@
 
 quietdec := true;
 *)
-<<<<<<< HEAD
-open HolKernel Parse boolLib bossLib metisLib arithmeticTheory pred_setTheory prim_recTheory 
-     listTheory state_transformerTheory HurdUseful extra_numTheory 
-=======
 open HolKernel Parse boolLib bossLib metisLib arithmeticTheory pred_setTheory prim_recTheory
      listTheory state_transformerTheory HurdUseful extra_numTheory
->>>>>>> cb7be5d7
      combinTheory pairTheory realTheory realLib extra_boolTheory jrhUtils
      extra_pred_setTheory realSimps extra_realTheory  numTheory
      simpLib seqTheory subtypeTheory transcTheory limTheory stringTheory
