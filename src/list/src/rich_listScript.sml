(* ===================================================================== *)
(* FILE          : rich_listScript.sml                                   *)
(* DESCRIPTION   : Enriched Theory of Lists                              *)
(* ===================================================================== *)

open HolKernel Parse boolLib BasicProvers;

open numLib metisLib simpLib combinTheory arithmeticTheory prim_recTheory
     pred_setTheory listTheory pairTheory markerLib TotalDefn;

local open listSimps pred_setSimps dep_rewrite in end;

val FILTER_APPEND = FILTER_APPEND_DISTRIB
val REVERSE = REVERSE_SNOC_DEF
val decide_tac = numLib.DECIDE_TAC;

val () = new_theory "rich_list"

(* ------------------------------------------------------------------------ *)

val list_ss = arith_ss ++ listSimps.LIST_ss ++ pred_setSimps.PRED_SET_ss
val metis_tac = METIS_TAC
val rw = SRW_TAC[numSimps.ARITH_ss]
fun simp thl = ASM_SIMP_TAC (srw_ss() ++ numSimps.ARITH_ss) thl
fun fs thl = FULL_SIMP_TAC (srw_ss() ++ numSimps.ARITH_ss) thl
fun rfs thl = REV_FULL_SIMP_TAC (srw_ss() ++ numSimps.ARITH_ss) thl;
fun gvs l =
  global_simp_tac {
    strip = true, elimvars = true, droptrues = true, oldestfirst = true
  } (srw_ss() ++ numSimps.ARITH_ss) l
fun dsimp thl = simp(thl @ [SF boolSimps.DNF_ss])
val qabbrev_tac = Q.ABBREV_TAC;
val qexists_tac = Q.EXISTS_TAC;
val qspecl_then = Q.SPECL_THEN;
val qid_spec_tac = Q.ID_SPEC_TAC;

val DEF0 = Lib.with_flag (boolLib.def_suffix, "") TotalDefn.Define
val DEF = Lib.with_flag (boolLib.def_suffix, "_DEF") TotalDefn.Define

val zDefine =
   Lib.with_flag (computeLib.auto_import_definitions, false) TotalDefn.Define

val list_INDUCT = Q.prove(
   `!P. P [] /\ (!l. P l ==> !x. P (CONS x l)) ==> !l. P l`,
   REWRITE_TAC [list_INDUCT]);

val LIST_INDUCT_TAC = INDUCT_THEN list_INDUCT ASSUME_TAC;
val SNOC_INDUCT_TAC = Prim_rec.INDUCT_THEN SNOC_INDUCT ASSUME_TAC;

fun wrap a = [a];
val Rewr' = DISCH_THEN (ONCE_REWRITE_TAC o wrap);
val Know = Q_TAC KNOW_TAC;
val Suff = Q_TAC SUFF_TAC;

(* ------------------------------------------------------------------------ *)

val ELL = DEF0`
   (ELL 0 l = LAST l) /\
   (ELL (SUC n) l = ELL n (FRONT l))`;

Definition REPLICATE[simp]:
   (REPLICATE 0 x = []) /\
   (REPLICATE (SUC n) x = CONS x (REPLICATE n x))
End

val SCANL = DEF0`
   (SCANL f (e: 'b) [] = [e]) /\
   (SCANL f e (CONS x l) = CONS e (SCANL f (f e x) l))`;

val SCANR = DEF0`
   (SCANR f (e: 'b) [] = [e]) /\
   (SCANR f e (CONS x l) = CONS (f x (HD (SCANR f e l))) (SCANR f e l))`;

val SPLITP = Lib.with_flag (computeLib.auto_import_definitions, false) DEF0`
   (SPLITP P [] = ([],[])) /\
   (SPLITP P (CONS x l) =
      if P x then
         ([], CONS x l)
      else
         (CONS x (FST (SPLITP P l)), SND (SPLITP P l)))`;

val SPLITP_AUX_def = TotalDefn.Define`
   (SPLITP_AUX acc P [] = (acc,[])) /\
   (SPLITP_AUX acc P (h::t) =
      if P h then (acc, h::t) else SPLITP_AUX (acc ++ [h]) P t)`;

Theorem SPLITP_splitAtPki:
  SPLITP P = splitAtPki (K P) $,
Proof
  simp[FUN_EQ_THM] >> Induct >> simp[SPLITP,splitAtPki_def] >>
  rw[o_DEF] >> Q.HO_MATCH_ABBREV_TAC`f (splitAtPki (K P) $, x) = _` >>
  CONV_TAC(LAND_CONV(REWRITE_CONV[splitAtPki_RAND])) >>
  simp[Abbr‘f’, o_DEF]
QED

Theorem SPLITP_JOIN:
  !ls l r.
    (SPLITP P ls = (l, r)) ==> (ls = l ++ r)
Proof
  Induct >> rw[SPLITP] >> Cases_on `SPLITP P ls` >> rw[]
QED

Theorem SPLITP_IMP:
  !P ls l r.
     (SPLITP P ls = (l,r)) ==>
     EVERY ($~ o P) l /\ (~NULL r ==> P (HD r))
Proof
  Induct_on`ls` >> rw[SPLITP] >> rw[] >> fs[] >>
  Cases_on`SPLITP P ls` >> fs[]
QED

Theorem SPLITP_LENGTH:
  !l. LENGTH (FST (SPLITP P l)) + LENGTH (SND (SPLITP P l))
      = LENGTH l
Proof Induct \\ rw[SPLITP, LENGTH]
QED

Theorem SPLITP_APPEND:
  !l1 l2.
    SPLITP P (l1 ++ l2) =
     if EXISTS P l1 then
       (FST (SPLITP P l1), SND (SPLITP P l1) ++ l2)
     else
       (l1 ++ FST(SPLITP P l2), SND (SPLITP P l2))
Proof
  Induct \\ rw[SPLITP] \\ fs[]
QED

Theorem SPLITP_NIL_SND_EVERY:
  !ls r. (SPLITP P ls = (r, [])) <=> (r = ls) /\ (EVERY ($~ o P) ls)
Proof
  rw[] >> EQ_TAC
  >- (rw[] >> imp_res_tac SPLITP_IMP >> imp_res_tac SPLITP_JOIN >> fs[]) >>
  rw[] >> Induct_on `ls` >> rw[SPLITP]
QED

Theorem SPLITP_NIL_FST_IMP:
  !ls r. (SPLITP P ls = ([],r)) ==> (r = ls)
Proof Induct \\ rw[SPLITP]
QED

val SPLITL_def = TotalDefn.Define `SPLITL P = SPLITP ((~) o P)`;

val SPLITR_def = TotalDefn.Define`
   SPLITR P l =
   let (a, b) = SPLITP ((~) o P) (REVERSE l) in (REVERSE b, REVERSE a)`;

val PREFIX_DEF = DEF `PREFIX P l = FST (SPLITP ($~ o P) l)`;

val SUFFIX_DEF = DEF`
   SUFFIX P l = FOLDL (\l' x. if P x then SNOC x l' else []) [] l`;

val AND_EL_DEF = DEF `AND_EL = EVERY I`;
val OR_EL_DEF = DEF `OR_EL = EXISTS I`;

val UNZIP_FST_DEF = DEF `UNZIP_FST l = FST (UNZIP l)`;
val UNZIP_SND_DEF = DEF `UNZIP_SND l = SND (UNZIP l)`;

val LIST_ELEM_COUNT_DEF = DEF`
   LIST_ELEM_COUNT e l = LENGTH (FILTER (\x. x = e) l)`;

val COUNT_LIST_def = zDefine`
   (COUNT_LIST 0 = []) /\
   (COUNT_LIST (SUC n) = 0::MAP SUC (COUNT_LIST n))`;

val COUNT_LIST_AUX_def = TotalDefn.Define`
   (COUNT_LIST_AUX 0 l = l) /\
   (COUNT_LIST_AUX (SUC n) l = COUNT_LIST_AUX n (n::l))`;

(* total version of TL *)
val TL_T_def = TotalDefn.Define`
   (TL_T [] = []) /\
   (TL_T (h::t) = t)`;

(* ------------------------------------------------------------------------ *)

val TAKE = Q.store_thm("TAKE",
   `(!l:'a list. TAKE 0 l = []) /\
    (!n x l:'a list. TAKE (SUC n) (CONS x l) = CONS x (TAKE n l))`,
   SRW_TAC [] []);

val DROP = Q.store_thm("DROP",
   `(!l:'a list. DROP 0 l = l) /\
    (!n x l:'a list. DROP (SUC n) (CONS x l) = DROP n l)`,
  SRW_TAC [] []);

val tlt_lem = Q.prove (
  `FUNPOW TL_T n [] = []`,
  Induct_on `n` THEN ASM_SIMP_TAC list_ss [FUNPOW, TL_T_def]) ;

val DROP_FUNPOW_TL = Q.store_thm("DROP_FUNPOW_TL",
  `(!n l. DROP n l = FUNPOW TL_T n l)`,
  Induct THEN1 SIMP_TAC list_ss [DROP, FUNPOW]
  THEN Cases_on `l` THEN1 SIMP_TAC list_ss [DROP_def, tlt_lem]
  THEN ASM_SIMP_TAC list_ss [DROP, FUNPOW, TL_T_def]) ;

val NOT_NULL_SNOC = Q.store_thm("NOT_NULL_SNOC",
   `!x l. ~NULL (SNOC x l)`,
   BasicProvers.Induct_on `l`
   THEN REWRITE_TAC[SNOC, NULL_DEF]);

(* cf. CONS_ACYCLIC *)
Theorem SNOC_ACYCLIC[simp] :
    l <> SNOC x l /\ SNOC x l <> l
Proof
    SRW_TAC [] [SNOC_APPEND]
QED

(* ------------------------------------------------------------------------ *)

val LASTN_def = zDefine `
  LASTN n xs = REVERSE (TAKE n (REVERSE xs))`;

val LASTN = store_thm("LASTN",
  ``(!l. LASTN 0 l = []) /\
    (!n x l. LASTN (SUC n) (SNOC x l) = SNOC x (LASTN n l))``,
  FULL_SIMP_TAC std_ss [LASTN_def,REVERSE_SNOC,
    TAKE,REVERSE_DEF]
  THEN FULL_SIMP_TAC std_ss [SNOC_APPEND]);

Theorem SNOC_LASTN :
    !l x n. LASTN (SUC n) (SNOC x l) = SNOC x (LASTN n l)
Proof
    SNOC_INDUCT_TAC >> rw [LASTN]
QED

val BUTLASTN_def = zDefine `
  BUTLASTN n xs = REVERSE (DROP n (REVERSE xs))`;

val BUTLASTN = store_thm("BUTLASTN",
  ``(!l. BUTLASTN 0 l = l) /\
    (!n x l. BUTLASTN (SUC n) (SNOC x l) = BUTLASTN n l)``,
  FULL_SIMP_TAC std_ss [BUTLASTN_def,DROP,
    REVERSE_REVERSE,REVERSE_SNOC]);

local
   val is_sublist_thm = Prim_rec.prove_rec_fn_exists list_Axiom
      ``(is_sublist [] (l: 'a list) = (if NULL l then T else F)) /\
        (is_sublist (CONS x t) l =
           if NULL l then T
           else (x = HD l) /\ isPREFIX (TL l) t \/ is_sublist t l)``
   val tac = ASM_REWRITE_TAC [HD, TL, NULL_DEF]
   val is_sublist_exists = Q.prove(
      `?is_sublist.
          (!l:'a list. is_sublist l [] <=> T) /\
          (!x: 'a l. is_sublist [] (CONS x l) <=> F) /\
          (!x1 l1 x2 l2.
             is_sublist (CONS x1 l1) (CONS x2 l2) <=>
             (x1 = x2) /\ isPREFIX l2 l1 \/ is_sublist l1 (CONS x2 l2))`,
      STRIP_ASSUME_TAC is_sublist_thm
      THEN Q.EXISTS_TAC `is_sublist`
      THEN tac THEN BasicProvers.Induct THEN tac)
in
   val IS_SUBLIST = Definition.new_specification
                      ("IS_SUBLIST", ["IS_SUBLIST"], is_sublist_exists)
end;

local
   val seg_exists = Q.prove(
      `?SEG.
          (!k (l:'a list). SEG 0 k l = []) /\
          (!m x l. SEG (SUC m) 0 (CONS x l) = CONS x (SEG m 0 l)) /\
          (!m k x l. SEG (SUC m) (SUC k) (CONS x l) = SEG (SUC m) k l)`,
      Q.EXISTS_TAC
        `\m k (l: 'a list). (TAKE: num -> 'a list -> 'a list) m
                                ((DROP: num -> 'a list -> 'a list) k l)`
      THEN SIMP_TAC bool_ss [TAKE, DROP])
in
   val SEG = Definition.new_specification ("SEG", ["SEG"], seg_exists)
end;

local
    val is_suffix_thm = Prim_rec.prove_rec_fn_exists SNOC_Axiom
       ``(is_suffix l [] = T) /\
         (is_suffix l (SNOC x t) =
           if NULL l then F else (LAST l = x) /\ is_suffix (FRONT l) t)``
   val is_suffix_exists = Q.prove(
      `?is_suffix.
           (!l. is_suffix l [] <=> T) /\
           (!(x:'a) l. is_suffix [] (SNOC x l) <=> F) /\
           (!(x1:'a) l1 (x2:'a) l2.
               is_suffix (SNOC x1 l1) (SNOC x2 l2) <=>
               (x1 = x2) /\ is_suffix l1 l2)`,
      METIS_TAC [is_suffix_thm, FRONT_SNOC, LAST_SNOC,
                 NULL_DEF, NOT_NULL_SNOC])
in
   val IS_SUFFIX = Definition.new_specification
                      ("IS_SUFFIX", ["IS_SUFFIX"], is_suffix_exists)
end;

val _ = overload_on ("IS_PREFIX", ``\x y. isPREFIX y x``)
val _ = remove_ovl_mapping "<<=" {Name = "isPREFIX", Thy = "list"}
val _ = overload_on ("<<=", ``\x y. isPREFIX x y``)
(* second call makes the infix the preferred printing form *)

(* ======================================================================== *)

Theorem LENGTH_NOT_NULL:
   !l. 0 < LENGTH l <=> ~NULL l
Proof
   BasicProvers.Induct THEN REWRITE_TAC [LENGTH, NULL, NOT_LESS_0, LESS_0]
QED

(* |- !(x:'a) l. ~([] = SNOC x l) *)
Theorem NOT_NIL_SNOC[simp] =
   valOf (hd (Prim_rec.prove_constructors_distinct SNOC_Axiom))

Theorem NOT_SNOC_NIL[simp] = GSYM NOT_NIL_SNOC

val SNOC_EQ_LENGTH_EQ = Q.store_thm ("SNOC_EQ_LENGTH_EQ",
   `!x1 l1 x2 l2. (SNOC x1 l1 = SNOC x2 l2) ==> (LENGTH l1 = LENGTH l2)`,
   REPEAT STRIP_TAC
   THEN RULE_ASSUM_TAC (AP_TERM ``LENGTH``)
   THEN RULE_ASSUM_TAC
          (REWRITE_RULE [LENGTH_SNOC, LENGTH, EQ_MONO_ADD_EQ, ADD1])
   THEN FIRST_ASSUM ACCEPT_TAC);

(* |- !x l. SNOC x l = REVERSE (x::REVERSE l) *)
val SNOC_REVERSE_CONS = Theory.save_thm ("SNOC_REVERSE_CONS",
   GEN_ALL (REWRITE_RULE [REVERSE_REVERSE]
      (AP_TERM ``REVERSE`` (SPEC_ALL REVERSE_SNOC))));

val FOLDR_SNOC = Q.store_thm ("FOLDR_SNOC",
   `!f e x l. FOLDR f e (SNOC x l) = FOLDR f (f x e) l`,
   REPEAT (FILTER_GEN_TAC ``l: 'a list``)
   THEN BasicProvers.Induct
   THEN REWRITE_TAC [SNOC, FOLDR]
   THEN REPEAT GEN_TAC
   THEN ASM_REWRITE_TAC []);

val FOLDR_FOLDL = Q.store_thm ("FOLDR_FOLDL",
   `!f e. MONOID f e ==> !l. FOLDR f e l = FOLDL f e l`,
   REPEAT GEN_TAC
   THEN REWRITE_TAC [MONOID_DEF, ASSOC_DEF, LEFT_ID_DEF, RIGHT_ID_DEF]
   THEN STRIP_TAC
   THEN BasicProvers.Induct
   THEN REWRITE_TAC [FOLDL, FOLDR]
   THEN FIRST_ASSUM SUBST1_TAC
   THEN GEN_TAC
   THEN SPEC_TAC (``l:'a list``, ``l:'a list``)
   THEN SNOC_INDUCT_TAC
   THEN1 ASM_REWRITE_TAC [FOLDL]
   THEN PURE_ONCE_REWRITE_TAC [FOLDL_SNOC]
   THEN GEN_TAC
   THEN ASM_REWRITE_TAC []);

val LENGTH_FOLDR = Q.store_thm ("LENGTH_FOLDR",
   `!l. LENGTH l = FOLDR (\x l'. SUC l') 0 l`,
   BasicProvers.Induct
   THEN REWRITE_TAC [LENGTH, FOLDR]
   THEN CONV_TAC (ONCE_DEPTH_CONV BETA_CONV)
   THEN ASM_REWRITE_TAC []);

val LENGTH_FOLDL = Q.store_thm ("LENGTH_FOLDL",
   `!l. LENGTH l = FOLDL (\l' x. SUC l') 0 l`,
   SNOC_INDUCT_TAC
   THEN REWRITE_TAC [LENGTH_SNOC, FOLDL_SNOC]
   THEN1 REWRITE_TAC [LENGTH, FOLDL]
   THEN CONV_TAC (ONCE_DEPTH_CONV BETA_CONV)
   THEN CONV_TAC (ONCE_DEPTH_CONV BETA_CONV)
   THEN ASM_REWRITE_TAC []);

val MAP_FOLDR = Q.store_thm ("MAP_FOLDR",
   `!f l. MAP f l = FOLDR (\x l'. CONS (f x) l') [] l`,
   BasicProvers.Induct_on `l`
   THEN REWRITE_TAC [MAP, FOLDR]
   THEN GEN_TAC
   THEN CONV_TAC (DEPTH_CONV BETA_CONV)
   THEN ASM_REWRITE_TAC []);

val MAP_FOLDL = Q.store_thm ("MAP_FOLDL",
   `!f l. MAP f l = FOLDL (\l' x. SNOC (f x) l') [] l`,
   GEN_TAC
   THEN SNOC_INDUCT_TAC
   THEN REWRITE_TAC [MAP_SNOC, FOLDL_SNOC]
   THEN1 REWRITE_TAC [FOLDL, MAP]
   THEN FIRST_ASSUM (SUBST1_TAC o SYM)
   THEN CONV_TAC (DEPTH_CONV BETA_CONV)
   THEN GEN_TAC
   THEN REFL_TAC);

Theorem FOLDL_CONG_invariant:
  !P f1 f2 l e.
  P e /\
  (!x a. MEM x l /\ P a ==> f1 a x = f2 a x /\ P (f2 a x))
  ==>
  FOLDL f1 e l = FOLDL f2 e l /\ P (FOLDL f2 e l)
Proof
  ntac 3 gen_tac \\ Induct \\ rw[]
QED

val FILTER_FOLDR = Q.store_thm ("FILTER_FOLDR",
   `!P l. FILTER P l = FOLDR (\x l'. if P x then CONS x l' else l') [] l`,
   BasicProvers.Induct_on `l`
   THEN REWRITE_TAC [FILTER, FOLDR]
   THEN CONV_TAC (DEPTH_CONV BETA_CONV)
   THEN ASM_REWRITE_TAC []);

val FILTER_SNOC = Q.store_thm ("FILTER_SNOC",
   `!P x l.
      FILTER P (SNOC x l) = if P x then SNOC x (FILTER P l) else FILTER P l`,
   BasicProvers.Induct_on `l`
   THEN REWRITE_TAC [FILTER, SNOC]
   THEN REPEAT GEN_TAC
   THEN REPEAT COND_CASES_TAC
   THEN ASM_REWRITE_TAC [SNOC]);

val FILTER_FOLDL = Q.store_thm ("FILTER_FOLDL",
   `!P l. FILTER P l = FOLDL (\l' x. if P x then SNOC x l' else l') [] l`,
   GEN_TAC
   THEN SNOC_INDUCT_TAC
   THEN1 REWRITE_TAC [FILTER, FOLDL]
   THEN REWRITE_TAC [FILTER_SNOC, FOLDL_SNOC]
   THEN CONV_TAC (DEPTH_CONV BETA_CONV)
   THEN ASM_REWRITE_TAC []);

val FILTER_COMM = Q.store_thm ("FILTER_COMM",
   `!f1 f2 l. FILTER f1 (FILTER f2 l) = FILTER f2 (FILTER f1 l)`,
   NTAC 2 GEN_TAC
   THEN BasicProvers.Induct
   THEN REWRITE_TAC [FILTER]
   THEN GEN_TAC
   THEN REPEAT COND_CASES_TAC
   THEN ASM_REWRITE_TAC [FILTER]);

val FILTER_IDEM = Q.store_thm ("FILTER_IDEM",
   `!f l. FILTER f (FILTER f l) = FILTER f l`,
   BasicProvers.Induct_on `l`
   THEN REWRITE_TAC [FILTER]
   THEN REPEAT GEN_TAC
   THEN COND_CASES_TAC
   THEN ASM_REWRITE_TAC [FILTER]);

val FILTER_MAP = Q.store_thm ("FILTER_MAP",
   `!f1 f2 l. FILTER f1 (MAP f2 l) = MAP f2 (FILTER (f1 o f2) l)`,
   BasicProvers.Induct_on `l`
   THEN REWRITE_TAC [FILTER, MAP]
   THEN REPEAT GEN_TAC
   THEN PURE_ONCE_REWRITE_TAC [combinTheory.o_THM]
   THEN COND_CASES_TAC
   THEN ASM_REWRITE_TAC [FILTER, MAP]);

val LENGTH_FILTER_LEQ = Q.store_thm ("LENGTH_FILTER_LEQ",
   `!P l. LENGTH (FILTER P l) <= LENGTH l`,
   BasicProvers.Induct_on `l`
   THEN SRW_TAC [] [numLib.DECIDE ``!a b. a <= b ==> a <= SUC b``]);

val EL_FILTER = Q.prove(
   `!i l P. i < LENGTH (FILTER P l) ==> P (EL i (FILTER P l))`,
   BasicProvers.Induct_on `l`
   THEN SRW_TAC [] []
   THEN Cases_on `i`
   THEN SRW_TAC [numSimps.ARITH_ss] []);

val FILTER_EQ_lem = Q.prove(
   `!l l2 P h. ~P h ==> (FILTER P l <> h :: l2)`,
   SRW_TAC [] [LIST_EQ_REWRITE]
   THEN Q.EXISTS_TAC `0`
   THEN SRW_TAC [numSimps.ARITH_ss] []
   THEN `0 < LENGTH (FILTER P l)` by numLib.DECIDE_TAC
   THEN IMP_RES_TAC EL_FILTER
   THEN FULL_SIMP_TAC (srw_ss()) []
   THEN metisLib.METIS_TAC []);

val FILTER_EQ = Q.store_thm ("FILTER_EQ",
   `!P1 P2 l. (FILTER P1 l = FILTER P2 l) = (!x. MEM x l ==> (P1 x = P2 x))`,
   Induct_on `l`
   THEN SRW_TAC [] []
   THEN metisLib.METIS_TAC [FILTER_EQ_lem]);

val LENGTH_SEG = Q.store_thm ("LENGTH_SEG",
   `!n k l. n + k <= LENGTH l ==> (LENGTH (SEG n k l) = n)`,
   NTAC 2 BasicProvers.Induct
   THEN REWRITE_TAC [SEG, LENGTH]
   THEN BasicProvers.Induct
   THENL [
      REWRITE_TAC [LENGTH, ADD_0, LESS_OR_EQ, numTheory.NOT_SUC, NOT_LESS_0],
      REWRITE_TAC [SEG, LENGTH, ADD, LESS_EQ_MONO, INV_SUC_EQ]
      THEN FIRST_ASSUM (MATCH_ACCEPT_TAC o (SPEC ``0n``)),
      REWRITE_TAC [LENGTH, ADD, LESS_OR_EQ, numTheory.NOT_SUC, NOT_LESS_0],
      REWRITE_TAC [LENGTH, SEG, GSYM ADD_SUC, LESS_EQ_MONO]
      THEN FIRST_ASSUM MATCH_ACCEPT_TAC]);

val APPEND_NIL = Q.store_thm ("APPEND_NIL",
   `(!l. APPEND l [] = l) /\ (!l. APPEND [] l = l)`,
   CONJ_TAC THENL [BasicProvers.Induct, ALL_TAC] THEN ASM_REWRITE_TAC [APPEND]);

val APPEND_FOLDR = Q.store_thm ("APPEND_FOLDR",
   `!l1 l2. APPEND l1 l2 = FOLDR CONS l2 l1`,
   BasicProvers.Induct THEN ASM_REWRITE_TAC [APPEND, FOLDR]);

val APPEND_FOLDL = Q.store_thm ("APPEND_FOLDL",
   `!l1 l2. APPEND l1 l2 = FOLDL (\l' x. SNOC x l') l1 l2`,
   GEN_TAC
   THEN SNOC_INDUCT_TAC
   THEN1 REWRITE_TAC [APPEND_NIL, FOLDL]
   THEN ASM_REWRITE_TAC [APPEND_SNOC, FOLDL_SNOC]
   THEN GEN_TAC
   THEN CONV_TAC (DEPTH_CONV BETA_CONV)
   THEN REFL_TAC);

val FOLDR_APPEND = Q.store_thm ("FOLDR_APPEND",
   `!f e l1 l2. FOLDR f e (APPEND l1 l2) = FOLDR f (FOLDR f e l2) l1`,
   REPEAT GEN_TAC
   THEN MAP_EVERY Q.SPEC_TAC
          [(`l1`, `l1`), (`e`, `e`), (`f`, `f`), (`l2`, `l2`)]
   THEN SNOC_INDUCT_TAC
   THEN1 REWRITE_TAC [APPEND_NIL, FOLDR]
   THEN REWRITE_TAC [APPEND_SNOC, FOLDR_SNOC]
   THEN REPEAT GEN_TAC
   THEN FIRST_ASSUM MATCH_ACCEPT_TAC);

val FOLDL_APPEND = Q.store_thm ("FOLDL_APPEND",
   `!f e l1 l2. FOLDL f e (APPEND l1 l2) = FOLDL f (FOLDL f e l1) l2`,
   BasicProvers.Induct_on `l1`
   THEN REWRITE_TAC [APPEND, FOLDL]
   THEN REPEAT GEN_TAC
   THEN FIRST_ASSUM MATCH_ACCEPT_TAC);

val CONS_APPEND = Q.store_thm ("CONS_APPEND",
   `!x l. CONS x l = APPEND [x] l`,
   GEN_TAC
   THEN SNOC_INDUCT_TAC
   THEN1 REWRITE_TAC [APPEND_NIL]
   THEN ASM_REWRITE_TAC [APPEND_SNOC, GSYM (CONJUNCT2 SNOC)]);

val ASSOC_APPEND = Q.store_thm ("ASSOC_APPEND",
   `ASSOC APPEND`,
   REWRITE_TAC [ASSOC_DEF, APPEND_ASSOC]);

val RIGHT_ID_APPEND_NIL = Q.prove(
   `RIGHT_ID APPEND []`,
   REWRITE_TAC [RIGHT_ID_DEF, APPEND, APPEND_NIL]);

val LEFT_ID_APPEND_NIL = Q.prove(
   `LEFT_ID APPEND []`,
   REWRITE_TAC [LEFT_ID_DEF, APPEND, APPEND_NIL]);

val MONOID_APPEND_NIL = Q.store_thm ("MONOID_APPEND_NIL",
   `MONOID APPEND []`,
   REWRITE_TAC [MONOID_DEF, APPEND, APPEND_NIL, APPEND_ASSOC, LEFT_ID_DEF,
                ASSOC_DEF, RIGHT_ID_DEF]);

val FLAT_SNOC = Q.store_thm ("FLAT_SNOC",
   `!x l. FLAT (SNOC x l) = APPEND (FLAT l) x`,
   BasicProvers.Induct_on `l`
   THEN ASM_REWRITE_TAC [FLAT, SNOC, APPEND, APPEND_NIL, APPEND_ASSOC]);

val FLAT_FOLDR = Q.store_thm ("FLAT_FOLDR",
   `!l. FLAT l = FOLDR APPEND [] l`,
   BasicProvers.Induct THEN ASM_REWRITE_TAC [FLAT, FOLDR]);

val FLAT_FOLDL = Q.store_thm ("FLAT_FOLDL",
   `!l. FLAT l = FOLDL APPEND [] l`,
   SNOC_INDUCT_TAC
   THEN1 REWRITE_TAC [FLAT, FOLDL]
   THEN ASM_REWRITE_TAC [FLAT_SNOC, FOLDL_SNOC]);

val LENGTH_FLAT = Q.store_thm ("LENGTH_FLAT",
   `!l. LENGTH (FLAT l) = SUM (MAP LENGTH l)`,
   BasicProvers.Induct
   THEN REWRITE_TAC [FLAT]
   THEN1 REWRITE_TAC [LENGTH, MAP, SUM]
   THEN ASM_REWRITE_TAC [LENGTH_APPEND, MAP, SUM]);

val REVERSE_FOLDR = Q.store_thm ("REVERSE_FOLDR",
   `!l. REVERSE l = FOLDR SNOC [] l`,
   BasicProvers.Induct THEN ASM_REWRITE_TAC [REVERSE, FOLDR]);

val REVERSE_FOLDL = Q.store_thm ("REVERSE_FOLDL",
   `!l. REVERSE l = FOLDL (\l' x. CONS x l') [] l`,
   SNOC_INDUCT_TAC
   THEN1 REWRITE_TAC [REVERSE, FOLDL]
   THEN REWRITE_TAC [REVERSE_SNOC, FOLDL_SNOC]
   THEN CONV_TAC (DEPTH_CONV BETA_CONV)
   THEN ASM_REWRITE_TAC []);

val ALL_EL_MAP = Q.store_thm ("ALL_EL_MAP",
   `!P f l. EVERY P (MAP f l) = EVERY (P o f) l`,
   BasicProvers.Induct_on `l`
   THEN REWRITE_TAC [EVERY_DEF, MAP]
   THEN ASM_REWRITE_TAC [combinTheory.o_DEF]
   THEN BETA_TAC
   THEN REWRITE_TAC []);

val MEM_EXISTS = Q.store_thm ("MEM_EXISTS",
  `!x:'a l. MEM x l = EXISTS ($= x) l`,
  Induct_on `l` THEN ASM_REWRITE_TAC [EXISTS_DEF, MEM]);

val SUM_FOLDR = Q.store_thm ("SUM_FOLDR",
   `!l. SUM l = FOLDR $+ 0 l`,
   BasicProvers.Induct
   THEN REWRITE_TAC [SUM, FOLDR, ADD]
   THEN GEN_TAC
   THEN CONV_TAC (DEPTH_CONV BETA_CONV)
   THEN FIRST_ASSUM SUBST1_TAC
   THEN REFL_TAC);

val SUM_FOLDL = Q.store_thm ("SUM_FOLDL",
   `!l. SUM l = FOLDL $+ 0 l`,
   SNOC_INDUCT_TAC
   THEN1 REWRITE_TAC [SUM, FOLDL]
   THEN REWRITE_TAC [SUM_SNOC, FOLDL_SNOC]
   THEN GEN_TAC
   THEN CONV_TAC (DEPTH_CONV BETA_CONV)
   THEN FIRST_ASSUM SUBST1_TAC
   THEN REFL_TAC);

(*
   |- (!l. [] <<= l <=> T) /\ (!x l. x::l <<= [] <=> F) /\
      !x1 l1 x2 l2. x2::l2 <<= x1::l1 <=> (x1 = x2) /\ l2 <<= l1``
*)
val IS_PREFIX = save_thm ("IS_PREFIX",
   let
      val [c1, c2, c3] = CONJUNCTS isPREFIX_THM
   in
      LIST_CONJ [GEN ``l:'a list`` c1,
                 (CONV_RULE (RENAME_VARS_CONV ["x", "l"]) o
                  GENL [``h:'a``, ``t:'a list``]) c2,
                 (CONV_RULE (RENAME_VARS_CONV ["x1", "l1", "x2", "l2"]) o
                  GENL [``h2:'a``, ``t2:'a list``, ``h1:'a``, ``t1:'a list``] o
                  CONV_RULE (RAND_CONV (ONCE_REWRITE_CONV [EQ_SYM_EQ])))
                 c3]
   end)

val IS_PREFIX_APPEND = Q.store_thm ("IS_PREFIX_APPEND",
   `!l1 l2. isPREFIX l2 l1 = ?l. l1 = APPEND l2 l`,
   BasicProvers.Induct
   THENL [
     BasicProvers.Induct
     THENL [
       REWRITE_TAC [IS_PREFIX, APPEND]
       THEN Q.EXISTS_TAC `[]`
       THEN REFL_TAC,
       REWRITE_TAC [IS_PREFIX, APPEND, GSYM NOT_CONS_NIL]],
       BasicProvers.Induct_on `l2`
       THENL [
         REWRITE_TAC [IS_PREFIX, APPEND]
         THEN GEN_TAC
         (* **list_Axiom** variable dependancy *)
         THEN Q.EXISTS_TAC `CONS h l1`
         THEN REFL_TAC,
         ASM_REWRITE_TAC [IS_PREFIX, APPEND, CONS_11]
         THEN REPEAT GEN_TAC
         THEN CONV_TAC (RAND_CONV EXISTS_AND_CONV)
         THEN REFL_TAC]]);

val IS_SUFFIX_APPEND = Q.store_thm ("IS_SUFFIX_APPEND",
   `!l1 l2. IS_SUFFIX l1 l2 = ?l. l1 = APPEND l l2`,
    SNOC_INDUCT_TAC THENL [
     SNOC_INDUCT_TAC THENL [
      REWRITE_TAC [IS_SUFFIX, APPEND_NIL]
      THEN EXISTS_TAC ``[]:'a list`` THEN REFL_TAC,
      REWRITE_TAC [IS_SUFFIX, APPEND_SNOC]
      THEN CONV_TAC (ONCE_DEPTH_CONV SYM_CONV)
      THEN REWRITE_TAC [GSYM NULL_EQ, NOT_NULL_SNOC]],
     GEN_TAC THEN SNOC_INDUCT_TAC THENL [
      REWRITE_TAC [IS_SUFFIX, APPEND_NIL]
      THEN EXISTS_TAC ``SNOC (x:'a) l1`` THEN REFL_TAC,
      ASM_REWRITE_TAC [IS_SUFFIX, APPEND_SNOC, SNOC_11]
      THEN GEN_TAC
      THEN CONV_TAC (RAND_CONV EXISTS_AND_CONV) THEN REFL_TAC]]);

val NOT_NIL_APPEND_CONS2 = Q.prove(
   `!l1 l2 x. ~([] = APPEND l1 (CONS x l2))`,
   BasicProvers.Induct THEN REWRITE_TAC [APPEND] THEN REPEAT GEN_TAC
   THEN MATCH_ACCEPT_TAC (GSYM NOT_CONS_NIL))

val IS_SUBLIST_APPEND = Q.store_thm ("IS_SUBLIST_APPEND",
   `!l1 l2. IS_SUBLIST l1 l2 = ?l l'. l1 = APPEND l (APPEND l2 l')`,
    BasicProvers.Induct THEN REPEAT (FILTER_GEN_TAC ``l2:'a list``)
    THEN BasicProvers.Induct THENL [
        REWRITE_TAC [IS_SUBLIST, APPEND]
        THEN MAP_EVERY EXISTS_TAC [``[]:'a list``, ``[]:'a list``]
        THEN REWRITE_TAC [APPEND],
        GEN_TAC THEN REWRITE_TAC [IS_SUBLIST, APPEND, NOT_NIL_APPEND_CONS2],
        REWRITE_TAC [IS_SUBLIST, APPEND]
        (* **list_Axiom** variable dependancy *)
        THEN MAP_EVERY EXISTS_TAC [``[h]:'a list``, ``l1:'a list``]
        THEN MATCH_ACCEPT_TAC CONS_APPEND,
        GEN_TAC THEN REWRITE_TAC [IS_SUBLIST] THEN EQ_TAC
        THEN ONCE_ASM_REWRITE_TAC [IS_PREFIX_APPEND] THENL [
          STRIP_TAC THENL [
            MAP_EVERY EXISTS_TAC [``[]:'a list``, ``l:'a list``]
            THEN ASM_REWRITE_TAC [APPEND],
            (* **list_Axiom** variable dependancy *)
            MAP_EVERY EXISTS_TAC [``(CONS h l):'a list``, ``l':'a list``]
            THEN ONCE_ASM_REWRITE_TAC [APPEND] THEN REFL_TAC],
          CONV_TAC LEFT_IMP_EXISTS_CONV THEN BasicProvers.Induct THENL [
            REWRITE_TAC [APPEND, CONS_11]
            THEN STRIP_TAC THEN DISJ1_TAC
            THEN ASM_REWRITE_TAC [IS_PREFIX_APPEND]
            THEN EXISTS_TAC ``l':'a list`` THEN REFL_TAC,
            GEN_TAC THEN REWRITE_TAC [APPEND, CONS_11]
            THEN STRIP_TAC THEN DISJ2_TAC
            THEN MAP_EVERY EXISTS_TAC [``l:'a list``, ``l':'a list``]
            THEN FIRST_ASSUM ACCEPT_TAC]]]);

val IS_PREFIX_IS_SUBLIST = Q.store_thm ("IS_PREFIX_IS_SUBLIST",
   `!l1 l2. IS_PREFIX l1 l2 ==> IS_SUBLIST l1 l2`,
   LIST_INDUCT_TAC
   THEN TRY (FILTER_GEN_TAC ``l2:'a list``)
   THEN LIST_INDUCT_TAC
   THEN REWRITE_TAC [IS_PREFIX, IS_SUBLIST]
   THEN REPEAT STRIP_TAC
   THEN ASM_REWRITE_TAC []);

val IS_SUFFIX_IS_SUBLIST = Q.store_thm ("IS_SUFFIX_IS_SUBLIST",
   `!l1 l2. IS_SUFFIX l1 l2 ==> IS_SUBLIST l1 l2`,
   REPEAT GEN_TAC
   THEN REWRITE_TAC [IS_SUFFIX_APPEND, IS_SUBLIST_APPEND]
   THEN DISCH_THEN (CHOOSE_THEN SUBST1_TAC)
   THEN MAP_EVERY EXISTS_TAC [``l:'a list``, ``[]:'a list``]
   THEN REWRITE_TAC [APPEND_NIL]);

Theorem IS_SUFFIX_CONS:
  !l1 l2 a. IS_SUFFIX l1 l2 ==> IS_SUFFIX (a::l1) l2
Proof
  srw_tac[][IS_SUFFIX_APPEND] >> Q.EXISTS_TAC ‘a::l’ >> srw_tac[][]
QED

Theorem IS_SUFFIX_APPEND1:
  !l1 l2 l. IS_SUFFIX l2 l ==> IS_SUFFIX (l1 ++ l2) l
Proof
  Induct >> fs[IS_SUFFIX_CONS]
QED

Theorem IS_SUFFIX_TRANS:
  !l1 l2 l3. IS_SUFFIX l1 l2 /\ IS_SUFFIX l2 l3 ==> IS_SUFFIX l1 l3
Proof
  rw[IS_SUFFIX_APPEND] \\ metis_tac[APPEND_ASSOC]
QED

val NOT_NIL_APPEND_SNOC2 = Q.prove(
   `!l1 l2 x. ~([] = (APPEND l1 (SNOC x l2)))`,
   LIST_INDUCT_TAC
   THEN REWRITE_TAC [APPEND_SNOC]
   THEN REPEAT GEN_TAC
   THEN MATCH_ACCEPT_TAC NOT_NIL_SNOC)

val IS_PREFIX_REVERSE = Q.store_thm ("IS_PREFIX_REVERSE",
   `!l1 l2. IS_PREFIX (REVERSE l1) (REVERSE l2) = IS_SUFFIX l1 l2`,
   SNOC_INDUCT_TAC
   THEN REPEAT (FILTER_GEN_TAC ``l2:'a list``)
   THEN SNOC_INDUCT_TAC
   THENL [
        REWRITE_TAC [IS_SUFFIX_APPEND, REVERSE, IS_PREFIX]
        THEN EXISTS_TAC ``[]:'a list``
        THEN REWRITE_TAC [APPEND],
        GEN_TAC
        THEN REWRITE_TAC [IS_SUFFIX_APPEND, REVERSE, REVERSE_SNOC, IS_PREFIX]
        THEN CONV_TAC NOT_EXISTS_CONV
        THEN GEN_TAC
        THEN REWRITE_TAC [APPEND, NOT_NIL_APPEND_SNOC2],
        REWRITE_TAC [IS_SUFFIX_APPEND, REVERSE, APPEND_NIL, IS_PREFIX]
        THEN EXISTS_TAC ``SNOC (x:'a) l1``
        THEN REFL_TAC,
        GEN_TAC
        THEN REWRITE_TAC [IS_SUFFIX_APPEND, REVERSE_SNOC, IS_PREFIX]
        THEN PURE_ONCE_ASM_REWRITE_TAC []
        THEN REWRITE_TAC [IS_SUFFIX_APPEND, APPEND_SNOC, SNOC_11]
        THEN CONV_TAC (ONCE_DEPTH_CONV EXISTS_AND_CONV)
        THEN REFL_TAC]);

(* |- !l1 l2. IS_SUFFIX (REVERSE l1) (REVERSE l2) = IS_PREFIX l1 l2 *)
val IS_SUFFIX_REVERSE = save_thm ("IS_SUFFIX_REVERSE",
   IS_PREFIX_REVERSE
   |> SPECL [``REVERSE (l1:'a list)``, ``REVERSE (l2:'a list)``]
   |> REWRITE_RULE [REVERSE_REVERSE]
   |> SYM |> GEN_ALL);

Theorem IS_SUFFIX_CONS2_E:
   !s h t. IS_SUFFIX s (h::t) ==> IS_SUFFIX s t
Proof
   SRW_TAC [] [IS_SUFFIX_APPEND]
   THEN METIS_TAC [APPEND, APPEND_ASSOC]
QED

Theorem IS_SUFFIX_REFL[simp]:
   IS_SUFFIX l l
Proof
   SRW_TAC [][IS_SUFFIX_APPEND] THEN METIS_TAC [APPEND]
QED

val IS_SUBLIST_REVERSE = Q.store_thm ("IS_SUBLIST_REVERSE",
   `!l1 l2. IS_SUBLIST (REVERSE l1) (REVERSE l2) = IS_SUBLIST l1 l2`,
   REPEAT GEN_TAC
   THEN REWRITE_TAC [IS_SUBLIST_APPEND]
   THEN EQ_TAC
   THEN STRIP_TAC
   THENL [
      MAP_EVERY EXISTS_TAC [``REVERSE(l':'a list)``, ``REVERSE(l:'a list)``]
      THEN FIRST_ASSUM (SUBST1_TAC o
         (REWRITE_RULE [REVERSE_REVERSE, REVERSE_APPEND]) o
         (AP_TERM ``REVERSE:'a list -> 'a list``))
      THEN REWRITE_TAC [APPEND_ASSOC],
      FIRST_ASSUM SUBST1_TAC
      THEN REWRITE_TAC [REVERSE_APPEND, APPEND_ASSOC]
      THEN MAP_EVERY EXISTS_TAC
             [``REVERSE(l':'a list)``, ``REVERSE(l:'a list)``]
      THEN REFL_TAC]);

val PREFIX_FOLDR = Q.store_thm ("PREFIX_FOLDR",
   `!P l. PREFIX P l = FOLDR (\x l'. if P x then CONS x l' else []) [] l`,
   GEN_TAC
   THEN REWRITE_TAC [PREFIX_DEF]
   THEN LIST_INDUCT_TAC
   THEN REWRITE_TAC [FOLDR, SPLITP]
   THEN GEN_TAC
   THEN REWRITE_TAC [combinTheory.o_THM]
   THEN BETA_TAC
   (* **list_Axiom** variable dependancy *)
   THEN ASM_CASES_TAC ``(P:'a->bool) x``
   THEN ASM_REWRITE_TAC []);

val PREFIX = Q.store_thm ("PREFIX",
   `(!P. PREFIX P [] = []) /\
    (!P x l. PREFIX P (CONS x l) = if P x then CONS x (PREFIX P l) else [])`,
   REWRITE_TAC [PREFIX_FOLDR, FOLDR]
   THEN REPEAT GEN_TAC
   THEN BETA_TAC
   THEN REFL_TAC);

val IS_PREFIX_PREFIX = Q.store_thm ("IS_PREFIX_PREFIX",
   `!P l. IS_PREFIX l (PREFIX P l)`,
   BasicProvers.Induct_on `l`
   THEN REWRITE_TAC [IS_PREFIX, PREFIX]
   THEN REPEAT GEN_TAC
   THEN COND_CASES_TAC
   THEN ASM_REWRITE_TAC [IS_PREFIX]);

val LENGTH_SCANL = Q.store_thm ("LENGTH_SCANL",
   `!f e l. LENGTH (SCANL f e l) = SUC (LENGTH l)`,
   BasicProvers.Induct_on `l`
   THEN REWRITE_TAC [SCANL, LENGTH]
   THEN REPEAT GEN_TAC
   THEN ASM_REWRITE_TAC []);

val LENGTH_SCANR = Q.store_thm ("LENGTH_SCANR",
   `!f e l. LENGTH (SCANR f e l) = SUC (LENGTH l)`,
   BasicProvers.Induct_on `l`
   THEN REWRITE_TAC [SCANR]
   THEN CONV_TAC (ONCE_DEPTH_CONV pairLib.let_CONV)
   THEN REPEAT GEN_TAC
   THEN ASM_REWRITE_TAC [LENGTH]);

val COMM_MONOID_FOLDL = Q.store_thm ("COMM_MONOID_FOLDL",
   `!f. COMM f ==> !e'. MONOID f e' ==> !e l. FOLDL f e l = f e (FOLDL f e' l)`,
   REWRITE_TAC [MONOID_DEF, ASSOC_DEF, LEFT_ID_DEF, COMM_DEF]
   THEN REPEAT STRIP_TAC
   THEN SPEC_TAC (``e:'a``,``e:'a``)
   THEN SPEC_TAC (``l:'a list``,``l:'a list``)
   THEN LIST_INDUCT_TAC
   THEN PURE_ONCE_REWRITE_TAC [FOLDL]
   THENL [
      GEN_TAC THEN PURE_ONCE_ASM_REWRITE_TAC []
      THEN FIRST_ASSUM (MATCH_ACCEPT_TAC o GSYM),
      REPEAT GEN_TAC THEN POP_ASSUM (fn t => PURE_ONCE_REWRITE_TAC [t])
      THEN POP_ASSUM (fn t => PURE_ONCE_REWRITE_TAC [t])
      THEN FIRST_ASSUM (MATCH_ACCEPT_TAC o GSYM)]);

val COMM_MONOID_FOLDR = Q.store_thm ("COMM_MONOID_FOLDR",
   `!f. COMM f ==> !e'. MONOID f e' ==> !e l. FOLDR f e l = f e (FOLDR f e' l)`,
   REWRITE_TAC [MONOID_DEF, ASSOC_DEF, LEFT_ID_DEF, COMM_DEF]
   THEN GEN_TAC
   THEN DISCH_THEN
      (fn th_sym => GEN_TAC THEN DISCH_THEN
        (fn th_assoc_etc =>
            let
               val th_assoc = CONJUNCT1 th_assoc_etc
               val th_ident = CONJUNCT2(CONJUNCT2 th_assoc_etc)
            in
               GEN_TAC
               THEN LIST_INDUCT_TAC
               THEN PURE_ONCE_REWRITE_TAC [FOLDR] THENL [
                 PURE_ONCE_REWRITE_TAC [th_sym]
                 THEN MATCH_ACCEPT_TAC (GSYM th_ident),
                 REPEAT GEN_TAC THEN PURE_ONCE_ASM_REWRITE_TAC []
                 THEN PURE_ONCE_REWRITE_TAC [th_ident]
                 THEN PURE_ONCE_REWRITE_TAC [th_assoc]
                 THEN AP_THM_TAC THEN AP_TERM_TAC
                 THEN MATCH_ACCEPT_TAC (GSYM th_sym)]
            end)));

val FCOMM_FOLDR_APPEND = Q.store_thm ("FCOMM_FOLDR_APPEND",
   `!g f.
      FCOMM g f ==>
      !e. LEFT_ID g e ==>
          !l1 l2. FOLDR f e (APPEND l1 l2) = g (FOLDR f e l1) (FOLDR f e l2)`,
    REWRITE_TAC [FCOMM_DEF, LEFT_ID_DEF]
    THEN REPEAT GEN_TAC
    THEN REPEAT DISCH_TAC
    THEN GEN_TAC
    THEN DISCH_TAC
    THEN LIST_INDUCT_TAC
    THEN ASM_REWRITE_TAC [APPEND, FOLDR]);

val FCOMM_FOLDL_APPEND = Q.store_thm ("FCOMM_FOLDL_APPEND",
   `!f g.
      FCOMM f g ==>
      !e. RIGHT_ID g e ==>
          !l1 l2. FOLDL f e (APPEND l1 l2) = g (FOLDL f e l1) (FOLDL f e l2)`,
   REWRITE_TAC [FCOMM_DEF, RIGHT_ID_DEF]
   THEN REPEAT GEN_TAC
   THEN DISCH_THEN (ASSUME_TAC o GSYM)
   THEN GEN_TAC
   THEN DISCH_TAC
   THEN GEN_TAC
   THEN SNOC_INDUCT_TAC
   THEN ASM_REWRITE_TAC [APPEND_NIL, APPEND_SNOC, FOLDL_SNOC, FOLDL]);

(* ??

val MONOID_FOLDR_APPEND_FOLDR = Q.prove(
   `!(f:'a->'a->'a) e. MONOID f e ==>
     (!l1 l2. FOLDR f e (APPEND l1 l2) = f (FOLDR f e l1) (FOLDR f e l2))`,
    REWRITE_TAC [MONOID_DEF, GSYM FCOMM_ASSOC] THEN REPEAT STRIP_TAC
    THEN IMP_RES_TAC FCOMM_FOLDR_APPEND THEN ASM_REWRITE_TAC []);

val MONOID_FOLDL_APPEND_FOLDL = Q.prove(
   `!(f:'a->'a->'a) e. MONOID f e ==>
      (!l1 l2. FOLDL f e (APPEND l1 l2) = f (FOLDL f e l1) (FOLDL f e l2))`,
    REWRITE_TAC [MONOID_DEF, GSYM FCOMM_ASSOC] THEN REPEAT STRIP_TAC
    THEN IMP_RES_TAC FCOMM_FOLDL_APPEND THEN ASM_REWRITE_TAC []);

?? *)

val FOLDL_SINGLE = Q.store_thm ("FOLDL_SINGLE",
   `!f e x. FOLDL f e [x] = f e x`,
   REWRITE_TAC [FOLDL]);

val FOLDR_SINGLE = Q.store_thm ("FOLDR_SINGLE",
   `!f e x. FOLDR f e [x] = f x e`,
   REWRITE_TAC [FOLDR]);

val FOLDR_CONS_NIL = Q.store_thm ("FOLDR_CONS_NIL",
   `!l. FOLDR CONS [] l = l`,
   LIST_INDUCT_TAC THEN ASM_REWRITE_TAC [FOLDR]);

val FOLDL_SNOC_NIL = Q.store_thm ("FOLDL_SNOC_NIL",
   `!l. FOLDL (\xs x. SNOC x xs) [] l = l`,
   SNOC_INDUCT_TAC
   THEN ASM_REWRITE_TAC [FOLDL, FOLDL_SNOC]
   THEN BETA_TAC
   THEN REWRITE_TAC []);

val FOLDR_FOLDL_REVERSE = Q.store_thm ("FOLDR_FOLDL_REVERSE",
   `!f e l. FOLDR f e l = FOLDL (\x y. f y x) e (REVERSE l)`,
   BasicProvers.Induct_on `l`
   THEN ASM_REWRITE_TAC [FOLDR, FOLDL, REVERSE, FOLDL_SNOC]
   THEN BETA_TAC
   THEN REWRITE_TAC []);

val FOLDL_FOLDR_REVERSE = Q.store_thm ("FOLDL_FOLDR_REVERSE",
   `!f e l. FOLDL f e l = FOLDR (\x y. f y x) e (REVERSE l)`,
   GEN_TAC
   THEN GEN_TAC
   THEN SNOC_INDUCT_TAC
   THEN ASM_REWRITE_TAC [REVERSE, FOLDR, FOLDL, REVERSE_SNOC, FOLDR_SNOC]
   THEN BETA_TAC
   THEN ASM_REWRITE_TAC [FOLDL_SNOC]);

val FOLDR_REVERSE = Q.store_thm ("FOLDR_REVERSE",
   `!f e l. FOLDR f e (REVERSE l) = FOLDL (\x y. f y x) e l`,
   REWRITE_TAC [FOLDR_FOLDL_REVERSE, REVERSE_REVERSE]);

val FOLDL_REVERSE = Q.store_thm ("FOLDL_REVERSE",
   `!f e l. FOLDL f e (REVERSE l) = FOLDR (\x y. f y x) e l`,
   REWRITE_TAC [FOLDL_FOLDR_REVERSE, REVERSE_REVERSE]);

val FOLDR_MAP = Q.store_thm ("FOLDR_MAP",
   `!f e g l. FOLDR f e (MAP g l) = FOLDR (\x y. f (g x) y) e l`,
   BasicProvers.Induct_on `l`
   THEN ASM_REWRITE_TAC [FOLDL, MAP, FOLDR] THEN BETA_TAC
   THEN REWRITE_TAC []);

val FOLDL_MAP = Q.store_thm ("FOLDL_MAP",
   `!f e g l.  FOLDL f e (MAP g l) = FOLDL (\x y. f x (g y)) e l`,
   NTAC 3 GEN_TAC
   THEN SNOC_INDUCT_TAC
   THEN ASM_REWRITE_TAC [MAP, FOLDL, FOLDL_SNOC, MAP_SNOC, FOLDR]
   THEN BETA_TAC
   THEN REWRITE_TAC []);

val EVERY_FOLDR = Q.store_thm ("EVERY_FOLDR",
   `!P l. EVERY P l = FOLDR (\x l'. P x /\ l') T l`,
   BasicProvers.Induct_on `l`
   THEN ASM_REWRITE_TAC [EVERY_DEF, FOLDR, MAP]
   THEN BETA_TAC
   THEN REWRITE_TAC []);

val EVERY_FOLDL = Q.store_thm ("EVERY_FOLDL",
   `!P l. EVERY P l = FOLDL (\l' x. l' /\ P x) T l`,
   GEN_TAC
   THEN SNOC_INDUCT_TAC
   THENL [
      REWRITE_TAC [EVERY_DEF, FOLDL, MAP],
      ASM_REWRITE_TAC [EVERY_SNOC, FOLDL_SNOC, MAP_SNOC]]
   THEN BETA_TAC
   THEN REWRITE_TAC []);

val EXISTS_FOLDR = Q.store_thm ("EXISTS_FOLDR",
   `!P l. EXISTS P l = FOLDR (\x l'. P x \/ l') F l`,
   BasicProvers.Induct_on `l`
   THEN ASM_REWRITE_TAC [EXISTS_DEF, MAP, FOLDR]
   THEN BETA_TAC
   THEN REWRITE_TAC []);

val EXISTS_FOLDL = Q.store_thm ("EXISTS_FOLDL",
   `!P l. EXISTS P l = FOLDL (\l' x. l' \/ P x) F l`,
   GEN_TAC THEN SNOC_INDUCT_TAC
   THEN1 REWRITE_TAC [EXISTS_DEF, MAP, FOLDL]
   THEN REWRITE_TAC [EXISTS_SNOC, MAP_SNOC, FOLDL_SNOC]
   THEN BETA_TAC
   THEN GEN_TAC
   THEN FIRST_ASSUM SUBST1_TAC
   THEN MATCH_ACCEPT_TAC DISJ_SYM);

val EVERY_FOLDR_MAP = Q.store_thm ("EVERY_FOLDR_MAP",
   `!P l. EVERY P l = FOLDR $/\ T (MAP P l)`,
   REWRITE_TAC [EVERY_FOLDR, FOLDR_MAP]);

val EVERY_FOLDL_MAP = Q.store_thm ("EVERY_FOLDL_MAP",
   `!P l. EVERY P l = FOLDL $/\ T (MAP P l)`,
   REWRITE_TAC [EVERY_FOLDL, FOLDL_MAP]);

val EXISTS_FOLDR_MAP = Q.store_thm ("EXISTS_FOLDR_MAP",
   `!P l. EXISTS P l = FOLDR $\/ F (MAP P l)`,
   REWRITE_TAC [EXISTS_FOLDR, FOLDR_MAP]);

val EXISTS_FOLDL_MAP = Q.store_thm ("EXISTS_FOLDL_MAP",
   `!P l. EXISTS P l = FOLDL $\/ F (MAP P l)`,
   REWRITE_TAC [EXISTS_FOLDL, FOLDL_MAP]);

val FOLDR_FILTER = Q.store_thm ("FOLDR_FILTER",
   `!f e P l.
       FOLDR f e (FILTER P l) = FOLDR (\x y. if P x then f x y else y) e l`,
   BasicProvers.Induct_on `l`
   THEN ASM_REWRITE_TAC [FOLDL, FILTER, FOLDR]
   THEN BETA_TAC
   THEN REPEAT GEN_TAC
   THEN COND_CASES_TAC
   THEN ASM_REWRITE_TAC [FOLDR]);

val FOLDL_FILTER = Q.store_thm ("FOLDL_FILTER",
   `!f e P l.
       FOLDL f e (FILTER P l) = FOLDL (\x y. if P y then f x y else x) e l`,
    GEN_TAC
    THEN GEN_TAC
    THEN GEN_TAC
    THEN SNOC_INDUCT_TAC
    THEN ASM_REWRITE_TAC
            [FOLDL, FOLDR_SNOC, FOLDL_SNOC, FILTER, FOLDR, FILTER_SNOC]
    THEN BETA_TAC
    THEN GEN_TAC
    THEN COND_CASES_TAC
    THEN ASM_REWRITE_TAC [FOLDL_SNOC]);

val ASSOC_FOLDR_FLAT = Q.store_thm ("ASSOC_FOLDR_FLAT",
   `!f. ASSOC f ==>
     !e. LEFT_ID f e ==>
       !l. FOLDR f e (FLAT l) = FOLDR f e (MAP (FOLDR f e) l)`,
   GEN_TAC
   THEN DISCH_TAC
   THEN GEN_TAC
   THEN DISCH_TAC
   THEN LIST_INDUCT_TAC
   THEN ASM_REWRITE_TAC [FLAT, MAP, FOLDR]
   THEN IMP_RES_TAC (GSYM FCOMM_ASSOC)
   THEN IMP_RES_TAC FCOMM_FOLDR_APPEND
   THEN ASM_REWRITE_TAC []);

val ASSOC_FOLDL_FLAT = Q.store_thm ("ASSOC_FOLDL_FLAT",
   `!f. ASSOC f ==>
     !e. RIGHT_ID f e ==>
       !l. FOLDL f e (FLAT l) = FOLDL f e (MAP (FOLDL f e) l)`,
   GEN_TAC
   THEN DISCH_TAC
   THEN GEN_TAC
   THEN DISCH_TAC
   THEN SNOC_INDUCT_TAC
   THEN ASM_REWRITE_TAC [FLAT_SNOC, MAP_SNOC, MAP, FLAT, FOLDL_SNOC]
   THEN IMP_RES_TAC (GSYM FCOMM_ASSOC)
   THEN IMP_RES_TAC FCOMM_FOLDL_APPEND
   THEN ASM_REWRITE_TAC []);

val MAP_FLAT = Q.store_thm ("MAP_FLAT",
   `!f l. MAP f (FLAT l) = FLAT (MAP  (MAP f) l)`,
   BasicProvers.Induct_on `l` THEN ASM_REWRITE_TAC [FLAT, MAP, MAP_APPEND]);

val FILTER_FLAT = Q.store_thm ("FILTER_FLAT",
   `!P l. FILTER P (FLAT l) = FLAT (MAP (FILTER P) l)`,
   BasicProvers.Induct_on `l`
   THEN ASM_REWRITE_TAC [FLAT, MAP, FILTER, FILTER_APPEND]);

val EXISTS_DISJ = Q.store_thm ("EXISTS_DISJ",
   `!P Q l. EXISTS (\x. P x \/ Q x) l = EXISTS P l \/ EXISTS Q l`,
   BasicProvers.Induct_on `l`
   THEN REWRITE_TAC [EXISTS_DEF]
   THEN metisLib.METIS_TAC []);

val MEM_FOLDR = Q.store_thm ("MEM_FOLDR",
   `!(y:'a) l. MEM y l = FOLDR (\x l'. (y = x) \/ l') F l`,
   REWRITE_TAC [MEM_EXISTS, EXISTS_FOLDR, FOLDR_MAP]
   THEN BETA_TAC
   THEN REWRITE_TAC []);

val MEM_FOLDL = Q.store_thm ("MEM_FOLDL",
   `!y l. MEM y l = FOLDL (\l' x. l' \/ (y = x)) F l`,
   REWRITE_TAC [MEM_EXISTS, EXISTS_FOLDL, FOLDL_MAP]
   THEN BETA_TAC
   THEN REWRITE_TAC []);

val NULL_FOLDR = Q.store_thm ("NULL_FOLDR",
   `!l. NULL l = FOLDR (\x l'. F) T l`,
   LIST_INDUCT_TAC THEN REWRITE_TAC [NULL_DEF, FOLDR]);

val NULL_FOLDL = Q.store_thm ("NULL_FOLDL",
   `!l. NULL l = FOLDL (\x l'. F) T l`,
   SNOC_INDUCT_TAC
   THEN REWRITE_TAC [NULL_DEF, FOLDL_SNOC, NULL_EQ, FOLDL,
                     GSYM NOT_NIL_SNOC]);

val MAP_REVERSE = save_thm ("MAP_REVERSE", MAP_REVERSE);

val SEG_LENGTH_ID = Q.store_thm ("SEG_LENGTH_ID",
   `!l. SEG (LENGTH l) 0 l = l`,
   BasicProvers.Induct THEN ASM_REWRITE_TAC [LENGTH, SEG]);

val SEG_SUC_CONS = Q.store_thm ("SEG_SUC_CONS",
   `!m n l x. SEG m (SUC n) (CONS x l) = SEG m n l`,
   BasicProvers.Induct THEN REWRITE_TAC [SEG]);

val SEG_0_SNOC = Q.store_thm ("SEG_0_SNOC",
   `!m l x. m <= LENGTH l ==> (SEG m 0 (SNOC x l) = SEG m 0 l)`,
   INDUCT_TAC
   THEN1 REWRITE_TAC [SEG]
   THEN LIST_INDUCT_TAC
   THEN REWRITE_TAC [LENGTH]
   THEN1 REWRITE_TAC [LESS_OR_EQ, numTheory.NOT_SUC, NOT_LESS_0]
   THEN REWRITE_TAC [SNOC, SEG, LESS_EQ_MONO]
   THEN REPEAT STRIP_TAC
   THEN RES_TAC
   THEN ASM_REWRITE_TAC []);

val BUTLASTN_SEG = Q.store_thm ("BUTLASTN_SEG",
   `!n l. n <= LENGTH l ==> (BUTLASTN n l = SEG (LENGTH l - n) 0 l)`,
   INDUCT_TAC
   THEN REWRITE_TAC [BUTLASTN, SUB_0, SEG_LENGTH_ID]
   THEN SNOC_INDUCT_TAC
   THEN REWRITE_TAC [LENGTH, LENGTH_SNOC, BUTLASTN]
   THEN1 REWRITE_TAC [LESS_OR_EQ, NOT_LESS_0, numTheory.NOT_SUC]
   THEN REWRITE_TAC [LESS_EQ_MONO, SUB_MONO_EQ]
   THEN REPEAT STRIP_TAC
   THEN RES_THEN SUBST1_TAC
   THEN MATCH_MP_TAC (GSYM SEG_0_SNOC)
   THEN MATCH_ACCEPT_TAC SUB_LESS_EQ);

val LASTN_CONS = Q.store_thm ("LASTN_CONS",
   `!n l. n <= LENGTH l ==> !x. LASTN n (CONS x l) = LASTN n l`,
   BasicProvers.Induct
   THEN REWRITE_TAC [LASTN]
   THEN SNOC_INDUCT_TAC
   THEN1 REWRITE_TAC [LENGTH, LESS_OR_EQ, NOT_LESS_0, numTheory.NOT_SUC]
   THEN REWRITE_TAC [LENGTH_SNOC, GSYM (CONJUNCT2 SNOC), LESS_EQ_MONO]
   THEN REPEAT STRIP_TAC
   THEN RES_TAC
   THEN ASM_REWRITE_TAC [LASTN]);

val LENGTH_LASTN = Q.store_thm ("LENGTH_LASTN",
   `!n l. n <= LENGTH l ==> (LENGTH (LASTN n l) = n)`,
   INDUCT_TAC
   THEN REWRITE_TAC [LASTN, LENGTH]
   THEN SNOC_INDUCT_TAC
   THEN1 REWRITE_TAC [LENGTH, LESS_OR_EQ, NOT_LESS_0, numTheory.NOT_SUC]
   THEN REWRITE_TAC [LENGTH_SNOC, LASTN, LESS_EQ_MONO]
   THEN DISCH_TAC
   THEN RES_THEN SUBST1_TAC
   THEN REFL_TAC);

val LASTN_LENGTH_ID = Q.store_thm ("LASTN_LENGTH_ID",
   `!l. LASTN (LENGTH l) l = l`,
   SNOC_INDUCT_TAC
   THEN REWRITE_TAC [LENGTH, LENGTH_SNOC, LASTN]
   THEN GEN_TAC
   THEN POP_ASSUM SUBST1_TAC
   THEN REFL_TAC);

val LASTN_LASTN = Q.store_thm ("LASTN_LASTN",
   `!l n m. m <= LENGTH l ==> n <= m ==> (LASTN n (LASTN m l) = LASTN n l)`,
   SNOC_INDUCT_TAC
   THENL [
      REWRITE_TAC [LENGTH, LESS_OR_EQ, NOT_LESS_0]
      THEN REPEAT GEN_TAC
      THEN DISCH_THEN SUBST1_TAC
      THEN REWRITE_TAC [NOT_LESS_0, LASTN],
      GEN_TAC
      THEN REPEAT INDUCT_TAC
      THEN REWRITE_TAC [LENGTH_SNOC, LASTN, LESS_EQ_MONO, ZERO_LESS_EQ]
      THEN1 REWRITE_TAC [LESS_OR_EQ, NOT_LESS_0, numTheory.NOT_SUC]
      THEN REPEAT DISCH_TAC
      THEN RES_TAC
      THEN ASM_REWRITE_TAC []]);

val TAKE_SNOC = Q.store_thm ("TAKE_SNOC",
   `!n l. n <= LENGTH l ==> !x. TAKE n (SNOC x l) = TAKE n l`,
   INDUCT_TAC
   THEN LIST_INDUCT_TAC
   THEN REWRITE_TAC [TAKE, LENGTH]
   THEN1 REWRITE_TAC [LESS_OR_EQ, NOT_LESS_0, numTheory.NOT_SUC]
   THEN REWRITE_TAC [LESS_EQ_MONO, SNOC, TAKE]
   THEN REPEAT STRIP_TAC
   THEN RES_TAC
   THEN ASM_REWRITE_TAC []);

Theorem TAKE_FRONT :
    !l n. l <> [] /\ n < LENGTH l ==> TAKE n (FRONT l) = TAKE n l
Proof
    HO_MATCH_MP_TAC SNOC_INDUCT
 >> CONJ_TAC >- SRW_TAC [][]
 >> RW_TAC arith_ss [FRONT_SNOC, LENGTH_SNOC]
 >> ONCE_REWRITE_TAC [EQ_SYM_EQ]
 >> MATCH_MP_TAC TAKE_SNOC
 >> RW_TAC arith_ss []
QED

val SNOC_EL_TAKE = Q.store_thm ("SNOC_EL_TAKE",
   `!n l. n < LENGTH l ==> (SNOC (EL n l) (TAKE n l) = TAKE (SUC n) l)`,
   Induct_on `n` THEN Cases_on `l` THEN ASM_SIMP_TAC list_ss [SNOC, TAKE]);

val BUTLASTN_LENGTH_NIL = Q.store_thm ("BUTLASTN_LENGTH_NIL",
   `!l. BUTLASTN (LENGTH l) l = []`,
   SNOC_INDUCT_TAC THEN ASM_REWRITE_TAC [LENGTH, LENGTH_SNOC, BUTLASTN]);

val BUTLASTN_SUC_FRONT = Q.store_thm ("BUTLASTN_SUC_FRONT",
   `!n l. n < LENGTH l ==> (BUTLASTN (SUC n) l = BUTLASTN n (FRONT l))`,
   INDUCT_TAC
   THEN SNOC_INDUCT_TAC
   THEN REWRITE_TAC [LENGTH, NOT_LESS_0, BUTLASTN, FRONT_SNOC]);

val BUTLASTN_FRONT = Q.store_thm ("BUTLASTN_FRONT",
   `!n l. n < LENGTH l ==> (BUTLASTN n (FRONT l) = FRONT (BUTLASTN n l))`,
   INDUCT_TAC
   THEN REWRITE_TAC [BUTLASTN]
   THEN SNOC_INDUCT_TAC
   THEN REWRITE_TAC
          [LENGTH, LENGTH_SNOC, NOT_LESS_0, LESS_MONO_EQ, BUTLASTN, FRONT_SNOC]
   THEN DISCH_TAC
   THEN IMP_RES_THEN SUBST1_TAC BUTLASTN_SUC_FRONT
   THEN RES_TAC);

val LENGTH_BUTLASTN = Q.store_thm ("LENGTH_BUTLASTN",
   `!n l. n <= LENGTH l ==> (LENGTH (BUTLASTN n l) = LENGTH l - n)`,
   INDUCT_TAC
   THEN SNOC_INDUCT_TAC
   THEN REWRITE_TAC [BUTLASTN, SUB_0]
   THEN1 REWRITE_TAC [LENGTH, LESS_OR_EQ, NOT_LESS_0, numTheory.NOT_SUC]
   THEN REWRITE_TAC [LENGTH_SNOC, LESS_EQ_MONO, SUB_MONO_EQ]
   THEN FIRST_ASSUM MATCH_ACCEPT_TAC);

val ADD_SUC_lem = numLib.DECIDE ``!n m. m + SUC n = SUC m + n``

val BUTLASTN_BUTLASTN = Q.store_thm ("BUTLASTN_BUTLASTN",
   `!m n l.
       n + m <= LENGTH l ==>
       (BUTLASTN n (BUTLASTN m l) = BUTLASTN (n + m) l)`,
   REPEAT INDUCT_TAC
   THEN SNOC_INDUCT_TAC
   THEN REWRITE_TAC [LENGTH, ADD, ADD_0, BUTLASTN]
   THEN1 REWRITE_TAC [LESS_OR_EQ, NOT_LESS_0, numTheory.NOT_SUC]
   THEN REWRITE_TAC [LENGTH_SNOC, LESS_EQ_MONO, ADD_SUC_lem]
   THEN FIRST_ASSUM MATCH_ACCEPT_TAC);

val APPEND_BUTLASTN_LASTN = Q.store_thm ("APPEND_BUTLASTN_LASTN",
   `!n l. n <= LENGTH l ==> (APPEND (BUTLASTN n l) (LASTN n l) = l)`,
   INDUCT_TAC
   THEN SNOC_INDUCT_TAC
   THEN REWRITE_TAC [BUTLASTN, LASTN, APPEND, APPEND_NIL]
   THEN1 REWRITE_TAC [LENGTH, LESS_OR_EQ, NOT_LESS_0, numTheory.NOT_SUC]
   THEN REWRITE_TAC [LENGTH_SNOC, LESS_EQ_MONO, APPEND_SNOC]
   THEN GEN_TAC
   THEN DISCH_TAC
   THEN RES_THEN SUBST1_TAC
   THEN REFL_TAC);

val APPEND_TAKE_LASTN = Q.store_thm ("APPEND_TAKE_LASTN",
   `!m n l. (m + n = LENGTH l) ==> (APPEND (TAKE n l) (LASTN m l) = l)`,
    REPEAT INDUCT_TAC
    THEN SNOC_INDUCT_TAC
    THEN REWRITE_TAC [LENGTH, LENGTH_SNOC, ADD, ADD_0, TAKE, LASTN,
                      APPEND, APPEND_NIL, SUC_NOT, numTheory.NOT_SUC]
    THENL [
        GEN_TAC
        THEN DISCH_THEN SUBST1_TAC
        THEN SUBST1_TAC (SYM (SPEC_ALL LENGTH_SNOC))
        THEN MATCH_ACCEPT_TAC TAKE_LENGTH_ID,
        PURE_ONCE_REWRITE_TAC [INV_SUC_EQ]
        THEN GEN_TAC
        THEN DISCH_THEN SUBST1_TAC
        THEN REWRITE_TAC [LASTN_LENGTH_ID],
        PURE_ONCE_REWRITE_TAC [INV_SUC_EQ, ADD_SUC_lem, APPEND_SNOC]
        THEN REPEAT STRIP_TAC
        THEN IMP_RES_TAC (numLib.DECIDE ``!m n p. (n + m = p) ==> m <= p``)
        THEN IMP_RES_TAC TAKE_SNOC
        THEN RES_TAC
        THEN ASM_REWRITE_TAC []]);

val BUTLASTN_APPEND2 = Q.store_thm ("BUTLASTN_APPEND2",
   `!n l1 l2.
      n <= LENGTH l2 ==>
      (BUTLASTN n (APPEND l1 l2) = APPEND l1 (BUTLASTN n l2))`,
   INDUCT_TAC
   THEN GEN_TAC
   THEN SNOC_INDUCT_TAC
   THEN REWRITE_TAC [LENGTH, BUTLASTN, NOT_SUC_LESS_EQ_0, APPEND_SNOC]
   THEN ASM_REWRITE_TAC [LENGTH_SNOC, LESS_EQ_MONO]);

(* |- !l2 l1. BUTLASTN (LENGTH l2) (APPEND l1 l2) = l1 *)
val BUTLASTN_LENGTH_APPEND = save_thm ("BUTLASTN_LENGTH_APPEND",
   GENL[``l2:'a list``,``l1:'a list``]
     (REWRITE_RULE [LESS_EQ_REFL, BUTLASTN_LENGTH_NIL, APPEND_NIL]
     (SPECL [``LENGTH (l2:'a list)``,``l1:'a list``,``l2:'a list``]
            BUTLASTN_APPEND2)));

val LASTN_LENGTH_APPEND = Q.store_thm ("LASTN_LENGTH_APPEND",
   `!l2 l1. LASTN (LENGTH l2) (APPEND l1 l2) = l2`,
   SNOC_INDUCT_TAC
   THEN REWRITE_TAC [LENGTH, LENGTH_SNOC, APPEND, APPEND_SNOC, LASTN]
   THEN ASM_REWRITE_TAC [FRONT_SNOC, LAST_SNOC, SNOC_APPEND]);

val BUTLASTN_CONS = Q.store_thm ("BUTLASTN_CONS",
   `!n l. n <= LENGTH l ==> !x. BUTLASTN n (CONS x l) = CONS x (BUTLASTN n l)`,
   BasicProvers.Induct
   THEN SNOC_INDUCT_TAC
   THEN REWRITE_TAC [LENGTH, NOT_SUC_LESS_EQ_0, BUTLASTN, GSYM (CONJUNCT2 SNOC)]
   THEN ASM_REWRITE_TAC [LENGTH_SNOC, LESS_EQ_MONO]);

(* |- !l x. BUTLASTN (LENGTH l) (CONS x l) = [x] *)
val BUTLASTN_LENGTH_CONS = save_thm ("BUTLASTN_LENGTH_CONS",
   let
      val thm1 = SPECL [``LENGTH (l:'a list)``,``l:'a list``] BUTLASTN_CONS
   in
      GEN_ALL (REWRITE_RULE [LESS_EQ_REFL, BUTLASTN_LENGTH_NIL] thm1)
   end);

val LAST_LASTN_LAST = Q.store_thm ("LAST_LASTN_LAST",
   `!n l. n <= LENGTH l ==> 0 < n ==> (LAST (LASTN n l) = LAST l)`,
   INDUCT_TAC
   THEN SNOC_INDUCT_TAC
   THEN REWRITE_TAC [LENGTH, NOT_LESS_0, NOT_SUC_LESS_EQ_0]
   THEN REWRITE_TAC [LASTN, LAST_SNOC]);

val BUTLASTN_LASTN_NIL = Q.store_thm ("BUTLASTN_LASTN_NIL",
   `!n l. n <= LENGTH l ==> (BUTLASTN n (LASTN n l) = [])`,
   REPEAT STRIP_TAC
   THEN IMP_RES_THEN (fn t => SUBST_OCCS_TAC [([1], SYM t)]) LENGTH_LASTN
   THEN MATCH_ACCEPT_TAC BUTLASTN_LENGTH_NIL);

val LASTN_BUTLASTN = Q.store_thm ("LASTN_BUTLASTN",
   `!n m l.
      n + m <= LENGTH l ==>
      (LASTN n (BUTLASTN m l) = BUTLASTN m (LASTN (n + m) l))`,
   REPEAT INDUCT_TAC
   THEN SNOC_INDUCT_TAC
   THEN REWRITE_TAC [LENGTH, NOT_SUC_LESS_EQ_0, ADD, ADD_0, LASTN, BUTLASTN]
   THEN REWRITE_TAC [LENGTH_SNOC, LESS_EQ_MONO]
   THENL [
       DISCH_TAC THEN CONV_TAC SYM_CONV THEN IMP_RES_TAC BUTLASTN_LASTN_NIL,
       PURE_ONCE_REWRITE_TAC [numLib.DECIDE ``!n m. m + SUC n = SUC m + n``]
       THEN DISCH_TAC
       THEN RES_TAC]);

val BUTLASTN_LASTN = Q.store_thm ("BUTLASTN_LASTN",
   `!m n l.
       m <= n /\ n <= LENGTH l ==>
       (BUTLASTN m (LASTN n l) = LASTN (n - m) (BUTLASTN m l))`,
   REPEAT INDUCT_TAC
   THEN SNOC_INDUCT_TAC
   THEN REWRITE_TAC
          [LENGTH, NOT_LESS_0, NOT_SUC_LESS_EQ_0, SUB_0, BUTLASTN, LASTN]
   THEN ASM_REWRITE_TAC [LENGTH_SNOC, LESS_EQ_MONO, SUB_MONO_EQ]);

val LASTN_1 = Q.store_thm ("LASTN_1",
   `!l. ~(l = []) ==> (LASTN 1 l = [LAST l])`,
   SNOC_INDUCT_TAC
   THEN REWRITE_TAC []
   THEN REPEAT STRIP_TAC
   THEN CONV_TAC (ONCE_DEPTH_CONV num_CONV)
   THEN REWRITE_TAC [LASTN, APPEND_NIL, SNOC, LAST_SNOC]);

val BUTLASTN_1 = Q.store_thm ("BUTLASTN_1",
   `!l. ~(l = []) ==> (BUTLASTN 1 l = FRONT l)`,
   SNOC_INDUCT_TAC
   THEN REWRITE_TAC []
   THEN REPEAT STRIP_TAC
   THEN CONV_TAC (ONCE_DEPTH_CONV num_CONV)
   THEN REWRITE_TAC [FRONT_SNOC, BUTLASTN]);

val BUTLASTN_APPEND1 = Q.store_thm ("BUTLASTN_APPEND1",
   `!l2 n.
      LENGTH l2 <= n ==>
      !l1. BUTLASTN n (APPEND l1 l2) = BUTLASTN (n - (LENGTH l2)) l1`,
   SNOC_INDUCT_TAC
   THEN REWRITE_TAC
           [LENGTH, LENGTH_SNOC, APPEND, APPEND_SNOC, APPEND_NIL, SUB_0]
   THEN GEN_TAC
   THEN INDUCT_TAC
   THEN REWRITE_TAC [NOT_SUC_LESS_EQ_0, LESS_EQ_MONO, BUTLASTN, SUB_MONO_EQ]
   THEN FIRST_ASSUM MATCH_ACCEPT_TAC);

val LASTN_APPEND2 = Q.store_thm ("LASTN_APPEND2",
   `!n l2. n <= LENGTH l2 ==> !l1. LASTN n (APPEND l1 l2) = LASTN n l2`,
   INDUCT_TAC
   THEN SNOC_INDUCT_TAC
   THEN REWRITE_TAC [LENGTH, LENGTH_SNOC, LASTN, NOT_SUC_LESS_EQ_0]
   THEN REWRITE_TAC [LESS_EQ_MONO, LASTN, APPEND_SNOC]
   THEN REPEAT STRIP_TAC
   THEN RES_TAC
   THEN ASM_REWRITE_TAC []);

val LASTN_APPEND1 = Q.store_thm ("LASTN_APPEND1",
   `!l2 n.
       LENGTH l2 <= n ==>
       !l1. LASTN n (APPEND l1 l2) = APPEND (LASTN (n - (LENGTH l2)) l1) l2`,
   SNOC_INDUCT_TAC
   THEN REWRITE_TAC
           [LENGTH, LENGTH_SNOC, APPEND, APPEND_SNOC, APPEND_NIL, LASTN, SUB_0]
   THEN GEN_TAC
   THEN INDUCT_TAC
   THEN REWRITE_TAC [NOT_SUC_LESS_EQ_0, LASTN, LESS_EQ_MONO, SUB_MONO_EQ]
   THEN DISCH_TAC
   THEN RES_TAC
   THEN ASM_REWRITE_TAC []);

val LASTN_MAP = Q.store_thm ("LASTN_MAP",
   `!n l. n <= LENGTH l ==> !f. LASTN n (MAP f l) = MAP f (LASTN n l)`,
   INDUCT_TAC
   THEN SNOC_INDUCT_TAC
   THEN REWRITE_TAC [LENGTH, LASTN, MAP, NOT_SUC_LESS_EQ_0]
   THEN REWRITE_TAC [LENGTH_SNOC, LASTN, MAP_SNOC, LESS_EQ_MONO]
   THEN REPEAT STRIP_TAC
   THEN RES_TAC
   THEN ASM_REWRITE_TAC []);

val BUTLASTN_MAP = Q.store_thm ("BUTLASTN_MAP",
   `!n l. n <= LENGTH l ==> !f. BUTLASTN n (MAP f l) = MAP f (BUTLASTN n l)`,
   INDUCT_TAC
   THEN SNOC_INDUCT_TAC
   THEN REWRITE_TAC [LENGTH, BUTLASTN, MAP, NOT_SUC_LESS_EQ_0]
   THEN REWRITE_TAC [LENGTH_SNOC, BUTLASTN, MAP_SNOC, LESS_EQ_MONO]
   THEN REPEAT STRIP_TAC
   THEN RES_TAC
   THEN ASM_REWRITE_TAC []);

val TAKE_TAKE_T = Q.store_thm ("TAKE_TAKE_T",
   `!m l n. n <= m ==> (TAKE n (TAKE m l) = TAKE n l)`,
  Induct THEN1 SIMP_TAC list_ss [TAKE, TAKE_def]
  THEN Cases THEN1 SIMP_TAC list_ss [TAKE, TAKE_def]
  THEN Cases THEN1 SIMP_TAC list_ss [TAKE, TAKE_def]
  THEN ASM_SIMP_TAC list_ss [TAKE, TAKE_def]) ;

val TAKE_TAKE = Q.store_thm ("TAKE_TAKE",
   `!m l. m <= LENGTH l ==> !n. n <= m ==> (TAKE n (TAKE m l) = TAKE n l)`,
   SIMP_TAC bool_ss [TAKE_TAKE_T]) ;

Theorem DROP_LENGTH_NIL = listTheory.DROP_LENGTH_NIL
Theorem DROP_APPEND = listTheory.DROP_APPEND
Theorem DROP_APPEND1 = listTheory.DROP_APPEND1
Theorem DROP_APPEND2 = listTheory.DROP_APPEND2

val DROP_DROP_T = Q.store_thm ("DROP_DROP_T",
   `!n m l. DROP n (DROP m l) = DROP (n + m) l`,
   SIMP_TAC list_ss [DROP_FUNPOW_TL, GSYM FUNPOW_ADD]) ;

val DROP_DROP = Q.store_thm ("DROP_DROP",
   `!n m l. n + m <= LENGTH l ==> (DROP n (DROP m l) = DROP (n + m) l)`,
   SIMP_TAC list_ss [DROP_DROP_T]) ;

val LASTN_SEG = Q.store_thm ("LASTN_SEG",
   `!n l. n <= LENGTH l ==> (LASTN n l = SEG n (LENGTH l - n) l)`,
    BasicProvers.Induct
    THEN REWRITE_TAC [LASTN, SUB_0, SEG]
    THEN BasicProvers.Induct
    THEN REWRITE_TAC [LENGTH, LASTN, NOT_SUC_LESS_EQ_0]
    THEN REWRITE_TAC [LESS_EQ_MONO, SUB_MONO_EQ]
    THEN GEN_TAC
    THEN DISCH_TAC
    THEN IMP_RES_TAC LESS_OR_EQ
    THENL [
        IMP_RES_THEN SUBST1_TAC
           (numLib.DECIDE ``!k m. m < k ==> (k - m = SUC (k - SUC m))``)
        THEN PURE_ONCE_REWRITE_TAC [SEG]
        THEN IMP_RES_TAC LESS_EQ
        THEN RES_THEN (SUBST1_TAC o SYM)
        THEN MATCH_MP_TAC LASTN_CONS
        THEN FIRST_ASSUM ACCEPT_TAC,
        FIRST_ASSUM SUBST1_TAC
        THEN REWRITE_TAC [SUB_EQUAL_0]
        (* **list_Axiom** variable dependancy *)
        THEN SUBST1_TAC (SYM (Q.SPECL [`h`, `l`] (CONJUNCT2 LENGTH)))
        THEN REWRITE_TAC [SEG_LENGTH_ID, LASTN_LENGTH_ID]]);

val TAKE_SEG = Q.store_thm ("TAKE_SEG",
   `!n l. n <= LENGTH l ==> (TAKE n l = SEG n 0 l)`,
   NTAC 2 BasicProvers.Induct
   THEN REWRITE_TAC [LENGTH, TAKE, SEG, NOT_SUC_LESS_EQ_0, LESS_EQ_MONO]
   THEN REPEAT STRIP_TAC
   THEN RES_TAC
   THEN ASM_REWRITE_TAC []);

val DROP_SEG = Q.store_thm ("DROP_SEG",
   `!n l. n <= LENGTH l ==> (DROP n l = SEG (LENGTH l - n) n l)`,
   NTAC 2 BasicProvers.Induct
   THEN REWRITE_TAC [LENGTH, DROP, SEG, NOT_SUC_LESS_EQ_0,
                     LESS_EQ_MONO, SUB_0, SEG_LENGTH_ID]
   THEN REPEAT STRIP_TAC
   THEN RES_TAC
   THEN ASM_REWRITE_TAC [SUB_MONO_EQ, SEG_SUC_CONS]);

val DROP_SNOC = Q.store_thm ("DROP_SNOC",
   `!n l. n <= LENGTH l ==> !x. DROP n (SNOC x l) = SNOC x (DROP n l)`,
   NTAC 2 BasicProvers.Induct
   THEN REWRITE_TAC [LENGTH, DROP, SNOC, NOT_SUC_LESS_EQ_0, LESS_EQ_MONO]
   THEN FIRST_ASSUM MATCH_ACCEPT_TAC);

val APPEND_BUTLASTN_DROP = Q.store_thm ("APPEND_BUTLASTN_DROP",
   `!m n l. (m + n = LENGTH l) ==> (APPEND (BUTLASTN m l) (DROP n l) = l)`,
   REPEAT BasicProvers.Induct
   THEN REWRITE_TAC
          [LENGTH, APPEND, ADD, ADD_0, numTheory.NOT_SUC, SUC_NOT,
           SNOC, NOT_SUC_LESS_EQ_0, LESS_EQ_MONO, INV_SUC_EQ]
   THENL [
        REWRITE_TAC [BUTLASTN, DROP, APPEND],
        GEN_TAC
        THEN DISCH_THEN SUBST1_TAC
        (* **list_Axiom** variable dependancy *)
        THEN SUBST1_TAC (SYM (Q.SPECL [`h`, `l`] (CONJUNCT2 LENGTH)))
        THEN REWRITE_TAC [DROP_LENGTH_NIL, BUTLASTN, APPEND_NIL],
        GEN_TAC
        THEN DISCH_THEN SUBST1_TAC
        (* **list_Axiom** variable dependancy *)
        THEN SUBST1_TAC (SYM (Q.SPECL [`h`, `l`] (CONJUNCT2 LENGTH)))
        THEN REWRITE_TAC [BUTLASTN_LENGTH_NIL, DROP, APPEND],
        GEN_TAC
        THEN DISCH_TAC
        THEN PURE_ONCE_REWRITE_TAC [DROP]
        THEN RULE_ASSUM_TAC (REWRITE_RULE [ADD_SUC_lem])
        THEN IMP_RES_TAC (numLib.DECIDE ``!m n p. (m + n = p) ==> (m <= p)``)
        THEN IMP_RES_TAC BUTLASTN_CONS
        THEN ASM_REWRITE_TAC [APPEND, CONS_11]
        THEN RES_TAC]);

val SEG_SEG = Q.store_thm ("SEG_SEG",
   `!n1 m1 n2 m2 l.
       n1 + m1 <= LENGTH l /\ n2 + m2 <= n1 ==>
       (SEG n2 m2 (SEG n1 m1 l) = SEG n2 (m1 + m2) l)`,
   REPEAT INDUCT_TAC
   THEN LIST_INDUCT_TAC
   THEN REWRITE_TAC [LENGTH, SEG, NOT_LESS_0, NOT_SUC_LESS_EQ_0, ADD, ADD_0]
   THENL [
        (* 1 *)
        GEN_TAC THEN REWRITE_TAC [LESS_EQ_MONO, CONS_11]
        THEN STRIP_TAC THEN SUBST_OCCS_TAC [([3], SYM(SPEC``0``ADD_0))]
        THEN FIRST_ASSUM MATCH_MP_TAC THEN ASM_REWRITE_TAC [ADD_0],
        (* 2 *)
        REWRITE_TAC [LESS_EQ_MONO, ADD_SUC_lem] THEN STRIP_TAC
        THEN SUBST_OCCS_TAC [([2], SYM(SPEC``m2:num``(CONJUNCT1 ADD)))]
        THEN FIRST_ASSUM MATCH_MP_TAC THEN ASM_REWRITE_TAC [ADD_0],
        (* 3 *)
        REWRITE_TAC [LESS_EQ_MONO, ADD_SUC_lem] THEN STRIP_TAC
        THEN SUBST_OCCS_TAC [([2], SYM(SPEC``m1:num``ADD_0))]
        THEN FIRST_ASSUM MATCH_MP_TAC
        THEN ASM_REWRITE_TAC [LESS_EQ_MONO, ADD_0],
        (* 4 *)
        PURE_ONCE_REWRITE_TAC [LESS_EQ_MONO] THEN STRIP_TAC
        THEN FIRST_ASSUM MATCH_MP_TAC THEN CONJ_TAC THENL [
            PURE_ONCE_REWRITE_TAC [GSYM ADD_SUC_lem]
            THEN FIRST_ASSUM ACCEPT_TAC,
            ASM_REWRITE_TAC [ADD, LESS_EQ_MONO]]]);

val SEG_APPEND1 = Q.store_thm ("SEG_APPEND1",
   `!n m l1. n + m <= LENGTH l1 ==> !l2. SEG n m (APPEND l1 l2) = SEG n m l1`,
   REPEAT INDUCT_TAC
   THEN LIST_INDUCT_TAC
   THEN REWRITE_TAC [LENGTH, SEG, NOT_LESS_0, NOT_SUC_LESS_EQ_0, ADD, ADD_0]
   THEN GEN_TAC
   THEN REWRITE_TAC [LESS_EQ_MONO, APPEND, SEG, CONS_11]
   THENL [
       DISCH_TAC THEN FIRST_ASSUM MATCH_MP_TAC
       THEN ASM_REWRITE_TAC [ADD_0],
       PURE_ONCE_REWRITE_TAC [ADD_SUC_lem]
       THEN FIRST_ASSUM MATCH_ACCEPT_TAC]);

val SEG_APPEND2 = Q.store_thm ("SEG_APPEND2",
   `!l1 m n l2.
      LENGTH l1 <= m /\ n <= LENGTH l2 ==>
      (SEG n m (APPEND l1 l2) = SEG n (m - (LENGTH l1)) l2)`,
   LIST_INDUCT_TAC
   THEN REPEAT (FILTER_GEN_TAC ``m:num``)
   THEN REPEAT INDUCT_TAC
   THEN LIST_INDUCT_TAC
   THEN REWRITE_TAC [LENGTH, SEG, NOT_LESS_0, NOT_SUC_LESS_EQ_0, ADD, ADD_0]
   THEN REPEAT GEN_TAC
   THEN REWRITE_TAC [SUB_0, APPEND, SEG]
   THEN REWRITE_TAC [LESS_EQ_MONO, SUB_MONO_EQ]
   THEN STRIP_TAC
   THEN FIRST_ASSUM MATCH_MP_TAC
   THEN ASM_REWRITE_TAC [LENGTH, LESS_EQ_MONO]);

val SEG_TAKE_DROP = Q.store_thm ("SEG_TAKE_DROP",
   `!n m l. n + m <= LENGTH l ==> (SEG n m l = TAKE n (DROP m l))`,
   REPEAT INDUCT_TAC
   THEN LIST_INDUCT_TAC
   THEN REWRITE_TAC [LENGTH, NOT_SUC_LESS_EQ_0, ADD, ADD_0,
                     SEG, TAKE, DROP, LESS_EQ_MONO, CONS_11]
   THEN1 MATCH_ACCEPT_TAC (GSYM TAKE_SEG)
   THEN PURE_ONCE_REWRITE_TAC [ADD_SUC_lem]
   THEN FIRST_ASSUM MATCH_ACCEPT_TAC);

val SEG_APPEND = Q.store_thm ("SEG_APPEND",
   `!m l1 n l2.
      m < LENGTH l1 /\ LENGTH l1 <= n + m /\ n + m <= LENGTH l1 + LENGTH l2 ==>
      (SEG n m (APPEND l1 l2) =
       APPEND (SEG (LENGTH l1 - m) m l1) (SEG (n + m - LENGTH l1) 0 l2))`,
   INDUCT_TAC
   THEN LIST_INDUCT_TAC
   THEN REPEAT (FILTER_GEN_TAC ``n:num``)
   THEN INDUCT_TAC
   THEN LIST_INDUCT_TAC
   THEN REPEAT GEN_TAC
   THEN REWRITE_TAC
          [LENGTH, SEG, NOT_LESS_0, NOT_SUC_LESS_EQ_0, ADD, ADD_0, SUB_0]
   THEN REWRITE_TAC
          [LESS_EQ_MONO, SUB_0, SUB_MONO_EQ, APPEND, SEG, NOT_SUC_LESS_EQ_0,
           CONS_11]
   THEN RULE_ASSUM_TAC (REWRITE_RULE [ADD_0, SUB_0])
   THENL [
       DISCH_THEN (CONJUNCTS_THEN ASSUME_TAC)
       THEN POP_ASSUM (SUBST1_TAC o (MATCH_MP LESS_EQUAL_ANTISYM))
       THEN REWRITE_TAC [SEG, APPEND_NIL, SUB_EQUAL_0],
       STRIP_TAC THEN DISJ_CASES_TAC (SPEC ``LENGTH (l1:'a list)``LESS_0_CASES)
       THENL [
           POP_ASSUM (ASSUME_TAC o SYM) THEN IMP_RES_TAC LENGTH_NIL
           THEN ASM_REWRITE_TAC [APPEND, SEG, SUB_0],
           FIRST_ASSUM MATCH_MP_TAC THEN ASM_REWRITE_TAC [LENGTH]],
       DISCH_THEN (CONJUNCTS_THEN ASSUME_TAC)
       THEN POP_ASSUM (SUBST1_TAC o (MATCH_MP LESS_EQUAL_ANTISYM))
       THEN REWRITE_TAC [SEG, APPEND_NIL, SUB_EQUAL_0],
       REWRITE_TAC [LESS_MONO_EQ, GSYM NOT_LESS] THEN STRIP_TAC THEN RES_TAC,
       DISCH_THEN (CONJUNCTS_THEN ASSUME_TAC)
       THEN POP_ASSUM (SUBST1_TAC o (MATCH_MP LESS_EQUAL_ANTISYM))
       THEN REWRITE_TAC [SEG, APPEND_NIL, SUB_EQUAL_0]
       THEN REWRITE_TAC [ADD_SUC_lem, ADD_SUB, SEG],
       REWRITE_TAC [LESS_MONO_EQ, SEG_SUC_CONS] THEN STRIP_TAC
       THEN PURE_ONCE_REWRITE_TAC [ADD_SUC_lem]
       THEN FIRST_ASSUM MATCH_MP_TAC
       THEN ASM_REWRITE_TAC [GSYM ADD_SUC_lem, LENGTH]]);

val SEG_LENGTH_SNOC = Q.store_thm ("SEG_LENGTH_SNOC",
   `!l x. SEG 1 (LENGTH l) (SNOC x l) = [x]`,
   CONV_TAC (ONCE_DEPTH_CONV num_CONV)
   THEN LIST_INDUCT_TAC
   THEN ASM_REWRITE_TAC [LENGTH, SNOC, SEG]);

val SEG_SNOC = Q.store_thm ("SEG_SNOC",
   `!n m l. n + m <= LENGTH l ==> !x. SEG n m (SNOC x l) = SEG n m l`,
   REPEAT INDUCT_TAC
   THEN LIST_INDUCT_TAC
   THEN REWRITE_TAC [LENGTH, NOT_SUC_LESS_EQ_0, ADD, ADD_0, SNOC, SEG]
   THENL [
      REWRITE_TAC [CONS_11, LESS_EQ_MONO]
      THEN REPEAT STRIP_TAC
      THEN FIRST_ASSUM MATCH_MP_TAC
      THEN ASM_REWRITE_TAC [ADD_0],
      REWRITE_TAC [LESS_EQ_MONO, ADD_SUC_lem]
      THEN DISCH_TAC
      THEN FIRST_ASSUM MATCH_MP_TAC
      THEN FIRST_ASSUM ACCEPT_TAC]);

val ELL_SEG = Q.store_thm ("ELL_SEG",
   `!n l. n < LENGTH l ==> (ELL n l = HD (SEG 1 (PRE (LENGTH l - n)) l))`,
   INDUCT_TAC
   THEN SNOC_INDUCT_TAC
   THEN REWRITE_TAC [LENGTH, LENGTH_SNOC, NOT_LESS_0]
   THEN1 REWRITE_TAC [PRE, SUB_0, ELL, LAST_SNOC, SEG_LENGTH_SNOC, HD]
   THEN REWRITE_TAC [LESS_MONO_EQ, ELL, FRONT_SNOC, SUB_MONO_EQ]
   THEN REPEAT STRIP_TAC
   THEN RES_THEN SUBST1_TAC
   THEN CONV_TAC SYM_CONV
   THEN AP_TERM_TAC
   THEN MATCH_MP_TAC SEG_SNOC
   THEN PURE_ONCE_REWRITE_TAC [ADD_SYM]
   THEN PURE_ONCE_REWRITE_TAC [GSYM ADD1]
   THEN IMP_RES_TAC SUB_LESS_0
   THEN IMP_RES_THEN SUBST1_TAC SUC_PRE
   THEN MATCH_ACCEPT_TAC SUB_LESS_EQ);

val SNOC_FOLDR = Q.store_thm ("SNOC_FOLDR",
   `!x l. SNOC x l = FOLDR CONS [x] l `,
   GEN_TAC THEN LIST_INDUCT_TAC THEN ASM_REWRITE_TAC [FOLDR, SNOC]);

val MEM_FOLDR_MAP = Q.store_thm ("MEM_FOLDR_MAP",
   `!x l. MEM x l = FOLDR $\/ F (MAP ($= x) l)`,
   REWRITE_TAC [MEM_FOLDR, FOLDR_MAP]);

val MEM_FOLDL_MAP = Q.store_thm ("MEM_FOLDL_MAP",
   `!x l. MEM x l = FOLDL $\/ F (MAP ($= x) l)`,
   REWRITE_TAC [MEM_FOLDL, FOLDL_MAP]);

val FILTER_FILTER = Q.store_thm ("FILTER_FILTER",
   `!P Q l. FILTER P (FILTER Q l) = FILTER (\x. P x /\ Q x) l`,
   BasicProvers.Induct_on `l`
   THEN REWRITE_TAC [FILTER]
   THEN BETA_TAC
   THEN REPEAT GEN_TAC
   THEN COND_CASES_TAC
   THEN ASM_REWRITE_TAC [FILTER]);

val FCOMM_FOLDR_FLAT = Q.store_thm ("FCOMM_FOLDR_FLAT",
   `!g f.
       FCOMM g f ==>
       !e. LEFT_ID g e ==>
           !l. FOLDR f e (FLAT l) = FOLDR g e (MAP (FOLDR f e) l)`,
   GEN_TAC
   THEN GEN_TAC
   THEN DISCH_TAC
   THEN GEN_TAC
   THEN DISCH_TAC
   THEN LIST_INDUCT_TAC
   THEN ASM_REWRITE_TAC [FLAT, MAP, FOLDR]
   THEN IMP_RES_TAC FCOMM_FOLDR_APPEND
   THEN ASM_REWRITE_TAC []);

val FCOMM_FOLDL_FLAT = Q.store_thm ("FCOMM_FOLDL_FLAT",
   `!f g. FCOMM f g ==>
       !e. RIGHT_ID g e ==>
           !l. FOLDL f e (FLAT l) = FOLDL g e (MAP (FOLDL f e) l)`,
   GEN_TAC
   THEN GEN_TAC
   THEN DISCH_TAC
   THEN GEN_TAC
   THEN DISCH_TAC
   THEN SNOC_INDUCT_TAC
   THEN ASM_REWRITE_TAC [FLAT_SNOC, MAP_SNOC, MAP, FLAT, FOLDL_SNOC, FOLDL]
   THEN IMP_RES_TAC FCOMM_FOLDL_APPEND
   THEN ASM_REWRITE_TAC []);

val FOLDR1 = Q.prove(
   `!(f:'a->'a->'a).
      (!a b c. f a (f b c) = f b (f a c)) ==>
       (!e l. (FOLDR f (f x e) l = f x (FOLDR f e l)))`,
   GEN_TAC
   THEN DISCH_TAC
   THEN GEN_TAC
   THEN LIST_INDUCT_TAC
   THEN REWRITE_TAC [REVERSE, FOLDR]
   THEN ONCE_REWRITE_TAC
           [ASSUME ``!a b c. (f:'a->'a->'a) a (f b c) = f b (f a c)``]
   THEN REWRITE_TAC
           [ASSUME ``FOLDR (f:'a->'a->'a)(f x e) l = f x (FOLDR f e l)``]);

val FOLDL1 = Q.prove(
   `!(f:'a->'a->'a).
      (!a b c. f (f a b) c = f (f a c) b) ==>
       (!e l. (FOLDL f (f e x) l = f (FOLDL f e l) x))`,
   GEN_TAC
   THEN DISCH_TAC
   THEN GEN_TAC
   THEN SNOC_INDUCT_TAC
   THEN REWRITE_TAC [REVERSE, FOLDL, FOLDL_SNOC]
   THEN ONCE_REWRITE_TAC
           [ASSUME ``!a b c. (f:'a->'a->'a) (f a b) c = f (f a c) b``]
   THEN REWRITE_TAC
           [ASSUME``FOLDL(f:'a->'a->'a)(f e x) l = f (FOLDL f e l) x``]);

val FOLDR_REVERSE2 = Q.prove(
   `!(f:'a->'a->'a).
      (!a b c. f a (f b c) = f b (f a c)) ==>
       (!e l. FOLDR f e (REVERSE l) = FOLDR f e l)`,
   GEN_TAC
   THEN DISCH_TAC
   THEN GEN_TAC
   THEN LIST_INDUCT_TAC
   THEN ASM_REWRITE_TAC [REVERSE, FOLDR, FOLDR_SNOC]
   THEN IMP_RES_TAC FOLDR1
   THEN ASM_REWRITE_TAC []);

val FOLDR_MAP_REVERSE = Q.store_thm ("FOLDR_MAP_REVERSE",
   `!f:'a -> 'a -> 'a.
       (!a b c. f a (f b c) = f b (f a c)) ==>
       !e g l. FOLDR f e (MAP g (REVERSE l)) = FOLDR f e (MAP g l)`,
   GEN_TAC
   THEN DISCH_TAC
   THEN GEN_TAC
   THEN GEN_TAC
   THEN LIST_INDUCT_TAC
   THEN ASM_REWRITE_TAC [REVERSE, FOLDR, FOLDR_SNOC, MAP, MAP_SNOC]
   THEN IMP_RES_TAC FOLDR1
   THEN ASM_REWRITE_TAC []);

val FOLDR_FILTER_REVERSE = Q.store_thm ("FOLDR_FILTER_REVERSE",
   `!f:'a -> 'a -> 'a.
       (!a b c. f a (f b c) = f b (f a c)) ==>
       !e P l. FOLDR f e (FILTER P (REVERSE l)) = FOLDR f e (FILTER P l)`,
   GEN_TAC
   THEN DISCH_TAC
   THEN GEN_TAC
   THEN GEN_TAC
   THEN LIST_INDUCT_TAC
   THEN ASM_REWRITE_TAC [REVERSE, FOLDR, FOLDR_SNOC, FILTER, FILTER_SNOC]
   THEN IMP_RES_TAC FOLDR1
   THEN GEN_TAC
   THEN COND_CASES_TAC
   THENL [
        ASM_REWRITE_TAC [FOLDR, FOLDR_SNOC, FILTER, FILTER_SNOC]
        THEN ASM_REWRITE_TAC [GSYM FILTER_REVERSE],
        ASM_REWRITE_TAC [FOLDR, FOLDR_SNOC, FILTER, FILTER_SNOC]]);

val FOLDL_REVERSE2 = Q.prove(
   `!(f:'a->'a->'a).
      (!a b c. f (f a b) c = f (f a c) b) ==>
       (!e l. FOLDL f e (REVERSE l) = FOLDL f e l)`,
   GEN_TAC THEN DISCH_TAC THEN GEN_TAC THEN SNOC_INDUCT_TAC
   THEN ASM_REWRITE_TAC [REVERSE, REVERSE_SNOC, FOLDL, FOLDL_SNOC]
   THEN IMP_RES_TAC FOLDL1 THEN ASM_REWRITE_TAC []);

val COMM_ASSOC_LEM1 = Q.prove(
   `!(f:'a->'a->'a). COMM f ==> (ASSOC f ==>
      (!a b c. f a (f b c) = f b (f a c)))`,
   REWRITE_TAC [ASSOC_DEF] THEN REPEAT STRIP_TAC
   THEN ASM_REWRITE_TAC [] THEN SUBST1_TAC(SPECL [``a:'a``,``b:'a``]
      (REWRITE_RULE [COMM_DEF] (ASSUME ``COMM (f:'a->'a->'a)``)))
   THEN REWRITE_TAC []);

val COMM_ASSOC_LEM2 = Q.prove(
   `!(f:'a->'a->'a). COMM f ==> (ASSOC f ==>
      (!a b c. f (f a b) c = f (f a c) b))`,
   REPEAT STRIP_TAC THEN ASM_REWRITE_TAC
      [GSYM (REWRITE_RULE [ASSOC_DEF] (ASSUME ``ASSOC (f:'a->'a->'a)``))]
   THEN SUBST1_TAC(SPECL [``b:'a``,``c:'a``]
      (REWRITE_RULE [COMM_DEF] (ASSUME ``COMM (f:'a->'a->'a)``)))
   THEN REWRITE_TAC []);

val COMM_ASSOC_FOLDR_REVERSE = Q.store_thm ("COMM_ASSOC_FOLDR_REVERSE",
   `!f:'a -> 'a -> 'a.
       COMM f ==> ASSOC f ==> !e l. FOLDR f e (REVERSE l) = FOLDR f e l`,
   REPEAT STRIP_TAC
   THEN MATCH_MP_TAC FOLDR_REVERSE2
   THEN REPEAT GEN_TAC
   THEN IMP_RES_TAC COMM_ASSOC_LEM1
   THEN FIRST_ASSUM MATCH_ACCEPT_TAC);

val COMM_ASSOC_FOLDL_REVERSE = Q.store_thm ("COMM_ASSOC_FOLDL_REVERSE",
   `!f:'a -> 'a -> 'a.
       COMM f ==> ASSOC f ==> !e l. FOLDL f e (REVERSE l) = FOLDL f e l`,
   REPEAT STRIP_TAC
   THEN MATCH_MP_TAC FOLDL_REVERSE2
   THEN IMP_RES_TAC COMM_ASSOC_LEM2
   THEN REPEAT GEN_TAC
   THEN FIRST_ASSUM MATCH_ACCEPT_TAC);

val ELL_LAST = Q.store_thm ("ELL_LAST",
   `!l. ~NULL l ==> (ELL 0 l = LAST l)`,
   SNOC_INDUCT_TAC
   THEN1 REWRITE_TAC [NULL]
   THEN REPEAT STRIP_TAC
   THEN REWRITE_TAC [ELL]);

val ELL_0_SNOC = Q.store_thm ("ELL_0_SNOC",
   `!l x. ELL 0 (SNOC x l) = x`,
   REPEAT GEN_TAC THEN REWRITE_TAC [ELL, LAST_SNOC]);

val ELL_SNOC = Q.store_thm ("ELL_SNOC",
   `!n. 0 < n ==> !x l. ELL n (SNOC x l) = ELL (PRE n) l`,
   INDUCT_TAC THEN REWRITE_TAC [NOT_LESS_0, ELL, FRONT_SNOC, PRE, LESS_0]);

(* |- !n x l. ELL (SUC n) (SNOC x l) = ELL n l *)
val ELL_SUC_SNOC = save_thm ("ELL_SUC_SNOC",
   GEN_ALL (PURE_ONCE_REWRITE_RULE [PRE]
      (MP (SPEC ``SUC n`` ELL_SNOC) (SPEC_ALL LESS_0))));

val ELL_CONS = Q.store_thm ("ELL_CONS",
   `!n l. n < LENGTH l ==> !x. ELL n (CONS x l) = ELL n l`,
   let
      val SNOC_lem = GSYM (CONJUNCT2 SNOC)
   in
      INDUCT_TAC
      THEN SNOC_INDUCT_TAC
      THEN REWRITE_TAC [NOT_LESS_0, LENGTH]
      THENL [
        REPEAT STRIP_TAC THEN REWRITE_TAC [SNOC_lem, ELL_0_SNOC],
        GEN_TAC
        THEN REWRITE_TAC [LENGTH_SNOC, LESS_MONO_EQ, ELL_SUC_SNOC, SNOC_lem]
        THEN FIRST_ASSUM MATCH_ACCEPT_TAC]
   end);

val ELL_LENGTH_CONS = Q.store_thm ("ELL_LENGTH_CONS",
   `!l x. ELL (LENGTH l) (CONS x l) = x`,
   SNOC_INDUCT_TAC
   THEN1 REWRITE_TAC [ELL, LENGTH, LAST_CONS]
   THEN REWRITE_TAC [ELL, LENGTH_SNOC, FRONT_SNOC, GSYM (CONJUNCT2 SNOC)]
   THEN POP_ASSUM ACCEPT_TAC);

val ELL_LENGTH_SNOC = Q.store_thm ("ELL_LENGTH_SNOC",
   `!l x. ELL (LENGTH l) (SNOC x l) = if NULL l then x else HD l`,
   LIST_INDUCT_TAC
   THEN1 REWRITE_TAC [ELL_0_SNOC, LENGTH, NULL]
   THEN REWRITE_TAC [ELL_SUC_SNOC, LENGTH, HD, NULL, ELL_LENGTH_CONS]);

val ELL_APPEND2 = Q.store_thm ("ELL_APPEND2",
   `!n l2. n < LENGTH l2 ==> !l1. ELL n (APPEND l1 l2) = ELL n l2`,
   INDUCT_TAC
   THEN SNOC_INDUCT_TAC
   THEN REWRITE_TAC [LENGTH, NOT_LESS_0]
   THEN REWRITE_TAC
          [APPEND_SNOC, ELL_0_SNOC, ELL_SUC_SNOC, LENGTH_SNOC, LESS_MONO_EQ]
   THEN FIRST_ASSUM MATCH_ACCEPT_TAC);

val ELL_APPEND1 = Q.store_thm ("ELL_APPEND1",
   `!l2 n.
      LENGTH l2 <= n ==> !l1. ELL n (APPEND l1 l2) = ELL (n - LENGTH l2) l1`,
   SNOC_INDUCT_TAC
   THEN REPEAT (FILTER_GEN_TAC ``n:num``)
   THEN INDUCT_TAC
   THEN REWRITE_TAC [LENGTH, LENGTH_SNOC, SUB_0, APPEND_NIL, NOT_SUC_LESS_EQ_0]
   THEN REWRITE_TAC [LESS_EQ_MONO, ELL_SUC_SNOC, SUB_MONO_EQ, APPEND_SNOC]
   THEN FIRST_ASSUM MATCH_ACCEPT_TAC);

val ELL_PRE_LENGTH = Q.store_thm ("ELL_PRE_LENGTH",
   `!l. ~(l = []) ==> (ELL (PRE (LENGTH l)) l = HD l)`,
   LIST_INDUCT_TAC
   THEN REWRITE_TAC [LENGTH, PRE]
   THEN REPEAT STRIP_TAC
   THEN REWRITE_TAC [ELL_LENGTH_CONS, HD]);

val EL_PRE_LENGTH = Q.store_thm ("EL_PRE_LENGTH",
   `!l. ~(l = []) ==> (EL (PRE (LENGTH l)) l = LAST l)`,
   SNOC_INDUCT_TAC
   THEN REWRITE_TAC [LENGTH_SNOC, PRE, LAST_SNOC, EL_LENGTH_SNOC]);

val EL_ELL = Q.store_thm ("EL_ELL",
   `!n l. n < LENGTH l ==> (EL n l = ELL (PRE (LENGTH l - n)) l)`,
   INDUCT_TAC
   THEN LIST_INDUCT_TAC
   THEN REWRITE_TAC [LENGTH, NOT_LESS_0]
   THEN1 REWRITE_TAC [PRE, EL, ELL_LENGTH_CONS, HD, SUB_0]
   THEN REWRITE_TAC [EL, TL, LESS_MONO_EQ, SUB_MONO_EQ]
   THEN GEN_TAC
   THEN DISCH_TAC
   THEN MAP_EVERY IMP_RES_TAC
          [numLib.DECIDE ``!n m. m < n ==> PRE (n - m) < n``, ELL_CONS]
   THEN RES_TAC
   THEN ASM_REWRITE_TAC []);

val EL_LENGTH_APPEND = Q.store_thm ("EL_LENGTH_APPEND",
   `!l2 l1. ~NULL l2 ==> (EL (LENGTH l1) (APPEND l1 l2) = HD l2)`,
  GEN_TAC
  THEN LIST_INDUCT_TAC
  THEN REWRITE_TAC [LENGTH, APPEND, EL, TL, NULL]
  THEN REPEAT STRIP_TAC
  THEN RES_TAC);

val ELL_EL = Q.store_thm ("ELL_EL",
   `!n l. n < LENGTH l ==> (ELL n l = EL (PRE((LENGTH l) - n)) l)`,
   INDUCT_TAC THEN SNOC_INDUCT_TAC THEN REWRITE_TAC [LENGTH, NOT_LESS_0]
   THEN1 REWRITE_TAC
            [SUB_0, ELL_0_SNOC, LENGTH_SNOC, PRE, EL_LENGTH_SNOC]
   THEN REWRITE_TAC [LENGTH_SNOC, ELL_SUC_SNOC, SUB_MONO_EQ, LESS_MONO_EQ]
   THEN REPEAT STRIP_TAC
   THEN RES_THEN SUBST1_TAC
   THEN MATCH_MP_TAC (GSYM EL_SNOC)
   THEN IMP_RES_TAC (Q.prove (
           `!n m. n < m ==> ?k. (m - n = SUC k) /\ k < m`,
           REPEAT STRIP_TAC THEN Q.EXISTS_TAC `PRE (m - n)`
           THEN numLib.DECIDE_TAC))
   THEN ASM_REWRITE_TAC [PRE])

val ELL_MAP = Q.store_thm ("ELL_MAP",
   `!n l f. n < LENGTH l ==> (ELL n (MAP f l) = f (ELL n l))`,
   INDUCT_TAC
   THEN SNOC_INDUCT_TAC
   THEN REWRITE_TAC [LENGTH, NOT_LESS_0]
   THEN1 REWRITE_TAC [ELL_0_SNOC, MAP_SNOC]
   THEN REWRITE_TAC [LENGTH_SNOC, ELL_SUC_SNOC, MAP_SNOC, LESS_MONO_EQ]
   THEN FIRST_ASSUM MATCH_ACCEPT_TAC);

val LENGTH_FRONT = Q.store_thm ("LENGTH_FRONT",
   `!l. ~(l = []) ==> (LENGTH (FRONT l) = PRE (LENGTH l))`,
   SNOC_INDUCT_TAC THEN REWRITE_TAC [LENGTH_SNOC, FRONT_SNOC, PRE]);

val DROP_LENGTH_APPEND = Q.store_thm ("DROP_LENGTH_APPEND",
   `!l1 l2. DROP (LENGTH l1) (APPEND l1 l2) = l2`,
   LIST_INDUCT_TAC THEN ASM_REWRITE_TAC [LENGTH, DROP, APPEND]);

val TAKE_APPEND = Q.store_thm ("TAKE_APPEND",
   `!n l1 l2. TAKE n (APPEND l1 l2) = TAKE n l1 ++ TAKE (n - LENGTH l1) l2`,
   Induct THEN1 SIMP_TAC list_ss [TAKE, TAKE_def]
   THEN Cases THEN1 SIMP_TAC list_ss [TAKE, TAKE_def]
   THEN ASM_SIMP_TAC list_ss [TAKE, TAKE_def]) ;

val TAKE_APPEND1 = Q.store_thm ("TAKE_APPEND1",
   `!n l1. n <= LENGTH l1 ==> !l2. TAKE n (APPEND l1 l2) = TAKE n l1`,
   INDUCT_TAC
   THEN LIST_INDUCT_TAC
   THEN REWRITE_TAC
          [LENGTH, NOT_SUC_LESS_EQ_0, TAKE, APPEND, CONS_11, LESS_EQ_MONO]
   THEN FIRST_ASSUM MATCH_ACCEPT_TAC);

val TAKE_APPEND2 = Q.store_thm ("TAKE_APPEND2",
   `!l1 n.
       LENGTH l1 <= n ==>
       !l2. TAKE n (APPEND l1 l2) = APPEND l1 (TAKE (n - LENGTH l1) l2)`,
   LIST_INDUCT_TAC
   THEN REWRITE_TAC [LENGTH, APPEND, SUB_0]
   THEN GEN_TAC
   THEN INDUCT_TAC
   THEN REWRITE_TAC
          [NOT_SUC_LESS_EQ_0, LESS_EQ_MONO, SUB_MONO_EQ, TAKE, CONS_11]
   THEN FIRST_ASSUM MATCH_ACCEPT_TAC);

val TAKE_LENGTH_APPEND = Q.store_thm ("TAKE_LENGTH_APPEND",
   `!l1 l2. TAKE (LENGTH l1) (APPEND l1 l2) = l1`,
   LIST_INDUCT_TAC THEN ASM_REWRITE_TAC [LENGTH, TAKE, APPEND]);

val REVERSE_FLAT = Q.store_thm ("REVERSE_FLAT",
   `!l. REVERSE (FLAT l) = FLAT (REVERSE (MAP REVERSE l))`,
   LIST_INDUCT_TAC
   THEN REWRITE_TAC [REVERSE, FLAT, MAP]
   THEN ASM_REWRITE_TAC [REVERSE_APPEND, FLAT_SNOC]);

val MAP_COND = Q.prove(
   `!(f:'a-> 'b) c l1 l2.
       (MAP f (if c then l1 else l2)) = (if c then (MAP f l1) else (MAP f l2))`,
   REPEAT GEN_TAC THEN BOOL_CASES_TAC ``c:bool`` THEN ASM_REWRITE_TAC []);

val MAP_FILTER = Q.store_thm ("MAP_FILTER",
   `!f P l. (!x. P (f x) = P x) ==> (MAP f (FILTER P l) = FILTER P (MAP f l))`,
   GEN_TAC
   THEN GEN_TAC
   THEN LIST_INDUCT_TAC
   THEN REWRITE_TAC [MAP, FILTER]
   THEN GEN_TAC
   THEN DISCH_TAC
   THEN ASM_REWRITE_TAC [MAP_COND, MAP]
   THEN RES_THEN SUBST1_TAC
   THEN REFL_TAC);

val FLAT_REVERSE = Q.store_thm ("FLAT_REVERSE",
   `!l. FLAT (REVERSE l) = REVERSE (FLAT (MAP REVERSE l))`,
   LIST_INDUCT_TAC
   THEN REWRITE_TAC [FLAT, REVERSE, MAP]
   THEN ASM_REWRITE_TAC [FLAT_SNOC, REVERSE_APPEND, REVERSE_REVERSE]);

val FLAT_FLAT = Q.store_thm ("FLAT_FLAT",
   `!l. FLAT (FLAT l) = FLAT (MAP FLAT l)`,
   LIST_INDUCT_TAC THEN ASM_REWRITE_TAC [FLAT, FLAT_APPEND, MAP]);

val EXISTS_REVERSE = Q.store_thm ("EXISTS_REVERSE",
   `!P l. EXISTS P (REVERSE l) = EXISTS P l`,
   GEN_TAC
   THEN LIST_INDUCT_TAC
   THEN ASM_REWRITE_TAC [EXISTS_DEF, REVERSE, EXISTS_SNOC]
   THEN GEN_TAC
   THEN MATCH_ACCEPT_TAC DISJ_SYM);

val EXISTS_SEG = Q.store_thm ("EXISTS_SEG",
   `!m k (l:'a list). (m + k) <= (LENGTH l) ==>
     !P. EXISTS P (SEG m k l) ==> EXISTS P l`,
   REPEAT INDUCT_TAC
   THEN LIST_INDUCT_TAC
   THEN REWRITE_TAC [EXISTS_DEF, SEG, LENGTH, ADD, ADD_0, NOT_SUC_LESS_EQ_0]
   THEN GEN_TAC
   THEN REWRITE_TAC [LESS_EQ_MONO]
   THENL [
      FIRST_ASSUM (ASSUME_TAC o (REWRITE_RULE [ADD_0]) o (SPEC``0``))
      THEN REPEAT STRIP_TAC
      THENL [
        DISJ1_TAC THEN FIRST_ASSUM ACCEPT_TAC,
        DISJ2_TAC THEN RES_TAC],
        SUBST1_TAC (numLib.DECIDE ``m + SUC k = SUC m + k``)
        THEN REPEAT STRIP_TAC THEN DISJ2_TAC THEN RES_TAC]);

val EXISTS_TAKE = Q.store_thm ("EXISTS_TAKE",
   `!l m P. EXISTS P (TAKE m l) ==> EXISTS P l`,
   Induct \\ rw [TAKE_def] \\ simp [] \\ first_x_assum drule \\ simp []);

val EXISTS_DROP = Q.store_thm ("EXISTS_DROP",
   `!l m P. EXISTS P (DROP m l) ==> EXISTS P l`,
   Induct \\ rw [DROP_def] \\ first_x_assum drule \\ simp []);

Theorem EXISTS_LASTN:
  !l m P. EXISTS P (LASTN m l) ==> EXISTS P l
Proof
  rw [LASTN_def, EXISTS_REVERSE] \\ drule EXISTS_TAKE \\ simp [EXISTS_REVERSE]
QED

Theorem EXISTS_BUTLASTN:
  !l m P. EXISTS P (BUTLASTN m l) ==> EXISTS P l
Proof
  rw[BUTLASTN_def, EXISTS_REVERSE] \\ drule EXISTS_DROP \\ simp[EXISTS_REVERSE]
QED

val MEM_SEG = Q.store_thm ("MEM_SEG",
   `!n m l. n + m <= LENGTH l ==> !x. MEM x (SEG n m l) ==> MEM x l`,
   REPEAT INDUCT_TAC
   THEN LIST_INDUCT_TAC
   THEN REWRITE_TAC
          [ADD, ADD_0, NOT_SUC_LESS_EQ_0, LENGTH, MEM, SEG, LESS_EQ_MONO]
   THEN GEN_TAC
   THENL [
        DISCH_TAC
        THEN FIRST_ASSUM (IMP_RES_TAC o REWRITE_RULE [ADD_0] o SPEC ``0``)
        THEN GEN_TAC
        THEN DISCH_THEN (DISJ_CASES_THEN2
               (fn t => DISJ1_TAC THEN ACCEPT_TAC t)
               (fn t => DISJ2_TAC THEN ASSUME_TAC t THEN RES_TAC)),
        PURE_ONCE_REWRITE_TAC [numLib.DECIDE ``!n m. m + SUC n = SUC m + n``]
        THEN REPEAT STRIP_TAC
        THEN DISJ2_TAC
        THEN RES_TAC]);

val MEM_TAKE = Q.store_thm ("MEM_TAKE",
   `!l m x. MEM x (TAKE m l) ==> MEM x l`,
   rw [MEM_EXISTS] \\ drule EXISTS_TAKE \\ simp []);

Theorem MEM_DROP_IMP:
  !l m x. MEM x (DROP m l) ==> MEM x l
Proof
  rw [MEM_EXISTS] \\ drule EXISTS_DROP \\ simp []
QED

val MEM_BUTLASTN = Q.store_thm ("MEM_BUTLASTN",
   `!l m x. MEM x (BUTLASTN m l) ==> MEM x l`,
   rw [MEM_EXISTS] \\ drule EXISTS_BUTLASTN \\ simp []);

val MEM_LASTN = Q.store_thm ("MEM_LASTN",
   `!m l x. MEM x (LASTN m l) ==> MEM x l`,
   rw [MEM_EXISTS] \\ drule EXISTS_LASTN \\ simp []);

val EVERY_SEG = Q.store_thm ("EVERY_SEG",
   `!P l. EVERY P l ==> !m k. m + k <= LENGTH l ==> EVERY P (SEG m k l)`,
   GEN_TAC
   THEN LIST_INDUCT_TAC
   THEN REWRITE_TAC [EVERY_DEF, SEG, LENGTH]
   THENL [
      REPEAT INDUCT_TAC
      THEN REWRITE_TAC [ADD, ADD_0, NOT_SUC_LESS_EQ_0, SEG, EVERY_DEF],
      GEN_TAC
      THEN STRIP_TAC
      THEN REPEAT INDUCT_TAC
      THEN REWRITE_TAC
             [ADD, ADD_0, NOT_SUC_LESS_EQ_0, LESS_EQ_MONO, SEG, EVERY_DEF]
      THEN1 mesonLib.ASM_MESON_TAC [ADD_CLAUSES]
      THEN SUBST1_TAC (numLib.DECIDE ``m + SUC k = SUC m + k``)
      THEN DISCH_TAC
      THEN RES_TAC]);

Theorem EVERY_TAKE:
 !P l m. EVERY P l ==> EVERY P (TAKE m l)
Proof
 metis_tac [EVERY_MEM, MEM_TAKE]
QED

Theorem EVERY_DROP:
 !P l m. EVERY P l ==> EVERY P (DROP m l)
Proof
 metis_tac [EVERY_MEM, MEM_DROP_IMP]
QED

Theorem EVERY_REVERSE[simp]:
  !P l. EVERY P (REVERSE l) = EVERY P l
Proof
  GEN_TAC
  THEN LIST_INDUCT_TAC
  THEN ASM_REWRITE_TAC [EVERY_DEF, REVERSE, EVERY_SNOC]
  THEN GEN_TAC
  THEN MATCH_ACCEPT_TAC CONJ_SYM
QED

Theorem EVERY_LASTN:
 !P l m. EVERY P l ==> EVERY P (LASTN m l)
Proof
 simp [LASTN_def, EVERY_REVERSE, EVERY_TAKE]
QED

Theorem EVERY_BUTLASTN:
 !P l m. EVERY P l ==> EVERY P (BUTLASTN m l)
Proof
 simp [BUTLASTN_def, EVERY_REVERSE, EVERY_DROP]
QED

val ZIP_SNOC = Q.store_thm ("ZIP_SNOC",
   `!l1 l2.
       (LENGTH l1 = LENGTH l2) ==>
       !x1 x2.  ZIP (SNOC x1 l1, SNOC x2 l2) = SNOC (x1, x2) (ZIP (l1, l2))`,
   LIST_INDUCT_TAC
   THEN REPEAT (FILTER_GEN_TAC ``l2:'b list``)
   THEN LIST_INDUCT_TAC
   THEN REWRITE_TAC [SNOC, ZIP, LENGTH, numTheory.NOT_SUC, SUC_NOT]
   THEN REWRITE_TAC [INV_SUC_EQ, CONS_11]
   THEN REPEAT STRIP_TAC
   THEN RES_THEN MATCH_ACCEPT_TAC);

val UNZIP_SNOC = Q.store_thm ("UNZIP_SNOC",
   `!x l. UNZIP (SNOC x l) =
          (SNOC (FST x) (FST (UNZIP l)), SNOC (SND x) (SND (UNZIP l)))`,
   GEN_TAC THEN LIST_INDUCT_TAC THEN ASM_REWRITE_TAC [SNOC, UNZIP]);

val LENGTH_UNZIP_FST = Q.store_thm ("LENGTH_UNZIP_FST",
   `!l. LENGTH (UNZIP_FST l) = LENGTH l`,
   PURE_ONCE_REWRITE_TAC [UNZIP_FST_DEF]
   THEN LIST_INDUCT_TAC
   THEN ASM_REWRITE_TAC [UNZIP, LENGTH]);

val LENGTH_UNZIP_SND = Q.store_thm ("LENGTH_UNZIP_SND",
   `!l. LENGTH (UNZIP_SND l) = LENGTH l`,
   PURE_ONCE_REWRITE_TAC [UNZIP_SND_DEF]
   THEN LIST_INDUCT_TAC
   THEN ASM_REWRITE_TAC [UNZIP, LENGTH]);

val SUM_REVERSE = Q.store_thm ("SUM_REVERSE",
   `!l. SUM (REVERSE l) = SUM l`,
   LIST_INDUCT_TAC
   THEN ASM_REWRITE_TAC [SUM, REVERSE, SUM_SNOC]
   THEN MATCH_ACCEPT_TAC ADD_SYM);

val SUM_FLAT = Q.store_thm ("SUM_FLAT",
   `!l. SUM (FLAT l) = SUM (MAP SUM l)`,
   LIST_INDUCT_TAC
   THEN ASM_REWRITE_TAC [SUM, FLAT, MAP, SUM_APPEND]);

val EL_APPEND1 = Q.store_thm ("EL_APPEND1",
   `!n l1 l2. n < LENGTH l1 ==> (EL n (APPEND l1 l2) = EL n l1)`,
   simp_tac(srw_ss()) [EL_APPEND_EQN]);

val EL_APPEND2 = Q.store_thm ("EL_APPEND2",
   `!l1 n.
      LENGTH l1 <= n ==> !l2. EL n (APPEND l1 l2) = EL (n - (LENGTH l1)) l2`,
   simp_tac (srw_ss() ++ numSimps.ARITH_ss) [EL_APPEND_EQN]);

Theorem LUPDATE_APPEND2:
   !l1 l2 n x.
      LENGTH l1 <= n ==>
      (LUPDATE x n (l1 ++ l2) = l1 ++ (LUPDATE x (n-LENGTH l1) l2))
Proof
  Induct_on ‘l1’ THENL [
    SRW_TAC [] [],
    Cases_on ‘n’ THENL [
      SRW_TAC [] [],
      FULL_SIMP_TAC (srw_ss ()) [] THEN METIS_TAC [LUPDATE_def]
    ]
  ]
QED

val LUPDATE_APPEND1 = Q.store_thm("LUPDATE_APPEND1",
   `!l1 l2 n x.
      n < LENGTH l1 ==> (LUPDATE x n (l1 ++ l2) = (LUPDATE x n l1) ++ l2)`,
   rw[]
   >> simp[LIST_EQ_REWRITE]
   >> Q.X_GEN_TAC`z`
   >> simp[EL_LUPDATE]
   >> rw[]
   >> simp[EL_APPEND2,EL_LUPDATE]
   >> fs[]
   >> Cases_on`z < LENGTH l1`
   >> fs[]
   >> simp[EL_APPEND1,EL_APPEND2,EL_LUPDATE]);

val is_prefix_el = Q.store_thm ("is_prefix_el",
  `!n l1 l2.
    isPREFIX l1 l2 /\ n < LENGTH l1 /\ n < LENGTH l2
   ==>
    (EL n l1 = EL n l2)`,
  Induct_on `n` >> rw [] >>
  Cases_on `l1` >>
  Cases_on `l2` >>
  rw [] >> fs []);

val EL_CONS = Q.store_thm ("EL_CONS",
   `!n. 0 < n ==> !x l. EL n (CONS x l) = EL (PRE n) l`,
   INDUCT_TAC THEN ASM_REWRITE_TAC [NOT_LESS_0, EL, HD, TL, PRE]);

val SEG1 = Q.store_thm(
  "SEG1",
  ‘!n l. n < LENGTH l ==> (SEG 1 n l = [EL n l])’,
  Induct >- (Cases_on ‘l’ >> REWRITE_TAC [SEG, ONE] >> SIMP_TAC (srw_ss())[]) >>
  Cases_on ‘l’ >> REWRITE_TAC [SEG, ONE] >>
  ASM_SIMP_TAC (srw_ss()) []);

val EL_SEG = Q.store_thm ("EL_SEG",
   `!n l. n < LENGTH l ==> (EL n l = HD (SEG 1 n l))`,
   METIS_TAC [SEG1, HD]);

val SEG_CONS = Q.store_thm("SEG_CONS",
  ‘!j n h t. 0 < j /\ n+j <= LENGTH t + 1 ==> (SEG n j (h::t) = SEG n (j-1) t)’,
  Induct_on ‘j’ >> SIMP_TAC (srw_ss()) [] >> Cases_on ‘n’ >>
  SIMP_TAC (srw_ss()) [SEG]);

val SEG_SUC_EL = Q.store_thm("SEG_SUC_EL",
  ‘!n i l.
    i + n < LENGTH l ==> (SEG (SUC n) i l = EL i l :: SEG n (i+1) l)’,
  Induct_on `l` >> SIMP_TAC (srw_ss()) [] >> Cases_on ‘i’ >>
  ASM_SIMP_TAC(srw_ss() ++ numSimps.ARITH_ss) [SEG, SEG_CONS, ADD_CLAUSES] >>
  SIMP_TAC (srw_ss()) [ADD1]);

Theorem TAKE_SEG_DROP:
  !n i l.
    i + n <= LENGTH l ==>
    TAKE i l ++ (SEG n i l ++ DROP (i + n) l) = l
Proof
  Induct_on `l` >> SIMP_TAC (srw_ss()) [SEG] >> Cases_on `n`
  >- SIMP_TAC (srw_ss()) [SEG] >>
  Cases_on `i` >> ASM_SIMP_TAC (srw_ss()) [SEG] >> strip_tac
  >- (Q.RENAME_TAC [‘SEG n 0 s ++ DROP n s’] >>
      first_x_assum (Q.SPECL_THEN [‘n’, ‘0’] mp_tac) >>
      ASM_SIMP_TAC (srw_ss()) []) >>
  Q.RENAME_TAC [‘TAKE m s ++ (SEG (SUC n) m s ++ _)’] >>
  first_x_assum (Q.SPECL_THEN [‘SUC n’, ‘m’] mp_tac) >>
  SIMP_TAC (srw_ss() ++ numSimps.ARITH_ss) [ADD1]
QED

Theorem EL_MEM = listTheory.EL_MEM

val TL_SNOC = Q.store_thm ("TL_SNOC",
   `!x l. TL (SNOC x l) = if NULL l then [] else SNOC x (TL l)`,
   GEN_TAC THEN LIST_INDUCT_TAC THEN ASM_REWRITE_TAC [SNOC, TL, NULL]);

val EL_REVERSE_ELL = Q.store_thm ("EL_REVERSE_ELL",
   `!n l. n < LENGTH l ==> (EL n (REVERSE l) = ELL n l)`,
   INDUCT_TAC
   THEN SNOC_INDUCT_TAC
   THEN ASM_REWRITE_TAC
           [LENGTH, LENGTH_SNOC, REVERSE_SNOC, EL, ELL, HD, TL, LAST_SNOC,
            FRONT_SNOC, NOT_LESS_0, LESS_MONO_EQ, SUB_0]);

val ELL_LENGTH_APPEND = Q.store_thm ("ELL_LENGTH_APPEND",
   `!l1 l2.  ~NULL l1 ==> (ELL (LENGTH l2) (APPEND l1 l2) = LAST l1)`,
   GEN_TAC
   THEN SNOC_INDUCT_TAC
   THEN ASM_REWRITE_TAC
         [LENGTH, LENGTH_SNOC, APPEND_SNOC, APPEND_NIL, ELL, TL, FRONT_SNOC]);

val ELL_MEM = Q.store_thm ("ELL_MEM",
   `!n l. n < LENGTH l ==> MEM (ELL n l) l`,
   INDUCT_TAC
   THEN SNOC_INDUCT_TAC
   THEN ASM_REWRITE_TAC [NOT_LESS_0, LESS_MONO_EQ, LENGTH_SNOC, ELL_0_SNOC,
                         MEM_SNOC, ELL_SUC_SNOC, LENGTH]
   THEN REPEAT STRIP_TAC
   THEN DISJ2_TAC
   THEN RES_TAC);

val ELL_REVERSE = Q.store_thm ("ELL_REVERSE",
   `!n l. n < LENGTH l ==> (ELL n (REVERSE l) = ELL (PRE (LENGTH l - n)) l)`,
   INDUCT_TAC
   THEN LIST_INDUCT_TAC
   THEN ASM_REWRITE_TAC
          [LENGTH, LENGTH_SNOC, REVERSE, SUB_0, ELL, LAST_SNOC, FRONT_SNOC,
           NOT_LESS_0, LESS_MONO_EQ, PRE, ELL_LENGTH_CONS, SUB_MONO_EQ]
   THEN REPEAT STRIP_TAC
   THEN RES_THEN SUBST1_TAC
   THEN MATCH_MP_TAC (GSYM ELL_CONS)
   THEN REWRITE_TAC (PRE_SUB1 :: (map GSYM [SUB_PLUS, ADD1]))
   THEN IMP_RES_TAC (numLib.DECIDE ``!m n. n < m ==> m - SUC n < m``));

val ELL_REVERSE_EL = Q.store_thm ("ELL_REVERSE_EL",
   `!n l. n < LENGTH l ==> (ELL n (REVERSE l) = EL n l)`,
   INDUCT_TAC
   THEN LIST_INDUCT_TAC
   THEN ASM_REWRITE_TAC
          [LENGTH, LENGTH_SNOC, REVERSE, REVERSE_SNOC, EL, ELL, HD, TL,
           LAST_SNOC, FRONT_SNOC, NOT_LESS_0, LESS_MONO_EQ, SUB_0]);

Theorem LESS_EQ_SPLIT[local] =
        numLib.DECIDE ``!p n m. m + n <= p ==> n <= p /\ m <= p``

Theorem SUB_LESS_EQ_ADD[local] =
   numLib.DECIDE ``!p n m. n <= p ==> (m <= p - n <=> m + n <= p)``

Theorem BUTLASTN_TAKE_UNCOND:
  !n l. BUTLASTN n l = TAKE (LENGTH l - n) l
Proof
  simp[BUTLASTN_def] >> Induct >> simp[] >>
<<<<<<< HEAD
  Cases using SNOC_CASES >>
  simp[TAKE_APPEND, REVERSE_SNOC, SNOC_APPEND, ARITH_PROVE “x - y - x = 0”]
=======
  Cases using SNOC_CASES >> simp[TAKE_APPEND, SNOC_APPEND] >>
  simp[ARITH_PROVE “1 - SUC x = 0”, ARITH_PROVE “x + 1 - SUC y = x - y”]
>>>>>>> 652108c5
QED

Theorem BUTLASTN_TAKE:
  !n l. n <= LENGTH l ==> (BUTLASTN n l = TAKE (LENGTH l - n) l)
Proof
  simp[BUTLASTN_TAKE_UNCOND]
QED

Theorem TAKE_BUTLASTN:
  !n l. n <= LENGTH l ==> TAKE n l = BUTLASTN (LENGTH l - n) l
Proof
  simp[BUTLASTN_TAKE]
QED

Theorem LASTN_DROP_UNCOND:
  !n l. LASTN n l = DROP (LENGTH l - n) l
Proof
  simp[LASTN_def] >> Induct >> simp[] >>
<<<<<<< HEAD
  Cases using SNOC_CASES >>
  simp[DROP_APPEND, REVERSE_SNOC, SNOC_APPEND, ARITH_PROVE “x - y - x = 0”]
=======
  Cases using SNOC_CASES >> simp[DROP_APPEND, SNOC_APPEND] >>
  simp[ARITH_PROVE “a - (b :num) - a = 0”]
>>>>>>> 652108c5
QED

Theorem LASTN_DROP:
   !n l. n <= LENGTH l ==> LASTN n l = DROP (LENGTH l - n) l
Proof
  simp[LASTN_DROP_UNCOND]
QED

Theorem DROP_LASTN:
  !n l. n <= LENGTH l ==> DROP n l = LASTN (LENGTH l - n) l
Proof
  simp[LASTN_DROP_UNCOND]
QED

(* from examples/lambda/basics/appFOLDLScript.sml *)
Theorem DROP_PREn_LAST_CONS :
    !l n. 0 < n /\ n <= LENGTH l ==>
          (DROP (n - 1) l = LAST (TAKE n l) :: DROP n l)
Proof
  Induct THEN SRW_TAC [numSimps.ARITH_ss][TAKE_def, DROP_def] THENL [
    `n = 1` by numLib.DECIDE_TAC THEN SRW_TAC [][],
    `n = 1` by numLib.DECIDE_TAC THEN SRW_TAC [][],
    `(l = []) \/ ?h t0. l = h :: t0` by METIS_TAC [list_CASES] THEN
    FULL_SIMP_TAC (srw_ss() ++ numSimps.ARITH_ss) [] ]
QED

val SUB_ADD_lem =
   numLib.DECIDE ``!l n m. n + m <= l ==> ((l - (n + m)) + n = l - m)``

val SEG_LASTN_BUTLASTN = Q.store_thm ("SEG_LASTN_BUTLASTN",
   `!n m l.
       n + m <= LENGTH l ==>
       (SEG n m l = LASTN n (BUTLASTN (LENGTH l - (n + m)) l))`,
   let
      val th2 = SUBS [(REWRITE_RULE [SUB_LESS_EQ]
                 (SPECL [``LENGTH (l:'a list) - m``, ``l:'a list``]
                    LENGTH_LASTN))]
                 (SPECL [``n:num``, ``LASTN (LENGTH l - m) (l:'a list)``]
                    TAKE_BUTLASTN)
      val th3 = UNDISCH_ALL (SUBS [UNDISCH_ALL
                   (SPECL [``LENGTH (l:'a list)``,``m:num``,``n:num``]
                    SUB_LESS_EQ_ADD)] th2)
      val th4 = PURE_ONCE_REWRITE_RULE [ADD_SYM] (REWRITE_RULE
                  [UNDISCH_ALL
                     (SPECL [``LENGTH (l:'a list)``,``n:num``,``m:num``]
                      SUB_ADD_lem), SUB_LESS_EQ]
                  (PURE_ONCE_REWRITE_RULE [ADD_SYM]
                      (SPECL [``n:num``,``LENGTH (l:'a list) - (n + m)``,
                              ``l:'a list``] LASTN_BUTLASTN)))
   in
      REPEAT GEN_TAC
      THEN DISCH_TAC
      THEN IMP_RES_THEN SUBST1_TAC SEG_TAKE_DROP
      THEN IMP_RES_TAC LESS_EQ_SPLIT
      THEN SUBST1_TAC (UNDISCH_ALL (SPECL [``m:num``,``l:'a list``] DROP_LASTN))
      THEN SUBST1_TAC th3
      THEN REWRITE_TAC [GSYM SUB_PLUS]
      THEN SUBST_OCCS_TAC [([1], (SPEC_ALL ADD_SYM))]
      THEN CONV_TAC SYM_CONV
      THEN ACCEPT_TAC th4
   end);

val DROP_REVERSE = Q.store_thm ("DROP_REVERSE",
   `!n l. n <= LENGTH l ==> (DROP n (REVERSE l) = REVERSE (BUTLASTN n l))`,
   INDUCT_TAC
   THEN SNOC_INDUCT_TAC
   THEN ASM_REWRITE_TAC [NOT_SUC_LESS_EQ_0, LENGTH, LENGTH_SNOC, DROP,
                         BUTLASTN, LESS_EQ_MONO, REVERSE_SNOC]);

val BUTLASTN_REVERSE = Q.store_thm ("BUTLASTN_REVERSE",
   `!n l. n <= LENGTH l ==> (BUTLASTN n (REVERSE l) = REVERSE (DROP n l))`,
   INDUCT_TAC
   THEN LIST_INDUCT_TAC
   THEN ASM_REWRITE_TAC
          [NOT_SUC_LESS_EQ_0, LENGTH, DROP, BUTLASTN, LESS_EQ_MONO, REVERSE]);

val LASTN_REVERSE = Q.store_thm ("LASTN_REVERSE",
   `!n l. n <= LENGTH l ==> (LASTN n (REVERSE l) = REVERSE (TAKE n l))`,
   INDUCT_TAC
   THEN LIST_INDUCT_TAC
   THEN ASM_REWRITE_TAC [NOT_SUC_LESS_EQ_0, LENGTH, TAKE, LASTN, LESS_EQ_MONO,
                         REVERSE, SNOC_11]);

val TAKE_REVERSE = Q.store_thm ("TAKE_REVERSE",
   `!n l. n <= LENGTH l ==> (TAKE n (REVERSE l) = REVERSE (LASTN n l))`,
   INDUCT_TAC
   THEN SNOC_INDUCT_TAC
   THEN ASM_REWRITE_TAC [NOT_SUC_LESS_EQ_0, LENGTH, LENGTH_SNOC, TAKE, LASTN,
                         LESS_EQ_MONO, REVERSE, REVERSE_SNOC, CONS_11]);

val SEG_REVERSE = Q.store_thm ("SEG_REVERSE",
   `!n m l.
      n + m <= LENGTH l ==>
      (SEG n m (REVERSE l) = REVERSE (SEG n (LENGTH l - (n + m)) l))`,
   let
      val SUB_LE_ADD =
         SPECL [``LENGTH (l:'a list)``, ``m:num``, ``n:num``] SUB_LESS_EQ_ADD
      val SEG_lem =
         REWRITE_RULE [SUB_LESS_EQ] (PURE_ONCE_REWRITE_RULE [ADD_SYM]
          (SUBS[UNDISCH_ALL(SPEC_ALL(SPEC``LENGTH(l:'a list)`` SUB_ADD_lem))]
           (PURE_ONCE_REWRITE_RULE [ADD_SYM]
            (SPECL[``n:num``,``LENGTH(l:'a list) -(n+m)``,``l:'a list``]
              SEG_LASTN_BUTLASTN))))
      val lem =
         PURE_ONCE_REWRITE_RULE [ADD_SUB](PURE_ONCE_REWRITE_RULE [ADD_SYM]
           (SPEC ``LENGTH(l:'a list)``
            (UNDISCH_ALL(SPECL[``LENGTH(l:'a list)``,``m:num``]SUB_SUB))))
   in
      REPEAT GEN_TAC THEN DISCH_TAC
      THEN FIRST_ASSUM (SUBST1_TAC o (MATCH_MP SEG_TAKE_DROP)
          o (SUBS[SYM (SPEC``l:'a list`` LENGTH_REVERSE)]))
      THEN IMP_RES_TAC LESS_EQ_SPLIT
      THEN IMP_RES_THEN SUBST1_TAC (SPECL[``m:num``,``l:'a list``] DROP_REVERSE)
      THEN FIRST_ASSUM
          (ASSUME_TAC o (MP(SPECL[``m:num``,``(l:'a list)``]LENGTH_BUTLASTN)))
      THEN FIRST_ASSUM (fn t =>  ASSUME_TAC (SUBS[t]
          (SPECL[``n:num``,``BUTLASTN m (l:'a list)``] TAKE_REVERSE)))
      THEN FIRST_ASSUM (SUBST_ALL_TAC o (MP SUB_LE_ADD))
      THEN RES_THEN SUBST1_TAC THEN AP_TERM_TAC
      THEN SUBST1_TAC SEG_lem THEN SUBST1_TAC lem THEN REFL_TAC
   end);

Theorem LENGTH_REPLICATE[simp]:
   !n x. LENGTH (REPLICATE n x) = n
Proof INDUCT_TAC THEN ASM_REWRITE_TAC [REPLICATE, LENGTH]
QED

Theorem MEM_REPLICATE[simp]:
  !n x y. MEM y (REPLICATE n x) <=> x = y /\ 0 < n
Proof INDUCT_TAC THEN simp [NOT_LESS_0, MEM, EQ_IMP_THM, DISJ_IMP_THM]
QED

(* |- !l. AND_EL l <=> FOLDL $/\ T l *)
val AND_EL_FOLDL = save_thm ("AND_EL_FOLDL",
   GEN_ALL (CONV_RULE (DEPTH_CONV ETA_CONV)
    (REWRITE_RULE [EVERY_FOLDL, combinTheory.I_THM]
      (AP_THM AND_EL_DEF ``l:bool list``))));

(* |- !l. AND_EL l <=> FOLDR $/\ T l *)
val AND_EL_FOLDR = save_thm ("AND_EL_FOLDR",
   GEN_ALL (CONV_RULE (DEPTH_CONV ETA_CONV)
    (REWRITE_RULE [EVERY_FOLDR, combinTheory.I_THM]
      (AP_THM AND_EL_DEF ``l:bool list``))));

(* |- !l. OR_EL l <=> FOLDL $\/ F l *)
val OR_EL_FOLDL = save_thm ("OR_EL_FOLDL",
   GEN_ALL (CONV_RULE (DEPTH_CONV ETA_CONV)
    (REWRITE_RULE [EXISTS_FOLDL, combinTheory.I_THM]
      (AP_THM OR_EL_DEF ``l:bool list``))));

(* |- !l. OR_EL l <=> FOLDR $\/ F l *)
val OR_EL_FOLDR = save_thm ("OR_EL_FOLDR",
   GEN_ALL (CONV_RULE (DEPTH_CONV ETA_CONV)
    (REWRITE_RULE [EXISTS_FOLDR, combinTheory.I_THM]
      (AP_THM OR_EL_DEF ``l:bool list``))));

Theorem ITSET_TO_FOLDR:
    !f s b. FINITE s ==> ITSET f s b = FOLDR f b (REVERSE (SET_TO_LIST s))
Proof
    rw[listTheory.ITSET_eq_FOLDL_SET_TO_LIST,FOLDR_REVERSE,combinTheory.C_DEF]
QED

(*---------------------------------------------------------------------------
   A bunch of properties relating to the use of IS_PREFIX as a partial order
 ---------------------------------------------------------------------------*)

(* |- !x. [] <<= x /\ (x <<= [] <=> x = []) *)
Theorem IS_PREFIX_NIL = isPREFIX_NIL

(* |- !x. x <<= x *)
Theorem IS_PREFIX_REFL[simp] = isPREFIX_REFL

(* |- !x y. x <<= y /\ y <<= x ==> x = y *)
Theorem IS_PREFIX_ANTISYM = isPREFIX_ANTISYM

(* |- !x y z. y <<= x /\ z <<= y ==> z <<= x *)
Theorem IS_PREFIX_TRANS :
    !x y z. IS_PREFIX x y /\ IS_PREFIX y z ==> IS_PREFIX x z
Proof
    rpt STRIP_TAC
 >> MATCH_MP_TAC isPREFIX_TRANS
 >> Q.EXISTS_TAC ‘y’ >> rw []
QED

val IS_PREFIX_BUTLAST = Q.store_thm ("IS_PREFIX_BUTLAST",
   `!x y. IS_PREFIX (x::y) (FRONT (x::y))`,
   REPEAT GEN_TAC
   THEN Q.SPEC_TAC (`x`, `x`)
   THEN Q.SPEC_TAC (`y`, `y`)
   THEN INDUCT_THEN list_INDUCT ASSUME_TAC
   THEN ASM_SIMP_TAC boolSimps.bool_ss [FRONT_CONS, IS_PREFIX]);

Theorem IS_PREFIX_BUTLAST' :
    !l. l <> [] ==> IS_PREFIX l (FRONT l)
Proof
    Q.X_GEN_TAC ‘l’
 >> Cases_on ‘l’ >- SRW_TAC[][]
 >> SRW_TAC[][IS_PREFIX_BUTLAST]
QED

val IS_PREFIX_LENGTH = Q.store_thm ("IS_PREFIX_LENGTH",
   `!x y. IS_PREFIX y x ==> LENGTH x <= LENGTH y`,
   INDUCT_THEN list_INDUCT ASSUME_TAC
   THEN ASM_SIMP_TAC boolSimps.bool_ss [LENGTH, ZERO_LESS_EQ]
   THEN REPEAT GEN_TAC
   THEN MP_TAC (Q.SPEC `y` list_CASES)
   THEN STRIP_TAC
   THEN ASM_SIMP_TAC boolSimps.bool_ss [IS_PREFIX, LENGTH, LESS_EQ_MONO]);

Theorem IS_PREFIX_LENGTH_ANTI:
   !x y. IS_PREFIX y x /\ (LENGTH x = LENGTH y) <=> (x = y)
Proof
   INDUCT_THEN list_INDUCT ASSUME_TAC
   THEN1 PROVE_TAC [LENGTH_NIL, IS_PREFIX_REFL]
   THEN REPEAT GEN_TAC
   THEN MP_TAC (Q.SPEC `y` list_CASES)
   THEN STRIP_TAC
   THENL [ASM_SIMP_TAC boolSimps.bool_ss [IS_PREFIX, LENGTH, LESS_EQ_MONO]
          THEN PROVE_TAC [NOT_CONS_NIL],
          ASM_SIMP_TAC boolSimps.bool_ss [IS_PREFIX, LENGTH, CONS_11]
          THEN PROVE_TAC [numTheory.INV_SUC, IS_PREFIX_REFL]]
QED

(* |- !x y z. z <<= SNOC x y <=> z <<= y \/ z = SNOC x y *)
Theorem IS_PREFIX_SNOC = isPREFIX_SNOC

val IS_PREFIX_APPEND1 = Q.store_thm ("IS_PREFIX_APPEND1",
   `!a b c. IS_PREFIX c (APPEND a b) ==> IS_PREFIX c a`,
   INDUCT_THEN list_INDUCT ASSUME_TAC
   THEN ASM_SIMP_TAC boolSimps.bool_ss [IS_PREFIX, APPEND]
   THEN REPEAT GEN_TAC
   THEN MP_TAC (Q.SPEC `c` list_CASES)
   THEN STRIP_TAC
   THEN ASM_SIMP_TAC boolSimps.bool_ss [IS_PREFIX]
   THEN PROVE_TAC []);

val IS_PREFIX_APPEND2 = Q.store_thm ("IS_PREFIX_APPEND2",
   `!a b c. IS_PREFIX (APPEND b c) a ==> IS_PREFIX b a \/ IS_PREFIX a b`,
   INDUCT_THEN list_INDUCT ASSUME_TAC
   THEN ASM_SIMP_TAC boolSimps.bool_ss [IS_PREFIX]
   THEN REPEAT GEN_TAC
   THEN MP_TAC (Q.SPEC `b` list_CASES)
   THEN STRIP_TAC
   THEN ASM_SIMP_TAC boolSimps.bool_ss [IS_PREFIX, APPEND]
   THEN PROVE_TAC []);

Theorem IS_PREFIX_APPENDS[simp]:
   !a b c. IS_PREFIX (APPEND a c) (APPEND a b) <=> IS_PREFIX c b
Proof
   INDUCT_THEN list_INDUCT ASSUME_TAC
   THEN ASM_SIMP_TAC boolSimps.bool_ss [APPEND, IS_PREFIX]
QED

(* |- !a c. a <<= a ++ c *)
val IS_PREFIX_APPEND3 = save_thm("IS_PREFIX_APPEND3",
  IS_PREFIX_APPENDS |> SPEC_ALL |> Q.INST [`b` |-> `[]`]
                    |> REWRITE_RULE [IS_PREFIX, APPEND_NIL]
                    |> Q.GENL [`c`, `a`])
val _ = export_rewrites ["IS_PREFIX_APPEND3"]

val prefixes_is_prefix_total = Q.store_thm("prefixes_is_prefix_total",
  `!l l1 l2.
    IS_PREFIX l l1 /\ IS_PREFIX l l2 ==> IS_PREFIX l2 l1 \/ IS_PREFIX l1 l2`,
  Induct THEN SIMP_TAC(srw_ss())[IS_PREFIX_NIL] THEN
  GEN_TAC THEN Cases THEN SIMP_TAC(srw_ss())[] THEN
  Cases THEN SRW_TAC[][])

(* NOTE: By using LENGTH_TAKE, this ‘n’ is actually ’LENGTH l1’ *)
Theorem IS_PREFIX_EQ_TAKE :
    !l l1. l1 <<= l <=> ?n. n <= LENGTH l /\ l1 = TAKE n l
Proof
    rpt GEN_TAC
 >> reverse EQ_TAC
 >- (STRIP_TAC \\
     GEN_REWRITE_TAC (RAND_CONV o ONCE_DEPTH_CONV) empty_rewrites
                     [SYM (Q.SPECL [‘n’, ‘l’] TAKE_DROP)] \\
     POP_ASSUM (fn th => ONCE_REWRITE_TAC [th]) \\
     PROVE_TAC [IS_PREFIX_APPEND])
 (* stage work *)
 >> Induct_on ‘l1’ using SNOC_INDUCT
 >- (rw [] >> Q.EXISTS_TAC ‘0’ >> rw [])
 >> rw [SNOC_APPEND]
 >> Q.PAT_X_ASSUM ‘l1 <<= l ==> P’ MP_TAC
 >> ‘l1 <<= l’ by PROVE_TAC [IS_PREFIX_APPEND1]
 >> RW_TAC std_ss []
 >> Q.PAT_X_ASSUM ‘TAKE n l ++ [x] <<= l’ MP_TAC
 >> rw [IS_PREFIX_APPEND]
 >> Q.EXISTS_TAC ‘SUC n’
 >> CONJ_ASM1_TAC
 >- (POP_ASSUM (fn th => ONCE_REWRITE_TAC [th]) >> rw [])
 (* applying SNOC_EL_TAKE *)
 >> Know ‘TAKE (SUC n) l = SNOC (EL n l) (TAKE n l)’
 >- (ONCE_REWRITE_TAC [EQ_SYM_EQ] \\
     MATCH_MP_TAC SNOC_EL_TAKE >> rw [])
 >> DISCH_THEN (fn th => ONCE_REWRITE_TAC [th])
 >> Suff ‘EL n l = x’ >- rw [SNOC_APPEND]
 >> Q.PAT_X_ASSUM ‘l = _’ (fn th => ONCE_REWRITE_TAC [th])
 (* applying el_append3, fortunately *)
 >> Q.ABBREV_TAC ‘l1 = TAKE n l’
 >> ‘n = LENGTH l1’ by rw [Abbr ‘l1’, LENGTH_TAKE]
 >> POP_ASSUM (fn th => ONCE_REWRITE_TAC [th])
 >> rw [el_append3]
QED

(* ‘n <= LENGTH l’ can be removed from RHS *)
Theorem IS_PREFIX_EQ_TAKE' :
    !l l1. l1 <<= l <=> ?n. l1 = TAKE n l
Proof
    rpt GEN_TAC
 >> EQ_TAC
 >- (rw [IS_PREFIX_EQ_TAKE] \\
     Q.EXISTS_TAC ‘n’ >> REWRITE_TAC [])
 >> STRIP_TAC
 >> Cases_on ‘n <= LENGTH l’
 >- (rw [IS_PREFIX_EQ_TAKE] \\
     Q.EXISTS_TAC ‘n’ >> ASM_REWRITE_TAC [])
 >> ‘LENGTH l <= n’ by rw []
 >> rw [TAKE_LENGTH_TOO_LONG]
QED

Theorem IS_PREFIX_IMP_TAKE :
    !l l1. l1 <<= l ==> l1 = TAKE (LENGTH l1) l
Proof
    rw [IS_PREFIX_EQ_TAKE]
 >> rw [LENGTH_TAKE]
QED

(* NOTE: This theorem can also be proved by IS_PREFIX_LENGTH_ANTI and
   prefixes_is_prefix_total, but IS_PREFIX_EQ_TAKE is more natural.
 *)
Theorem IS_PREFIX_EQ_REWRITE :
    !l1 l2 l. l1 <<= l /\ l2 <<= l ==> (l1 = l2 <=> LENGTH l1 = LENGTH l2)
Proof
    rw [IS_PREFIX_EQ_TAKE]
 >> rw [LENGTH_TAKE, TAKE_EQ_REWRITE]
QED

Theorem IS_PREFIX_ALL_DISTINCT :
    !l l1. l1 <<= l /\ ALL_DISTINCT l ==> ALL_DISTINCT l1
Proof
    rw [IS_PREFIX_EQ_TAKE']
 >> MATCH_MP_TAC ALL_DISTINCT_TAKE >> rw []
QED

Theorem IS_PREFIX_FRONT_MONO :
    !l1 l2. l1 <> [] /\ l2 <> [] /\ l1 <<= l2 ==> FRONT l1 <<= FRONT l2
Proof
    rw [IS_PREFIX_EQ_TAKE]
 >> Cases_on ‘n = 0’ >> fs []
 >> ‘0 < LENGTH l2’ by rw []
 >> rw [LENGTH_FRONT, FRONT_TAKE]
 >> Q.EXISTS_TAC ‘n - 1’ >> rw []
 >> ONCE_REWRITE_TAC [EQ_SYM_EQ]
 >> MATCH_MP_TAC TAKE_FRONT
 >> rw []
QED

Theorem IS_PREFIX_FRONT_CASES :
    !l l1. l <> [] ==> (l1 <<= l <=> l = l1 \/ l1 <<= FRONT l)
Proof
    rpt GEN_TAC
 >> STRIP_TAC
 >> reverse EQ_TAC
 >- (STRIP_TAC >- rw [IS_PREFIX_REFL] \\
     MATCH_MP_TAC IS_PREFIX_TRANS \\
     Q.EXISTS_TAC ‘FRONT l’ >> rw [] \\
     MATCH_MP_TAC IS_PREFIX_BUTLAST' >> rw [])
 >> rw [IS_PREFIX_EQ_TAKE, LENGTH_FRONT]
 >> ‘n = LENGTH l \/ n < LENGTH l’ by rw []
 >- (DISJ1_TAC >> ONCE_REWRITE_TAC [EQ_SYM_EQ] \\
     rw [TAKE_LENGTH_ID_rwt2])
 >> DISJ2_TAC
 >> Q.EXISTS_TAC ‘n’
 >> rw [TAKE_FRONT]
QED

(* |- !f m n. GENLIST f m <<= GENLIST f n <=> m <= n *)
Theorem IS_PREFIX_GENLIST = isPREFIX_GENLIST

(* ----------------------------------------------------------------------
    longest_prefix

    longest string that is a prefix of all elements of a set. If the set
    is empty, return []
   ---------------------------------------------------------------------- *)

val common_prefixes_def = new_definition(
  "common_prefixes_def",
  “common_prefixes s = { p | !m. m IN s ==> p <<= m}”
);

val common_prefixes_BIGINTER = Q.store_thm(
  "common_prefixes_BIGINTER",
  ‘common_prefixes s = BIGINTER (IMAGE (\l. { p | p <<= l }) s)’,
  simp[EXTENSION, common_prefixes_def] >> gen_tac >> eq_tac >> rw[]
  >- metis_tac[] >>
  first_x_assum (Q.SPEC_THEN ‘{ y | y <<= m }’ mp_tac) >> simp[] >>
  disch_then irule >> Q.EXISTS_TAC ‘m’ >> simp[]);

val FINITE_prefix = Q.store_thm(
  "FINITE_prefix",
  ‘FINITE { a | a <<= b }’,
  Induct_on ‘b’ >> simp[isPREFIX_CONSR] >> Q.X_GEN_TAC ‘a’ >>
  Q.MATCH_ABBREV_TAC ‘FINITE s’ >>
  ‘s = {[]} UNION IMAGE (CONS a) { xs | xs <<= b }’ suffices_by simp[] >>
  simp[Abbr‘s’, EXTENSION]);

val FINITE_common_prefixes = Q.store_thm(
  "FINITE_common_prefixes[simp]",
  ‘s <> {} ==> FINITE (common_prefixes s)’,
  strip_tac >> simp[common_prefixes_BIGINTER] >> irule FINITE_BIGINTER >>
  simp[PULL_EXISTS,FINITE_prefix] >> metis_tac[IN_INSERT,SET_CASES]);

val common_prefixes_NONEMPTY = Q.store_thm(
  "common_prefixes_NONEMPTY[simp]",
  ‘common_prefixes s <> {}’,
  ‘[] IN common_prefixes s’ by simp[common_prefixes_def] >> strip_tac >> fs[]);

val longest_prefix_def = new_definition(
  "longest_prefix_def",
  “longest_prefix s =
     if s = {} then []
     else @x. is_measure_maximal LENGTH (common_prefixes s) x”
);

val two_common_prefixes = Q.store_thm(
  "two_common_prefixes",
  ‘s <> {} /\ p1 IN common_prefixes s /\ p2 IN common_prefixes s ==>
   p1 <<= p2 \/ p2 <<= p1’,
  rw[common_prefixes_def] >> Cases_on ‘s’ >> fs[] >>
  metis_tac[prefixes_is_prefix_total]);

val longest_prefix_UNIQUE = Q.store_thm(
  "longest_prefix_UNIQUE",
  ‘s <> {} /\ is_measure_maximal LENGTH (common_prefixes s) x /\
   is_measure_maximal LENGTH (common_prefixes s) y ==> (x = y)’,
  rw[is_measure_maximal_def] >>
  ‘LENGTH x = LENGTH y’ by metis_tac[arithmeticTheory.LESS_EQUAL_ANTISYM] >>
  dxrule_all_then strip_assume_tac two_common_prefixes >>
  metis_tac[IS_PREFIX_LENGTH_ANTI]);

val common_prefixes_NIL = Q.store_thm(
  "common_prefixes_NIL",
  ‘[] IN s ==> (common_prefixes s = {[]})’,
  simp[common_prefixes_def, EXTENSION] >> rpt strip_tac >> eq_tac >> strip_tac
  >- (first_x_assum drule >> simp[]) >> simp[]);

val longest_prefix_NIL = Q.store_thm(
  "longest_prefix_NIL",
  ‘[] IN s ==> (longest_prefix s = [])’,
  rw[longest_prefix_def, common_prefixes_NIL] >> SELECT_ELIM_TAC >>
  simp[is_measure_maximal_def]);

val NIL_IN_common_prefixes = Q.store_thm(
  "NIL_IN_common_prefixes[simp]",
  ‘[] IN common_prefixes s’,
  simp[common_prefixes_def]);

val longest_prefix_EMPTY = Q.store_thm(
  "longest_prefix_EMPTY[simp]",
  ‘longest_prefix {} = []’,
  simp[longest_prefix_def]);

val longest_prefix_SING = Q.store_thm(
  "longest_prefix_SING[simp]",
  ‘longest_prefix {s} = s’,
  simp[longest_prefix_def] >> SELECT_ELIM_TAC >> conj_tac
  >- (irule FINITE_is_measure_maximal >> simp[]) >>
  simp[is_measure_maximal_def, common_prefixes_def] >> rw[] >>
  metis_tac[IS_PREFIX_LENGTH_ANTI, LESS_EQUAL_ANTISYM, IS_PREFIX_LENGTH]);

val common_prefixes_PAIR = Q.store_thm(
  "common_prefixes_PAIR[simp]",
  ‘(common_prefixes {[]; x} = {[]}) /\ (common_prefixes {x; []} = {[]}) /\
   (common_prefixes {a::xs; b::ys} =
      [] INSERT (if a = b then IMAGE (CONS a) (common_prefixes {xs; ys})
                 else {}))’,
  simp[common_prefixes_NIL] >> rw[common_prefixes_def] >>
  simp[EXTENSION, DISJ_IMP_THM, FORALL_AND_THM, isPREFIX_CONSR] >>
  rw[EQ_IMP_THM]);

val longest_prefix_PAIR = Q.store_thm(
  "longest_prefix_PAIR",
  ‘(longest_prefix {[]; ys} = []) /\ (longest_prefix {xs; []} = []) /\
   (longest_prefix {x::xs; y::ys} =
      if x = y then x :: longest_prefix {xs; ys} else [])’,
  simp[longest_prefix_NIL] >> reverse (rw[])
  >- simp[longest_prefix_def] >>
  simp[longest_prefix_def] >>
  SELECT_ELIM_TAC >> conj_tac
  >- (irule FINITE_is_measure_maximal >> simp[]) >>
  Q.X_GEN_TAC ‘m’ >>
  Q.ABBREV_TAC ‘cset = IMAGE (CONS x) (common_prefixes {xs;ys})’ >>
  ‘?c. c IN cset /\ LENGTH ([]:'a list) < LENGTH c’
    by (simp[Abbr‘cset’, PULL_EXISTS] >> Q.EXISTS_TAC ‘[]’ >> simp[]) >>
  drule_all_then assume_tac is_measure_maximal_INSERT >>
  simp[] >> SELECT_ELIM_TAC >> conj_tac
  >- (irule FINITE_is_measure_maximal >> simp[]) >>
  rw[is_measure_maximal_def, Abbr‘cset’]  >> fs[PULL_EXISTS] >>
  Q.RENAME_TAC [‘a = b’, ‘a IN common_prefixes {xs;ys}’,
                ‘b IN common_prefixes {xs;ys}’] >>
  ‘LENGTH a = LENGTH b’ by metis_tac[DECIDE “a <= b /\ b <= a ==> (a = b)”] >>
  ‘{xs;ys} <> {}’ by simp[] >>
  ‘a <<= b \/ b <<= a’ by metis_tac[two_common_prefixes] >>
  metis_tac[IS_PREFIX_LENGTH_ANTI])

(*---------------------------------------------------------------------------
   A list of numbers
 ---------------------------------------------------------------------------*)

val COUNT_LIST_GENLIST = Q.store_thm ("COUNT_LIST_GENLIST",
   `!n. COUNT_LIST n = GENLIST I n`,
   Induct_on `n`
   THEN1 SIMP_TAC std_ss [GENLIST, COUNT_LIST_def]
   THEN ASM_SIMP_TAC std_ss
          [COUNT_LIST_def, GENLIST_CONS, MAP_GENLIST]);

val LENGTH_COUNT_LIST = Q.store_thm ("LENGTH_COUNT_LIST",
   `!n. LENGTH (COUNT_LIST n) = n`,
   SIMP_TAC std_ss [COUNT_LIST_GENLIST, LENGTH_GENLIST]);

val EL_COUNT_LIST = Q.store_thm ("EL_COUNT_LIST",
   `!m n. m < n ==> (EL m (COUNT_LIST n) = m)`,
   SIMP_TAC std_ss [COUNT_LIST_GENLIST, EL_GENLIST]);

Theorem MEM_COUNT_LIST:
   !m n. MEM m (COUNT_LIST n) <=> m < n
Proof
   SIMP_TAC (std_ss++boolSimps.CONJ_ss)
     [MEM_EL, EL_COUNT_LIST, LENGTH_COUNT_LIST, EL_COUNT_LIST]
QED

val COUNT_LIST_SNOC = Q.store_thm ("COUNT_LIST_SNOC",
   `(COUNT_LIST 0 = []) /\
    (!n. COUNT_LIST (SUC n) = SNOC n (COUNT_LIST n))`,
   SIMP_TAC std_ss [COUNT_LIST_GENLIST, GENLIST]);

val COUNT_LIST_COUNT = Q.store_thm ("COUNT_LIST_COUNT",
   `!n. LIST_TO_SET (COUNT_LIST n) = count n`,
   Induct_on `n`
   THEN1 SIMP_TAC std_ss
           [pred_setTheory.COUNT_ZERO, COUNT_LIST_def,
            LIST_TO_SET_THM]
   THEN ASM_SIMP_TAC std_ss
          [COUNT_LIST_SNOC, pred_setTheory.COUNT_SUC,
           LIST_TO_SET_APPEND, SNOC_APPEND,
           LIST_TO_SET_THM]
   THEN SIMP_TAC std_ss
          [pred_setTheory.IN_UNION, pred_setTheory.IN_SING,
           pred_setTheory.EXTENSION, pred_setTheory.IN_INSERT]
   THEN PROVE_TAC []);

val COUNT_LIST_ADD = Q.store_thm ("COUNT_LIST_ADD",
   `!n m. COUNT_LIST (n + m) =
          COUNT_LIST n ++ MAP (\n'. n' + n) (COUNT_LIST m)`,
   Induct_on `n`
   THEN1 SIMP_TAC std_ss [COUNT_LIST_def, APPEND, MAP_ID]
   THEN GEN_TAC
   THEN REWRITE_TAC [COUNT_LIST_SNOC]
   THEN `SUC n + m = n + SUC m` by DECIDE_TAC
   THEN ASM_SIMP_TAC std_ss
          [COUNT_LIST_def, MAP, MAP_MAP_o, combinTheory.o_DEF,
           SNOC_APPEND, GSYM APPEND_ASSOC, APPEND]
   THEN SIMP_TAC std_ss [arithmeticTheory.ADD_CLAUSES]);

Theorem MAP_COUNT_LIST:
  MAP f (COUNT_LIST n) = GENLIST f n
Proof  rw[COUNT_LIST_GENLIST,MAP_GENLIST]
QED

Theorem SUM_IMAGE_count_SUM_GENLIST:
  SIGMA f (count n) = SUM (GENLIST f n)
Proof
  Induct_on ‘n’ >>
  simp[SUM_IMAGE_THM, COUNT_SUC, GENLIST, SUM_SNOC]
QED

Theorem SUM_IMAGE_count_MULT:
  (!m. m < n ==> (g m = SIGMA (\x. f (x + k * m)) (count k))) ==>
  (SIGMA f (count (k * n)) = SIGMA g (count n))
Proof
  simp[SUM_IMAGE_count_SUM_GENLIST] >>
  Induct_on ‘n’ >- simp[] >>
  simp[MULT_SUC, GENLIST_APPEND, GENLIST,
       SUM_APPEND,
       SUM_SNOC]
QED

Theorem sum_of_sums:
  SIGMA (\m. SIGMA (f m) (count a)) (count b) =
  SIGMA (\m. f (m DIV a) (m MOD a)) (count (a * b))
Proof
Cases_on ‘a=0’ THEN SRW_TAC [][SUM_IMAGE_THM,SUM_IMAGE_ZERO] THEN
Cases_on ‘b=0’ THEN SRW_TAC [][SUM_IMAGE_THM,SUM_IMAGE_ZERO] THEN
MATCH_MP_TAC EQ_SYM THEN
MATCH_MP_TAC SUM_IMAGE_count_MULT THEN
SRW_TAC [][] THEN
MATCH_MP_TAC SUM_IMAGE_CONG THEN
SRW_TAC [][] THEN
METIS_TAC [ADD_SYM,MULT_SYM,DIV_MULT,MOD_MULT]
QED

(*---------------------------------------------------------------------------
   General theorems about lists. From Anthony Fox's and Thomas Tuerk's theories.
   Added by Thomas Tuerk
 ---------------------------------------------------------------------------*)

val ZIP_TAKE_LEQ = Q.store_thm ("ZIP_TAKE_LEQ",
  `!n a b.
     n <= LENGTH a /\ LENGTH a <= LENGTH b ==>
     (ZIP (TAKE n a, TAKE n b) = TAKE n (ZIP (a, TAKE (LENGTH a) b)))`,
  Induct_on `n`
  THEN ASM_SIMP_TAC list_ss [TAKE]
  THEN Cases_on `a`
  THEN Cases_on `b`
  THEN ASM_SIMP_TAC list_ss [TAKE, ZIP]);

val ZIP_TAKE = Q.store_thm ("ZIP_TAKE",
   `!n a b.
      n <= LENGTH a /\ (LENGTH a = LENGTH b) ==>
      (ZIP (TAKE n a, TAKE n b) = TAKE n (ZIP (a, b)))`,
  SIMP_TAC arith_ss [ZIP_TAKE_LEQ, TAKE_LENGTH_ID]);

val ZIP_APPEND = Q.store_thm ("ZIP_APPEND",
  `!a b c d.
      (LENGTH a = LENGTH b) /\ (LENGTH c = LENGTH d) ==>
      (ZIP (a, b) ++ ZIP (c, d) = ZIP (a ++ c, b ++ d))`,
  Induct_on `b` THEN1 SIMP_TAC list_ss [LENGTH_NIL]
  THEN Induct_on `d` THEN1 SIMP_TAC list_ss [LENGTH_NIL]
  THEN Induct_on `a` THEN1 SIMP_TAC list_ss [LENGTH_NIL]
  THEN Induct_on `c` THEN1 SIMP_TAC list_ss [LENGTH_NIL]
  THEN MAP_EVERY Q.X_GEN_TAC [`h1`,`h2`,`h3`,`h4`]
  THEN RW_TAC list_ss []
  THEN `LENGTH (h1::c) = LENGTH (h3::d)` by ASM_SIMP_TAC list_ss []
  THEN `ZIP (a, b) ++ ZIP (h1::c, h3::d) = ZIP (a ++ h1::c, b ++ h3::d)`
    by ASM_SIMP_TAC list_ss []
  THEN FULL_SIMP_TAC list_ss []);

val APPEND_ASSOC_CONS = Q.store_thm ("APPEND_ASSOC_CONS",
   `!l1 h l2 l3. (l1 ++ (h::l2) ++ l3 = l1 ++ h::(l2 ++ l3))`,
   REWRITE_TAC [GSYM APPEND_ASSOC, APPEND]);

val APPEND_SNOC1 = Q.store_thm ("APPEND_SNOC1",
   `!l1 x l2. SNOC x l1 ++ l2 = l1 ++ x::l2`,
   PROVE_TAC [SNOC_APPEND, CONS_APPEND, APPEND_ASSOC]);

val FOLDL_MAP2 = Q.store_thm ("FOLDL_MAP2",
   `!f e g l. FOLDL f e (MAP g l) = FOLDL (\x y. f x (g y)) e l`,
   GEN_TAC
   THEN GEN_TAC
   THEN GEN_TAC
   THEN SNOC_INDUCT_TAC
   THEN ASM_REWRITE_TAC [MAP, FOLDL, FOLDL_SNOC, MAP_SNOC, FOLDR]
   THEN BETA_TAC
   THEN REWRITE_TAC []);

val SPLITP_EVERY = Q.store_thm ("SPLITP_EVERY",
   `!P l. EVERY (\x. ~P x) l ==> (SPLITP P l = (l, []))`,
   Induct_on `l` THEN SRW_TAC [] [SPLITP]);

val MEM_FRONT = Q.store_thm ("MEM_FRONT",
   `!l e y. MEM y (FRONT (e::l)) ==> MEM y (e::l)`,
   Induct_on `l` THEN FULL_SIMP_TAC list_ss [DISJ_IMP_THM, MEM]);

Theorem MEM_FRONT_NOT_NIL :
    !l y. l <> [] /\ MEM y (FRONT l) ==> MEM y l
Proof
    rpt STRIP_TAC
 >> Cases_on ‘l’ >> FULL_SIMP_TAC std_ss []
 >> MATCH_MP_TAC MEM_FRONT >> ASM_REWRITE_TAC []
QED

val FRONT_APPEND = Q.store_thm ("FRONT_APPEND",
   `!l1 l2 e. FRONT (l1 ++ e::l2) = l1 ++ FRONT (e::l2)`,
   Induct_on `l1` THEN ASM_SIMP_TAC list_ss [FRONT_DEF])

Theorem FRONT_APPEND_NOT_NIL :
    !l1 l2. l2 <> [] ==> FRONT (l1 ++ l2) = l1 ++ FRONT l2
Proof
    rpt STRIP_TAC
 >> Cases_on ‘l2’
 >> FULL_SIMP_TAC std_ss [FRONT_APPEND]
QED

Theorem LAST_APPEND_NOT_NIL :
    !l1 l2. l2 <> [] ==> LAST (l1 ++ l2) = LAST l2
Proof
    rpt STRIP_TAC
 >> Cases_on ‘l2’
 >> FULL_SIMP_TAC std_ss [LAST_APPEND_CONS]
QED

val EL_FRONT = Q.store_thm ("EL_FRONT",
   `!l n. n < LENGTH (FRONT l) /\ ~NULL l ==> (EL n (FRONT l) = EL n l)`,
   Induct_on `l`
   THEN REWRITE_TAC [NULL]
   THEN Cases_on `l`
   THEN FULL_SIMP_TAC list_ss [NULL, LENGTH_FRONT]
   THEN Cases_on `n`
   THEN ASM_SIMP_TAC list_ss []);

val MEM_LAST = Q.store_thm ("MEM_LAST",
   `!e l. MEM (LAST (e::l)) (e::l)`,
   Induct_on `l` THEN ASM_SIMP_TAC arith_ss [LAST_CONS, Once MEM]);

Theorem MEM_LAST_NOT_NIL :
    !e l. l <> [] ==> MEM (LAST l) l
Proof
    rpt STRIP_TAC
 >> Cases_on ‘l’ >> FULL_SIMP_TAC std_ss [MEM_LAST]
QED

val DROP_CONS_EL = Q.store_thm ("DROP_CONS_EL",
   `!n l. n < LENGTH l ==> (DROP n l = EL n l :: DROP (SUC n) l)`,
   Induct_on `l`
   THEN1 SIMP_TAC list_ss []
   THEN Cases_on `n`
   THEN ASM_SIMP_TAC list_ss []);

val MEM_LAST_FRONT = Q.store_thm ("MEM_LAST_FRONT",
   `!e l h. MEM e l /\ ~(e = LAST (h::l)) ==> MEM e (FRONT (h::l))`,
   Induct_on `l`
   THEN FULL_SIMP_TAC list_ss
          [COND_RATOR, COND_RAND, FRONT_DEF, LAST_DEF]
   THEN PROVE_TAC []);

(*---------------------------------------------------------------------------
   LIST_ELEM_COUNT
   Added by Thomas Tuerk
 ---------------------------------------------------------------------------*)

val LIST_ELEM_COUNT_THM = Q.store_thm ("LIST_ELEM_COUNT_THM",
   `(!e. LIST_ELEM_COUNT e [] = 0) /\
    (!e l1 l2.
       LIST_ELEM_COUNT e (l1++l2) =
       LIST_ELEM_COUNT e l1 + LIST_ELEM_COUNT e l2) /\
    (!e h l.
       (h = e) ==> (LIST_ELEM_COUNT e (h::l) = SUC (LIST_ELEM_COUNT e l))) /\
    (!e h l. ~(h = e) ==> (LIST_ELEM_COUNT e (h::l) = LIST_ELEM_COUNT e l))`,
   SIMP_TAC list_ss [LIST_ELEM_COUNT_DEF, FILTER_APPEND]);

val LIST_ELEM_COUNT_MEM = Q.store_thm ("LIST_ELEM_COUNT_MEM",
   `!e l. (LIST_ELEM_COUNT e l > 0) = (MEM e l)`,
   Induct_on `l`
   THEN FULL_SIMP_TAC list_ss [LIST_ELEM_COUNT_DEF, COND_RAND, COND_RATOR]
   THEN PROVE_TAC []);

(*---------------------------------------------------------------------------
   chunks: split a list into equal-sized lists
 ---------------------------------------------------------------------------*)

Definition chunks_def:
  chunks n ls =
  if LENGTH ls <= n \/ n = 0
  then [ls]
  else CONS (TAKE n ls) (chunks n (DROP n ls))
Termination
  Q.EXISTS_TAC`measure (LENGTH o SND)` \\ rw[LENGTH_DROP]
End

val chunks_ind = theorem"chunks_ind";

Theorem chunks_NIL[simp]:
  chunks n [] = [[]]
Proof
  rw[Once chunks_def]
QED

Theorem chunks_0[simp]:
  chunks 0 ls = [ls]
Proof
  rw[Once chunks_def]
QED

Theorem FLAT_chunks[simp]:
  FLAT (chunks n ls) = ls
Proof
  completeInduct_on`LENGTH ls` \\ rw[]
  \\ rw[Once chunks_def]
QED

Theorem divides_EVERY_LENGTH_chunks:
  !n ls. ls <> [] /\ divides n (LENGTH ls) ==>
    EVERY ($= n o LENGTH) (chunks n ls)
Proof
  ho_match_mp_tac chunks_ind
  \\ rw[]
  \\ rw[Once chunks_def] \\ fs[]
  \\ fs[dividesTheory.divides_def]
  \\ REV_FULL_SIMP_TAC(srw_ss())[]
  >- ( Cases_on`q = 0` \\ fs[] )
  \\ first_x_assum irule
  \\ Q.EXISTS_TAC`PRE q`
  \\ Cases_on`q` \\ fs[ADD1]
QED

Theorem chunks_append_divides:
  !n l1 l2.
    0 < n /\ divides n (LENGTH l1) /\ ~NULL l1 /\ ~NULL l2 ==>
    chunks n (l1 ++ l2) = chunks n l1 ++ chunks n l2
Proof
  HO_MATCH_MP_TAC chunks_ind
  \\ rw[dividesTheory.divides_def, PULL_EXISTS]
  \\ simp[Once chunks_def]
  \\ Cases_on`q=0` \\ fs[] \\ rfs[]
  \\ IF_CASES_TAC
  >- ( Cases_on`q` \\ fs[ADD1, LEFT_ADD_DISTRIB] \\ fs[LESS_OR_EQ] )
  \\ simp[DROP_APPEND, TAKE_APPEND]
  \\ Q.MATCH_GOALSUB_ABBREV_TAC`lhs = _`
  \\ simp[Once chunks_def]
  \\ Cases_on`q = 1` \\ fs[]
  >- (
    simp[Abbr`lhs`]
    \\ fs[NOT_LESS_EQUAL]
    \\ simp[DROP_LENGTH_TOO_LONG])
  \\ simp[Abbr`lhs`]
  \\ `n - n * q = 0` by simp[]
  \\ simp[]
  \\ first_x_assum irule
  \\ simp[NULL_EQ]
  \\ qexists_tac`q - 1`
  \\ simp[]
QED

Theorem chunks_length[simp]:
  chunks (LENGTH ls) ls = [ls]
Proof
  rw[Once chunks_def]
QED

Theorem chunks_not_nil[simp]:
  !n ls. chunks n ls <> []
Proof
  HO_MATCH_MP_TAC chunks_ind
  \\ rw[]
  \\ rw[Once chunks_def]
QED

Theorem LENGTH_chunks:
  !n ls. 0 < n /\ ~NULL ls ==>
    LENGTH (chunks n ls) =
    LENGTH ls DIV n + (bool_to_bit $ ~divides n (LENGTH ls))
Proof
  HO_MATCH_MP_TAC chunks_ind
  \\ rw[]
  \\ rw[Once chunks_def, dividesTheory.DIV_EQUAL_0, bool_to_bit_def,
        dividesTheory.divides_def]
  \\ fs[LESS_OR_EQ, ADD1, NULL_EQ, bool_to_bit_def] \\ rfs[]
  \\ rw[]
  \\ fs[dividesTheory.divides_def, dividesTheory.SUB_DIV]
  \\ rfs[]
  >- (
    Cases_on`LENGTH ls DIV n = 0` >- rfs[dividesTheory.DIV_EQUAL_0]
    \\ simp[] )
  >- (
    Cases_on`q` \\ fs[MULT_SUC]
    \\ Q.MATCH_ASMSUB_RENAME_TAC`n + n * p`
    \\ first_x_assum(Q.SPEC_THEN`2 + p`mp_tac)
    \\ simp[LEFT_ADD_DISTRIB] )
  >- (
    first_x_assum(Q.SPEC_THEN`PRE q`mp_tac)
    \\ Cases_on`q` \\ fs[MULT_SUC] )
  \\ Cases_on`q` \\ fs[MULT_SUC]
  \\ simp[ADD_DIV_RWT]
QED

Theorem EL_chunks:
  !k ls n.
  n < LENGTH (chunks k ls) /\ 0 < k /\ ~NULL ls ==>
  EL n (chunks k ls) = TAKE k (DROP (n * k) ls)
Proof
  HO_MATCH_MP_TAC chunks_ind \\ rw[NULL_EQ]
  \\ Q.PAT_X_ASSUM`_ < LENGTH _ `mp_tac
  \\ rw[Once chunks_def] \\ fs[]
  \\ rw[Once chunks_def]
  \\ Q.MATCH_GOALSUB_RENAME_TAC`EL m _`
  \\ Cases_on`m` \\ fs[]
  \\ pop_assum mp_tac
  \\ dep_rewrite.DEP_REWRITE_TAC[LENGTH_chunks]
  \\ simp[NULL_EQ]
  \\ strip_tac
  \\ dep_rewrite.DEP_REWRITE_TAC[DROP_DROP]
  \\ simp[MULT_SUC]
  \\ Q.MATCH_GOALSUB_RENAME_TAC`k + k * m <= _`
  \\ `k * m <= LENGTH ls - k` suffices_by simp[]
  \\ `m <= (LENGTH ls - k) DIV k` suffices_by simp[X_LE_DIV]
  \\ fs[bool_to_bit_def]
  \\ pop_assum mp_tac \\ rw[]
QED

Theorem chunks_MAP:
  !n ls. chunks n (MAP f ls) = MAP (MAP f) (chunks n ls)
Proof
  HO_MATCH_MP_TAC chunks_ind \\ rw[]
  \\ rw[Once chunks_def]
  >- rw[Once chunks_def]
  >- rw[Once chunks_def]
  \\ fs[]
  \\ simp[GSYM MAP_DROP]
  \\ CONV_TAC(RAND_CONV(SIMP_CONV(srw_ss())[Once chunks_def]))
  \\ simp[MAP_TAKE]
QED

Theorem chunks_ZIP:
  !n ls l2. LENGTH ls = LENGTH l2 ==>
  chunks n (ZIP (ls, l2)) = MAP ZIP (ZIP (chunks n ls, chunks n l2))
Proof
  HO_MATCH_MP_TAC chunks_ind \\ rw[]
  \\ rw[Once chunks_def]
  >- ( rw[Once chunks_def] \\ rw[Once chunks_def] )
  >- rw[Once chunks_def]
  \\ fs[]
  \\ simp[GSYM ZIP_DROP]
  \\ CONV_TAC(RAND_CONV(SIMP_CONV(srw_ss())[Once chunks_def]))
  \\ CONV_TAC(PATH_CONV"rrrr"(SIMP_CONV(srw_ss())[Once chunks_def]))
  \\ simp[ZIP_TAKE]
QED

Theorem chunks_TAKE:
  !n ls m. divides n m /\ 0 < m ==>
    chunks n (TAKE m ls) = TAKE (m DIV n) (chunks n ls)
Proof
  HO_MATCH_MP_TAC chunks_ind \\ rw[]
  \\ CONV_TAC(RAND_CONV(SIMP_CONV(srw_ss())[Once chunks_def]))
  \\ rw[]
  >- (
    rw[Once chunks_def] \\ fs[LENGTH_TAKE_EQ]
    \\ fs[dividesTheory.divides_def]
    \\ BasicProvers.VAR_EQ_TAC
    \\ Q.MATCH_GOALSUB_RENAME_TAC`n * m`
    \\ fs[ZERO_LESS_MULT]
    \\ `n <= n * m` by simp[LE_MULT_CANCEL_LBARE]
    \\ dep_rewrite.DEP_REWRITE_TAC[TAKE_LENGTH_TOO_LONG]
    \\ simp[MULT_DIV] )
  >- fs[dividesTheory.divides_def]
  \\ fs[]
  \\ simp[Once chunks_def, LENGTH_TAKE_EQ]
  \\ `n <= m` by (
    rfs[dividesTheory.divides_def] \\ rw[]
    \\ fs[ZERO_LESS_MULT] )
  \\ IF_CASES_TAC
  >- (
    pop_assum mp_tac \\ rw[]
    \\ `m = n` by fs[] \\ rw[] )
  \\ fs[TAKE_TAKE, DROP_TAKE]
  \\ first_x_assum(Q.SPEC_THEN`m - n`mp_tac)
  \\ simp[]
  \\ impl_keep_tac >- (
    fs[dividesTheory.divides_def]
    \\ qexists_tac`q - 1`
    \\ simp[LEFT_SUB_DISTRIB] )
  \\ rw[]
  \\ `m DIV n <> 0` by fs[dividesTheory.DIV_EQUAL_0]
  \\ Cases_on`m DIV n` \\ fs[TAKE_TAKE_MIN]
  \\ `MIN n m = n` by fs[MIN_DEF] \\ rw[]
  \\ simp[dividesTheory.SUB_DIV]
QED

Definition chunks_tr_aux_def:
  chunks_tr_aux n ls acc =
    if LENGTH ls <= SUC n then REVERSE $ ls :: acc
    else chunks_tr_aux n (DROP (SUC n) ls) (TAKE (SUC n) ls :: acc)
Termination
  WF_REL_TAC`measure $ LENGTH o FST o SND`
  \\ rw[LENGTH_DROP]
End

Definition chunks_tr_def:
  chunks_tr n ls = if n = 0 then [ls] else chunks_tr_aux (n - 1) ls []
End

Theorem chunks_tr_aux_thm:
  !n ls acc.
    chunks_tr_aux n ls acc =
    REVERSE acc ++ chunks (SUC n) ls
Proof
  HO_MATCH_MP_TAC chunks_tr_aux_ind
  \\ rw[]
  \\ rw[Once chunks_tr_aux_def]
  >- rw[Once chunks_def]
  \\ CONV_TAC(RAND_CONV(SIMP_CONV(srw_ss())[Once chunks_def]))
  \\ rw[]
QED

Theorem chunks_tr_thm:
  chunks_tr = chunks
Proof
  simp[FUN_EQ_THM, chunks_tr_def]
  \\ Cases \\ rw[chunks_tr_aux_thm]
QED

Theorem LIST_TO_SET_EQ_SING:
  !x ls. (set ls = {x}) <=> ls <> [] /\ EVERY ($= x) ls
Proof
   GEN_TAC
   >> Induct
   >> simp[]
   >> simp[Once EXTENSION,EVERY_MEM]
   >> metis_tac[]
QED

val REPLICATE_GENLIST = Q.store_thm("REPLICATE_GENLIST",
   `!n x. REPLICATE n x = GENLIST (K x) n`,
   Induct THEN SRW_TAC[][REPLICATE,GENLIST_CONS])

val EL_REPLICATE = Q.store_thm ("EL_REPLICATE",
   `!n1 n2 x. n1 < n2 ==> (EL n1 (REPLICATE n2 x) = x)`,
   Induct_on `n2`
   >> rw []
   >> Cases_on `n1 = n2`
   >> fs [REPLICATE, EL]
   >> Cases_on `n1`
   >> rw []
   >> fs [REPLICATE, EL]);

Theorem EVERY_REPLICATE[simp]:
   !f n x. EVERY f (REPLICATE n x) <=> (n = 0) \/ f x
Proof Induct_on `n` >> rw [] >> metis_tac []
QED

(* ALL_DISTINCT_{DROP,TAKE} are already in listTheory; keep this binding
   here for backwards compatibility *)
Theorem ALL_DISTINCT_TAKE = listTheory.ALL_DISTINCT_TAKE

Theorem ALL_DISTINCT_FRONT :
    !l. l <> [] /\ ALL_DISTINCT l ==> ALL_DISTINCT (FRONT l)
Proof
    rpt STRIP_TAC
 >> ‘ALL_DISTINCT l = ALL_DISTINCT (SNOC (LAST l) (FRONT l))’
      by rw [SNOC_LAST_FRONT]
 >> FULL_SIMP_TAC std_ss [ALL_DISTINCT_SNOC]
QED

val MAP_SND_FILTER_NEQ = Q.store_thm("MAP_SND_FILTER_NEQ",
   `MAP SND (FILTER (\(x,y). y <> z) ls) = FILTER ($<> z) (MAP SND ls)`,
   Q.ISPECL_THEN [`$<> z`, `SND:('b#'a)->'a`, `ls`] MP_TAC FILTER_MAP
   >> rw[]
   >> AP_TERM_TAC
   >> AP_THM_TAC
   >> AP_TERM_TAC
   >> simp[FUN_EQ_THM,FORALL_PROD,EQ_IMP_THM])

Theorem MEM_SING_APPEND:
   (!a c. d <> a ++ b::c) <=> ~MEM b d
Proof
   simp[MEM_SPLIT]
QED

val EL_LENGTH_APPEND_rwt = Q.store_thm("EL_LENGTH_APPEND_rwt",
   `~NULL l2 /\ (n = LENGTH l1) ==> (EL n (l1++l2) = HD l2)`,
   metis_tac[EL_LENGTH_APPEND])

val MAP_FST_funs = Q.store_thm("MAP_FST_funs",
   `MAP (\(x,y,z). x) funs = MAP FST funs`,
   rw[MAP_EQ_f,FORALL_PROD])

val TAKE_PRE_LENGTH = Q.store_thm("TAKE_PRE_LENGTH",
   `!ls. ls <> [] ==> (TAKE (PRE (LENGTH ls)) ls = FRONT ls)`,
   Induct
   THEN SRW_TAC[][LENGTH_NIL,TAKE_def]
   THEN FULL_SIMP_TAC(srw_ss())[FRONT_DEF,PRE_SUB1])

val DROP_LENGTH_NIL_rwt = Q.store_thm("DROP_LENGTH_NIL_rwt",
   `!l m. (m = LENGTH l) ==> (DROP m l = [])`,
   rw[DROP_LENGTH_NIL])

val DROP_EL_CONS = Q.store_thm("DROP_EL_CONS",
   `!ls n. n < LENGTH ls ==> (DROP n ls = EL n ls :: DROP (n + 1) ls)`,
   Induct
   >> rw[EL_CONS,PRE_SUB1,DROP_def]
   >> FULL_SIMP_TAC arith_ss []
   >> `0 < n` by RW_TAC arith_ss []
   >> rw [EL_CONS, PRE_SUB1]);

<<<<<<< HEAD
Theorem TAKE_EL_SNOC:
   !ls n. n < LENGTH ls ==> (TAKE (n + 1) ls = SNOC (EL n ls) (TAKE n ls))
Proof
  simp[SNOC_APPEND, TAKE_SUM, TAKE1_DROP]
QED

Theorem REVERSE_DROP:
   !ls n. n <= LENGTH ls ==>
          (REVERSE (DROP n ls) = REVERSE (LASTN (LENGTH ls - n) ls))
Proof
  HO_MATCH_MP_TAC SNOC_INDUCT
  THEN SRW_TAC[][LASTN, SNOC_APPEND, DROP_APPEND]
  THEN Cases_on‘n = SUC (LENGTH ls)’
  THEN1 (rw[DROP_LENGTH_NIL_rwt,ADD1,LASTN])
  THEN ‘n <= LENGTH ls’ by RW_TAC arith_ss []
  THEN simp[DROP_APPEND1,LASTN_APPEND1]
  THEN ‘n - LENGTH ls = 0’ by simp[]
  THEN simp[DECIDE “SUC x - (y + 1) = x - y”]
QED
=======
val TAKE_EL_SNOC = Q.store_thm("TAKE_EL_SNOC",
   `!ls n. n < LENGTH ls ==> (TAKE (n + 1) ls = SNOC (EL n ls) (TAKE n ls))`,
   HO_MATCH_MP_TAC SNOC_INDUCT
   THEN CONJ_TAC
   THEN1 SRW_TAC[][]
   THEN REPEAT STRIP_TAC
   THEN Cases_on`n = LENGTH ls`
   THEN1 (rw[EL_LENGTH_SNOC,TAKE_SNOC,TAKE_APPEND1,EL_APPEND1,EL_APPEND2,
             TAKE_APPEND2]
          THEN FULL_SIMP_TAC arith_ss [])
   THEN `n < LENGTH ls` by FULL_SIMP_TAC arith_ss [ADD1, LENGTH_SNOC]
   THEN rw[TAKE_SNOC,TAKE_APPEND1,EL_APPEND1,SNOC_APPEND]
   THEN FULL_SIMP_TAC arith_ss [ADD1, LENGTH_SNOC, TAKE_APPEND1, SNOC_APPEND])

val REVERSE_DROP = Q.store_thm("REVERSE_DROP",
   `!ls n. n <= LENGTH ls ==>
           (REVERSE (DROP n ls) = REVERSE (LASTN (LENGTH ls - n) ls))`,
   HO_MATCH_MP_TAC SNOC_INDUCT
   THEN SRW_TAC[][LASTN]
   THEN Cases_on`n = SUC (LENGTH ls)`
   THEN1 (rw[DROP_LENGTH_NIL_rwt,ADD1,LASTN])
   THEN `n <= LENGTH ls` by RW_TAC arith_ss []
   THEN rw[DROP_APPEND1,LASTN_APPEND1,SNOC_APPEND,ADD1]
   THEN `LENGTH [x] <= LENGTH ls + 1 - n` by RW_TAC arith_ss [LENGTH]
   THEN RW_TAC arith_ss [LASTN_APPEND1, LENGTH]);
>>>>>>> 652108c5

val LENGTH_FILTER_LESS = Q.store_thm("LENGTH_FILTER_LESS",
   `!P ls. EXISTS ($~ o P) ls ==> LENGTH (FILTER P ls) < LENGTH ls`,
   GEN_TAC
   THEN Induct
   THEN SRW_TAC[][]
   THEN MATCH_MP_TAC LESS_EQ_IMP_LESS_SUC
   THEN MATCH_ACCEPT_TAC LENGTH_FILTER_LEQ)

val EVERY2_APPEND = save_thm(
  "EVERY2_APPEND", LIST_REL_APPEND);

val EVERY2_APPEND_suff = save_thm(
  "EVERY2_APPEND_suff", LIST_REL_APPEND_suff);

Theorem EVERY2_DROP:
  !R l1 l2 n.
    EVERY2 R l1 l2 ==> EVERY2 R (DROP n l1) (DROP n l2)
Proof
  Induct_on ‘n’ >> simp[] >> Induct_on ‘l1’ >> dsimp[]
QED

Theorem EVERY2_TAKE:
  !P xs ys n. EVERY2 P xs ys ==> EVERY2 P (TAKE n xs) (TAKE n ys)
Proof
  Induct_on ‘n’ >> simp[] >> Induct_on ‘xs’ >>
  asm_simp_tac (srw_ss() ++ boolSimps.DNF_ss) []
QED

Theorem LIST_REL_APPEND_SING[simp]:
  LIST_REL R (l1 ++ [x1]) (l2 ++ [x2]) <=> LIST_REL R l1 l2 /\ R x1 x2
Proof
  simp_tac (srw_ss() ++ boolSimps.DNF_ss ++ boolSimps.CONJ_ss)
           [LIST_REL_EL_EQN, EL_APPEND1, EL_APPEND2,
            ARITH_PROVE “x < y + 1 <=> x = y \/ x < y”,
            AC CONJ_COMM CONJ_ASSOC]
QED

val LIST_REL_GENLIST = store_thm("LIST_REL_GENLIST",
  ``EVERY2 P (GENLIST f l) (GENLIST g l) <=>
    !i. i < l ==> P (f i) (g i)``,
  Induct_on `l`
  >> fs [GENLIST,LIST_REL_APPEND_SING,SNOC_APPEND]
  >> fs [DECIDE ``i < SUC n <=> i < n \/ (i = n)``] >> METIS_TAC []);

val ALL_DISTINCT_MEM_ZIP_MAP = Q.store_thm("ALL_DISTINCT_MEM_ZIP_MAP",
   `!f x ls.
     ALL_DISTINCT ls ==>
     (MEM x (ZIP (ls, MAP f ls)) <=> MEM (FST x) ls /\ (SND x = f (FST x)))`,
   GEN_TAC
   THEN Cases
   THEN SRW_TAC[][MEM_ZIP,FORALL_PROD]
   THEN SRW_TAC[][EQ_IMP_THM]
   THEN SRW_TAC[][EL_MAP,MEM_EL]
   THEN FULL_SIMP_TAC (srw_ss()) [EL_ALL_DISTINCT_EL_EQ,MEM_EL]
   THEN METIS_TAC[EL_MAP])

val REVERSE_ZIP = Q.store_thm("REVERSE_ZIP",
   `!l1 l2. (LENGTH l1 = LENGTH l2) ==>
            (REVERSE (ZIP (l1,l2)) = ZIP (REVERSE l1, REVERSE l2))`,
   Induct
   THEN SRW_TAC[][LENGTH_NIL_SYM]
   THEN Cases_on `l2`
   THEN FULL_SIMP_TAC(srw_ss())[]
   THEN SRW_TAC[][GSYM ZIP_APPEND])

Theorem EVERY2_REVERSE1:
   !l1 l2. EVERY2 R l1 (REVERSE l2) <=> EVERY2 R (REVERSE l1) l2
Proof
   REPEAT GEN_TAC
   >> EQ_TAC
   >> simp[EVERY2_EVERY]
   >> REPEAT STRIP_TAC
   >> drule (iffRL EVERY_REVERSE)
   >> simp[REVERSE_ZIP, Excl "EVERY_REVERSE"]
QED

val LIST_REL_REVERSE_EQ = Q.store_thm(
  "LIST_REL_REVERSE_EQ[simp]",
  ‘LIST_REL R (REVERSE l1) (REVERSE l2) <=> LIST_REL R l1 l2’,
  simp[EVERY2_REVERSE1]);

val every_count_list = Q.store_thm ("every_count_list",
   `!P n. EVERY P (COUNT_LIST n) = (!m. m < n ==> P m)`,
   Induct_on `n`
   >> rw [COUNT_LIST_def, EVERY_MAP]
   >> EQ_TAC
   >> rw []
   >> Cases_on `m`
   >> rw []
   >> `n' < n` by RW_TAC arith_ss []
   >> metis_tac []);

val count_list_sub1 = Q.store_thm ("count_list_sub1",
   `!n. n <> 0 ==> (COUNT_LIST n = 0::MAP SUC (COUNT_LIST (n - 1)))`,
   Induct_on `n` >> ONCE_REWRITE_TAC [COUNT_LIST_def] >> fs []);

val el_map_count = Q.store_thm ("el_map_count",
   `!n f m. n < m ==> (EL n (MAP f (COUNT_LIST m)) = f n)`,
   Induct_on `n`
   >> rw []
   >> Cases_on `m`
   >> fs [COUNT_LIST_def]
   >> `n < SUC n'` by RW_TAC arith_ss []
   >> RES_TAC
   >> fs [COUNT_LIST_def]
   >> POP_ASSUM (fn _ => ALL_TAC)
   >> POP_ASSUM (MP_TAC o GSYM o Q.SPEC `f o SUC`)
   >> rw [MAP_MAP_o]);

val ZIP_COUNT_LIST = Q.store_thm("ZIP_COUNT_LIST",
   `(n = LENGTH l1) ==>
    (ZIP (l1,COUNT_LIST n) = GENLIST (\n. (EL n l1, n)) (LENGTH l1))`,
   simp[LIST_EQ_REWRITE,LENGTH_COUNT_LIST,EL_ZIP,EL_COUNT_LIST])

Theorem map_replicate[simp]:
   !f n x. MAP f (REPLICATE n x) = REPLICATE n (f x)
Proof Induct_on `n` >> rw [REPLICATE]
QED

Theorem REPLICATE_NIL[simp]:  REPLICATE x y = [] <=> x = 0
Proof Cases_on`x` >> rw[]
QED

Theorem REPLICATE_EQ_CONS:
  REPLICATE n x = y :: r <=> y = x /\ ?m. n = SUC m /\ r = REPLICATE m x
Proof
  Cases_on`n` \\ rw[REPLICATE, EQ_IMP_THM]
QED

val REPLICATE_APPEND = Q.store_thm("REPLICATE_APPEND",
  `REPLICATE n a ++ REPLICATE m a = REPLICATE (n+m) a`,
  simp[LIST_EQ_REWRITE,LENGTH_REPLICATE] >> rw[] >>
  Cases_on`x < n` >> simp[EL_APPEND1,LENGTH_REPLICATE,EL_REPLICATE,EL_APPEND2])

Theorem DROP_REPLICATE[simp]:
  DROP n (REPLICATE m a) = REPLICATE (m-n) a
Proof simp[LIST_EQ_REWRITE,LENGTH_REPLICATE,EL_REPLICATE,EL_DROP]
QED

Theorem LIST_REL_REPLICATE_same:
  LIST_REL P (REPLICATE n x) (REPLICATE n y) <=> (0 < n ==> P x y)
Proof
  Induct_on ‘n’>> asm_simp_tac (srw_ss() ++ boolSimps.CONJ_ss)[]
QED

Theorem SNOC_REPLICATE[simp]:
  !n x. SNOC x (REPLICATE n x) = REPLICATE (SUC n) x
Proof  Induct \\ fs [REPLICATE]
QED

Theorem REVERSE_REPLICATE[simp]:
  !n x. REVERSE (REPLICATE n x) = REPLICATE n x
Proof
<<<<<<< HEAD
  Induct >- simp[] >> REWRITE_TAC[ADD1] >> gen_tac >>
  CONV_TAC (RAND_CONV (ONCE_REWRITE_CONV [ADD_COMM])) >>
  REWRITE_TAC[GSYM REPLICATE_APPEND] >> simp[REVERSE_APPEND] >>
  simp[theorem "REPLICATE_compute"]
=======
  Induct \\ fs [REPLICATE] \\
  fs [GSYM REPLICATE, GSYM SNOC_REPLICATE, SNOC_APPEND]
>>>>>>> 652108c5
QED

Theorem SUM_REPLICATE[simp]:
  !n k. SUM (REPLICATE n k) = n * k
Proof
  Induct >>
  full_simp_tac(srw_ss())[REPLICATE,MULT_CLAUSES,AC ADD_COMM ADD_ASSOC]
QED

Theorem LENGTH_FLAT_REPLICATE[simp]:
  !n. LENGTH (FLAT (REPLICATE n ls)) = n * LENGTH ls
Proof  Induct >> simp[REPLICATE,MULT]
QED

Theorem take_drop_partition:
  !n m l. m <= n ==> (TAKE m l ++ TAKE (n - m) (DROP m l) = TAKE n l)
Proof
  Induct_on `m`
  >> rw []
  >> Cases_on `l`
  >> rw [TAKE_def]
  >> FIRST_X_ASSUM (MP_TAC o Q.SPECL [`n - 1`, `t`])
  >> rw []
  >> FULL_SIMP_TAC arith_ss [ADD1]
QED

val all_distinct_count_list = Q.store_thm ("all_distinct_count_list",
   `!n. ALL_DISTINCT (COUNT_LIST n)`,
   Induct_on `n`
   >> rw [COUNT_LIST_def, MEM_MAP]
   >> MATCH_MP_TAC ALL_DISTINCT_MAP_INJ
   >> rw []);

Theorem list_rel_lastn:
  !f l1 l2 n.
    n <= LENGTH l1 /\ LIST_REL f l1 l2 ==>
    LIST_REL f (LASTN n l1) (LASTN n l2)
Proof
  simp[LASTN_DROP_UNCOND] >> rpt strip_tac >>
  drule LIST_REL_LENGTH >> simp[EVERY2_DROP]
QED

Theorem list_rel_butlastn:
  !f l1 l2 n.
    n <= LENGTH l1 /\ LIST_REL f l1 l2 ==>
    LIST_REL f (BUTLASTN n l1) (BUTLASTN n l2)
Proof
  rpt strip_tac >> drule_then assume_tac LIST_REL_LENGTH >>
  simp[BUTLASTN_TAKE, EVERY2_TAKE]
QED

(* BEGIN more lemmas of IS_SUFFIX *)
Theorem IS_SUFFIX_EQ_DROP :
    !l l1. IS_SUFFIX l l1 <=> ?n. n <= LENGTH l /\ l1 = DROP n l
Proof
    rw [GSYM IS_PREFIX_REVERSE, IS_PREFIX_EQ_TAKE]
 >> EQ_TAC >> rpt STRIP_TAC
 >| [ (* goal 1 (of 2) *)
      Q.EXISTS_TAC ‘LENGTH l - n’ >> simp [] \\
      ONCE_REWRITE_TAC [GSYM REVERSE_11] \\
      POP_ASSUM (fn th => REWRITE_TAC [th]) \\
      simp [TAKE_REVERSE, REVERSE_DROP],
      (* goal 2 (of 2) *)
      Q.EXISTS_TAC ‘LENGTH l - n’ >> simp [] \\
      simp [TAKE_REVERSE, REVERSE_DROP] ]
QED

Theorem IS_SUFFIX_EQ_DROP' :
    !l l1. IS_SUFFIX l l1 <=> ?n. l1 = DROP n l
Proof
  simp[IS_SUFFIX_APPEND, EQ_IMP_THM, PULL_EXISTS, FORALL_AND_THM] >>
  metis_tac[TAKE_DROP, DROP_LENGTH_APPEND]
QED

Theorem IS_SUFFIX_IMP_DROP :
    !l l1. IS_SUFFIX l l1 ==> l1 = DROP (LENGTH l - LENGTH l1) l
Proof
    rw [IS_SUFFIX_EQ_DROP]
 >> simp [LENGTH_DROP]
QED

Theorem IS_SUFFIX_IMP_LASTN :
    !l l1. IS_SUFFIX l l1 ==> l1 = LASTN (LENGTH l1) l
Proof
    rw [IS_SUFFIX_EQ_DROP]
 >> rw [DROP_LASTN]
QED

Theorem LIST_TO_SET_PREFIX :
    !l l1. l1 <<= l ==> set l1 SUBSET set l
Proof
    rw [IS_PREFIX_EQ_TAKE']
 >> rw [LIST_TO_SET_TAKE]
QED

Theorem LIST_TO_SET_SUFFIX :
    !l l1. IS_SUFFIX l l1 ==> set l1 SUBSET set l
Proof
    rw [IS_SUFFIX_EQ_DROP']
 >> rw [LIST_TO_SET_DROP]
QED

Theorem IS_SUFFIX_ALL_DISTINCT :
    !l l1. IS_SUFFIX l l1 /\ ALL_DISTINCT l ==> ALL_DISTINCT l1
Proof
    rw [IS_SUFFIX_EQ_DROP']
 >> MATCH_MP_TAC ALL_DISTINCT_DROP >> rw []
QED

Theorem IS_SUFFIX_dropWhile:
  IS_SUFFIX ls (dropWhile P ls)
Proof
  Induct_on`ls`
  \\ rw[IS_SUFFIX_CONS]
QED

Theorem LENGTH_dropWhile_id:
  (LENGTH (dropWhile P ls) = LENGTH ls) <=> (dropWhile P ls = ls)
Proof
  simp[EQ_IMP_THM] >> simp[dropWhile_id] >>
  Cases_on‘ls’ >> rw[] >> Q.RENAME_TAC [‘LENGTH (dropWhile P t) ≠ SUC _’] >>
  ‘LENGTH (dropWhile P t) ≤ LENGTH t’ suffices_by simp[] >>
  simp[LENGTH_dropWhile_LESS_EQ]
QED

Theorem nub_GENLIST:
  nub (GENLIST f n) =
    MAP f (FILTER (\i. !j. (i < j) /\ (j < n) ==> f i <> f j) (COUNT_LIST n))
Proof
  simp[COUNT_LIST_GENLIST]
  \\ Q.ID_SPEC_TAC`f`
  \\ Induct_on`n` \\ simp[]
  \\ simp[GENLIST_CONS]
  \\ simp[nub_def]
  \\ gen_tac
  \\ simp[MEM_GENLIST]
  \\ Q.MATCH_GOALSUB_ABBREV_TAC`COND b1`
  \\ Q.MATCH_GOALSUB_ABBREV_TAC`MAP f (COND b2 _ _)`
  \\ Q.MATCH_GOALSUB_ABBREV_TAC`f 0 :: r1`
  \\ Q.MATCH_GOALSUB_ABBREV_TAC`0 :: r2`
  \\ `b2 = ~b1`
  by (
    rw[Abbr`b1`, Abbr`b2`, EQ_IMP_THM]
    >- (
      CCONTR_TAC \\ fs[]
      \\ first_x_assum(Q.SPEC_THEN`SUC m`mp_tac)
      \\ simp[] )
    \\ first_x_assum(Q.SPEC_THEN`PRE j`mp_tac)
    \\ simp[]
    \\ metis_tac[SUC_PRE] )
  \\ `r1 = MAP f r2`
  by (
    simp[Abbr`r1`, Abbr`r2`]
    \\ Q.MATCH_GOALSUB_ABBREV_TAC`FILTER f2`
    \\ `f2 = (\i. !j. i <= j /\ (j < n) ==> f i <> f (SUC j)) o SUC`
    by (
      simp[Abbr`f2`, FUN_EQ_THM]
      \\ simp[LESS_EQ] )
    \\ simp[GSYM MAP_MAP_o, GSYM FILTER_MAP]
    \\ simp[MAP_GENLIST]
    \\ rpt (AP_TERM_TAC ORELSE AP_THM_TAC)
    \\ simp[FUN_EQ_THM]
    \\ gen_tac
    \\ CONV_TAC(RAND_CONV(Ho_Rewrite.ONCE_REWRITE_CONV[FORALL_NUM]))
    \\ simp[LESS_EQ] )
  \\ rw[]
QED

(* alternative definition of UNIQUE *)
val UNIQUE_LIST_ELEM_COUNT = store_thm (
   "UNIQUE_LIST_ELEM_COUNT", ``!e L. UNIQUE e L = (LIST_ELEM_COUNT e L = 1)``,
    rpt GEN_TAC
 >> REWRITE_TAC [LIST_ELEM_COUNT_DEF]
 >> Q_TAC KNOW_TAC `(\x. x = e) = ($= e)`
 >- ( REWRITE_TAC [FUN_EQ_THM] >> GEN_TAC >> BETA_TAC \\
      METIS_TAC [] )
 >> DISCH_TAC >> ASM_REWRITE_TAC []
 >> RW_TAC std_ss [UNIQUE_LENGTH_FILTER]);

Theorem LIST_ELEM_COUNT_CARD_EL:
  !ls. LIST_ELEM_COUNT x ls = CARD { n | n < LENGTH ls /\ (EL n ls = x) }
Proof
  Induct
  \\ rw[LIST_ELEM_COUNT_THM]
  \\ Q.MATCH_ABBREV_TAC`_ = CARD B`
  \\ Q.MATCH_ASSUM_ABBREV_TAC`_ = CARD A`
  \\ `A SUBSET count (LENGTH ls)` by simp[Abbr`A`, SUBSET_DEF]
  \\ `B SUBSET count (SUC (LENGTH ls))` by simp[Abbr`B`, SUBSET_DEF]
  \\ `FINITE A /\ FINITE B` by metis_tac[SUBSET_FINITE, FINITE_COUNT]
  \\ `B = IMAGE SUC A UNION (if x = h then {0} else {})`
    by ( simp[Abbr`A`, Abbr`B`, EXTENSION] \\ Cases \\ rw[] )
  \\ Cases_on`x = h`
  \\ simp[LIST_ELEM_COUNT_THM, CARD_UNION_EQN, ADD1, CARD_INJ_IMAGE]
  \\ `IMAGE SUC A INTER {0} = {}` by rw[EXTENSION]
  \\ simp[]
QED

(*---------------------------------------------------------------------------*)
(* Add evaluation theorems to computeLib.the_compset                         *)
(*---------------------------------------------------------------------------*)

val COUNT_LIST_AUX = Q.prove(
   `!n l1 l2. COUNT_LIST_AUX n l1 ++ l2 = COUNT_LIST_AUX n (l1 ++ l2)`,
   Induct THEN SRW_TAC [] [COUNT_LIST_AUX_def]);

Theorem COUNT_LIST_compute:
   !n. COUNT_LIST n = COUNT_LIST_AUX n []
Proof
   Induct
<<<<<<< HEAD
   THEN SRW_TAC [] [COUNT_LIST_GENLIST, GENLIST, COUNT_LIST_AUX_def]
   THEN simp[GSYM COUNT_LIST_GENLIST, COUNT_LIST_AUX, SNOC_APPEND]
QED
=======
   THEN SRW_TAC [] [COUNT_LIST_GENLIST, GENLIST, COUNT_LIST_AUX_def, SNOC_APPEND]
   THEN FULL_SIMP_TAC (srw_ss()) [COUNT_LIST_GENLIST, COUNT_LIST_AUX]);
>>>>>>> 652108c5

val SPLITP_AUX_lem1 = Q.prove(
   `!P acc l h.
     ~P h ==> (h::FST (SPLITP_AUX acc P l) = FST (SPLITP_AUX (h::acc) P l))`,
   Induct_on `l` THEN SRW_TAC [] [SPLITP_AUX_def]);

val SPLITP_AUX_lem2 = Q.prove(
   `!P acc1 acc2 l. SND (SPLITP_AUX acc1 P l) = SND (SPLITP_AUX acc2 P l)`,
   Induct_on `l` THEN SRW_TAC [] [SPLITP_AUX_def]);

val SPLITP_AUX = Q.prove(
   `!P l. SPLITP P l = SPLITP_AUX [] P l`,
   Induct_on `l`
   THEN SRW_TAC [] [SPLITP_AUX_def, SPLITP, SPLITP_AUX_lem1]
   THEN metisLib.METIS_TAC [SPLITP_AUX_lem2, pairTheory.PAIR]);

val SPLITP_compute = save_thm ("SPLITP_compute",
   REWRITE_RULE [GSYM FUN_EQ_THM] SPLITP_AUX);

val IS_SUFFIX_compute = save_thm ("IS_SUFFIX_compute", GSYM IS_PREFIX_REVERSE);

val SEG_compute = save_thm ("SEG_compute", numLib.SUC_RULE SEG);

val BUTLASTN_compute = Q.store_thm ("BUTLASTN_compute",
   `!n l.
      BUTLASTN n l =
      let m = LENGTH l in
        if n <= m then TAKE (m - n) l
        else FAIL BUTLASTN ^(mk_var ("longer than list", bool)) n l`,
   SRW_TAC [boolSimps.LET_ss] [combinTheory.FAIL_THM, BUTLASTN_TAKE]);

val LASTN_compute = Q.store_thm ("LASTN_compute",
   `!n l.
      LASTN n l =
      let m = LENGTH l in
        if n <= m then DROP (m - n) l
        else FAIL LASTN ^(mk_var ("longer than list", bool)) n l`,
   SRW_TAC [boolSimps.LET_ss] [combinTheory.FAIL_THM, LASTN_DROP]);

(* ======================================================================== *)

local
   fun alias (s1, s2) =
      let
         val tm = Term.prim_mk_const {Thy = "list", Name = s2}
      in
         Parse.overload_on (s1, tm); Parse.overload_on (s2, tm)
      end
   val mem_t = ``\x:'a l:'a list. x IN LIST_TO_SET l``
in
   val () = List.app alias
     [("ALL_EL", "EVERY"),
      ("SOME_EL", "EXISTS"),
      ("FIRSTN", "TAKE"),
      ("BUTFIRSTN", "DROP"),
      ("BUTLAST", "FRONT")]
   val _ = overload_on("IS_EL", mem_t)
   val _ = overload_on("MEM", mem_t)
end

(* moved here from examples/CCS/CCSScript.sml, originally by Chun Tian *)
Definition DELETE_ELEMENT :
    (DELETE_ELEMENT e [] = []) /\
    (DELETE_ELEMENT e (x :: l) = if (e = x) then DELETE_ELEMENT e l
                                 else x :: DELETE_ELEMENT e l)
End

Theorem NOT_IN_DELETE_ELEMENT :
    !e L. ~MEM e (DELETE_ELEMENT e L)
Proof
    GEN_TAC >> Induct_on `L`
 >- REWRITE_TAC [DELETE_ELEMENT, MEM]
 >> GEN_TAC >> REWRITE_TAC [DELETE_ELEMENT]
 >> Cases_on `e = h` >> fs []
QED

Theorem DELETE_ELEMENT_FILTER :
    !e L. DELETE_ELEMENT e L = FILTER ((<>) e) L
Proof
    GEN_TAC >> Induct_on `L`
 >- REWRITE_TAC [DELETE_ELEMENT, FILTER]
 >> GEN_TAC >> REWRITE_TAC [DELETE_ELEMENT, FILTER]
 >> Cases_on `e = h` >> fs []
QED

Theorem LENGTH_DELETE_ELEMENT_LEQ :
    !e L. LENGTH (DELETE_ELEMENT e L) <= LENGTH L
Proof
    rpt GEN_TAC
 >> REWRITE_TAC [DELETE_ELEMENT_FILTER]
 >> MP_TAC (Q.SPECL [`\y. e <> y`, `\y. T`] LENGTH_FILTER_LEQ_MONO)
 >> BETA_TAC >> simp []
QED

fun K_TAC _ = ALL_TAC;
val KILL_TAC = POP_ASSUM_LIST K_TAC;

Theorem LENGTH_DELETE_ELEMENT_LE :
    !e L. MEM e L ==> LENGTH (DELETE_ELEMENT e L) < LENGTH L
Proof
    rpt GEN_TAC >> Induct_on `L`
 >- REWRITE_TAC [MEM]
 >> GEN_TAC >> REWRITE_TAC [MEM, DELETE_ELEMENT]
 >> Cases_on `e = h` >> fs []
 >> MP_TAC (Q.SPECL [`h`, `L`] LENGTH_DELETE_ELEMENT_LEQ)
 >> KILL_TAC >> RW_TAC arith_ss []
QED

Theorem EVERY_DELETE_ELEMENT :
    !e L P. P e /\ EVERY P (DELETE_ELEMENT e L) ==> EVERY P L
Proof
    GEN_TAC >> Induct_on `L`
 >- RW_TAC std_ss [DELETE_ELEMENT]
 >> rpt GEN_TAC >> REWRITE_TAC [DELETE_ELEMENT]
 >> Cases_on `e = h` >> fs []
QED

Theorem DELETE_ELEMENT_APPEND :
    !a L L'. DELETE_ELEMENT a (L ++ L') =
             DELETE_ELEMENT a L ++ DELETE_ELEMENT a L'
Proof
    REWRITE_TAC [DELETE_ELEMENT_FILTER]
 >> REWRITE_TAC [GSYM FILTER_APPEND_DISTRIB]
QED

<<<<<<< HEAD
=======
(* ------------------------------------------------------------------------- *)
(* More List Theorems from examples/algebra                                  *)
(* ------------------------------------------------------------------------- *)

(* Theorem: l <> [] ==> (l = SNOC (LAST l) (FRONT l)) *)
(* Proof:
     l
   = FRONT l ++ [LAST l]      by APPEND_FRONT_LAST, l <> []
   = SNOC (LAST l) (FRONT l)  by SNOC_APPEND
 *)
val SNOC_LAST_FRONT' = store_thm(
   "SNOC_LAST_FRONT'",
  ``!l. l <> [] ==> (l = SNOC (LAST l) (FRONT l))``,
  rw[APPEND_FRONT_LAST, SNOC_APPEND]);

(* Theorem: REVERSE [x] = [x] *)
(* Proof:
      REVERSE [x]
    = [] ++ [x]       by REVERSE_DEF
    = [x]             by APPEND
*)
val REVERSE_SING = store_thm(
  "REVERSE_SING",
  ``!x. REVERSE [x] = [x]``,
  rw[]);

(* Theorem: ls <> [] ==> (HD (REVERSE ls) = LAST ls) *)
(* Proof:
      HD (REVERSE ls)
    = HD (REVERSE (SNOC (LAST ls) (FRONT ls)))   by SNOC_LAST_FRONT
    = HD (LAST ls :: (REVERSE (FRONT ls))        by REVERSE_SNOC
    = LAST ls                                    by HD
*)
Theorem REVERSE_HD:
  !ls. ls <> [] ==> (HD (REVERSE ls) = LAST ls)
Proof
  metis_tac[SNOC_LAST_FRONT, REVERSE_SNOC, HD]
QED

>>>>>>> 652108c5
(* Theorem: ls <> [] ==> (TL (REVERSE ls) = REVERSE (FRONT ls)) *)
(* Proof:
      TL (REVERSE ls)
    = TL (REVERSE (SNOC (LAST ls) (FRONT ls)))   by SNOC_LAST_FRONT
    = TL (LAST ls :: (REVERSE (FRONT ls))        by REVERSE_SNOC
    = REVERSE (FRONT ls)                         by TL
*)
Theorem TL_REVERSE:
  !ls. ls <> [] ==> (TL (REVERSE ls) = REVERSE (FRONT ls))
Proof
  metis_tac[SNOC_LAST_FRONT, REVERSE_SNOC, TL]
QED

(* Theorem: p <> [] /\ q <> [] ==> ((p = q) <=> ((HD p = HD q) /\ (TL p = TL q))) *)
(* Proof: by cases on p and cases on q, CONS_11 *)
val LIST_EQ_HEAD_TAIL = store_thm(
  "LIST_EQ_HEAD_TAIL",
  ``!p q. p <> [] /\ q <> [] ==>
         ((p = q) <=> ((HD p = HD q) /\ (TL p = TL q)))``,
  (Cases_on `p` >> Cases_on `q` >> fs[]));

(* Theorem: ls <> [] ==> LENGTH (TL ls) < LENGTH ls *)
(* Proof: by LENGTH_TL, LENGTH_EQ_0 *)
val LENGTH_TL_LT = store_thm(
  "LENGTH_TL_LT",
  ``!ls. ls <> [] ==> LENGTH (TL ls) < LENGTH ls``,
  metis_tac[LENGTH_TL, LENGTH_EQ_0, NOT_ZERO_LT_ZERO, DECIDE``n <> 0 ==> n - 1 < n``]);


(* Theorem: ls <> [] ==> HD (MAP f ls) = f (HD ls) *)
(* Proof:
   Note 0 < LENGTH ls              by LENGTH_NON_NIL
        HD (MAP f ls)
      = EL 0 (MAP f ls)            by EL
      = f (EL 0 ls)                by EL_MAP, 0 < LENGTH ls
      = f (HD ls)                  by EL
*)
Theorem MAP_HD:
  !ls f. ls <> [] ==> HD (MAP f ls) = f (HD ls)
Proof
  metis_tac[EL_MAP, EL, LENGTH_NON_NIL]
QED

(*
LAST_EL  |- !ls. ls <> [] ==> LAST ls = EL (PRE (LENGTH ls)) ls
*)

(* Theorem: t <> [] ==> (LAST t = EL (LENGTH t) (h::t)) *)
(* Proof:
   Note LENGTH t <> 0                      by LENGTH_EQ_0
     or 0 < LENGTH t
        LAST t
      = EL (PRE (LENGTH t)) t              by LAST_EL
      = EL (SUC (PRE (LENGTH t))) (h::t)   by EL
      = EL (LENGTH t) (h::t)               bu SUC_PRE, 0 < LENGTH t
*)
val LAST_EL_CONS = store_thm(
  "LAST_EL_CONS",
  ``!h t. t <> [] ==> (LAST t = EL (LENGTH t) (h::t))``,
  rpt strip_tac >>
  `0 < LENGTH t` by metis_tac[LENGTH_EQ_0, NOT_ZERO_LT_ZERO] >>
  `LAST t = EL (PRE (LENGTH t)) t` by rw[LAST_EL] >>
  `_ = EL (SUC (PRE (LENGTH t))) (h::t)` by rw[] >>
  metis_tac[SUC_PRE]);

(* Theorem: (LENGTH l = 1) ==> (FRONT l = []) *)
(* Proof:
   Note ?x. l = [x]     by LENGTH_EQ_1
     FRONT l
   = FRONT [x]          by above
   = []                 by FRONT_DEF
*)
val FRONT_EQ_NIL = store_thm(
  "FRONT_EQ_NIL",
  ``!l. (LENGTH l = 1) ==> (FRONT l = [])``,
  rw[LENGTH_EQ_1] >>
  rw[FRONT_DEF]);

(* Theorem: 1 < LENGTH l ==> FRONT l <> [] *)
(* Proof:
   Note LENGTH l <> 0          by 1 < LENGTH l
   Thus ?h s. l = h::s         by list_CASES
     or 1 < 1 + LENGTH s
     so 0 < LENGTH s           by arithmetic
   Thus ?k t. s = k::t         by list_CASES
      FRONT l
    = FRONT (h::k::t)
    = h::FRONT (k::t)          by FRONT_CONS
    <> []                      by list_CASES
*)
Theorem FRONT_NON_NIL:
  !l. 1 < LENGTH l ==> FRONT l <> []
Proof
  Cases_on ‘l’ >> simp[ADD1, LENGTH_NON_NIL]
QED

(* Theorem: ls <> [] ==> MEM (HD ls) ls *)
(* Proof:
   Note ls = h::t      by list_CASES
        MEM (HD (h::t)) (h::t)
    <=> MEM h (h::t)   by HD
    <=> T              by MEM
*)
val HEAD_MEM = store_thm(
  "HEAD_MEM",
  ``!ls. ls <> [] ==> MEM (HD ls) ls``,
  Cases_on `ls` >> simp[]);

(* Theorem: ls <> [] ==> MEM (LAST ls) ls *)
(* Proof:
   By induction on ls.
   Base: [] <> [] ==> MEM (LAST []) []
      True by [] <> [] = F.
   Step: ls <> [] ==> MEM (LAST ls) ls ==>
         !h. h::ls <> [] ==> MEM (LAST (h::ls)) (h::ls)
      If ls = [],
             MEM (LAST [h]) [h]
         <=> MEM h [h]          by LAST_DEF
         <=> T                  by MEM
      If ls <> [],
             MEM (LAST [h::ls]) (h::ls)
         <=> MEM (LAST ls) (h::ls)             by LAST_DEF
         <=> LAST ls = h \/ MEM (LAST ls) ls   by MEM
         <=> LAST ls = h \/ T                  by induction hypothesis
         <=> T                                 by logical or
*)
val LAST_MEM = store_thm(
  "LAST_MEM",
  ``!ls. ls <> [] ==> MEM (LAST ls) ls``,
  Induct >- decide_tac >>
  Cases_on `ls = []` >> rw[LAST_DEF]);

(* Idea: the last equals the head when there is no tail. *)

(* Theorem: ~MEM h t /\ LAST (h::t) = h <=> t = [] *)
(* Proof:
   If part: ~MEM h t /\ LAST (h::t) = h ==> t = []
      By contradiction, suppose t <> [].
      Then h = LAST (h::t) = LAST t            by LAST_CONS_cond, t <> []
        so MEM h t                             by LAST_MEM
      This contradicts ~MEM h t.
   Only-if part: t = [] ==> ~MEM h t /\ LAST (h::t) = h
      Note MEM h [] = F, so ~MEM h [] = T      by MEM
       and LAST [h] = h                        by LAST_CONS
*)
Theorem LAST_EQ_HD:
  !h t. ~MEM h t /\ LAST (h::t) = h <=> t = []
Proof
  rw[EQ_IMP_THM] >>
  spose_not_then strip_assume_tac >>
  metis_tac[LAST_CONS_cond, LAST_MEM]
QED

(* Theorem: ls <> [] /\ ALL_DISTINCT ls ==> ~MEM (LAST ls) (FRONT ls) *)
(* Proof:
   Let k = LENGTH ls.
   Then 0 < k                                  by LENGTH_EQ_0, NOT_ZERO
    and LENGTH (FRONT ls) = PRE k              by LENGTH_FRONT, ls <> []
     so ?n. n < PRE k /\
        LAST ls = EL n (FRONT ls)              by MEM_EL
                = EL n ls                      by FRONT_EL, ls <> []
    but LAST ls = EL (PRE k) ls                by LAST_EL, ls <> []
   Thus n = PRE k                              by ALL_DISTINCT_EL_IMP
   This contradicts n < PRE k                  by arithmetic
*)
Theorem MEM_FRONT_NOT_LAST:
  !ls. ls <> [] /\ ALL_DISTINCT ls ==> ~MEM (LAST ls) (FRONT ls)
Proof
  rpt strip_tac >>
  qabbrev_tac `k = LENGTH ls` >>
  `0 < k` by metis_tac[LENGTH_EQ_0, NOT_ZERO] >>
  `LENGTH (FRONT ls) = PRE k` by fs[LENGTH_FRONT, Abbr`k`] >>
  fs[MEM_EL] >>
  `LAST ls = EL n ls` by fs[EL_FRONT, NULL_EQ] >>
  `LAST ls = EL (PRE k) ls` by rfs[LAST_EL, Abbr`k`] >>
  `n < k /\ PRE k < k` by decide_tac >>
  `n = PRE k` by metis_tac[ALL_DISTINCT_EL_IMP] >>
  decide_tac
QED

(* Theorem: ls = [] <=> !x. ~MEM x ls *)
(* Proof:
   If part: !x. ~MEM x [], true    by MEM
   Only-if part: !x. ~MEM x ls ==> ls = []
      By contradiction, suppose ls <> [].
      Then ?h t. ls = h::t         by list_CASES
       and MEM h ls                by MEM
      which contradicts !x. ~MEM x ls.
*)
Theorem NIL_NO_MEM:
  !ls. ls = [] <=> !x. ~MEM x ls
Proof
  Cases >> simp[EXISTS_OR_THM]
QED

(* Theorem: ls <> [] ==> (TL ls = DROP 1 ls) *)
(* Proof:
   Note ls = h::t        by list_CASES
     so TL (h::t)
      = t                by TL
      = DROP 1 (h::t)    by DROP_def
*)
val TAIL_BY_DROP = store_thm(
  "TAIL_BY_DROP",
  ``!ls. ls <> [] ==> (TL ls = DROP 1 ls)``,
  Cases_on `ls` >-
  decide_tac >>
  rw[]);

(* Theorem: ls <> [] ==> (FRONT ls = TAKE (LENGTH ls - 1) ls) *)
(* Proof:
   By induction on ls.
   Base: [] <> [] ==> FRONT [] = TAKE (LENGTH [] - 1) []
      True by [] <> [] = F.
   Step: ls <> [] ==> FRONT ls = TAKE (LENGTH ls - 1) ls ==>
         !h. h::ls <> [] ==> FRONT (h::ls) = TAKE (LENGTH (h::ls) - 1) (h::ls)
      If ls = [],
           FRONT [h]
         = []                          by FRONT_SING
         = TAKE 0 [h]                  by TAKE_0
         = TAKE (LENGTH [h] - 1) [h]   by LENGTH_SING
      If ls <> [],
           FRONT (h::ls)
         = h::FRONT ls                        by FRONT_DEF
         = h::TAKE (LENGTH ls - 1) ls         by induction hypothesis
         = TAKE (LENGTH (h::ls) - 1) (h::ls)  by TAKE_def
*)
Theorem FRONT_BY_TAKE:
  !ls. ls <> [] ==> (FRONT ls = TAKE (LENGTH ls - 1) ls)
Proof
  Induct >- decide_tac >> simp[] >> Cases_on ‘ls’ >> simp[]
QED

Theorem HD_APPEND_NOT_NIL :
  !l1 l2. l1 <> [] ==> HD (l1 ++ l2) = HD l1
Proof
  Cases >> simp[]
QED

(* Theorem: set ls = count n ==> !j. j < LENGTH ls ==> EL j ls < n *)
(* Proof:
   Note MEM (EL j ls) ls       by EL_MEM
     so EL j ls IN (count n)   by set ls = count n
     or EL j ls < n            by IN_COUNT
*)
Theorem set_list_eq_count:
  !ls n. set ls = count n ==> !j. j < LENGTH ls ==> EL j ls < n
Proof
  metis_tac[EL_MEM, IN_COUNT]
QED

(* Theorem: set ls = IMAGE (\j. EL j ls) (count (LENGTH ls)) *)
(* Proof:
   Let f = \j. EL j ls, n = LENGTH ls.
       x IN IMAGE f (count n)
   <=> ?j. x = f j /\ j IN (count n)     by IN_IMAGE
   <=> ?j. x = EL j ls /\ j < n          by notation, IN_COUNT
   <=> MEM x ls                          by MEM_EL
   <=> x IN set ls                       by notation
   Thus set ls = IMAGE f (count n)       by EXTENSION
*)
Theorem list_to_set_eq_el_image:
  !ls. set ls = IMAGE (\j. EL j ls) (count (LENGTH ls))
Proof
  rw[EXTENSION] >>
  metis_tac[MEM_EL]
QED

(* Theorem: ALL_DISTINCT ls ==> INJ (\j. EL j ls) (count (LENGTH ls)) univ(:num) *)
(* Proof:
   By INJ_DEF this is to show:
   (1) EL j ls IN univ(:'a), true  by IN_UNIV, function type
   (2) !x y. x < LENGTH ls /\ y < LENGTH ls /\ EL x ls = EL y ls ==> x = y
       This is true                by ALL_DISTINCT_EL_IMP, ALL_DISTINCT ls
*)
Theorem all_distinct_list_el_inj:
  !ls. ALL_DISTINCT ls ==> INJ (\j. EL j ls) (count (LENGTH ls)) univ(:'a)
Proof
  rw[INJ_DEF, ALL_DISTINCT_EL_IMP]
QED

(* MAP_ZIP_SAME  |- !ls f. MAP f (ZIP (ls,ls)) = MAP (\x. f (x,x)) ls *)

(* Theorem: ZIP ((MAP f ls), (MAP g ls)) = MAP (\x. (f x, g x)) ls *)
(* Proof:
     ZIP ((MAP f ls), (MAP g ls))
   = MAP (\(x, y). (f x, y)) (ZIP (ls, (MAP g ls)))                    by ZIP_MAP
   = MAP (\(x, y). (f x, y)) (MAP (\(x, y). (x, g y)) (ZIP (ls, ls)))  by ZIP_MAP
   = MAP (\(x, y). (f x, y)) (MAP (\j. (\(x, y). (x, g y)) (j,j)) ls)  by MAP_ZIP_SAME
   = MAP (\(x, y). (f x, y)) o (\j. (\(x, y). (x, g y)) (j,j)) ls      by MAP_COMPOSE
   = MAP (\x. (f x, g x)) ls                                           by FUN_EQ_THM
*)
val ZIP_MAP_MAP = store_thm(
  "ZIP_MAP_MAP",
  ``!ls f g. ZIP ((MAP f ls), (MAP g ls)) = MAP (\x. (f x, g x)) ls``,
  rw[ZIP_MAP, MAP_COMPOSE] >>
  qabbrev_tac `f1 = \p. (f (FST p),SND p)` >>
  qabbrev_tac `f2 = \x. (x,g x)` >>
  qabbrev_tac `f3 = \x. (f x,g x)` >>
  `f1 o f2 = f3` by rw[FUN_EQ_THM, Abbr`f1`, Abbr`f2`, Abbr`f3`] >>
  rw[]);

(* Theorem: MAP2 f (MAP g1 ls) (MAP g2 ls) = MAP (\x. f (g1 x) (g2 x)) ls *)
(* Proof:
   Let k = LENGTH ls.
     Note LENGTH (MAP g1 ls) = k      by LENGTH_MAP
      and LENGTH (MAP g2 ls) = k      by LENGTH_MAP
     MAP2 f (MAP g1 ls) (MAP g2 ls)
   = MAP (UNCURRY f) (ZIP ((MAP g1 ls), (MAP g2 ls)))      by MAP2_MAP
   = MAP (UNCURRY f) (MAP (\x. (g1 x, g2 x)) ls)           by ZIP_MAP_MAP
   = MAP ((UNCURRY f) o (\x. (g1 x, g2 x))) ls             by MAP_COMPOSE
   = MAP (\x. f (g1 x) (g2 y)) ls                          by FUN_EQ_THM
*)
val MAP2_MAP_MAP = store_thm(
  "MAP2_MAP_MAP",
  ``!ls f g1 g2. MAP2 f (MAP g1 ls) (MAP g2 ls) = MAP (\x. f (g1 x) (g2 x)) ls``,
  rw[MAP2_MAP, ZIP_MAP_MAP, MAP_COMPOSE] >>
  qabbrev_tac `f1 = UNCURRY f o (\x. (g1 x,g2 x))` >>
  qabbrev_tac `f2 = \x. f (g1 x) (g2 x)` >>
  `f1 = f2` by rw[FUN_EQ_THM, Abbr`f1`, Abbr`f2`] >>
  rw[]);

(* Theorem: j < LENGTH ls ==> ?l1 l2. ls = l1 ++ (EL j ls)::l2 *)
(* Proof:
   Let x = EL j ls.
   Then MEM x ls                   by EL_MEM, j < LENGTH ls
     so ?l1 l2. l = l1 ++ x::l2    by MEM_SPLIT
   Pick these l1 and l2.
*)
Theorem EL_SPLIT:
  !ls j. j < LENGTH ls ==> ?l1 l2. ls = l1 ++ (EL j ls)::l2
Proof
  metis_tac[EL_MEM, MEM_SPLIT]
QED

(* Theorem: j < k /\ k < LENGTH ls ==>
            ?l1 l2 l3. ls = l1 ++ (EL j ls)::l2 ++ (EL k ls)::l3 *)
(* Proof:
   Let a = EL j ls,
       b = EL k ls.
   Note j < LENGTH ls          by j < k, k < LENGTH ls
     so MEM a ls /\ MEM b ls   by MEM_EL

    Now ls
      = TAKE k ls ++ DROP k ls                 by TAKE_DROP
      = TAKE k ls ++ b::(DROP (k+1) ls)        by DROP_EL_CONS
    Let lt = TAKE k ls.
    Then LENGTH lt = k                         by LENGTH_TAKE
     and a = EL j lt                           by EL_TAKE
     and lt
       = TAKE j lt ++ DROP j lt                by TAKE_DROP
       = TAKE j lt ++ a::(DROP (j+1) lt)       by DROP_EL_CONS
    Pick l1 = TAKE j lt, l2 = DROP (j+1) lt, l3 = DROP (k+1) ls.
*)
Theorem EL_SPLIT_2:
  !ls j k. j < k /\ k < LENGTH ls ==>
           ?l1 l2 l3. ls = l1 ++ (EL j ls)::l2 ++ (EL k ls)::l3
Proof
  rpt strip_tac >>
  qabbrev_tac `a = EL j ls` >>
  qabbrev_tac `b = EL k ls` >>
  `j < LENGTH ls` by decide_tac >>
  `MEM a ls /\ MEM b ls` by metis_tac[MEM_EL] >>
  `ls = TAKE k ls ++ b::(DROP (k+1) ls)` by metis_tac[TAKE_DROP, DROP_EL_CONS] >>
  qabbrev_tac `lt = TAKE k ls` >>
  `LENGTH lt = k` by simp[Abbr`lt`] >>
  `a = EL j lt` by simp[EL_TAKE, Abbr`a`, Abbr`lt`] >>
  `lt = TAKE j lt ++ a::(DROP (j+1) lt)` by metis_tac[TAKE_DROP, DROP_EL_CONS] >>
  metis_tac[]
QED

(* Theorem: (l1 ++ l2 = m1 ++ m2) /\ (LENGTH l1 = LENGTH m1) <=> (l1 = m1) /\ (l2 = m2) *)
(* Proof:
   By APPEND_EQ_APPEND,
   ?l. (l1 = m1 ++ l) /\ (m2 = l ++ l2) \/ ?l. (m1 = l1 ++ l) /\ (l2 = l ++ m2).
   Thus this is to show:
   (1) LENGTH (m1 ++ l) = LENGTH m1 ==> m1 ++ l = m1, true since l = [] by LENGTH_APPEND, LENGTH_NIL
   (2) LENGTH (m1 ++ l) = LENGTH m1 ==> l2 = l ++ l2, true since l = [] by LENGTH_APPEND, LENGTH_NIL
   (3) LENGTH l1 = LENGTH (l1 ++ l) ==> l1 = l1 ++ l, true since l = [] by LENGTH_APPEND, LENGTH_NIL
   (4) LENGTH l1 = LENGTH (l1 ++ l) ==> l ++ m2 = m2, true since l = [] by LENGTH_APPEND, LENGTH_NIL
*)
Theorem APPEND_EQ_APPEND_EQ:
  !l1 l2 m1 m2. (l1 ++ l2 = m1 ++ m2) /\ (LENGTH l1 = LENGTH m1) <=>
                l1 = m1 /\ l2 = m2
Proof
  rw[APPEND_EQ_APPEND, EQ_IMP_THM] >> fs[] >> qexists_tac ‘[]’ >> simp[]
QED

(* ------------------------------------------------------------------------- *)
(* More about DROP and TAKE                                                  *)
(* ------------------------------------------------------------------------- *)

(* listTheory.HD_DROP  |- !n l. n < LENGTH l ==> HD (DROP n l) = EL n l *)

(* Theorem: n < LENGTH ls ==> TL (DROP n ls) = DROP n (TL ls) *)
(* Proof:
   Note 0 < LENGTH ls, so ls <> []             by LENGTH_NON_NIL
     so ?h t. ls = h::t                        by NOT_NIL_CONS
        TL (DROP n ls)
      = TL (EL n ls::DROP (SUC n) ls)          by DROP_CONS_EL
      = DROP (SUC n) ls                        by TL
      = DROP (SUC n) (h::t)                    by above
      = DROP n t                               by DROP
      = DROP n (TL ls)                         by TL
*)
Theorem TL_DROP:
  !ls n. n < LENGTH ls ==> TL (DROP n ls) = DROP n (TL ls)
Proof
  rpt strip_tac >>
  `0 < LENGTH ls` by decide_tac >>
  `TL (DROP n ls) = TL (EL n ls::DROP (SUC n) ls)` by simp[DROP_CONS_EL] >>
  `_ = DROP (SUC n) ls` by simp[] >>
  `_ = DROP (SUC n) (HD ls::TL ls)` by metis_tac[LIST_NOT_NIL, LENGTH_NON_NIL]>>
  simp[]
QED

(* Theorem: DROP (SUC n) x = DROP 1 (DROP n x) *)
(* Proof:
   By induction on x.
   Base case: !n. DROP (SUC n) [] = DROP 1 (DROP n [])
     LHS = DROP (SUC n) []  = []  by DROP_def
     RHS = DROP 1 (DROP n [])
         = DROP 1 []              by DROP_def
         = [] = LHS               by DROP_def
   Step case: !n. DROP (SUC n) x = DROP 1 (DROP n x) ==>
              !h n. DROP (SUC n) (h::x) = DROP 1 (DROP n (h::x))
     If n = 0,
     LHS = DROP (SUC 0) (h::x)
         = DROP 1 (h::x)          by ONE
     RHS = DROP 1 (DROP 0 (h::x))
         = DROP 1 (h::x) = LHS    by DROP_0
     If n <> 0,
     LHS = DROP (SUC n) (h::x)
         = DROP n x               by DROP_def
     RHS = DROP 1 (DROP n (h::x)
         = DROP 1 (DROP (n-1) x)  by DROP_def
         = DROP (SUC (n-1)) x     by induction hypothesis
         = DROP n x = LHS         by SUC (n-1) = n, n <> 0.
*)
Theorem DROP_SUC:
  !n x. DROP (SUC n) x = DROP 1 (DROP n x)
Proof
  simp[DROP_DROP_T, ADD1]
QED

(* Theorem: TAKE (SUC n) x = (TAKE n x) ++ (TAKE 1 (DROP n x)) *)
(* Proof:
   By induction on x.
   Base case: !n. TAKE (SUC n) [] = TAKE n [] ++ TAKE 1 (DROP n [])
     LHS = TAKE (SUC n) [] = []    by TAKE_def
     RHS = TAKE n [] ++ TAKE 1 (DROP n [])
         = [] ++ TAKE 1 []         by TAKE_def, DROP_def
         = TAKE 1 []               by APPEND
         = [] = LHS                by TAKE_def
   Step case: !n. TAKE (SUC n) x = TAKE n x ++ TAKE 1 (DROP n x) ==>
              !h n. TAKE (SUC n) (h::x) = TAKE n (h::x) ++ TAKE 1 (DROP n (h::x))
     If n = 0,
     LHS = TAKE (SUC 0) (h::x)
         = TAKE 1 (h::x)           by ONE
     RHS = TAKE 0 (h::x) ++ TAKE 1 (DROP 0 (h::x))
         = [] ++ TAKE 1 (h::x)     by TAKE_def, DROP_def
         = TAKE 1 (h::x) = LHS     by APPEND
     If n <> 0,
     LHS = TAKE (SUC n) (h::x)
         = h :: TAKE n x           by TAKE_def
     RHS = TAKE n (h::x) ++ TAKE 1 (DROP n (h::x))
         = (h:: TAKE (n-1) x) ++ TAKE 1 (DROP (n-1) x)   by TAKE_def, DROP_def, n <> 0.
         = h :: (TAKE (n-1) x ++ TAKE 1 (DROP (n-1) x))  by APPEND
         = h :: TAKE (SUC (n-1)) x  by induction hypothesis
         = h :: TAKE n x            by SUC (n-1) = n, n <> 0.
*)
val TAKE_SUC = store_thm(
  "TAKE_SUC",
  ``!n x. TAKE (SUC n) x = (TAKE n x) ++ (TAKE 1 (DROP n x))``,
  Induct_on `x` >>
  rw[TAKE_def, DROP_def] >>
  `n = SUC (n-1)` by decide_tac >>
  metis_tac[]);

(* Theorem: k < LENGTH x ==> (TAKE (SUC k) x = SNOC (EL k x) (TAKE k x)) *)
Theorem TAKE_SUC_BY_TAKE = GSYM SNOC_EL_TAKE

(* Theorem: k < LENGTH x ==> (DROP k x = (EL k x) :: (DROP (SUC k) x)) *)
Theorem DROP_BY_DROP_SUC = DROP_CONS_EL

(* Theorem: n < LENGTH ls ==> ?u. DROP n ls = [EL n ls] ++ u *)
(* Proof:
   By induction on n.
   Base: !ls. 0 < LENGTH ls ==> ?u. DROP 0 ls = [EL 0 ls] ++ u
       Note LENGTH ls <> 0        by 0 < LENGTH ls
        ==> ls <> []              by LENGTH_NIL
        ==> ?h t. ls = h::t       by list_CASES
         DROP 0 ls
       = ls                       by DROP_0
       = [h] ++ t                 by ls = h::t, CONS_APPEND
       = [EL 0 ls] ++ t           by EL
       Take u = t.
   Step: !ls. n < LENGTH ls ==> ?u. DROP n ls = [EL n ls] ++ u ==>
         !ls. SUC n < LENGTH ls ==> ?u. DROP (SUC n) ls = [EL (SUC n) ls] ++ u
       Note LENGTH ls <> 0                  by SUC n < LENGTH ls
        ==> ?h t. ls = h::t                 by list_CASES, LENGTH_NIL
        Now LENGTH ls = SUC (LENGTH t)      by LENGTH
        ==> n < LENGTH t                    by SUC n < SUC (LENGTH t)
       Thus ?u. DROP n t = [EL n t] ++ u    by induction hypothesis

         DROP (SUC n) ls
       = DROP (SUC n) (h::t)                by ls = h::t
       = DROP n t                           by DROP_def
       = [EL n t] ++ u                      by above
       = [EL (SUC n) (h::t)] ++ u           by EL_restricted
       Take this u.
*)
val DROP_HEAD_ELEMENT = store_thm(
  "DROP_HEAD_ELEMENT",
  ``!ls n. n < LENGTH ls ==> ?u. DROP n ls = [EL n ls] ++ u``,
  Induct_on `n` >| [
    rpt strip_tac >>
    `LENGTH ls <> 0` by decide_tac >>
    `?h t. ls = h::t` by metis_tac[list_CASES, LENGTH_NIL] >>
    rw[],
    rw[] >>
    `LENGTH ls <> 0` by decide_tac >>
    `?h t. ls = h::t` by metis_tac[list_CASES, LENGTH_NIL] >>
    `LENGTH ls = SUC (LENGTH t)` by rw[] >>
    `n < LENGTH t` by decide_tac >>
    `?u. DROP n t = [EL n t] ++ u` by rw[] >>
    rw[]
  ]);

(* Theorem: DROP n (TAKE n ls) = [] *)
(* Proof:
   If n <= LENGTH ls,
      Then LENGTH (TAKE n ls) = n           by LENGTH_TAKE_EQ
      Thus DROP n (TAKE n ls) = []          by DROP_LENGTH_TOO_LONG
   If LENGTH ls < n
      Then LENGTH (TAKE n ls) = LENGTH ls   by LENGTH_TAKE_EQ
      Thus DROP n (TAKE n ls) = []          by DROP_LENGTH_TOO_LONG
*)
val DROP_TAKE_EQ_NIL = store_thm(
  "DROP_TAKE_EQ_NIL",
  ``!ls n. DROP n (TAKE n ls) = []``,
  rw[LENGTH_TAKE_EQ, DROP_LENGTH_TOO_LONG]);

(* Theorem: TAKE m (DROP n ls) = DROP n (TAKE (n + m) ls) *)
(* Proof:
   If n <= LENGTH ls,
      Then LENGTH (TAKE n ls) = n                       by LENGTH_TAKE_EQ, n <= LENGTH ls
        DROP n (TAKE (n + m) ls)
      = DROP n (TAKE n ls ++ TAKE m (DROP n ls))        by TAKE_SUM
      = DROP n (TAKE n ls) ++ DROP (n - LENGTH (TAKE n ls)) (TAKE m (DROP n ls))  by DROP_APPEND
      = [] ++ DROP (n - LENGTH (TAKE n ls)) (TAKE m (DROP n ls))     by DROP_TAKE_EQ_NIL
      = DROP (n - LENGTH (TAKE n ls)) (TAKE m (DROP n ls))           by APPEND
      = DROP 0 (TAKE m (DROP n ls))                                  by above
      = TAKE m (DROP n ls)                                           by DROP_0
   If LENGTH ls < n,
      Then DROP n ls = []         by DROP_LENGTH_TOO_LONG
       and TAKE (n + m) ls = ls   by TAKE_LENGTH_TOO_LONG
        DROP n (TAKE (n + m) ls)
      = DROP n ls                 by TAKE_LENGTH_TOO_LONG
      = []                        by DROP_LENGTH_TOO_LONG
      = TAKE m []                 by TAKE_nil
      = TAKE m (DROP n ls)        by DROP_LENGTH_TOO_LONG
*)
val TAKE_DROP_SWAP = store_thm(
  "TAKE_DROP_SWAP",
  ``!ls m n. TAKE m (DROP n ls) = DROP n (TAKE (n + m) ls)``,
  rpt strip_tac >>
  Cases_on `n <= LENGTH ls` >| [
    qabbrev_tac `x = TAKE m (DROP n ls)` >>
    `DROP n (TAKE (n + m) ls) = DROP n (TAKE n ls ++ x)` by rw[TAKE_SUM, Abbr`x`] >>
    `_ = DROP n (TAKE n ls) ++ DROP (n - LENGTH (TAKE n ls)) x` by rw[DROP_APPEND] >>
    `_ = DROP (n - LENGTH (TAKE n ls)) x` by rw[DROP_TAKE_EQ_NIL] >>
    `_ = DROP 0 x` by rw[LENGTH_TAKE_EQ] >>
    rw[],
    `DROP n ls = []` by rw[DROP_LENGTH_TOO_LONG] >>
    `TAKE (n + m) ls = ls` by rw[TAKE_LENGTH_TOO_LONG] >>
    rw[]
  ]);

(* cf. TAKE_DROP |- !n l. TAKE n l ++ DROP n l = l *)
Theorem TAKE_DROP_SUC :
    !n l. n < LENGTH l ==> TAKE n l ++ [EL n l] ++ DROP (SUC n) l = l
Proof
    rpt STRIP_TAC
 >> REWRITE_TAC [GSYM APPEND_ASSOC, Once EQ_SYM_EQ]
 >> ‘l = TAKE n l ++ DROP n l’ by rw [TAKE_DROP]
 >> POP_ASSUM
      (GEN_REWRITE_TAC (RATOR_CONV o ONCE_DEPTH_CONV) empty_rewrites o wrap)
 >> RW_TAC bool_ss [DROP_BY_DROP_SUC, GSYM CONS_APPEND]
QED

(* Theorem: TAKE (LENGTH l1) (LUPDATE x (LENGTH l1 + k) (l1 ++ l2)) = l1 *)
(* Proof:
      TAKE (LENGTH l1) (LUPDATE x (LENGTH l1 + k) (l1 ++ l2))
    = TAKE (LENGTH l1) (l1 ++ LUPDATE x k l2)      by LUPDATE_APPEND2
    = l1                                           by TAKE_LENGTH_APPEND
*)
val TAKE_LENGTH_APPEND2 = store_thm(
  "TAKE_LENGTH_APPEND2",
  ``!l1 l2 x k. TAKE (LENGTH l1) (LUPDATE x (LENGTH l1 + k) (l1 ++ l2)) = l1``,
  rw_tac std_ss[LUPDATE_APPEND2, TAKE_LENGTH_APPEND]);

(* Theorem: LENGTH (TAKE n l) <= LENGTH l *)
(* Proof: by LENGTH_TAKE_EQ *)
val LENGTH_TAKE_LE = store_thm(
  "LENGTH_TAKE_LE",
  ``!n l. LENGTH (TAKE n l) <= LENGTH l``,
  rw[LENGTH_TAKE_EQ]);

(* Theorem: ALL_DISTINCT ls ==>
            !k e. MEM e (TAKE k ls) /\ MEM e (DROP k ls) ==> F *)
(* Proof:
   By induction on ls.
   Base: ALL_DISTINCT [] ==> !k e. MEM e (TAKE k []) /\ MEM e (DROP k []) ==> F
         MEM e (TAKE k []) = MEM e [] = F      by TAKE_nil, MEM
         MEM e (DROP k []) = MEM e [] = F      by DROP_nil, MEM
   Step: ALL_DISTINCT ls ==>
             !k e. MEM e (TAKE k ls) /\ MEM e (DROP k ls) ==> F ==>
         !h. ALL_DISTINCT (h::ls) ==>
             !k e. MEM e (TAKE k (h::ls)) /\ MEM e (DROP k (h::ls)) ==> F
         Note ~MEM h ls /\ ALL_DISTINCT ls     by ALL_DISTINCT
         If k = 0,
                MEM e (TAKE 0 (h::ls))
            <=> MEM e [] = F                   by TAKE_0, MEM
            hence true.
         If k <> 0,
                MEM e (TAKE k (h::ls))
            <=> MEM e (h::TAKE (k - 1) ls)       by TAKE_def, k <> 0
            <=> e = h \/ MEM e (TAKE (k - 1) ls) by MEM
              MEM e (DROP k (h::ls))
            <=> MEM e (DROP (k - 1) ls)          by DROP_def, k <> 0
            ==> MEM e ls                         by MEM_DROP_IMP
            If e = h,
               this contradicts ~MEM h ls.
            If MEM e (TAKE (k - 1) ls)
               this contradicts the induction hypothesis.
*)
Theorem ALL_DISTINCT_TAKE_DROP:
  !ls. ALL_DISTINCT ls ==>
   !k e. MEM e (TAKE k ls) /\ MEM e (DROP k ls) ==> F
Proof
  Induct >-
  simp[] >>
  rw[] >>
  Cases_on `k = 0` >-
  fs[] >>
  spose_not_then strip_assume_tac >>
  rfs[] >-
  metis_tac[MEM_DROP_IMP] >>
  metis_tac[]
QED

(* Theorem: ALL_DISTINCT (x::y::ls) <=> ALL_DISTINCT (y::x::ls) *)
(* Proof:
   If x = y, this is trivial.
   If x <> y,
       ALL_DISTINCT (x::y::ls)
   <=> (x <> y /\ ~MEM x ls) /\ ~MEM y ls /\ ALL_DISTINCT ls   by ALL_DISTINCT
   <=> (y <> x /\ ~MEM y ls) /\ ~MEM x ls /\ ALL_DISTINCT ls
   <=> ALL_DISTINCT (y::x::ls)                                 by ALL_DISTINCT
*)
Theorem ALL_DISTINCT_SWAP:
  !ls x y. ALL_DISTINCT (x::y::ls) <=> ALL_DISTINCT (y::x::ls)
Proof
  rw[] >>
  metis_tac[]
QED

(* Theorem: ALL_DISTINCT ls /\ ls <> [] /\ j < LENGTH ls ==> (EL j ls = LAST ls <=> j + 1 = LENGTH ls) *)
(* Proof:
   Note 0 < LENGTH ls                          by LENGTH_EQ_0
       EL j ls = LAST ls
   <=> EL j ls = EL (PRE (LENGTH ls)) ls       by LAST_EL
   <=> j = PRE (LENGTH ls)                     by ALL_DISTINCT_EL_IMP, j < LENGTH ls
   <=> j + 1 = LENGTH ls                       by SUC_PRE, ADD1, 0 < LENGTH ls
*)
Theorem ALL_DISTINCT_LAST_EL_IFF:
  !ls j. ALL_DISTINCT ls /\ ls <> [] /\ j < LENGTH ls ==> (EL j ls = LAST ls <=> j + 1 = LENGTH ls)
Proof
  rw[LAST_EL] >>
  `0 < LENGTH ls` by metis_tac[LENGTH_EQ_0, NOT_ZERO] >>
  `PRE (LENGTH ls) + 1 = LENGTH ls` by decide_tac >>
  `EL j ls = EL (PRE (LENGTH ls)) ls <=> j = PRE (LENGTH ls)` by fs[ALL_DISTINCT_EL_IMP] >>
  simp[]
QED

(* Theorem: ALL_DISTINCT ls /\ j < LENGTH ls /\ ls = l1 ++ [EL j ls] ++ l2 ==> j = LENGTH l1 *)
(* Proof:
   Note EL j ls = EL (LENGTH l1) ls            by el_append3
    and LENGTH l1 < LENGTH ls                  by LENGTH_APPEND
     so j = LENGTH l1                          by ALL_DISTINCT_EL_IMP
*)
Theorem ALL_DISTINCT_EL_APPEND:
  !ls l1 l2 j.
    ALL_DISTINCT ls /\ j < LENGTH ls /\ ls = l1 ++ (EL j ls::l2) ==>
    j = LENGTH l1
Proof
  rpt strip_tac >>
  `EL j ls = EL (LENGTH l1) ls` by metis_tac[el_append3] >>
  `LENGTH ls = LENGTH l1 + 1 + LENGTH l2`
    by metis_tac[LENGTH_APPEND, LENGTH, ADD1, ADD_ASSOC, ADD_COMM] >>
  `LENGTH l1 < LENGTH ls` by decide_tac >>
  metis_tac[ALL_DISTINCT_EL_IMP]
QED

(* Theorem: ALL_DISTINCT (l1 ++ [x] ++ l2) <=> ALL_DISTINCT (x::(l1 ++ l2)) *)
(* Proof:
   By induction on l1.
   Base: ALL_DISTINCT ([] ++ [x] ++ l2) <=> ALL_DISTINCT (x::([] ++ l2))
             ALL_DISTINCT ([] ++ [x] ++ l2)
         <=> ALL_DISTINCT (x::l2)                  by APPEND_NIL
         <=> ALL_DISTINCT (x::([] ++ l2))          by APPEND_NIL
   Step: ALL_DISTINCT (l1 ++ [x] ++ l2) <=> ALL_DISTINCT (x::(l1 ++ l2)) ==>
         !h. ALL_DISTINCT (h::l1 ++ [x] ++ l2) <=> ALL_DISTINCT (x::(h::l1 ++ l2))

             ALL_DISTINCT (h::l1 ++ [x] ++ l2)
         <=> ALL_DISTINCT (h::(l1 ++ [x] ++ l2))   by APPEND
         <=> ~MEM h (l1 ++ [x] ++ l2) /\
             ALL_DISTINCT (l1 ++ [x] ++ l2)        by ALL_DISTINCT
         <=> ~MEM h (l1 ++ [x] ++ l2) /\
             ALL_DISTINCT (x::(l1 ++ l2))          by induction hypothesis
         <=> ~MEM h (x::(l1 ++ l2)) /\
             ALL_DISTINCT (x::(l1 ++ l2))          by MEM_APPEND_3
         <=> ALL_DISTINCT (h::x::(l1 ++ l2))       by ALL_DISTINCT
         <=> ALL_DISTINCT (x::h::(l1 ++ l2))       by ALL_DISTINCT_SWAP
         <=> ALL_DISTINCT (x::(h::l1 ++ l2))       by APPEND
*)
Theorem ALL_DISTINCT_APPEND_3:
  !l1 x l2. ALL_DISTINCT (l1 ++ x::l2) <=> ALL_DISTINCT (x::(l1 ++ l2))
Proof
  simp[ALL_DISTINCT_APPEND] >> metis_tac[]
QED

Theorem MEM_SPLIT_APPEND_distinct:
  !l. ALL_DISTINCT l ==>
      !x. MEM x l <=> ?p1 p2. l = p1 ++ (x::p2) /\ ~MEM x p1 /\ ~MEM x p2
Proof
  rw[EQ_IMP_THM]
  >- (RULE_ASSUM_TAC (SIMP_RULE(srw_ss())[MEM_SPLIT]) >>
      gvs[ALL_DISTINCT_APPEND] >> metis_tac[]) >>
  rw[]
QED

(* Theorem: MEM x ls <=>
            ?k. k < LENGTH ls /\ x = EL k ls /\
                ls = TAKE k ls ++ x::DROP (k+1) ls /\ ~MEM x (TAKE k ls) *)
(* Proof:
   If part: MEM x ls ==> ?k. k < LENGTH ls /\ x = EL k ls /\
                         ls = TAKE k ls ++ x::DROP (k+1) ls /\ ~MEM x (TAKE k ls)
      Note ?pfx sfx. ls = pfx ++ [x] ++ sfx /\ ~MEM x pfx
                                   by MEM_SPLIT_APPEND_first
      Take k = LENGTH pfx.
      Then k < LENGTH ls           by LENGTH_APPEND
       and EL k ls
         = EL k (pfx ++ [x] ++ sfx)
         = x                       by el_append3
       and TAKE k ls ++ x::DROP (k+1) ls
         = TAKE k (pfx ++ [x] ++ sfx) ++
           [x] ++
           DROP (k+1) ((pfx ++ [x] ++ sfx))
         = pfx ++ [x] ++           by TAKE_APPEND1
           (DROP (k+1)(pfx + [x])
           ++ sfx                  by DROP_APPEND1
         = pfx ++ [x] ++ sfx       by DROP_LENGTH_NIL
         = ls
       and TAKE k ls = pfx         by TAKE_APPEND1
   Only-if part: k < LENGTH ls /\ ls = TAKE k ls ++ [EL k ls] ++ DROP (k + 1) ls /\
                 ~MEM (EL k ls) (TAKE k ls) ==> MEM (EL k ls) ls
       This is true                by EL_MEM, just need k < LENGTH ls
*)
Theorem MEM_SPLIT_TAKE_DROP_first:
  !ls x. MEM x ls <=>
      ?k. k < LENGTH ls /\ x = EL k ls /\
          ls = TAKE k ls ++ x::DROP (k+1) ls /\ ~MEM x (TAKE k ls)
Proof
  rw[EQ_IMP_THM] >| [
    imp_res_tac MEM_SPLIT_APPEND_first >>
    qexists_tac `LENGTH pfx` >>
    rpt strip_tac
    >- fs[]
    >- fs[el_append3]
    >- (fs[TAKE_APPEND1, DROP_APPEND1] >>
        `TAKE (LENGTH pfx) ls = pfx` by rw[TAKE_APPEND1] >>
        fs[] >> simp[DROP_APPEND2]) >>
    gvs[TAKE_APPEND2],
    gvs[EL_MEM]
  ]
QED

(* Theorem: MEM x ls <=>
            ?k. k < LENGTH ls /\ x = EL k ls /\
                ls = TAKE k ls ++ x::DROP (k+1) ls /\ ~MEM x (DROP (k+1) ls) *)
(* Proof:
   If part: MEM x ls ==> ?k. k < LENGTH ls /\ x = EL k ls /\
                         ls = TAKE k ls ++ x::DROP (k+1) ls /\ ~MEM x (DROP (k+1) ls)
      Note ?pfx sfx. ls = pfx ++ [x] ++ sfx /\ ~MEM x sfx
                                   by MEM_SPLIT_APPEND_last
      Take k = LENGTH pfx.
      Then k < LENGTH ls           by LENGTH_APPEND
       and EL k ls
         = EL k (pfx ++ [x] ++ sfx)
         = x                       by el_append3
       and TAKE k ls ++ x::DROP (k+1) ls
         = TAKE k (pfx ++ [x] ++ sfx) ++
           [x] ++
           DROP (k+1) ((pfx ++ [x] ++ sfx))
         = pfx ++ [x] ++           by TAKE_APPEND1
           (DROP (k+1)(pfx + [x])
           ++ sfx                  by DROP_APPEND1
         = pfx ++ [x] ++ sfx       by DROP_LENGTH_NIL
         = ls
       and DROP (k + 1) ls) = sfx  by DROP_APPEND1, DROP_LENGTH_NIL
   Only-if part: k < LENGTH ls /\ ls = TAKE k ls ++ [EL k ls] ++ DROP (k + 1) ls /\
                 ~MEM (EL k ls) (DROP (k+1) ls)) ==> MEM (EL k ls) ls
       This is true                by EL_MEM, just need k < LENGTH ls
*)
Theorem MEM_SPLIT_TAKE_DROP_last:
  !ls x. MEM x ls <=>
      ?k. k < LENGTH ls /\ x = EL k ls /\
          ls = TAKE k ls ++ x::DROP (k+1) ls /\ ~MEM x (DROP (k+1) ls)
Proof
  rw[EQ_IMP_THM] >| [
    imp_res_tac MEM_SPLIT_APPEND_last >>
    qexists_tac `LENGTH pfx` >>
    rpt strip_tac >-
    fs[] >-
    fs[el_append3] >-
    fs[TAKE_APPEND1, DROP_APPEND1, DROP_APPEND2] >>
    `DROP (LENGTH pfx + 1) ls = sfx`
      by rw[DROP_APPEND1, DROP_APPEND2] >>
    fs[],
    fs[EL_MEM]
  ]
QED

(* Theorem: ALL_DISTINCT ls ==>
           !x. MEM x ls <=>
           ?k. k < LENGTH ls /\ x = EL k ls /\
               ls = TAKE k ls ++ x::DROP (k+1) ls /\
               ~MEM x (TAKE k ls) /\ ~MEM x (DROP (k+1) ls) *)
(* Proof:
   If part: MEM x ls ==> ?k. k < LENGTH ls /\ x = EL k ls /\
                         ls = TAKE k ls ++ x::DROP (k+1) ls /\
                          ~MEM x (TAKE k ls) /\ ~MEM x (DROP (k+1) ls)
      Note ?p1 p2. ls = p1 ++ [x] ++ p2 /\ ~MEM x p1 /\ ~MEM x p2
                                   by MEM_SPLIT_APPEND_distinct
      Take k = LENGTH p1.
      Then k < LENGTH ls           by LENGTH_APPEND
       and EL k ls
         = EL k (p1 ++ [x] ++ p2)
         = x                       by el_append3
       and TAKE k ls ++ x::DROP (k+1) ls
         = TAKE k (p1 ++ [x] ++ p2) ++
           [x] ++
           DROP (k+1) ((p1 ++ [x] ++ p2))
         = p1 ++ [x] ++            by TAKE_APPEND1
           (DROP (k+1)(p1 + [x])
           ++ p2                   by DROP_APPEND1
         = p1 ++ [x] ++ p2         by DROP_LENGTH_NIL
         = ls
       and TAKE k ls = p1          by TAKE_APPEND1
       and DROP (k + 1) ls) = p2   by DROP_APPEND1, DROP_LENGTH_NIL
   Only-if part: k < LENGTH ls /\ ls = TAKE k ls ++ [EL k ls] ++ DROP (k + 1) ls /\
                  ~MEM (EL k ls) (TAKE k ls) /\ ~MEM (EL k ls) (DROP (k+1) ls)) ==> MEM (EL k ls) ls
       This is true                by EL_MEM, just need k < LENGTH ls
*)
Theorem MEM_SPLIT_TAKE_DROP_distinct:
  !ls.
    ALL_DISTINCT ls ==>
    !x. MEM x ls <=>
        ?k. k < LENGTH ls /\ x = EL k ls /\
            ls = TAKE k ls ++ x::DROP (k+1) ls /\
            ~MEM x (TAKE k ls) /\ ~MEM x (DROP (k+1) ls)
Proof
  rw[EQ_IMP_THM] >| [
    drule_all_then strip_assume_tac (iffLR MEM_SPLIT_APPEND_distinct) >>
    Q.RENAME_TAC [‘ls = p1 ++ x::p2’] >>
    qexists_tac `LENGTH p1` >>
    rpt strip_tac
    >- simp[]
    >- simp[el_append3]
    >- simp[TAKE_APPEND1, DROP_APPEND1, DROP_APPEND2]
    >- gvs[TAKE_APPEND1] >>
    gvs[DROP_APPEND, DROP_LENGTH_TOO_LONG],
    fs[EL_MEM]
  ]
QED

(* ------------------------------------------------------------------------- *)
(* More about List Filter.                                                   *)
(* ------------------------------------------------------------------------- *)

(* Idea: the j-th element of FILTER must have j elements filtered beforehand. *)

(* Theorem: let fs = FILTER P ls in ls = l1 ++ x::l2 /\ P x ==>
            x = EL (LENGTH (FILTER P l1)) fs *)
(* Proof:
   Let l3 = x::l2, then ls = l1 ++ l3.
   Let j = LENGTH (FILTER P l1).
     EL j fs
   = EL j (FILTER P ls)                        by given
   = EL j (FILTER P l1 ++ FILTER P l3)         by FILTER_APPEND_DISTRIB
   = EL 0 (FILTER P l3)                        by EL_APPEND, j = LENGTH (FILTER P l1)
   = EL 0 (FILTER P (x::l2))                   by notation
   = EL 0 (x::FILTER P l2)                     by FILTER, P x
   = x                                         by HD
*)
Theorem FILTER_EL_IMP:
  !P ls l1 l2 x.
    let fs = FILTER P ls in
      ls = l1 ++ x::l2 /\ P x ==>
      x = EL (LENGTH (FILTER P l1)) fs
Proof
  rw_tac std_ss[] >>
  simp[FILTER_APPEND_DISTRIB, Abbr‘fs’, EL_APPEND2]
QED

(* Theorem: let fs = FILTER P ls in ALL_DISTINCT ls /\ ls = l1 ++ x::l2 /\ j < LENGTH fs ==>
            (x = EL j fs <=> P x /\ j = LENGTH (FILTER P l1)) *)
(* Proof:
   Let k = LENGTH (FILTER P l1).
   If part: j < LENGTH fs /\ x = EL j fs ==> P x /\ j = k
      Note j < LENGTH fs /\ x = EL j fs        by given
       ==> MEM x fs                            by MEM_EL
       ==> P x                                 by MEM_FILTER
      Thus x = EL k fs                         by FILTER_EL_IMP
      Let l3 = x::l2, then ls = l1 ++ l3.
      Then FILTER P l3 = x :: FILTER P l2      by FILTER
        or FILTER P l3 <> []                   by NOT_NIL_CONS
        or LENGTH (FILTER P l3) <> 0           by LENGTH_EQ_0, [1]

           LENGTH fs
         = LENGTH (FILTER P ls)                by notation
         = LENGTH (FILTER P l1 ++ FILTER P l3) by FILTER_APPEND_DISTRIB
         = k + LENGTH (FILTER P l3)            by LENGTH_APPEND
      Thus k < LENGTH fs                       by [1]

      Note ALL_DISTINCT ls
       ==> ALL_DISTINCT fs                     by FILTER_ALL_DISTINCT
      With x = EL j fs = EL k fs               by above
       and j < LENGTH fs /\ k < LENGTH fs      by above
       ==>           j = k                     by ALL_DISTINCT_EL_IMP

   Only-if part: j < LENGTH fs /\ P x /\ j = k ==> x = EL j fs
      This is true                             by FILTER_EL_IMP
*)
Theorem FILTER_EL_IFF:
  !P ls l1 l2 x j.
    let fs = FILTER P ls in
      ALL_DISTINCT ls /\ ls = l1 ++ x::l2 /\ j < LENGTH fs ==>
      (x = EL j fs <=> P x /\ j = LENGTH (FILTER P l1))
Proof
  rw_tac std_ss[] >>
  qabbrev_tac `k = LENGTH (FILTER P l1)` >>
  simp[EQ_IMP_THM] >>
  ntac 2 strip_tac >| [
    `MEM x fs` by metis_tac[MEM_EL] >>
    `P x` by fs[MEM_FILTER, Abbr`fs`] >>
    qabbrev_tac `ls = l1 ++ x::l2` >>
    `EL j fs = EL k fs` by metis_tac[FILTER_EL_IMP] >>
    qabbrev_tac `l3 = x::l2` >>
    `FILTER P l3 = x :: FILTER P l2` by simp[Abbr`l3`] >>
    `LENGTH (FILTER P l3) <> 0` by fs[] >>
    `fs = FILTER P l1 ++ FILTER P l3` by fs[FILTER_APPEND_DISTRIB, Abbr`fs`, Abbr`ls`] >>
    `LENGTH fs = k + LENGTH (FILTER P l3)` by fs[Abbr`k`] >>
    `k < LENGTH fs` by decide_tac >>
    `ALL_DISTINCT fs` by simp[FILTER_ALL_DISTINCT, Abbr`fs`] >>
    metis_tac[ALL_DISTINCT_EL_IMP],
    metis_tac[FILTER_EL_IMP]
  ]
QED

(* Derive theorems for head = (EL 0 fs) *)

(* Theorem: ls = l1 ++ x::l2 /\ P x /\ FILTER P l1 = [] ==> x = HD (FILTER P ls) *)
(* Proof:
   Note FILTER P l1 = []           by given
    ==> LENGTH (FILTER P l1) = 0   by LENGTH
   Thus x = EL 0 (FILTER P ls)     by FILTER_EL_IMP
          = HD (FILTER P ls)       by EL
*)
Theorem FILTER_HD:
  !P ls l1 l2 x. ls = l1 ++ x::l2 /\ P x /\ FILTER P l1 = [] ==> x = HD (FILTER P ls)
Proof
  metis_tac[LENGTH, FILTER_EL_IMP, EL]
QED

(* Theorem: ALL_DISTINCT ls /\ ls = l1 ++ x::l2 /\ P x ==>
            (x = HD (FILTER P ls) <=> FILTER P l1 = []) *)
(* Proof:
   Let fs = FILTER P ls.
   Note MEM x ls                   by MEM_APPEND, MEM
    and P x ==> fs <> []           by MEM_FILTER, NIL_NO_MEM
     so 0 < LENGTH fs              by LENGTH_EQ_0
   Thus x = HD fs
          = EL 0 fs                by EL
    <=> LENGTH (FILTER P l1) = 0   by FILTER_EL_IFF
    <=> FILTER P l1 = []           by LENGTH_EQ_0
*)
Theorem FILTER_HD_IFF:
  !P ls l1 l2 x. ALL_DISTINCT ls /\ ls = l1 ++ x::l2 /\ P x ==>
                 (x = HD (FILTER P ls) <=> FILTER P l1 = [])
Proof
  rpt strip_tac >>
  qabbrev_tac `fs = FILTER P ls` >>
  `MEM x ls` by metis_tac[MEM_APPEND, MEM] >>
  `MEM x fs` by fs[MEM_FILTER, Abbr`fs`] >>
  `0 < LENGTH fs` by metis_tac[NIL_NO_MEM, LENGTH_EQ_0, NOT_ZERO] >>
  metis_tac[FILTER_EL_IFF, EL, LENGTH_EQ_0]
QED

(* Derive theorems for last = (EL (LENGTH fs - 1) fs) *)

(* Theorem: ls = l1 ++ x::l2 /\ P x /\ FILTER P l2 = [] ==>
            x = LAST (FILTER P ls) *)
(* Proof:
   Let fs = FILTER P ls,
        k = LENGTH fs.
   Note MEM x ls                   by MEM_APPEND, MEM
    and P x ==> fs <> []           by MEM_FILTER, NIL_NO_MEM
     so 0 < LENGTH fs = k          by LENGTH_EQ_0

   Note FILTER P l2 = []           by given
    ==> LENGTH (FILTER P l2) = 0   by LENGTH
    k = LENGTH fs
      = LENGTH (FILTER P ls)       by notation
      = LENGTH (FILTER P l1) + 1   by FILTER_APPEND_DISTRIB, ONE
     or LENGTH (FILTER P l1) = PRE k
   Thus x = EL (PRE k) fs          by FILTER_EL_IMP
          = LAST fs                by LAST_EL, fs <> []
*)
Theorem FILTER_LAST:
  !P ls l1 l2 x. ls = l1 ++ x::l2 /\ P x /\ FILTER P l2 = [] ==>
                 x = LAST (FILTER P ls)
Proof
  rpt strip_tac >>
  qabbrev_tac `fs = FILTER P ls` >>
  qabbrev_tac `k = LENGTH fs` >>
  `MEM x ls` by metis_tac[MEM_APPEND, MEM] >>
  `MEM x fs` by fs[MEM_FILTER, Abbr`fs`] >>
  `fs <> [] /\ 0 < k` by metis_tac[NIL_NO_MEM, LENGTH_EQ_0, NOT_ZERO] >>
  `k = LENGTH (FILTER P l1) + 1` by fs[FILTER_APPEND_DISTRIB, Abbr`k`, Abbr`fs`] >>
  `LENGTH (FILTER P l1) = PRE k` by decide_tac >>
  metis_tac[FILTER_EL_IMP, LAST_EL]
QED

(* Theorem: ALL_DISTINCT ls /\ ls = l1 ++ x::l2 /\ P x ==>
            (x = LAST (FILTER P ls) <=> FILTER P l2 = []) *)
(* Proof:
   Let fs = FILTER P ls,
        k = LENGTH fs,
        j = LENGTH (FILTER P l1).
   Note MEM x ls                   by MEM_APPEND, MEM
    and P x ==> fs <> []           by MEM_FILTER, NIL_NO_MEM
     so 0 < LENGTH fs = k          by LENGTH_EQ_0
    and PRE k < k                  by arithmetic

    k = LENGTH fs
      = LENGTH (FILTER P ls)                   by notation
      = j + 1 + LENGTH (FILTER P l2)           by FILTER_APPEND_DISTRIB, ONE
     so j = PRE k <=> LENGTH (FILTER P l2) = 0 by arithmetic

   Thus x = LAST fs
          = EL (PRE k) fs          by LAST_EL
    <=> PRE k = j                  by FILTER_EL_IFF
    <=> LENGTH (FILTER P l2) = 0   by above
    <=> FILTER P l2 = []           by LENGTH_EQ_0
*)
Theorem FILTER_LAST_IFF:
  !P ls l1 l2 x. ALL_DISTINCT ls /\ ls = l1 ++ x::l2 /\ P x ==>
                 (x = LAST (FILTER P ls) <=> FILTER P l2 = [])
Proof
  rpt strip_tac >>
  qabbrev_tac `fs = FILTER P ls` >>
  qabbrev_tac `k = LENGTH fs` >>
  qabbrev_tac `j = LENGTH (FILTER P l1)` >>
  `MEM x ls` by metis_tac[MEM_APPEND, MEM] >>
  `MEM x fs` by fs[MEM_FILTER, Abbr`fs`] >>
  `fs <> [] /\ 0 < k` by metis_tac[NIL_NO_MEM, LENGTH_EQ_0, NOT_ZERO] >>
  `k = j + 1 + LENGTH (FILTER P l2)` by fs[FILTER_APPEND_DISTRIB, Abbr`fs`, Abbr`k`, Abbr`j`] >>
  `PRE k < k /\ (j = PRE k <=> LENGTH (FILTER P l2) = 0)` by decide_tac >>
  metis_tac[FILTER_EL_IFF, LAST_EL, LENGTH_EQ_0]
QED

(* Idea: for FILTER over a range, the range between successive filter elements is filtered. *)

(* Theorem: let fs = FILTER P ls; j = LENGTH (FILTER P l1) in
            ls = l1 ++ x::l2 ++ y::l3 /\ P x /\ P y /\ FILTER P l2 = [] ==>
            x = EL j fs /\ y = EL (j + 1) fs *)
(* Proof:
   Let l4 = y::l3, then
       ls = l1 ++ x::l2 ++ l4
          = l1 ++ x::(l2 ++ l4)                by APPEND_ASSOC_CONS
   Thus x = EL j fs                            by FILTER_EL_IMP

   Now let l5 = l1 ++ x::l2,
           k = LENGTH (FILTER P l5).
   Then ls = l5 ++ y::l3                       by APPEND_ASSOC
    and y = EL k fs                            by FILTER_EL_IMP

   Note FILTER P l5
      = FILTER P l1 ++ FILTER P (x::l2)        by FILTER_APPEND_DISTRIB
      = FILTER P l1 ++ x :: FILTER P l2        by FILTER
      = FILTER P l1 ++ [x]                     by FILTER P l2 = []
    and k = LENGTH (FILTER P l5)
          = LENGTH (FILTER P l1 ++ [x])        by above
          = j + 1                              by LENGTH_APPEND
*)
Theorem FILTER_EL_NEXT:
  !P ls l1 l2 l3 x y. let fs = FILTER P ls; j = LENGTH (FILTER P l1) in
                      ls = l1 ++ x::l2 ++ y::l3 /\ P x /\ P y /\ FILTER P l2 = [] ==>
                      x = EL j fs /\ y = EL (j + 1) fs
Proof
  rw_tac std_ss[] >| [
    qabbrev_tac `l4 = y::l3` >>
    qabbrev_tac `ls = l1 ++ x::l2 ++ l4` >>
    `ls = l1 ++ x::(l2 ++ l4)` by simp[Abbr`ls`] >>
    metis_tac[FILTER_EL_IMP],
    qabbrev_tac `l5 = l1 ++ x::l2` >>
    qabbrev_tac `ls = l5 ++ y::l3` >>
    `FILTER P l5 = FILTER P l1 ++ [x]` by fs[FILTER_APPEND_DISTRIB, Abbr`l5`] >>
    `LENGTH (FILTER P l5) = j + 1` by fs[Abbr`j`] >>
    metis_tac[FILTER_EL_IMP]
  ]
QED

(* Theorem: let fs = FILTER P ls; j = LENGTH (FILTER P l1) in
             ALL_DISTINCT ls /\ ls = l1 ++ x::l2 ++ y::l3 /\ P x /\ P y ==>
             (x = EL j fs /\ y = EL (j + 1) fs <=> FILTER P l2 = []) *)
(* Proof:
   Note fs = FILTER P ls
           = FILTER P (l1 ++ x::l2 ++ y::l3)   by given
           = FILTER P l1 ++
             x :: FILTER P l2 ++
             y :: FILTER P l3                  by FILTER_APPEND_DISTRIB, FILTER
   Thus LENGTH fs
      = j + SUC (LENGTH (FILTER P l2))
          + SUC (LENGTH (FILTER P l3))         by LENGTH_APPEND
     or j + 2 <= LENGTH fs                     by arithmetic
     or j < LENGTH fs, j + 1 < LENGTH fs       by inequality

   Let l4 = y::l3, then
       ls = l1 ++ x::l2 ++ l4
          = l1 ++ x::(l2 ++ l4)                by APPEND_ASSOC_CONS
   Thus x = EL j fs                            by FILTER_EL_IFF, j < LENGTH fs

   Now let l5 = l1 ++ x::l2,
           k = LENGTH (FILTER P l5).
   Then ls = l5 ++ y::l3                       by APPEND_ASSOC
    and fs = FILTER P l5 ++
             y :: FILTER P l3                  by FILTER_APPEND_DISTRIB, FILTER
     so LENGTH fs = k + SUC (LENGTH P l3)      by LENGTH_APPEND
   Thus k < LENGTH fs
    and y = EL k fs                            by FILTER_EL_IFF

   Also FILTER P l5 = FILTER P l1 ++
                      x :: FILTER P l2         by FILTER_APPEND_DISTRIB, FILTER
     so k = j + SUC (LENGTH (FILTER P l2))     by LENGTH_APPEND
   Thus k = j + 1
    <=> LENGTH (FILTER P l2) = 0               by arithmetic

   Note ALL_DISTINCT fs                        by FILTER_ALL_DISTINCT
     so EL k fs = EL (j + 1) fs
    <=> k = j + 1
    <=> LENGTH (FILTER P l2) = 0               by above
    <=> FILTER P l2 = []                       by LENGTH_EQ_0
*)
Theorem FILTER_EL_NEXT_IFF:
  !P ls l1 l2 l3 x y. let fs = FILTER P ls; j = LENGTH (FILTER P l1) in
                      ALL_DISTINCT ls /\ ls = l1 ++ x::l2 ++ y::l3 /\ P x /\ P y ==>
                      (x = EL j fs /\ y = EL (j + 1) fs <=> FILTER P l2 = [])
Proof
  rw_tac std_ss[] >>
  qabbrev_tac `ls = l1 ++ x::l2 ++ y::l3` >>
  `j + 2 <= LENGTH fs` by
  (`fs = FILTER P l1 ++ x::FILTER P l2 ++ y::FILTER P l3` by simp[FILTER_APPEND_DISTRIB, Abbr`fs`, Abbr`ls`] >>
  `LENGTH fs = j + SUC (LENGTH (FILTER P l2)) + SUC (LENGTH (FILTER P l3))` by fs[Abbr`j`] >>
  decide_tac) >>
  `j < LENGTH fs` by decide_tac >>
  qabbrev_tac `l4 = y::l3` >>
  `ls = l1 ++ x::(l2 ++ l4)` by simp[Abbr`ls`] >>
  `x = EL j fs` by metis_tac[FILTER_EL_IFF] >>
  qabbrev_tac `l5 = l1 ++ x::l2` >>
  qabbrev_tac `k = LENGTH (FILTER P l5)` >>
  `ls = l5 ++ y::l3` by simp[Abbr`l5`, Abbr`ls`] >>
  `k < LENGTH fs /\ (k = j + 1 <=> FILTER P l2 = [])` by
    (`fs = FILTER P l5 ++ y::FILTER P l3` by rfs[FILTER_APPEND_DISTRIB, Abbr`fs`] >>
  `LENGTH fs = k + SUC (LENGTH (FILTER P l3))` by fs[Abbr`k`] >>
  `FILTER P l5 = FILTER P l1 ++ x :: FILTER P l2` by rfs[FILTER_APPEND_DISTRIB, Abbr`l5`] >>
  `k = j + SUC (LENGTH (FILTER P l2))` by fs[Abbr`k`, Abbr`j`] >>
  simp[]) >>
  `y = EL k fs` by metis_tac[FILTER_EL_IFF] >>
  `j + 1 < LENGTH fs` by decide_tac >>
  `ALL_DISTINCT fs` by simp[FILTER_ALL_DISTINCT, Abbr`fs`] >>
  metis_tac[ALL_DISTINCT_EL_IMP]
QED

(* ------------------------------------------------------------------------- *)
(* Unit-List and Mono-List                                                   *)
(* ------------------------------------------------------------------------- *)

(* Theorem: (LENGTH l = 1) ==> SING (set l) *)
(* Proof:
   Since ?x. l = [x]   by LENGTH_EQ_1
         set l = {x}   by LIST_TO_SET_DEF
      or SING (set l)  by SING_DEF
*)
val SING_LIST_TO_SET = store_thm((* was: LIST_TO_SET_SING *)
  "SING_LIST_TO_SET",
  ``!l. (LENGTH l = 1) ==> SING (set l)``,
  rw[LENGTH_EQ_1, SING_DEF] >>
  `set [x] = {x}` by rw[] >>
  metis_tac[]);

(* Mono-list Theory: a mono-list is a list l with SING (set l) *)

(* Theorem: Two mono-lists are equal if their lengths and sets are equal.
            SING (set l1) /\ SING (set l2) ==>
            ((l1 = l2) <=> (LENGTH l1 = LENGTH l2) /\ (set l1 = set l2)) *)
(* Proof:
   By induction on l1.
   Base case: !l2. SING (set []) /\ SING (set l2) ==>
              (([] = l2) <=> (LENGTH [] = LENGTH l2) /\ (set [] = set l2))
     True by SING (set []) is False, by SING_EMPTY.
   Step case: !l2. SING (set l1) /\ SING (set l2) ==>
              ((l1 = l2) <=> (LENGTH l1 = LENGTH l2) /\ (set l1 = set l2)) ==>
              !h l2. SING (set (h::l1)) /\ SING (set l2) ==>
              ((h::l1 = l2) <=> (LENGTH (h::l1) = LENGTH l2) /\ (set (h::l1) = set l2))
     This is to show:
     (1) 1 = LENGTH l2 /\ {h} = set l2 ==>
         ([h] = l2) <=> (SUC (LENGTH []) = LENGTH l2) /\ (h INSERT set [] = set l2)
         If-part, l2 = [h],
              LENGTH l2 = 1 = SUC 0 = SUC (LENGTH [])   by LENGTH, ONE
          and set l2 = set [h] = {h} = h INSERT set []  by LIST_TO_SET
         Only-if part, LENGTH l2 = SUC 0 = 1            by ONE
            Then ?x. l2 = [x]                           by LENGTH_EQ_1
              so set l2 = {x} = {h}                     by LIST_TO_SET
              or x = h, hence l2 = [h]                  by EQUAL_SING
     (2) set l1 = {h} /\ SING (set l2) ==>
         (h::l1 = l2) <=> (SUC (LENGTH l1) = LENGTH l2) /\ (h INSERT set l1 = set l2)
         If part, h::l1 = l2.
            Then LENGTH l2 = LENGTH (h::l1) = SUC (LENGTH l1)  by LENGTH
             and set l2 = set (h::l1) = h INSERT set l1        by LIST_TO_SET
         Only-if part, SUC (LENGTH l1) = LENGTH l2.
            Since 0 < SUC (LENGTH l1)   by prim_recTheory.LESS_0
                  0 < LENGTH l2         by LESS_TRANS
               so ?k t. l2 = k::t       by LENGTH_NON_NIL, list_CASES
            Since LENGTH l2 = SUC (LENGTH t)   by LENGTH
                  LENGTH l1 = LENGTH t         by prim_recTheory.INV_SUC_EQ
              and set l2 = k INSERT set t      by LIST_TO_SET
            Given SING (set l2),
            either (set t = {}), or (set t = {k})  by SING_INSERT
            If set t = {},
               then t = []              by LIST_TO_SET_EQ_EMPTY
                and l1 = []             by LENGTH_NIL, LENGTH l1 = LENGTH t.
                 so set l1 = {}         by LIST_TO_SET_EQ_EMPTY
            contradicting set l1 = {h}  by NOT_SING_EMPTY
            If set t = {k},
               then set l2 = set t      by ABSORPTION, set l2 = k INSERT set {k}.
                 or k = h               by IN_SING
                 so l1 = t              by induction hypothesis
             giving l2 = h::l1
*)
Theorem MONOLIST_EQ:
  !l1 l2. SING (set l1) /\ SING (set l2) ==>
          ((l1 = l2) <=> (LENGTH l1 = LENGTH l2) /\ (set l1 = set l2))
Proof
  Induct >> rw[NOT_SING_EMPTY, SING_INSERT] >| [
    Cases_on `l2` >> rw[] >>
    full_simp_tac (srw_ss()) [SING_INSERT, EQUAL_SING] >>
    rw[LENGTH_NIL, NOT_SING_EMPTY, EQUAL_SING] >> metis_tac[],
    Cases_on `l2` >> rw[] >>
    full_simp_tac (srw_ss()) [SING_INSERT, LENGTH_NIL, NOT_SING_EMPTY,
                              EQUAL_SING] >>
    metis_tac[]
  ]
QED

(* Theorem: A non-mono-list has at least one element in tail that is distinct from its head.
           ~SING (set (h::t)) ==> ?h'. h' IN set t /\ h' <> h *)
(* Proof:
   By SING_INSERT, this is to show:
      t <> [] /\ set t <> {h} ==> ?h'. MEM h' t /\ h' <> h
   Now, t <> [] ==> set t <> {}   by LIST_TO_SET_EQ_EMPTY
     so ?e. e IN set t            by MEMBER_NOT_EMPTY
     hence MEM e t,
       and MEM x t <=/=> (x = h)  by EXTENSION
   Therefore, e <> h, so take h' = e.
*)
val NON_MONO_TAIL_PROPERTY = store_thm(
  "NON_MONO_TAIL_PROPERTY",
  ``!l. ~SING (set (h::t)) ==> ?h'. h' IN set t /\ h' <> h``,
  rw[SING_INSERT] >>
  `set t <> {}` by metis_tac[LIST_TO_SET_EQ_EMPTY] >>
  `?e. e IN set t` by metis_tac[MEMBER_NOT_EMPTY] >>
  full_simp_tac (srw_ss())[EXTENSION] >>
  metis_tac[]);

(* ------------------------------------------------------------------------- *)
(* GENLIST Theorems                                                          *)
(* ------------------------------------------------------------------------- *)

(* Theorem: GENLIST (K e) (SUC n) = e :: GENLIST (K e) n *)
(* Proof:
     GENLIST (K e) (SUC n)
   = (K e) 0::GENLIST ((K e) o SUC) n   by GENLIST_CONS
   = e :: GENLIST ((K e) o SUC) n       by K_THM
   = e :: GENLIST (K e) n               by K_o_THM
*)
val GENLIST_K_CONS = save_thm("GENLIST_K_CONS",
    SIMP_CONV (srw_ss()) [GENLIST_CONS]
      ``GENLIST (K e) (SUC n)`` |> GEN ``n:num`` |> GEN ``e``);
(* val GENLIST_K_CONS = |- !e n. GENLIST (K e) (SUC n) = e::GENLIST (K e) n: thm  *)

(* Theorem: GENLIST (K e) (n + m) = GENLIST (K e) m ++ GENLIST (K e) n *)
(* Proof:
   Note (\t. e) = K e    by FUN_EQ_THM
     GENLIST (K e) (n + m)
   = GENLIST (K e) m ++ GENLIST (\t. (K e) (t + m)) n    by GENLIST_APPEND
   = GENLIST (K e) m ++ GENLIST (\t. e) n                by K_THM
   = GENLIST (K e) m ++ GENLIST (K e) n                  by above
*)
val GENLIST_K_ADD = store_thm(
  "GENLIST_K_ADD",
  ``!e n m. GENLIST (K e) (n + m) = GENLIST (K e) m ++ GENLIST (K e) n``,
  rpt strip_tac >>
  `(\t. e) = K e` by rw[FUN_EQ_THM] >>
  rw[GENLIST_APPEND] >>
  metis_tac[]);

(* Theorem: (!k. k < n ==> (f k = e)) ==> (GENLIST f n = GENLIST (K e) n) *)
(* Proof:
   By induction on n.
   Base: GENLIST f 0 = GENLIST (K e) 0
        GENLIST f 0
      = []                          by GENLIST_0
      = GENLIST (K e) 0             by GENLIST_0
   Step: GENLIST f n = GENLIST (K e) n ==>
         GENLIST f (SUC n) = GENLIST (K e) (SUC n)
        GENLIST f (SUC n)
      = SNOC (f n) (GENLIST f n)    by GENLIST
      = SNOC e (GENLIST f n)        by applying f to n
      = SNOC e (GENLIST (K e) n)    by induction hypothesis
      = GENLIST (K e) (SUC n)       by GENLIST
*)
val GENLIST_K_LESS = store_thm(
  "GENLIST_K_LESS",
  ``!f e n. (!k. k < n ==> (f k = e)) ==> (GENLIST f n = GENLIST (K e) n)``,
  rpt strip_tac >>
  Induct_on `n` >>
  rw[GENLIST]);

(* Theorem: (!k. 0 < k /\ k <= n ==> (f k = e)) ==> (GENLIST (f o SUC) n = GENLIST (K e) n) *)
(* Proof:
   Base: GENLIST (f o SUC) 0 = GENLIST (K e) 0
         GENLIST (f o SUC) 0
       = []                                by GENLIST_0
       = GENLIST (K e) 0                   by GENLIST_0
   Step: GENLIST (f o SUC) n = GENLIST (K e) n ==>
         GENLIST (f o SUC) (SUC n) = GENLIST (K e) (SUC n)
         GENLIST (f o SUC) (SUC n)
       = SNOC (f n) (GENLIST (f o SUC) n)  by GENLIST
       = SNOC e (GENLIST (f o SUC) n)      by applying f to n
       = SNOC e GENLIST (K e) n            by induction hypothesis
       = GENLIST (K e) (SUC n)             by GENLIST
*)
val GENLIST_K_RANGE = store_thm(
  "GENLIST_K_RANGE",
  ``!f e n. (!k. 0 < k /\ k <= n ==> (f k = e)) ==> (GENLIST (f o SUC) n = GENLIST (K e) n)``,
  rpt strip_tac >>
  Induct_on `n` >>
  rw[GENLIST]);

(* Theorem: GENLIST (K c) a ++ GENLIST (K c) b = GENLIST (K c) (a + b) *)
(* Proof:
   Note (\t. c) = K c           by FUN_EQ_THM
     GENLIST (K c) (a + b)
   = GENLIST (K c) (b + a)                              by ADD_COMM
   = GENLIST (K c) a ++ GENLIST (\t. (K c) (t + a)) b   by GENLIST_APPEND
   = GENLIST (K c) a ++ GENLIST (\t. c) b               by applying constant function
   = GENLIST (K c) a ++ GENLIST (K c) b                 by GENLIST_FUN_EQ
*)
val GENLIST_K_APPEND = store_thm(
  "GENLIST_K_APPEND",
  ``!a b c. GENLIST (K c) a ++ GENLIST (K c) b = GENLIST (K c) (a + b)``,
  rpt strip_tac >>
  `(\t. c) = K c` by rw[FUN_EQ_THM] >>
  `GENLIST (K c) (a + b) = GENLIST (K c) (b + a)` by rw[] >>
  `_ = GENLIST (K c) a ++ GENLIST (\t. (K c) (t + a)) b` by rw[GENLIST_APPEND] >>
  rw[GENLIST_FUN_EQ]);

(* Theorem: GENLIST (K c) n ++ [c] = [c] ++ GENLIST (K c) n *)
(* Proof:
     GENLIST (K c) n ++ [c]
   = GENLIST (K c) n ++ GENLIST (K c) 1      by GENLIST_1
   = GENLIST (K c) (n + 1)                   by GENLIST_K_APPEND
   = GENLIST (K c) (1 + n)                   by ADD_COMM
   = GENLIST (K c) 1 ++ GENLIST (K c) n      by GENLIST_K_APPEND
   = [c] ++ GENLIST (K c) n                  by GENLIST_1
*)
val GENLIST_K_APPEND_K = store_thm(
  "GENLIST_K_APPEND_K",
  ``!c n. GENLIST (K c) n ++ [c] = [c] ++ GENLIST (K c) n``,
  metis_tac[GENLIST_K_APPEND, GENLIST_1, ADD_COMM, combinTheory.K_THM]);

(* Theorem: 0 < n ==> (MEM x (GENLIST (K c) n) <=> (x = c)) *)
(* Proof:
       MEM x (GENLIST (K c) n
   <=> ?m. m < n /\ (x = (K c) m)    by MEM_GENLIST
   <=> ?m. m < n /\ (x = c)          by K_THM
   <=> (x = c)                       by taking m = 0, 0 < n
*)
Theorem GENLIST_K_MEM:
  !x c n. 0 < n ==> (MEM x (GENLIST (K c) n) <=> (x = c))
Proof
  metis_tac[MEM_GENLIST, combinTheory.K_THM]
QED

(* Theorem: 0 < n ==> (set (GENLIST (K c) n) = {c}) *)
(* Proof:
   By induction on n.
   Base: 0 < 0 ==> (set (GENLIST (K c) 0) = {c})
      Since 0 < 0 = F, hence true.
   Step: 0 < n ==> (set (GENLIST (K c) n) = {c}) ==>
         0 < SUC n ==> (set (GENLIST (K c) (SUC n)) = {c})
      If n = 0,
        set (GENLIST (K c) (SUC 0)
      = set (GENLIST (K c) 1          by ONE
      = set [(K c) 0]                 by GENLIST_1
      = set [c]                       by K_THM
      = {c}                           by LIST_TO_SET
      If n <> 0, 0 < n.
        set (GENLIST (K c) (SUC n)
      = set (SNOC ((K c) n) (GENLIST (K c) n))     by GENLIST
      = set (SNOC c (GENLIST (K c) n)              by K_THM
      = c INSERT set (GENLIST (K c) n)             by LIST_TO_SET_SNOC
      = c INSERT {c}                               by induction hypothesis
      = {c}                                        by IN_INSERT
 *)
Theorem GENLIST_K_SET:
  !c n. 0 < n ==> (set (GENLIST (K c) n) = {c})
Proof
  rpt strip_tac >>
  Induct_on `n` >-
  simp[] >>
  (Cases_on `n = 0` >> simp[]) >>
  `0 < n` by decide_tac >>
  simp[GENLIST, LIST_TO_SET_SNOC]
QED

(* Theorem: ls <> [] ==> (SING (set ls) <=> ?c. ls = GENLIST (K c) (LENGTH ls)) *)
(* Proof:
   By induction on ls.
   Base: [] <> [] ==> (SING (set []) <=> ?c. [] = GENLIST (K c) (LENGTH []))
     Since [] <> [] = F, hence true.
   Step: ls <> [] ==> (SING (set ls) <=> ?c. ls = GENLIST (K c) (LENGTH ls)) ==>
         !h. h::ls <> [] ==>
             (SING (set (h::ls)) <=> ?c. h::ls = GENLIST (K c) (LENGTH (h::ls)))
     Note h::ls <> [] = T.
     If part: SING (set (h::ls)) ==> ?c. h::ls = GENLIST (K c) (LENGTH (h::ls))
        Note SING (set (h::ls)) means
             set ls = {h}                by LIST_TO_SET_DEF, IN_SING
         Let n = LENGTH ls, 0 < n        by LENGTH_NON_NIL
        Note ls <> []                    by LIST_TO_SET, IN_SING, MEMBER_NOT_EMPTY
         and SING (set ls)               by SING_DEF
         ==> ?c. ls = GENLIST (K c) n    by induction hypothesis
          so set ls = {c}                by GENLIST_K_SET, 0 < n
         ==> h = c                       by IN_SING
           GENLIST (K c) (LENGTH (h::ls)
         = (K c) h :: ls                 by GENLIST_K_CONS
         = c :: ls                       by K_THM
         = h::ls                         by h = c
     Only-if part: ?c. h::ls = GENLIST (K c) (LENGTH (h::ls)) ==> SING (set (h::ls))
           set (h::ls)
         = set (GENLIST (K c) (LENGTH (h::ls)))        by given
         = set ((K c) h :: GENLIST (K c) (LENGTH ls))  by GENLIST_K_CONS
         = set (c :: GENLIST (K c) (LENGTH ls))        by K_THM
         = c INSERT set (GENLIST (K c) (LENGTH ls))    by LIST_TO_SET
         = c INSERT {c}                                by GENLIST_K_SET
         = {c}                                         by IN_INSERT
         Hence SING (set (h::ls))                      by SING_DEF
*)
Theorem LIST_TO_SET_SING_IFF:
  !ls. ls <> [] ==> (SING (set ls) <=> ?c. ls = GENLIST (K c) (LENGTH ls))
Proof
  Induct >-
  simp[] >>
  (rw[EQ_IMP_THM] >> simp[]) >| [
    qexists_tac `h` >>
    qabbrev_tac `n = LENGTH ls` >>
    `ls <> []` by metis_tac[LIST_TO_SET, IN_SING, MEMBER_NOT_EMPTY] >>
    `SING (set ls)` by fs[SING_DEF] >>
    fs[] >>
    `0 < n` by metis_tac[LENGTH_NON_NIL] >>
    `h = c` by metis_tac[GENLIST_K_SET, IN_SING] >>
    simp[GENLIST_K_CONS],
    spose_not_then strip_assume_tac >>
    fs[GENLIST_K_CONS] >>
    `0 < LENGTH ls` by metis_tac[LENGTH_NON_NIL] >>
    metis_tac[GENLIST_K_SET]
  ]
QED

(* Theorem: ALL_DISTINCT l /\ (set l = {x}) <=> (l = [x]) *)
(* Proof:
   If part: ALL_DISTINCT l /\ set l = {x} ==> l = [x]
      Note set l = {x}
       ==> l <> [] /\ EVERY ($= x) l   by LIST_TO_SET_EQ_SING
      Let P = (S= x).
      Note l <> [] ==> ?h t. l = h::t  by list_CASES
        so h = x /\ EVERY P t             by EVERY_DEF
       and ~(MEM h t) /\ ALL_DISTINCT t   by ALL_DISTINCT
      By contradiction, suppose l <> [x].
      Then t <> [] ==> ?u v. t = u::v     by list_CASES
       and MEM u t                        by MEM
       but u = h                          by EVERY_DEF
       ==> MEM h t, which contradicts ~(MEM h t).

   Only-if part: l = [x] ==> ALL_DISTINCT l /\ set l = {x}
       Note ALL_DISTINCT [x] = T     by ALL_DISTINCT_SING
        and set [x] = {x}            by MONO_LIST_TO_SET
*)
val DISTINCT_LIST_TO_SET_EQ_SING = store_thm(
  "DISTINCT_LIST_TO_SET_EQ_SING",
  ``!l x. ALL_DISTINCT l /\ (set l = {x}) <=> (l = [x])``,
  rw[EQ_IMP_THM] >>
  qabbrev_tac `P = ($= x)` >>
  `!y. P y ==> (y = x)` by rw[Abbr`P`] >>
  `l <> [] /\ EVERY P l` by metis_tac[LIST_TO_SET_EQ_SING, Abbr`P`] >>
  `?h t. l = h::t` by metis_tac[list_CASES] >>
  `(h = x) /\ (EVERY P t)` by metis_tac[EVERY_DEF] >>
  `~(MEM h t) /\ ALL_DISTINCT t` by metis_tac[ALL_DISTINCT] >>
  spose_not_then strip_assume_tac >>
  `t <> []` by rw[] >>
  `?u v. t = u::v` by metis_tac[list_CASES] >>
  `MEM u t` by rw[] >>
  metis_tac[EVERY_DEF]);

(* ------------------------------------------------------------------------- *)
(* Maximum of a List                                                         *)
(* ------------------------------------------------------------------------- *)

(* Define MAX of a list *)
val MAX_LIST_def = Define`
    (MAX_LIST [] = 0) /\
    (MAX_LIST (h::t) = MAX h (MAX_LIST t))
`;

(* export simple recursive definition *)
(* val _ = export_rewrites["MAX_LIST_def"]; *)

(* Theorem: MAX_LIST [] = 0 *)
(* Proof: by MAX_LIST_def *)
val MAX_LIST_NIL = save_thm("MAX_LIST_NIL", MAX_LIST_def |> CONJUNCT1);
(* val MAX_LIST_NIL = |- MAX_LIST [] = 0: thm *)

(* Theorem: MAX_LIST (h::t) = MAX h (MAX_LIST t) *)
(* Proof: by MAX_LIST_def *)
val MAX_LIST_CONS = save_thm("MAX_LIST_CONS", MAX_LIST_def |> CONJUNCT2);
(* val MAX_LIST_CONS = |- !h t. MAX_LIST (h::t) = MAX h (MAX_LIST t): thm *)

(* export simple results *)
val _ = export_rewrites["MAX_LIST_NIL", "MAX_LIST_CONS"];

(* Theorem: MAX_LIST [x] = x *)
(* Proof:
     MAX_LIST [x]
   = MAX x (MAX_LIST [])   by MAX_LIST_CONS
   = MAX x 0               by MAX_LIST_NIL
   = x                     by MAX_0
*)
val MAX_LIST_SING = store_thm(
  "MAX_LIST_SING",
  ``!x. MAX_LIST [x] = x``,
  rw[]);

(* Theorem: (MAX_LIST l = 0) <=> EVERY (\x. x = 0) l *)
(* Proof:
   By induction on l.
   Base: (MAX_LIST [] = 0) <=> EVERY (\x. x = 0) []
      LHS: MAX_LIST [] = 0, true           by MAX_LIST_NIL
      RHS: EVERY (\x. x = 0) [], true      by EVERY_DEF
   Step: (MAX_LIST l = 0) <=> EVERY (\x. x = 0) l ==>
         !h. (MAX_LIST (h::l) = 0) <=> EVERY (\x. x = 0) (h::l)
          MAX_LIST (h::l) = 0
      <=> MAX h (MAX_LIST l) = 0           by MAX_LIST_CONS
      <=> (h = 0) /\ (MAX_LIST l = 0)      by MAX_EQ_0
      <=> (h = 0) /\ EVERY (\x. x = 0) l   by induction hypothesis
      <=> EVERY (\x. x = 0) (h::l)         by EVERY_DEF
*)
val MAX_LIST_EQ_0 = store_thm(
  "MAX_LIST_EQ_0",
  ``!l. (MAX_LIST l = 0) <=> EVERY (\x. x = 0) l``,
  Induct >>
  rw[MAX_EQ_0]);

(* Theorem: l <> [] ==> MEM (MAX_LIST l) l *)
(* Proof:
   By induction on l.
   Base: [] <> [] ==> MEM (MAX_LIST []) []
      Trivially true by [] <> [] = F.
   Step: l <> [] ==> MEM (MAX_LIST l) l ==>
         !h. h::l <> [] ==> MEM (MAX_LIST (h::l)) (h::l)
      If l = [],
         Note MAX_LIST [h] = h         by MAX_LIST_SING
          and MEM h [h]                by MEM
         Hence true.
      If l <> [],
         Let x = MAX_LIST (h::l)
               = MAX h (MAX_LIST l)    by MAX_LIST_CONS
         ==> x = h \/ x = MAX_LIST l   by MAX_CASES
         If x = h, MEM x (h::l)        by MEM
         If x = MAX_LIST l, MEM x l    by induction hypothesis
*)
val MAX_LIST_MEM = store_thm(
  "MAX_LIST_MEM",
  ``!l. l <> [] ==> MEM (MAX_LIST l) l``,
  Induct >-
  rw[] >>
  rpt strip_tac >>
  Cases_on `l = []` >-
  rw[] >>
  rw[] >>
  metis_tac[MAX_CASES]);

(* Theorem: MEM x l ==> x <= MAX_LIST l *)
(* Proof:
   By induction on l.
   Base: !x. MEM x [] ==> x <= MAX_LIST []
     Trivially true since MEM x [] = F             by MEM
   Step: !x. MEM x l ==> x <= MAX_LIST l ==> !h x. MEM x (h::l) ==> x <= MAX_LIST (h::l)
     Note MEM x (h::l) means (x = h) \/ MEM x l    by MEM
      and MAX_LIST (h::l) = MAX h (MAX_LIST l)     by MAX_LIST_CONS
     If x = h, x <= MAX h (MAX_LIST l)             by MAX_LE
     If MEM x l, x <= MAX_LIST l                   by induction hypothesis
     or          x <= MAX h (MAX_LIST l)           by MAX_LE, LESS_EQ_TRANS
*)
val MAX_LIST_PROPERTY = store_thm(
  "MAX_LIST_PROPERTY",
  ``!l x. MEM x l ==> x <= MAX_LIST l``,
  Induct >-
  rw[] >>
  rw[MAX_LIST_CONS] >-
  decide_tac >>
  rw[]);

(* Theorem: l <> [] ==> !x. MEM x l /\ (!y. MEM y l ==> y <= x) ==> (x = MAX_LIST l) *)
(* Proof:
   Let m = MAX_LIST l.
   Since MEM x l /\ x <= m     by MAX_LIST_PROPERTY
     and MEM m l ==> m <= x    by MAX_LIST_MEM, implication, l <> []
   Hence x = m                 by EQ_LESS_EQ
*)
val MAX_LIST_TEST = store_thm(
  "MAX_LIST_TEST",
  ``!l. l <> [] ==> !x. MEM x l /\ (!y. MEM y l ==> y <= x) ==> (x = MAX_LIST l)``,
  metis_tac[MAX_LIST_MEM, MAX_LIST_PROPERTY, EQ_LESS_EQ]);

(* Theorem: MAX_LIST t <= MAX_LIST (h::t) *)
(* Proof:
   Note MAX_LIST (h::t) = MAX h (MAX_LIST t)   by MAX_LIST_def
    and MAX_LIST t <= MAX h (MAX_LIST t)       by MAX_IS_MAX
   Thus MAX_LIST t <= MAX_LIST (h::t)
*)
val MAX_LIST_LE = store_thm(
  "MAX_LIST_LE",
  ``!h t. MAX_LIST t <= MAX_LIST (h::t)``,
  rw_tac std_ss[MAX_LIST_def]);

(* Theorem: (!x. f x <= g x) ==> !ls. MAX_LIST (MAP f ls) <= MAX_LIST (MAP g ls) *)
(* Proof:
   By induction on ls.
   Base: MAX_LIST (MAP f []) <= MAX_LIST (MAP g [])
      LHS = MAX_LIST (MAP f []) = MAX_LIST []    by MAP
      RHS = MAX_LIST (MAP g []) = MAX_LIST []    by MAP
      Hence true.
   Step: MAX_LIST (MAP f ls) <= MAX_LIST (MAP g ls) ==>
         !h. MAX_LIST (MAP f (h::ls)) <= MAX_LIST (MAP g (h::ls))
        MAX_LIST (MAP f (h::ls))
      = MAX_LIST (f h::MAP f ls)                 by MAP
      = MAX (f h) (MAX_LIST (MAP f ls))          by MAX_LIST_def
     <= MAX (f h) (MAX_LIST (MAP g ls))          by induction hypothesis
     <= MAX (g h) (MAX_LIST (MAP g ls))          by properties of f, g
      = MAX_LIST (g h::MAP g ls)                 by MAX_LIST_def
      = MAX_LIST (MAP g (h::ls))                 by MAP
*)
val MAX_LIST_MAP_LE = store_thm(
  "MAX_LIST_MAP_LE",
  ``!f g. (!x. f x <= g x) ==> !ls. MAX_LIST (MAP f ls) <= MAX_LIST (MAP g ls)``,
  rpt strip_tac >>
  Induct_on `ls` >-
  rw[] >>
  rw[]);

(* ------------------------------------------------------------------------- *)
(* Minimum of a List                                                         *)
(* ------------------------------------------------------------------------- *)

(* Define MIN of a list *)
val MIN_LIST_def = Define`
    MIN_LIST (h::t) = if t = [] then h else MIN h (MIN_LIST t)
`;

(* Theorem: MIN_LIST [x] = x *)
(* Proof: by MIN_LIST_def *)
val MIN_LIST_SING = store_thm(
  "MIN_LIST_SING",
  ``!x. MIN_LIST [x] = x``,
  rw[MIN_LIST_def]);

(* Theorem: t <> [] ==> (MIN_LIST (h::t) = MIN h (MIN_LIST t)) *)
(* Proof: by MIN_LIST_def *)
val MIN_LIST_CONS = store_thm(
  "MIN_LIST_CONS",
  ``!h t. t <> [] ==> (MIN_LIST (h::t) = MIN h (MIN_LIST t))``,
  rw[MIN_LIST_def]);

(* export simple results *)
val _ = export_rewrites["MIN_LIST_SING", "MIN_LIST_CONS"];

(* Theorem: l <> [] ==> MEM (MIN_LIST l) l *)
(* Proof:
   By induction on l.
   Base: [] <> [] ==> MEM (MIN_LIST []) []
      Trivially true by [] <> [] = F.
   Step: l <> [] ==> MEM (MIN_LIST l) l ==>
         !h. h::l <> [] ==> MEM (MIN_LIST (h::l)) (h::l)
      If l = [],
         Note MIN_LIST [h] = h         by MIN_LIST_SING
          and MEM h [h]                by MEM
         Hence true.
      If l <> [],
         Let x = MIN_LIST (h::l)
               = MIN h (MIN_LIST l)    by MIN_LIST_CONS
         ==> x = h \/ x = MIN_LIST l   by MIN_CASES
         If x = h, MEM x (h::l)        by MEM
         If x = MIN_LIST l, MEM x l    by induction hypothesis
*)
val MIN_LIST_MEM = store_thm(
  "MIN_LIST_MEM",
  ``!l. l <> [] ==> MEM (MIN_LIST l) l``,
  Induct >-
  rw[] >>
  rpt strip_tac >>
  Cases_on `l = []` >-
  rw[] >>
  rw[] >>
  metis_tac[MIN_CASES]);

(* Theorem: l <> [] ==> !x. MEM x l ==> (MIN_LIST l) <= x *)
(* Proof:
   By induction on l.
   Base: [] <> [] ==> ...
     Trivially true since [] <> [] = F
   Step: l <> [] ==> !x. MEM x l ==> MIN_LIST l <= x ==>
         !h. h::l <> [] ==> !x. MEM x (h::l) ==> MIN_LIST (h::l) <= x
     Note MEM x (h::l) means (x = h) \/ MEM x l    by MEM
     If l = [],
        MEM x [h] means x = h                      by MEM
        and MIN_LIST [h] = h, hence true           by MIN_LIST_SING
     If l <> [],
        MIN_LIST (h::l) = MIN h (MIN_LIST l)       by MIN_LIST_CONS
        If x = h, MIN h (MIN_LIST l) <= x          by MIN_LE
        If MEM x l, MIN_LIST l <= x                by induction hypothesis
        or          MIN h (MIN_LIST l) <= x        by MIN_LE, LESS_EQ_TRANS
*)
val MIN_LIST_PROPERTY = store_thm(
  "MIN_LIST_PROPERTY",
  ``!l. l <> [] ==> !x. MEM x l ==> (MIN_LIST l) <= x``,
  Induct >-
  rw[] >>
  rpt strip_tac >>
  Cases_on `l = []` >-
  fs[MIN_LIST_SING, MEM] >>
  fs[MIN_LIST_CONS, MEM]);

(* Theorem: l <> [] ==> !x. MEM x l /\ (!y. MEM y l ==> x <= y) ==> (x = MIN_LIST l) *)
(* Proof:
   Let m = MIN_LIST l.
   Since MEM x l /\ m <= x     by MIN_LIST_PROPERTY
     and MEM m l ==> x <= m    by MIN_LIST_MEM, implication, l <> []
   Hence x = m                 by EQ_LESS_EQ
*)
val MIN_LIST_TEST = store_thm(
  "MIN_LIST_TEST",
  ``!l. l <> [] ==> !x. MEM x l /\ (!y. MEM y l ==> x <= y) ==> (x = MIN_LIST l)``,
  metis_tac[MIN_LIST_MEM, MIN_LIST_PROPERTY, EQ_LESS_EQ]);

(* Theorem: l <> [] ==> MIN_LIST l <= MAX_LIST l *)
(* Proof:
   Since MEM (MIN_LIST l) l          by MIN_LIST_MEM
      so MIN_LIST l <= MAX_LIST l    by MAX_LIST_PROPERTY
*)
val MIN_LIST_LE_MAX_LIST = store_thm(
  "MIN_LIST_LE_MAX_LIST",
  ``!l. l <> [] ==> MIN_LIST l <= MAX_LIST l``,
  rw[MIN_LIST_MEM, MAX_LIST_PROPERTY]);

(* Theorem: t <> [] ==> MIN_LIST (h::t) <= MIN_LIST t *)
(* Proof:
   Note MIN_LIST (h::t) = MIN h (MIN_LIST t)   by MIN_LIST_def, t <> []
    and MIN h (MIN_LIST t) <= MIN_LIST t       by MIN_IS_MIN
   Thus MIN_LIST (h::t) <= MIN_LIST t
*)
val MIN_LIST_LE = store_thm(
  "MIN_LIST_LE",
  ``!h t. t <> [] ==> MIN_LIST (h::t) <= MIN_LIST t``,
  rw_tac std_ss[MIN_LIST_def]);

(* Theorem: a <= b /\ c <= d ==> MIN a c <= MIN b d *)
(* Proof: by MIN_DEF *)
val MIN_LE_PAIR = prove(
  ``!a b c d. a <= b /\ c <= d ==> MIN a c <= MIN b d``,
  rw[]);

(* Theorem: (!x. f x <= g x) ==> !ls. MIN_LIST (MAP f ls) <= MIN_LIST (MAP g ls) *)
(* Proof:
   By induction on ls.
   Base: MIN_LIST (MAP f []) <= MIN_LIST (MAP g [])
      LHS = MIN_LIST (MAP f []) = MIN_LIST []    by MAP
      RHS = MIN_LIST (MAP g []) = MIN_LIST []    by MAP
      Hence true.
   Step: MIN_LIST (MAP f ls) <= MIN_LIST (MAP g ls) ==>
         !h. MIN_LIST (MAP f (h::ls)) <= MIN_LIST (MAP g (h::ls))
      If ls = [],
        MIN_LIST (MAP f [h])
      = MIN_LIST [f h]                           by MAP
      = f h                                      by MIN_LIST_def
     <= g h                                      by properties of f, g
      = MIN_LIST [g h]                           by MIN_LIST_def
      = MIN_LIST (MAP g [h])                     by MAP
      Otherwise ls <> [],
        MIN_LIST (MAP f (h::ls))
      = MIN_LIST (f h::MAP f ls)                 by MAP
      = MIN (f h) (MIN_LIST (MAP f ls))          by MIN_LIST_def
     <= MIN (g h) (MIN_LIST (MAP g ls))          by MIN_LE_PAIR, induction hypothesis
      = MIN_LIST (g h::MAP g ls)                 by MIN_LIST_def
      = MIN_LIST (MAP g (h::ls))                 by MAP
*)
val MIN_LIST_MAP_LE = store_thm(
  "MIN_LIST_MAP_LE",
  ``!f g. (!x. f x <= g x) ==> !ls. MIN_LIST (MAP f ls) <= MIN_LIST (MAP g ls)``,
  rpt strip_tac >>
  Induct_on `ls` >-
  rw[] >>
  rpt strip_tac >>
  Cases_on `ls = []` >-
  rw[MIN_LIST_def] >>
  rw[MIN_LIST_def, MIN_LE_PAIR]);

(* ------------------------------------------------------------------------- *)
(* Increasing and decreasing list bounds                                     *)
(* ------------------------------------------------------------------------- *)

(* Overload increasing list and decreasing list *)
val _ = overload_on("MONO_INC",
          ``\ls:num list. !m n. m <= n /\ n < LENGTH ls ==> EL m ls <= EL n ls``);
val _ = overload_on("MONO_DEC",
          ``\ls:num list. !m n. m <= n /\ n < LENGTH ls ==> EL n ls <= EL m ls``);

(* Theorem: MONO_INC []*)
(* Proof: no member to falsify. *)
Theorem MONO_INC_NIL:
  MONO_INC []
Proof
  simp[]
QED

(* Theorem: MONO_INC (h::t) ==> MONO_INC t *)
(* Proof:
   This is to show: m <= n /\ n < LENGTH t ==> EL m t <= EL n t
   Note m <= n <=> SUC m <= SUC n              by arithmetic
    and n < LENGTH t <=> SUC n < LENGTH (h::t) by LENGTH
   Thus EL (SUC m) (h::t) <= EL (SUC n) (h::t) by MONO_INC (h::t)
     or            EL m t <= EL n t            by EL
*)
Theorem MONO_INC_CONS:
  !h t. MONO_INC (h::t) ==> MONO_INC t
Proof
  rw[] >>
  first_x_assum (qspecl_then [`SUC m`, `SUC n`] strip_assume_tac) >>
  rfs[]
QED

(* Theorem: MONO_INC (h::t) /\ MEM x t ==> h <= x *)
(* Proof:
   Note MEM x t
    ==> ?n. n < LENGTH t /\ x = EL n t         by MEM_EL
     or SUC n < SUC (LENGTH t)                 by inequality
    Now 0 < SUC n, or 0 <= SUC n,
    and SUC n < SUC (LENGTH t) = LENGTH (h::t) by LENGTH
     so EL 0 (h::t) <= EL (SUC n) (h::t)       by MONO_INC (h::t)
     or           h <= EL n t = x              by EL
*)
Theorem MONO_INC_HD:
  !h t x. MONO_INC (h::t) /\ MEM x t ==> h <= x
Proof
  rpt strip_tac >>
  fs[MEM_EL] >>
  last_x_assum (qspecl_then [`0`,`SUC n`] strip_assume_tac) >>
  rfs[]
QED

(* Theorem: MONO_DEC []*)
(* Proof: no member to falsify. *)
Theorem MONO_DEC_NIL:
  MONO_DEC []
Proof
  simp[]
QED

(* Theorem: MONO_DEC (h::t) ==> MONO_DEC t *)
(* Proof:
   This is to show: m <= n /\ n < LENGTH t ==> EL n t <= EL m t
   Note m <= n <=> SUC m <= SUC n              by arithmetic
    and n < LENGTH t <=> SUC n < LENGTH (h::t) by LENGTH
   Thus EL (SUC n) (h::t) <= EL (SUC m) (h::t) by MONO_DEC (h::t)
     or            EL n t <= EL m t            by EL
*)
Theorem MONO_DEC_CONS:
  !h t. MONO_DEC (h::t) ==> MONO_DEC t
Proof
  rw[] >>
  first_x_assum (qspecl_then [`SUC m`, `SUC n`] strip_assume_tac) >>
  rfs[]
QED

(* Theorem: MONO_DEC (h::t) /\ MEM x t ==> x <= h *)
(* Proof:
   Note MEM x t
    ==> ?n. n < LENGTH t /\ x = EL n t         by MEM_EL
     or SUC n < SUC (LENGTH t)                 by inequality
    Now 0 < SUC n, or 0 <= SUC n,
    and SUC n < SUC (LENGTH t) = LENGTH (h::t) by LENGTH
     so EL (SUC n) (h::t) <= EL 0 (h::t)       by MONO_DEC (h::t)
     or        x = EL n t <= h                 by EL
*)
Theorem MONO_DEC_HD:
  !h t x. MONO_DEC (h::t) /\ MEM x t ==> x <= h
Proof
  rpt strip_tac >>
  fs[MEM_EL] >>
  last_x_assum (qspecl_then [`0`,`SUC n`] strip_assume_tac) >>
  rfs[]
QED

(* Theorem: ls <> [] /\ (!m n. m <= n ==> EL m ls <= EL n ls) ==> (MAX_LIST ls = LAST ls) *)
(* Proof:
   By induction on ls.
   Base: [] <> [] /\ MONO_INC [] ==> MAX_LIST [] = LAST []
       Note [] <> [] = F, hence true.
   Step: ls <> [] /\ MONO_INC ls ==> MAX_LIST ls = LAST ls ==>
         !h. h::ls <> [] /\ MONO_INC (h::ls) ==> MAX_LIST (h::ls) = LAST (h::ls)
       If ls = [],
         LHS = MAX_LIST [h] = h        by MAX_LIST_def
         RHS = LAST [h] = h = LHS      by LAST_DEF
       If ls <> [],
         Note h <= LAST ls             by LAST_EL_CONS, increasing property
          and MONO_INC ls              by EL, m <= n ==> SUC m <= SUC n
         MAX_LIST (h::ls)
       = MAX h (MAX_LIST ls)           by MAX_LIST_def
       = MAX h (LAST ls)               by induction hypothesis
       = LAST ls                       by MAX_DEF, h <= LAST ls
       = LAST (h::ls)                  by LAST_DEF
*)
val MAX_LIST_MONO_INC = store_thm(
  "MAX_LIST_MONO_INC",
  ``!ls. ls <> [] /\ MONO_INC ls ==> (MAX_LIST ls = LAST ls)``,
  Induct >-
  rw[] >>
  rpt strip_tac >>
  Cases_on `ls = []` >-
  rw[] >>
  `h <= LAST ls` by
  (`LAST ls = EL (LENGTH ls) (h::ls)` by rw[LAST_EL_CONS] >>
  `h = EL 0 (h::ls)` by rw[] >>
  `LENGTH ls < LENGTH (h::ls)` by rw[] >>
  metis_tac[DECIDE``0 <= n``]) >>
  `MONO_INC ls` by
    (rpt strip_tac >>
  `SUC m <= SUC n` by decide_tac >>
  `EL (SUC m) (h::ls) <= EL (SUC n) (h::ls)` by rw[] >>
  fs[]) >>
  rw[MAX_DEF, LAST_DEF]);

(* Theorem: ls <> [] /\ MONO_DEC ls ==> (MAX_LIST ls = HD ls) *)
(* Proof:
   By induction on ls.
   Base: [] <> [] /\ MONO_DEC [] ==> MAX_LIST [] = HD []
       Note [] <> [] = F, hence true.
   Step: ls <> [] /\ MONO_DEC ls ==> MAX_LIST ls = HD ls ==>
         !h. h::ls <> [] /\ MONO_DEC (h::ls) ==> MAX_LIST (h::ls) = HD (h::ls)
       If ls = [],
         LHS = MAX_LIST [h] = h        by MAX_LIST_def
         RHS = HD [h] = h = LHS        by HD
       If ls <> [],
         Note HD ls <= h               by HD, decreasing property
          and MONO_DEC ls              by EL, m <= n ==> SUC m <= SUC n
         MAX_LIST (h::ls)
       = MAX h (MAX_LIST ls)           by MAX_LIST_def
       = MAX h (HD ls)                 by induction hypothesis
       = h                             by MAX_DEF, HD ls <= h
       = HD (h::ls)                    by HD
*)
val MAX_LIST_MONO_DEC = store_thm(
  "MAX_LIST_MONO_DEC",
  ``!ls. ls <> [] /\ MONO_DEC ls ==> (MAX_LIST ls = HD ls)``,
  Induct >-
  rw[] >>
  rpt strip_tac >>
  Cases_on `ls = []` >-
  rw[] >>
  `HD ls <= h` by
  (`HD ls = EL 1 (h::ls)` by rw[] >>
  `h = EL 0 (h::ls)` by rw[] >>
  `0 < LENGTH ls` by metis_tac[LENGTH_EQ_0, NOT_ZERO_LT_ZERO] >>
  `1 < LENGTH (h::ls)` by rw[] >>
  metis_tac[DECIDE``0 <= 1``]) >>
  `MONO_DEC ls` by
    (rpt strip_tac >>
  `SUC m <= SUC n` by decide_tac >>
  `EL (SUC n) (h::ls) <= EL (SUC m) (h::ls)` by rw[] >>
  fs[]) >>
  rw[MAX_DEF]);

(* Theorem: ls <> [] /\ MONO_INC ls ==> (MIN_LIST ls = HD ls) *)
(* Proof:
   By induction on ls.
   Base: [] <> [] /\ MONO_INC [] ==> MIN_LIST [] = HD []
       Note [] <> [] = F, hence true.
   Step: ls <> [] /\ MONO_INC ls ==> MIN_LIST ls = HD ls ==>
         !h. h::ls <> [] /\ MONO_INC (h::ls) ==> MIN_LIST (h::ls) = HD (h::ls)
       If ls = [],
         LHS = MIN_LIST [h] = h        by MIN_LIST_def
         RHS = HD [h] = h = LHS        by HD
       If ls <> [],
         Note h <= HD ls               by HD, increasing property
          and MONO_INC ls              by EL, m <= n ==> SUC m <= SUC n
         MIN_LIST (h::ls)
       = MIN h (MIN_LIST ls)           by MIN_LIST_def
       = MIN h (HD ls)                 by induction hypothesis
       = h                             by MIN_DEF, h <= HD ls
       = HD (h::ls)                    by HD
*)
val MIN_LIST_MONO_INC = store_thm(
  "MIN_LIST_MONO_INC",
  ``!ls. ls <> [] /\ MONO_INC ls ==> (MIN_LIST ls = HD ls)``,
  Induct >-
  rw[] >>
  rpt strip_tac >>
  Cases_on `ls = []` >-
  rw[] >>
  `h <= HD ls` by
  (`HD ls = EL 1 (h::ls)` by rw[] >>
  `h = EL 0 (h::ls)` by rw[] >>
  `0 < LENGTH ls` by metis_tac[LENGTH_EQ_0, NOT_ZERO_LT_ZERO] >>
  `1 < LENGTH (h::ls)` by rw[] >>
  metis_tac[DECIDE``0 <= 1``]) >>
  `MONO_INC ls` by
    (rpt strip_tac >>
  `SUC m <= SUC n` by decide_tac >>
  `EL (SUC m) (h::ls) <= EL (SUC n) (h::ls)` by rw[] >>
  fs[]) >>
  rw[MIN_DEF]);

(* Theorem: ls <> [] /\ MONO_DEC ls ==> (MIN_LIST ls = LAST ls) *)
(* Proof:
   By induction on ls.
   Base: [] <> [] /\ MONO_DEC [] ==> MIN_LIST [] = LAST []
       Note [] <> [] = F, hence true.
   Step: ls <> [] /\ MONO_DEC ls ==> MIN_LIST ls = LAST ls ==>
         !h. h::ls <> [] /\ MONO_DEC (h::ls) ==> MAX_LIST (h::ls) = LAST (h::ls)
       If ls = [],
         LHS = MIN_LIST [h] = h        by MIN_LIST_def
         RHS = LAST [h] = h = LHS      by LAST_DEF
       If ls <> [],
         Note LAST ls <= h             by LAST_EL_CONS, decreasing property
          and MONO_DEC ls              by EL, m <= n ==> SUC m <= SUC n
         MIN_LIST (h::ls)
       = MIN h (MIN_LIST ls)           by MIN_LIST_def
       = MIN h (LAST ls)               by induction hypothesis
       = LAST ls                       by MIN_DEF, LAST ls <= h
       = LAST (h::ls)                  by LAST_DEF
*)
val MIN_LIST_MONO_DEC = store_thm(
  "MIN_LIST_MONO_DEC",
  ``!ls. ls <> [] /\ MONO_DEC ls ==> (MIN_LIST ls = LAST ls)``,
  Induct >-
  rw[] >>
  rpt strip_tac >>
  Cases_on `ls = []` >-
  rw[] >>
  `LAST ls <= h` by
  (`LAST ls = EL (LENGTH ls) (h::ls)` by rw[LAST_EL_CONS] >>
  `h = EL 0 (h::ls)` by rw[] >>
  `LENGTH ls < LENGTH (h::ls)` by rw[] >>
  metis_tac[DECIDE``0 <= n``]) >>
  `MONO_DEC ls` by
    (rpt strip_tac >>
  `SUC m <= SUC n` by decide_tac >>
  `EL (SUC n) (h::ls) <= EL (SUC m) (h::ls)` by rw[] >>
  fs[]) >>
  rw[MIN_DEF, LAST_DEF]);

(* ------------------------------------------------------------------------- *)
(* Sublist: an order-preserving portion of a list                            *)
(* ------------------------------------------------------------------------- *)

(* Definition of sublist *)
val sublist_def = Define`
    (sublist [] x = T) /\
    (sublist (h1::t1) [] = F) /\
    (sublist (h1::t1) (h2::t2) <=>
       ((h1 = h2) /\ sublist t1 t2 \/ ~(h1 = h2) /\ sublist (h1::t1) t2))
`;

(* Overload sublist by infix operator *)
val _ = temp_overload_on ("<=", ``sublist``);
(*
> sublist_def;
val it = |- (!x. [] <= x <=> T) /\ (!t1 h1. h1::t1 <= [] <=> F) /\
             !t2 t1 h2 h1. h1::t1 <= h2::t2 <=>
                (h1 = h2) /\ t1 <= t2 \/ h1 <> h2 /\ h1::t1 <= t2: thm
*)

(* Theorem: [] <= p *)
(* Proof: by sublist_def *)
val sublist_nil = store_thm(
  "sublist_nil",
  ``!p. [] <= p``,
  rw[sublist_def]);

(* Theorem: p <= q <=> h::p <= h::q *)
(* Proof: by sublist_def *)
val sublist_cons = store_thm(
  "sublist_cons",
  ``!h p q. p <= q <=> h::p <= h::q``,
  rw[sublist_def]);

(* Theorem: p <= [] <=> (p = []) *)
(* Proof:
   If p = [], then [] <= []           by sublist_nil
   If p = h::t, then h::t <= [] = F   by sublist_def
*)
val sublist_of_nil = store_thm(
  "sublist_of_nil",
  ``!p. p <= [] <=> (p = [])``,
  (Cases_on `p` >> rw[sublist_def]));

(* Theorem: (!p q. (h::p) <= q ==> p <= q) = (!p q. p <= q ==> p <= (h::q)) *)
(* Proof:
   If part: (!p q. (h::p) <= q ==> p <= q) ==> (!p q. p <= q ==> p <= (h::q))
               p <= q
        ==> h::p <= h::q     by sublist_cons
        ==>    p <= h::q     by implication
   Only-if part: (!p q. p <= q ==> p <= (h::q)) ==> (!p q. (h::p) <= q ==> p <= q)
            (h::p) <= q
        ==> (h::p) <= (h::q) by implication
        ==>      p <= q      by sublist_cons
*)
val sublist_cons_eq = store_thm(
  "sublist_cons_eq",
  ``!h. (!p q. (h::p) <= q ==> p <= q) = (!p q. p <= q ==> p <= (h::q))``,
  rw[EQ_IMP_THM] >>
  metis_tac[sublist_cons]);

(* Theorem: h::p <= q ==> p <= q *)
(* Proof:
   By induction on q.
   Base: !h p. h::p <= [] ==> p <= []
        True since h::p <= [] = F    by sublist_def

   Step: !h p. h::p <= q ==> p <= q ==>
         !h h' p. h'::p <= h::q ==> p <= h::q
        If p = [], true        by sublist_nil
        If p = h''::t,
            p <= h::q
        <=> (h'' = h) /\ t <= q \/ h'' <> h /\ h''::t <= q   by sublist_def
        If h'' = h, then t <= q        by sublist_def, induction hypothesis
        If h'' <> h, then h''::t <= q  by sublist_def, induction hypothesis
*)
val sublist_cons_remove = store_thm(
  "sublist_cons_remove",
  ``!h p q. h::p <= q ==> p <= q``,
  Induct_on `q` >-
  rw[sublist_def] >>
  rpt strip_tac >>
  (Cases_on `p` >> simp[sublist_def]) >>
  (Cases_on `h'' = h` >> metis_tac[sublist_def]));

(* Theorem: p <= q ==> p <= h::q *)
(* Proof: by sublist_cons_eq, sublist_cons_remove *)
val sublist_cons_include = store_thm(
  "sublist_cons_include",
  ``!h p q. p <= q ==> p <= h::q``,
  metis_tac[sublist_cons_eq, sublist_cons_remove]);

(* Theorem: p <= q ==> LENGTH p <= LENGTH q *)
(* Proof:
   By induction on q.
   Base: !p. p <= [] ==> LENGTH p <= LENGTH []
        Note p = []      by sublist_of_nil
        Thus true        by arithemtic
   Step: !p. p <= q ==> LENGTH p <= LENGTH q ==>
         !h p. p <= h::q ==> LENGTH p <= LENGTH (h::q)
         If p = [], LENGTH p = 0          by LENGTH
            and 0 <= LENGTH (h::q).
         If p = h'::t,
            If h = h',
               (h::t) <= (h::q)
            <=>    t <= q                 by sublist_def, same heads
            ==> LENGTH t <= LENGTH q      by inductive hypothesis
            ==> SUC(LENGTH t) <= SUC(LENGTH q)
              = LENGTH (h::t) <= LENGTH (h::q)
            If ~(h = h'),
                (h'::t) <= (h::q)
            <=> (h'::t) <= q                      by sublist_def, different heads
            ==> LENGTH (h'::t) <= LENGTH q        by inductive hypothesis
            ==> LENGTH (h'::t) <= SUC(LENGTH q)   by arithemtic
              = LENGTH (h'::t) <= LENGTH (h::q)
*)
val sublist_length = store_thm(
  "sublist_length",
  ``!p q. p <= q ==> LENGTH p <= LENGTH q``,
  Induct_on `q` >-
  rw[sublist_of_nil] >>
  rpt strip_tac >>
  (Cases_on `p` >> simp[]) >>
  (Cases_on `h = h'` >> fs[sublist_def]) >>
  `LENGTH (h'::t) <= LENGTH q` by rw[] >>
  `LENGTH t < LENGTH (h'::t)` by rw[LENGTH_TL_LT] >>
  decide_tac);

(* Theorem: [Reflexive] p <= p *)
(* Proof:
   By induction on p.
   Base: [] <= [], true                      by sublist_nil
   Step: p <= p ==> !h. h::p <= h::p, true   by sublist_cons
*)
val sublist_refl = store_thm(
  "sublist_refl",
  ``!p:'a list. p <= p``,
  Induct >> rw[sublist_def]);

(* Theorem: [Anti-symmetric] !p q. (p <= q) /\ (q <= p) ==> (p = q) *)
(* Proof:
   By induction on q.
   Base: !p. p <= [] /\ [] <= p ==> (p = [])
       Note p <= [] already gives p = []   by sublist_of_nil
   Step: !p. p <= q /\ q <= p ==> (p = q) ==>
         !h p. p <= h::q /\ h::q <= p ==> (p = h::q)
       If p = [], h::q <= [] = F           by sublist_def
       If p = (h'::t),
          If h = h',
              ((h::t) <= (h::q)) /\ ((h::q) <= (h::t))
          <=> (t <= q) and (q <= t)        by sublist_def, same heads
          ==> t = q                        by inductive hypothesis
          <=> (h::t) = (h::q)              by list equality
          If ~(h = h'),
              ((h'::t) <= (h::q)) /\ ((h::q) <= (h'::t))
          <=> ((h'::t) <= q) /\ ((h::q) <= t)      by sublist_def, different heads
          ==> (LENGTH (h'::t) <= LENGTH q) /\
              (LENGTH (h::q) <= LENGTH t)          by sublist_length
          ==> (LENGTh t < LENGTH q) /\
              (LENGTH q < LENGTH t)                by LENGTH_TL_LT
            = F                                    by arithmetic
          Hence the implication is T.
*)
val sublist_antisym = store_thm(
  "sublist_antisym",
  ``!p q:'a list. p <= q /\ q <= p ==> (p = q)``,
  Induct_on `q` >-
  rw[sublist_of_nil] >>
  rpt strip_tac >>
  Cases_on `p` >-
  fs[sublist_def] >>
  (Cases_on `h' = h` >> fs[sublist_def]) >>
  `LENGTH (h'::t) <= LENGTH q /\ LENGTH (h::q) <= LENGTH t` by rw[sublist_length] >>
  fs[LENGTH_TL_LT]);

(* Theorem [Transitive]: for all lists p, q, r; (p <= q) /\ (q <= r) ==> (p <= r) *)
(* Proof:
   By induction on list r and taking note of cases.
   By induction on r.
   Base: !p q. p <= q /\ q <= [] ==> p <= []
      Note q = []         by sublist_of_nil
        so p = []         by sublist_of_nil
   Step: !p q. p <= q /\ q <= r ==> p <= r ==>
         !h p q. p <= q /\ q <= h::r ==> p <= h::r
      If p = [], true     by sublist_nil
      If p = h'::t, to show:
         h'::t <= q /\ q <= h::r ==>
         (h' = h) /\ t <= r \/
         h' <> h /\ h'::t <= r    by sublist_def
      If q = [], [] <= h::r = F   by sublist_def
      If q = h''::t', this reduces to:
      (1) h' = h'' /\ t <= t' /\ h'' = h /\ t' <= r ==> t <= r
          Note t <= t' /\ t' <= r ==> t <= r     by induction hypothesis
      (2) h' = h'' /\ t <= t' /\ h'' <> h /\ h''::t' <= r ==> h''::t <= r
          Note t <= t' ==> h''::t <= h''::t'     by sublist_cons
          With h''::t' <= r ==> h''::t <= r      by induction hypothesis
      (3) h' <> h'' /\ h'::t <= t' /\ h'' = h /\ t' <= r ==>
          (h' = h) /\ t <= r \/ h' <> h /\ h'::t <= r
          Note h'::t <= t' ==> t <= t'           by sublist_cons_remove
          With t' <= r ==> t <= r                by induction hypothesis
          Or simply h'::t <= t' /\ t' <= r
                    ==> h'::t <= r               by induction hypothesis
          Hence this is true.
      (4) h' <> h'' /\ h'::t <= t' /\ h'' <> h /\ h''::t' <= r ==>
          (h' = h) /\ t <= r \/ h' <> h /\ h'::t <= r
          Same reasoning as (3).
*)
val sublist_trans = store_thm(
  "sublist_trans",
  ``!p q r:'a list. p <= q /\ q <= r ==> p <= r``,
  Induct_on `r` >-
  fs[sublist_of_nil] >>
  rpt strip_tac >>
  (Cases_on `p` >> fs[sublist_def]) >>
  (Cases_on `q` >> fs[sublist_def]) >-
  metis_tac[] >-
  metis_tac[sublist_cons] >-
  metis_tac[sublist_cons_remove] >>
  metis_tac[sublist_cons_remove]);

(* The above theorems show that sublist is a partial ordering. *)

(* Theorem: p <= q ==> SNOC h p <= SNOC h q *)
(* Proof:
   By induction on q.
   Base: !h p. p <= [] ==> SNOC h p <= SNOC h []
       Note p = []                    by sublist_of_nil
       Thus SNOC h [] <= SNOC h []    by sublist_refl
   Step: !h p. p <= q ==> SNOC h p <= SNOC h q ==>
         !h h' p. p <= h::q ==> SNOC h' p <= SNOC h' (h::q)
       If p = [],
          Note [] <= q                by sublist_nil
          Thus SNOC h' []
            <= SNOC h' q              by induction hypothesis
            <= h::SNOC h' q           by sublist_cons_include
             = SNOC h' (h::q)         by SNOC
       If p = h''::t,
          If h = h'',
          Then t <= q                 by sublist_def, same heads
           ==>      SNOC h' t <= SNOC h' q        by induction hypothesis
           ==>   h::SNOC h' t <= h::SNOC h' q     by rw[sublist_cons
            or SNOC h' (h::t) <= SNOC h' (h::q)   by SNOC
            or      SNOC h' p <= SNOC h' (h::q)   by p = h::t
          If h <> h'',
          Then         p <= q              by sublist_def, different heads
           ==> SNOC h' p <= SNOC h' q      by induction hypothesis
           ==> SNOC h' p <= h::SNOC h' q   by sublist_cons_include
*)
val sublist_snoc = store_thm(
  "sublist_snoc",
  ``!h p q. p <= q ==> SNOC h p <= SNOC h q``,
  Induct_on `q` >-
  rw[sublist_of_nil, sublist_refl] >>
  rw[sublist_def] >>
  Cases_on `p` >-
  rw[sublist_nil, sublist_cons_include] >>
  metis_tac[sublist_def, sublist_cons, SNOC]);

(* Theorem: MEM x ls ==> [x] <= ls *)
(* Proof:
   By induction on ls.
   Base: !x. MEM x [] ==> [x] <= []
      True since MEM x [] = F.
   Step: !x. MEM x ls ==> [x] <= ls ==>
         !h x. MEM x (h::ls) ==> [x] <= h::ls
      If x = h,
         Then [h] <= h::ls     by sublist_nil, sublist_cons
      If x <> h,
         Then MEM h ls         by MEM x (h::ls)
          ==> [x] <= ls        by induction hypothesis
          ==> [x] <= h::ls     by sublist_cons_include
*)
val sublist_member_sing = store_thm(
  "sublist_member_sing",
  ``!ls x. MEM x ls ==> [x] <= ls``,
  Induct >-
  rw[] >>
  rw[] >-
  rw[sublist_nil, GSYM sublist_cons] >>
  rw[sublist_cons_include]);

(* Theorem: TAKE n ls <= ls *)
(* Proof:
   By induction on ls.
   Base: !n. TAKE n [] <= []
      LHS = TAKE n [] = []   by TAKE_def
          <= [] = RHS        by sublist_nil
   Step: !n. TAKE n ls <= ls ==> !h n. TAKE n (h::ls) <= h::ls
      If n = 0,
         TAKE 0 (h::ls)
       = []                  by TAKE_def
      <= h::ls               by sublist_nil
      If n <> 0,
         TAKE n (h::ls)
       = h::TAKE (n - 1) ls             by TAKE_def
       Now    TAKE (n - 1) ls <= ls     by induction hypothesis
      Thus h::TAKE (n - 1) ls <= h::ls  by sublist_cons
*)
val sublist_take = store_thm(
  "sublist_take",
  ``!ls n. TAKE n ls <= ls``,
  Induct >-
  rw[sublist_nil] >>
  rpt strip_tac >>
  Cases_on `n = 0` >-
  rw[sublist_nil] >>
  rw[GSYM sublist_cons]);

(* Theorem: DROP n ls <= ls *)
(* Proof:
   By induction on ls.
   Base: !n. DROP n [] <= []
      LHS = DROP n [] = []   by DROP_def
          <= [] = RHS        by sublist_nil
   Step: !n. DROP n ls <= ls ==> !h n. DROP n (h::ls) <= h::ls
      If n = 0,
         DROP 0 (h::ls)
       = h::ls               by DROP_def
      <= h::ls               by sublist_refl
      If n <> 0,
         DROP n (h::ls)
       = DROP n ls           by DROP_def
      <= ls                  by induction hypothesis
      <= h::ls               by sublist_cons_include
*)
val sublist_drop = store_thm(
  "sublist_drop",
  ``!ls n. DROP n ls <= ls``,
  Induct >-
  rw[sublist_nil] >>
  rpt strip_tac >>
  Cases_on `n = 0` >-
  rw[sublist_refl] >>
  rw[sublist_cons_include]);

(* Theorem: ls <> [] ==> TL ls <= ls *)
(* Proof:
   Note TL ls = DROP 1 ls    by TAIL_BY_DROP, ls <> []
   Thus TL ls <= ls          by sublist_drop
*)
val sublist_tail = store_thm(
  "sublist_tail",
  ``!ls. ls <> [] ==> TL ls <= ls``,
  rw[TAIL_BY_DROP, sublist_drop]);

(* Theorem: ls <> [] ==> FRONT ls <= ls *)
(* Proof:
   Note FRONT ls = TAKE (LENGTH ls - 1) ls   by FRONT_BY_TAKE
     so FRONT ls <= ls                       by sublist_take
*)
val sublist_front = store_thm(
  "sublist_front",
  ``!ls. ls <> [] ==> FRONT ls <= ls``,
  rw[FRONT_BY_TAKE, sublist_take]);

(* Theorem: ls <> [] ==> [HD ls] <= ls *)
(* Proof: HEAD_MEM, sublist_member_sing *)
val sublist_head_sing = store_thm(
  "sublist_head_sing",
  ``!ls. ls <> [] ==> [HD ls] <= ls``,
  rw[HEAD_MEM, sublist_member_sing]);

(* Theorem: ls <> [] ==> [LAST ls] <= ls *)
(* Proof: LAST_MEM, sublist_member_sing *)
val sublist_last_sing = store_thm(
  "sublist_last_sing",
  ``!ls. ls <> [] ==> [LAST ls] <= ls``,
  rw[LAST_MEM, sublist_member_sing]);

(* Theorem: l <= ls ==> !P. EVERY P ls ==> EVERY P l *)
(* Proof:
   By induction on ls.
   Base: !l. l <= [] ==> !P. EVERY P [] ==> EVERY P l
        Note l <= [] ==> l = []        by sublist_of_nil
         and EVERY P [] = T            by implication, or EVERY_DEF
   Step:  !l. l <= ls ==> !P. EVERY P ls ==> EVERY P l ==>
          !h l. l <= h::ls ==> !P. EVERY P (h::ls) ==> EVERY P l
         l <= h::ls
        If l = [], then EVERY P [] = T    by EVERY_DEF
        Otherwise, let l = k::t           by list_CASES
        Note EVERY P (h::ls)
         ==> P h /\ EVERY P ls            by EVERY_DEF
        Then k::t <= h::ls
         ==> k = h /\ t <= ls
          or k <> h /\ k::t <= ls         by sublist_def
        For the first case, h = k,
            P k /\ EVERY P t              by induction hypothesis
        ==> EVERY P (k::t) = EVERY P l    by EVERY_DEF
        For the second case, h <> k,
            EVERY P (k::t) = EVERY P l    by induction hypothesis
*)
val sublist_every = store_thm(
  "sublist_every",
  ``!l ls. l <= ls ==> !P. EVERY P ls ==> EVERY P l``,
  Induct_on `ls` >-
  rw[sublist_of_nil] >>
  (Cases_on `l` >> simp[]) >>
  metis_tac[sublist_def, EVERY_DEF]);

(* ------------------------------------------------------------------------- *)
(* More sublists, applying partial order properties                          *)
(* ------------------------------------------------------------------------- *)

(* Observation:
When doing induction proofs on sublists about p <= q,
Always induct on q, then take cases on p.
*)

(* The following induction theorem is already present during definition:
> theorem "sublist_ind";
val it = |- !P. (!x. P [] x) /\ (!h1 t1. P (h1::t1) []) /\
                (!h1 t1 h2 t2. P t1 t2 /\ P (h1::t1) t2 ==> P (h1::t1) (h2::t2)) ==>
            !v v1. P v v1: thm

Just prove it as an exercise.
*)

(* Theorem: [Induction] For any property P satisfying,
   (a) !y. P [] y = T
   (b) !h x y. P x y /\ sublist x y ==> P (h::x) (h::y)
   (c) !h x y. P x y /\ sublist x y ==> P x (h::y)
   then  !x y. sublist x y ==> P x y.
*)
(* Proof:
   By induction on y.
   Base: !x. x <= [] ==> P x []
      Note x = []            by sublist_of_nil
       and P [] [] = T       by given
   Step: !x. x <= y ==> P x y ==>
         !h x. x <= h::y ==> P x (h::y)
      If x = [], then [] <= h::y = F      by sublist_def
      If x = h'::t,
         If h' = h, t <= y                by sublist_def, same heads
            Thus P t y                    by induction hypothesis
             and P t y /\ t <= y ==> P (h::t) (h::y) = P x (h::y)
         If h' <> h, x <= y               by sublist_def, different heads
            Thus P x y                    by induction hypothesis
             and P x y /\ x <= y ==> P x (h::y).
*)
val sublist_induct = store_thm(
  "sublist_induct",
  ``!P. (!y. P [] y) /\
       (!h x y. P x y /\ x <= y ==> P (h::x) (h::y)) /\
       (!h x y. P x y /\ x <= y ==> P x (h::y)) ==>
        !x y. x <= y ==> P x y``,
  ntac 2 strip_tac >>
  Induct_on `y` >-
  rw[sublist_of_nil] >>
  rpt strip_tac >>
  (Cases_on `x` >> fs[sublist_def]));

(*
Note that from definition:
sublist_ind
|- !P. (!x. P [] x) /\ (!h1 t1. P (h1::t1) []) /\
             (!h1 t1 h2 t2. P t1 t2 /\ P (h1::t1) t2 ==> P (h1::t1) (h2::t2)) ==>
             !v v1. P v v1

sublist_induct
|- !P. (!y. P [] y) /\ (!h x y. P x y /\ x <= y ==> P (h::x) (h::y)) /\
             (!h x y. P x y /\ x <= y ==> P x (h::y)) ==>
             !x y. x <= y ==> P x y

The second is better.
*)

(* Theorem: p <= q /\ MEM x p ==> MEM x q *)
(* Proof:
   By sublist_induct, this is to show:
   (1) MEM x [] ==> MEM x q
       Note MEM x [] = F                       by MEM
       Hence true.
   (2) MEM x p ==> MEM x q /\ p <= q /\ MEM x (h::p) ==> MEM x (h::q)
       If x = h, then MEM h (h::q) = T         by MEM
       If x <> h,     MEM x (h::p)
                  ==> MEM x p                  by MEM, x <> h
                  ==> MEM x q                  by induction hypothesis
                  ==> MEM x (h::q)             by MEM, x <> h
   (3) MEM x p ==> MEM x q /\ p <= q /\ MEM x p ==> MEM x (h::q)
       If x = h, then MEM h (h::q) = T         by MEM
       If x <> h,     MEM x p
                  ==> MEM x q                  by induction hypothesis
                  ==> MEM x (h::q)             by MEM, x <> h
*)
Theorem sublist_mem:
  !p q x. p <= q /\ MEM x p ==> MEM x q
Proof
  rpt strip_tac >>
  pop_assum mp_tac >>
  pop_assum mp_tac >>
  qid_spec_tac `q` >>
  qid_spec_tac `p` >>
  ho_match_mp_tac sublist_induct >>
  rpt strip_tac >-
  fs[] >-
  (Cases_on `x = h` >> fs[]) >>
  (Cases_on `x = h` >> fs[])
QED

(* Theorem: sl <= ls ==> set sl SUBSET set ls *)
(* Proof:
       set sl SUBSET set ls
   <=> !x. x IN set (sl) ==> x IN set ls       by SUBSET_DEF
   <=> !x.      MEM x sl ==> MEM x ls          by notation
   ==> T                                       by sublist_mem
*)
Theorem sublist_subset:
  !ls sl. sl <= ls ==> set sl SUBSET set ls
Proof
  metis_tac[SUBSET_DEF, sublist_mem]
QED

(* Theorem: p <= q /\ ALL_DISTINCT q ==> ALL_DISTINCT p *)
(* Proof:
   By sublist_induct, this is to show:
   (1) ALL_DISTINCT q ==> ALL_DISTINCT []
       Note ALL_DISTINCT [] = T                by ALL_DISTINCT
   (2) ALL_DISTINCT q ==> ALL_DISTINCT p /\ p <= q /\ ALL_DISTINCT (h::q) ==> ALL_DISTINCT (h::p)
           ALL_DISTINCT (h::q)
       <=> ~MEM h q /\ ALL_DISTINCT q          by ALL_DISTINCT
       ==> ~MEM h q /\ ALL_DISTINCT p          by induction hypothesis
       ==> ~MEM h p /\ ALL_DISTINCT p          by sublist_mem
       <=> ALL_DISTINCT (h::p)                 by ALL_DISTINCT
   (3) ALL_DISTINCT q ==> ALL_DISTINCT p /\ p <= q /\ ALL_DISTINCT (h::q) ==> ALL_DISTINCT p
           ALL_DISTINCT (h::q)
       ==> ALL_DISTINCT q                      by ALL_DISTINCT
       ==> ALL_DISTINCT p                      by induction hypothesis
*)
Theorem sublist_ALL_DISTINCT:
  !p q. p <= q /\ ALL_DISTINCT q ==> ALL_DISTINCT p
Proof
  rpt strip_tac >>
  pop_assum mp_tac >>
  pop_assum mp_tac >>
  qid_spec_tac `q` >>
  qid_spec_tac `p` >>
  ho_match_mp_tac sublist_induct >>
  rpt strip_tac >-
  simp[] >-
  (fs[] >> metis_tac[sublist_mem]) >>
  fs[]
QED

(* Theorem: [Eliminate append from left]: (x ++ p) <= q ==> sublist p <= q *)
(* Proof:
   By induction on the extra list x.
   The induction step follows from sublist_cons_remove.

   By induction on x.
   Base: !p q. [] ++ p <= q ==> p <= q
       True since [] ++ p = p     by APPEND
   Step: !p q. x ++ p <= q ==> p <= q ==>
         !h p q. h::x ++ p <= q ==> p <= q
            h::x ++ p <= q
        = h::(x ++ p) <= q        by APPEND
       ==>   (x ++ p) <= q        by sublist_cons_remove
       ==>          p <= q        by induction hypothesis
*)
val sublist_append_remove = store_thm(
  "sublist_append_remove",
  ``!p q x. x ++ p <= q ==> p <= q``,
  Induct_on `x` >> metis_tac[sublist_cons_remove, APPEND]);

(* Theorem: [Include append to right] p <= q ==> p <= (x ++ q) *)
(* Proof:
   By induction on list x.
   The induction step follows by sublist_cons_include.

   By induction on x.
   Base: !p q. p <= q ==> p <= [] ++ q
       True since [] ++ q = q     by APPEND
   Step: !p q. p <= q ==> p <= x ++ q ==>
         !h p q. p <= q ==> p <= h::x ++ q
             p <= q
       ==>   p <= x ++ q          by induction hypothesis
       ==>   p <= h::(x ++ q)     by sublist_cons_include
         =   p <= h::x ++ q       by APPEND
*)
val sublist_append_include = store_thm(
  "sublist_append_include",
  ``!p q x. p <= q ==> p <= x ++ q``,
  Induct_on `x` >> metis_tac[sublist_cons_include, APPEND]);

(* Theorem: [append after] p <= (p ++ q) *)
(* Proof:
   By induction on list p, and note that p and (p ++ q) have the same head.
   Base: !q. [] <= [] ++ q, true    by sublist_nil
   Step: !q. p <= p ++ q ==> !h q. h::p <= h::p ++ q
               p <= p ++ q          by induction hypothesis
        ==> h::p <= h::(p ++ q)     by sublist_cons
        ==> h::p <= h::p ++ q       by APPEND
*)
val sublist_append_suffix = store_thm(
  "sublist_append_suffix",
  ``!p q. p <= p ++ q``,
  Induct_on `p` >> rw[sublist_def]);

(* Theorem: [append before] p <= (q ++ p) *)
(* Proof:
   By induction on q.
   Base: !p. p <= [] ++ p
      Note [] ++ p = p       by APPEND
       and p <= p            by sublist_refl
   Step: !p. p <= q ++ p ==> !h p. p <= h::q ++ p
           p <= q ++ p       by induction hypothesis
       ==> p <= h::(q ++ p)  by sublist_cons_include
        =  p <= h::q ++ p    by APPEND
*)
val sublist_append_prefix = store_thm(
  "sublist_append_prefix",
  ``!p q. p <= q ++ p``,
  Induct_on `q` >-
  rw[sublist_refl] >>
  rw[sublist_cons_include]);

(* Theorem: [prefix append] p <= q <=> (x ++ p) <= (x ++ q) *)
(* Proof:
   By induction on x.
   Base: !p q. p <= q <=> [] ++ p <= [] ++ q
      Since [] ++ p = p /\ [] ++ q = q           by APPEND
      This is trivially true.
   Step: !p q. p <= q <=> x ++ p <= x ++ q ==>
         !h p q. p <= q <=> h::x ++ p <= h::x ++ q
         p <= q <=>      x ++ p <= x ++ q        by induction hypothesis
                <=> h::(x ++ p) <= h::(x ++ q)   by sublist_cons
                <=>   h::x ++ p <= h::x ++ q     by APPEND
*)
val sublist_prefix = store_thm(
  "sublist_prefix",
  ``!x p q. p <= q <=> (x ++ p) <= (x ++ q)``,
  Induct_on `x` >> metis_tac[sublist_cons, APPEND]);

(* Theorem: [no append to left] !p q. (p ++ q) <= q ==> p = [] *)
(* Proof:
   By induction on q.
   Base: !p. p ++ [] <= [] ==> (p = [])
      Note p ++ [] = p         by APPEND
       and p <= [] ==> p = []  by sublist_of_nil
   Step: !p. p ++ q <= q ==> (p = []) ==>
         !h p. p ++ h::q <= h::q ==> (p = [])
      If p = [], true trivially.
      If p = h'::t,
          (h'::t) ++ (h::q) <= h::q
         =  h'::(t ++ h::q) <= h::q       by APPEND
         If h' = h,
            Then       t ++ h::q <= q     by sublist_def, same heads
              or (t ++ [h]) ++ q <= q     by APPEND
             ==>     t ++ [h] = []        by induction hypothesis
            which is F, hence h' <> h.
         If h' <> h,
            Then       p ++ h::q <= q     by sublist_def, different heads
              or (p ++ [h]) ++ q <= q     by APPEND
             ==> (p ++ [h]) = []          by induction hypothesis
             which is F, hence neither h' <> h.
         All these shows that p = h'::t is impossible.
*)
val sublist_prefix_nil = store_thm(
  "sublist_prefix_nil",
  ``!p q. (p ++ q) <= q ==> (p = [])``,
  Induct_on `q` >-
  rw[sublist_of_nil] >>
  rpt strip_tac >>
  (Cases_on `p` >> fs[sublist_def]) >| [
    `t ++ h::q = (t ++ [h])++ q` by rw[] >>
    `t ++ [h] <> []` by rw[] >>
    metis_tac[],
    `(t ++ h::q) <= q` by metis_tac[sublist_cons_remove] >>
    `t ++ h::q = (t ++ [h])++ q` by rw[] >>
    `t ++ [h] <> []` by rw[] >>
    metis_tac[]
  ]);

(* Theorem: [tail append - if] p <= q ==> (p ++ [h]) <= (q ++ [h]) *)
(* Proof:
                p <= q
   ==>   SNOC h p <= SNOC h q      by sublist_snoc
   ==> (p ++ [h]) <= (q ++ [h])    by SNOC_APPEND
*)
Theorem sublist_append_if:
  !p q h. p <= q ==> (p ++ [h]) <= (q ++ [h])
Proof
  rw[sublist_snoc, GSYM SNOC_APPEND]
QED

(* Theorem: [tail append - only if] p ++ [h] <= q ++ [h] ==> p <= q *)
(* Proof:
   By induction on q.
   Base: !p h. p ++ [h] <= [] ++ [h] ==> p <= []
       Note [] ++ [h] = [h]                  by APPEND
        and p ++ [h] <= [h] ==> p = []       by sublist_prefix_nil
        and [] <= []                         by sublist_nil
   Step: !p h. p ++ [h] <= q ++ [h] ==> p <= q ==>
         !h p h'. p ++ [h'] <= h::q ++ [h'] ==> p <= h::q
       If p = [], [h'] <= h::q ++ [h'] = F    by sublist_def
       If p = h''::t,
          h''::t ++ [h'] = h''::(t ++ [h'])   by APPEND
          If h'' = h',
             Then t ++ [h'] <= q ++ [h']      by sublist_def, same heads
              ==>         t <= q              by induction hypothesis
          If h'' <> h',
             Then h''::t ++ [h'] <= q ++ [h'] by sublist_def, different heads
              ==>         h''::t <= q         by induction hypothesis
*)
val sublist_append_only_if = store_thm(
  "sublist_append_only_if",
  ``!p q h. (p ++ [h]) <= (q ++ [h]) ==> p <= q``,
  Induct_on `q` >-
  metis_tac[sublist_prefix_nil, sublist_nil, APPEND] >>
  rpt strip_tac >>
  (Cases_on `p` >> fs[sublist_def]) >-
  metis_tac[] >>
  `h''::(t ++ [h']) = (h''::t) ++ [h']` by rw[] >>
  metis_tac[]);

(* Theorem: [tail append] p <= q <=> p ++ [h] <= q ++ [h] *)
(* Proof: by sublist_append_if, sublist_append_only_if *)
val sublist_append_iff = store_thm(
  "sublist_append_iff",
  ``!p q h. p <= q <=> (p ++ [h]) <= (q ++ [h])``,
  metis_tac[sublist_append_if, sublist_append_only_if]);

(* Theorem: [suffix append] sublist p q ==> sublist (p ++ x) (q ++ x) *)
(* Proof:
   By induction on x.
   Base: !p q. p <= q <=> p ++ [] <= q ++ []
      True by p ++ [] = p, q ++ [] = q           by APPEND
   Step: !p q. p <= q <=> p ++ x <= q ++ x ==>
         !h p q. p <= q <=> p ++ h::x <= q ++ h::x
                         p <= q
       <=>      (p ++ [h]) <= (q ++ [h])         by sublist_append_iff
       <=> (p ++ [h]) ++ x <= (q ++ [h]) ++ x    by induction hypothesis
       <=>     p ++ (h::x) <= q ++ (h::x)        by APPEND
*)
val sublist_suffix = store_thm(
  "sublist_suffix",
  ``!x p q. p <= q <=> (p ++ x) <= (q ++ x)``,
  Induct >-
  rw[] >>
  rpt strip_tac >>
  `!z. z ++ h::x = (z ++ [h]) ++ x` by rw[] >>
  metis_tac[sublist_append_iff]);

(* Theorem : (a <= b) /\ (c <= d) ==> (a ++ c) <= (b ++ d) *)
(* Proof:
   Note a ++ c <= a ++ d    by sublist_prefix
    and a ++ d <= b ++ d    by sublist_suffix
    ==> a ++ c <= b ++ d    by sublist_trans
*)
val sublist_append_pair = store_thm(
  "sublist_append_pair",
  ``!a b c d. (a <= b) /\ (c <= d) ==> (a ++ c) <= (b ++ d)``,
  metis_tac[sublist_prefix, sublist_suffix, sublist_trans]);

(* Theorem: [Extended Append, or Decomposition] (h::t) <= q <=> ?x y. (q = x ++ (h::y)) /\ (t <= y) *)
(* Proof:
   By induction on list q.
   Base case is to prove:
     sublist (h::t) []  <=> ?x y. ([] = x ++ (h::y)) /\ (sublist t y)
     Hypothesis sublist (h::t) [] is F by SUBLIST_NIL.
     In the conclusion, [] cannot be decomposed, hence implication is valid.
   Step case is to prove:
     (sublist (h::t) q  <=> ?x y. (q = x ++ (h::y)) /\ (sublist t y)) ==>
     (sublist (h::t) (h'::q)  <=> ?x y. (h'::q = x ++ (h::y)) /\ (sublist t y))
     Applying SUBLIST definition and split the if-and-only-if parts, there are 4 cases:
     When h = h', if part:
       sublist (h::t) (h::q) ==> ?x y. (h::q = x ++ (h::y)) /\ (sublist t y)
       For this case, choose x=[], y=q, and sublist (h::t) (h::q) = sublist t q, by SUBLIST same head.
     When h = h', only-if part:
       ?x y. (h::q = x ++ (h::y)) /\ (sublist t y) ==> sublist (h::t) (h::q)
       Take cases on x.
       When x = [],
         h::q = h::y ==> q = y,
         hence sublist t y = sublist t q ==> sublist (h::t) (h::q) by SUBLIST same head.
       When x = h''::t',
         h::q = (h''::t') ++ (h::y) = h''::(t' ++ (h::y)) ==>
         q = t' ++ (h::y),
         hence sublist t y ==> sublist t q (by SUBLIST_APPENDR_I) ==> sublist (h::t) (h::q).
     When ~(h=h'), if part:
       sublist (h::t) (h'::q) ==> ?x y. (h'::q = x ++ (h::y)) /\ (sublist t y)
       From hypothesis,
             sublist (h::t) (h'::q)
           = sublist (h::t) q           when ~(h=h'), by SUBLIST definition
         ==> ?x1 y1. (q = x1 ++ (h::y1)) /\ (sublist t y1))  by inductive hypothesis
         Now (h'::q) = (h'::(x1 ++ (h::y1)) = (h'::x1) ++ (h::y1) by APPEND associativity
         So taking x = h'::x1, y = y1, this gives the conclusion.
     When ~(h=h'), only-if part:
       ?x y. (h'::q = x ++ (h::y)) /\ (sublist t y) ==> sublist (h::t) (h'::q)
       The case x = [] is impossible by list equality, since ~(h=h').
       Hence x = h'::t', giving:
            q = t'++(h::y) /\ (sublist t y)
          = sublist (h::t) q              by inductive hypothesis (only-if)
        ==> sublist (h::t) (h'::q)        by SUBLIST, different head.
*)
val sublist_append_extend = store_thm(
  "sublist_append_extend",
  ``!h t q. h::t <= q  <=> ?x y. (q = x ++ (h::y)) /\ (t <= y)``,
  ntac 2 strip_tac >>
  Induct >-
  rw[sublist_of_nil] >>
  rpt strip_tac >>
  (Cases_on `h = h'` >> rw[EQ_IMP_THM]) >| [
    `h::q = [] ++ [h] ++ q` by rw[] >>
    metis_tac[sublist_cons],
    `h::t <= h::y` by rw[GSYM sublist_cons] >>
    `x ++ [h] ++ y = x ++ (h::y)` by rw[] >>
    metis_tac[sublist_append_include],
    `h::t <= q` by metis_tac[sublist_def] >>
    metis_tac[APPEND, APPEND_ASSOC],
    `h::t <= h::y` by rw[GSYM sublist_cons] >>
    `x ++ [h] ++ y = x ++ (h::y)` by rw[] >>
    metis_tac[sublist_append_include]
  ]);

(* ------------------------------------------------------------------------- *)
(* Applications of sublist.                                                  *)
(* ------------------------------------------------------------------------- *)

(* Theorem: p <= q ==> (MAP f p) <= (MAP f q) *)
(* Proof:
   By induction on q.
   Base: !p. p <= [] ==> MAP f p <= MAP f []
         Note p = []       by sublist_of_nil
          and MAP f []     by MAP
           so [] <= []     by sublist_nil
   Step: !p. p <= q ==> MAP f p <= MAP f q ==>
         !h p. p <= h::q ==> MAP f p <= MAP f (h::q)
         If p = [], [] <= h::q = F          by sublist_def
         If p = h'::t,
            If h' = h,
               Then             t <= q             by sublist_def, same heads
                ==>       MAP f t <= MAP f q       by induction hypothesis
                ==>    h::MAP f t <= h::MAP f q    by sublist_cons
                ==>  MAP f (h::t) <= MAP f (h::q)  by MAP
                 or       MAP f p <= MAP f (h::q)  by p = h::t
            If h' <> h,
               Then          p <= q                by sublist_def, different heads
               ==>     MAP f p <= MAP f q          by induction hypothesis
               ==>     MAP f p <= h::MAP f q       by sublist_cons_include
                or     MAP f p <= MAP f (h::q)     by MAP
*)
val MAP_SUBLIST = store_thm(
  "MAP_SUBLIST",
  ``!f p q. p <= q ==> (MAP f p) <= (MAP f q)``,
  strip_tac >>
  Induct_on `q` >-
  rw[sublist_of_nil, sublist_nil] >>
  rpt strip_tac >>
  (Cases_on `p` >> simp[sublist_def]) >>
  metis_tac[sublist_def, sublist_cons_include, MAP]);

(* Theorem: l1 <= l2 ==> SUM l1 <= SUM l2 *)
(* Proof:
   By induction on q.
   Base: !p. p <= [] ==> SUM p <= SUM []
      Note p = []        by sublist_of_nil
       and SUM [] = 0    by SUM
      Hence true.
   Step: !p. p <= q ==> SUM p <= SUM q ==>
         !h p. p <= h::q ==> SUM p <= SUM (h::q)
      If p = [], [] <= h::q = F         by sublist_def
      If p = h'::t,
         If h' = h,
         Then          t <= q           by sublist_def, same heads
          ==>      SUM t <= SUM q       by induction hypothesis
          ==>  h + SUM t <= h + SUM q   by arithmetic
          ==> SUM (h::t) <= SUM (h::q)  by SUM
           or      SUM p <= SUM (h::q)  by p = h::t
         If h' <> h,
         Then          p <= q           by sublist_def, different heads
          ==>      SUM p <= SUM q       by induction hypothesis
          ==>      SUM p <= h + SUM q   by arithmetic
          ==>      SUM p <= SUM (h::q)  by SUM
*)
val SUM_SUBLIST = store_thm(
  "SUM_SUBLIST",
  ``!p q. p <= q ==> SUM p <= SUM q``,
  Induct_on `q` >-
  rw[sublist_of_nil] >>
  rpt strip_tac >>
  (Cases_on `p` >> fs[sublist_def]) >>
  `h' + SUM t <= SUM q` by metis_tac[SUM] >>
  decide_tac);

(* Idea: express order-preserving in sublist *)

(* Note:
A simple statement of order-preserving:

g `p <= q /\ MEM x p /\ MEM y p /\ findi x p <= findi y p ==> findi x q <= findi y q`;

This simple statement has a counter-example:
q = [1;2;3;4;3;5;1]
p = [2;4;1]
MEM 4 p /\ MEM 1 p /\ findi 4 p = 1 <= findi 1 p = 2, but findi 4 q = 3, yet findi 1 q = 0.
This is because findi gives the first appearance of the member.
This can be fixed by ALL_DISTINCT, but the idea of order-preserving should not depend on ALL_DISTINCT.
*)

(* Theorem: sl <= ls /\ MEM x sl ==>
            ?l1 l2 l3 l4. ls = l1 ++ [x] ++ l2 /\ sl = l3 ++ [x] ++ l4 /\ l3 <= l1 /\ l4 <= l2 *)
(* Proof:
   By sublist_induct, this is to show:
   (1) MEM x [] ==> ?l1 l2 l3 l4...
       Note MEM x [] = F                       by MEM
       hence true.
   (2) MEM x sl ==> ?l1 l2 l3 l4... /\ sl <= ls /\ MEM x (h::sl) ==>
       ?l1 l2 l3 l4. h::ls = l1 ++ [x] ++ l2 /\ h::sl = l3 ++ [x] ++ l4 /\ l3 <= l1 /\ l4 <= l2
       Note MEM x (h::sl)
        ==> x = h \/ MEM x sl                  by MEM
       If x = h,
          Then h::ls = [h] ++ ls               by CONS_APPEND
           and h::sl = [h] ++ sl               by CONS_APPEND
       Pick l1 = [], l2 = ls, l3 = [], l4 = sl.
       Then l3 <= l1 since                     by sublist_nil
        and l4 <= l2 since sl <= ls            by induction hypothesis
       Otherwise, MEM x sl,
           Note ?l1 l2 l3 l4.
                ls = l1 ++ [x] ++ l2 /\ sl = l3 ++ [x] ++ l4 /\ l3 <= l1 /\ l4 <= l2
                                               by induction hypothesis
           Then h::ls = h::(l1 ++ [x] ++ l2)
                      = h::l1 ++ [x] ++ l2     by APPEND
            and h::sl = h::(l3 ++ [x] ++ l4)
                      = h::l3 ++ [x] ++ l4     by APPEND
           Pick new l1 = h::l1, l2 = l2, l3 = h::l3, l4 = l4.
           Then l3 <= l1 ==> h::l3 <= h::l1    by sublist_cons
   (3) MEM x sl ==> ?l1 l2 l3 l4... /\ sl <= ls /\ MEM x sl ==>
       ?l1 l2 l3 l4. h::ls = l1 ++ [x] ++ l2 /\ sl = l3 ++ [x] ++ l4 /\ l3 <= l1 /\ l4 <= l2
       Note ?l1 l2 l3 l4.
            ls = l1 ++ [x] ++ l2 /\ sl = l3 ++ [x] ++ l4 /\ l3 <= l1 /\ l4 <= l2
                                               by induction hypothesis
       Then h::ls = h::(l1 ++ [x] ++ l2)
                  = h::l1 ++ [x] ++ l2         by APPEND
        Pick new l1 = h::l1, l2 = l2, l3 = l3, l4 = l4.
        Then l3 <= l1 ==> l3 <= h::l1          by sublist_cons_include
*)
Theorem sublist_order:
  !ls sl x. sl <= ls /\ MEM x sl ==>
            ?l1 l2 l3 l4. ls = l1 ++ [x] ++ l2 /\ sl = l3 ++ [x] ++ l4 /\ l3 <= l1 /\ l4 <= l2
Proof
  rpt strip_tac >>
  pop_assum mp_tac >>
  pop_assum mp_tac >>
  qid_spec_tac `ls` >>
  qid_spec_tac `sl` >>
  ho_match_mp_tac sublist_induct >>
  rpt strip_tac >-
  fs[] >-
 (fs[] >| [
    map_every qexists_tac [`[]`, `ls`, `[]`, `sl`] >>
    simp[sublist_nil],
    fs[] >>
    map_every qexists_tac [`h::l1`, `l2`, `h::l3`, `l4`] >>
    simp[GSYM sublist_cons]
  ]) >>
  fs[] >>
  map_every qexists_tac [`h::l1`, `l2`, `l3`, `l4`] >>
  simp[sublist_cons_include]
QED

(* Theorem: sl <= ls /\ MONO_INC ls ==> MONO_INC sl *)
(* Proof:
   By sublist induction, this is to show:
   (1) n < LENGTH [] /\ m <= n ==> EL m [] <= EL n []
       Note LENGTH [] = 0                      by LENGTH
         so assumption is F, hence T.
   (2) MONO_INC ls ==> MONO_INC sl /\ sl <= ls /\
       MONO_INC (h::ls) /\ m <= n /\ n < LENGTH (h::sl) ==> EL m (h::sl) <= EL n (h::sl)
       Note MONO_INC (h::ls) ==> MONO_INC ls   by MONO_INC_CONS
       If m = 0,
          If n = 0,
             Then EL 0 (h::sl) = h, hence T.
          If 0 < n,
             Then 0 <= PRE n,
               so EL n (h::sl) = EL (PRE n) sl
             Let x = EL 0 sl.
             Then x <= EL (PRE n) sl           by MONO_INC sl
              But MEM x sl                     by EL_MEM
              ==> MEM x ls                     by sublist_mem
               so h <= x                       by MONO_INC (h::ls)
              Thus h <= EL n (h::sl)           by inequality
       If 0 < m,
          Then m <= n means 0 < n.
          Thus PRE m <= PRE n
                EL m (h::sl)
              = EL (PRE m) sl                  by EL_CONS, 0 < m
             <= EL (PRE n) sl                  by induction hypothesis
              = EL n (h::sl)                   by EL_CONS, 0 < n

   (3) MONO_INC ls ==> MONO_INC sl /\ sl <= ls /\
       MONO_INC (h::ls) /\ m <= n /\ n < LENGTH sl ==> EL m sl <= EL n sl
       Note MONO_INC (h::ls) ==> MONO_INC ls   by MONO_INC_CONS
       Thus MONO_INC sl                        by induction hypothesis
         so m <= n ==> EL m sl <= EL n sl      by MONO_INC sl
*)
Theorem sublist_MONO_INC:
  !ls sl. sl <= ls /\ MONO_INC ls ==> MONO_INC sl
Proof
  ntac 3 strip_tac >>
  pop_assum mp_tac >>
  pop_assum mp_tac >>
  qid_spec_tac `ls` >>
  qid_spec_tac `sl` >>
  ho_match_mp_tac sublist_induct >>
  rpt strip_tac >-
  fs[] >-
 (`MONO_INC ls` by metis_tac[MONO_INC_CONS] >>
  `m = 0 \/ 0 < m` by decide_tac >| [
    `n = 0 \/ 0 < n` by decide_tac >-
    simp[] >>
    `0 <= PRE n` by decide_tac >>
    qabbrev_tac `x = EL 0 sl` >>
    `x <= EL (PRE n) sl` by fs[Abbr`x`] >>
    `MEM x sl` by fs[EL_MEM, Abbr`x`] >>
    `h <= x` by metis_tac[MONO_INC_HD, sublist_mem] >>
    simp[EL_CONS],
    `0 < n /\ PRE m <= PRE n` by decide_tac >>
    `EL (PRE m) sl <= EL (PRE n) sl` by fs[] >>
    simp[EL_CONS]
  ]) >>
  `MONO_INC ls` by metis_tac[MONO_INC_CONS] >>
  fs[]
QED

(* Theorem: sl <= ls /\ MONO_DEC ls ==> MONO_DEC sl *)
(* Proof:
   By sublist induction, this is to show:
   (1) n < LENGTH [] /\ m <= n ==> EL n [] <= EL m []
       Note LENGTH [] = 0                      by LENGTH
         so assumption is F, hence T.
   (2) MONO_DEC ls ==> MONO_DEC sl /\ sl <= ls /\
       MONO_DEC (h::ls) /\ m <= n /\ n < LENGTH (h::sl) ==> EL n (h::sl) <= EL m (h::sl)
       Note MONO_DEC (h::ls) ==> MONO_DEC ls   by MONO_DEC_CONS
       If m = 0,
          If n = 0,
             Then EL 0 (h::sl) = h, hence T.
          If 0 < n,
             Then 0 <= PRE n,
               so EL n (h::sl) = EL (PRE n) sl
             Let x = EL 0 sl.
             Then EL (PRE n) sl <= x           by MONO_DEC sl
              But MEM x sl                     by EL_MEM
              ==> MEM x ls                     by sublist_mem
               so x <= h                       by MONO_DEC (h::ls)
              Thus EL n (h::sl) <= h           by inequality
       If 0 < m,
          Then m <= n means 0 < n.
          Thus PRE m <= PRE n
                EL n (h::sl)
              = EL (PRE n) sl                  by EL_CONS, 0 < n
             <= EL (PRE m) sl                  by induction hypothesis
              = EL m (h::sl)                   by EL_CONS, 0 < m

   (3) MONO_DEC ls ==> MONO_DEC sl /\ sl <= ls /\
       MONO_DEC (h::ls) /\ m <= n /\ n < LENGTH sl ==> EL n sl <= EL m sl
       Note MONO_DEC (h::ls) ==> MONO_DEC ls   by MONO_DEC_CONS
       Thus MONO_DEC sl                        by induction hypothesis
         so m <= n ==> EL n sl <= EL m sl      by MONO_DEC sl
*)
Theorem sublist_MONO_DEC:
  !ls sl. sl <= ls /\ MONO_DEC ls ==> MONO_DEC sl
Proof
  ntac 3 strip_tac >>
  pop_assum mp_tac >>
  pop_assum mp_tac >>
  qid_spec_tac `ls` >>
  qid_spec_tac `sl` >>
  ho_match_mp_tac sublist_induct >>
  rpt strip_tac >-
  fs[] >-
 (`MONO_DEC ls` by metis_tac[MONO_DEC_CONS] >>
  `m = 0 \/ 0 < m` by decide_tac >| [
    `n = 0 \/ 0 < n` by decide_tac >-
    simp[] >>
    `0 <= PRE n` by decide_tac >>
    qabbrev_tac `x = EL 0 sl` >>
    `EL (PRE n) sl <= x` by fs[Abbr`x`] >>
    `MEM x sl` by fs[EL_MEM, Abbr`x`] >>
    `x <= h` by metis_tac[MONO_DEC_HD, sublist_mem] >>
    simp[EL_CONS],
    `0 < n /\ PRE m <= PRE n` by decide_tac >>
    `EL (PRE n) sl <= EL (PRE m) sl` by fs[] >>
    simp[EL_CONS]
  ]) >>
  `MONO_DEC ls` by metis_tac[MONO_DEC_CONS] >>
  fs[]
QED

(* Yes, finally! *)

(* ------------------------------------------------------------------------- *)
(* FILTER as sublist.                                                        *)
(* ------------------------------------------------------------------------- *)

(* Theorem: FILTER P ls <= ls *)
(* Proof:
   By induction on ls.
   Base: FILTER P [] <= [],
      Note FILTER P [] = []        by FILTER
       and [] <= []                by sublist_refl
   Step: FILTER P ls <= ls ==>
         !h. FILTER P (h::ls) <= h::ls
     If P h,
             FILTER P ls <= ls                 by induction hypothesis
         ==> h::FILTER P ls <= h::ls           by sublist_cons
         ==> FILTER P (h::ls) <= h::ls         by FILTER, P h.

     If ~P h,
             FILTER P ls <= ls                 by induction hypothesis
         ==> FILTER P ls <= h::ls              by sublist_cons_include
         ==> FILTER P (h::ls) <= h::ls         by FILTER, ~P h.
*)
Theorem FILTER_sublist:
  !P ls. FILTER P ls <= ls
Proof
  strip_tac >>
  Induct >-
  simp[sublist_refl] >>
  rpt strip_tac >>
  Cases_on `P h` >-
  metis_tac[FILTER, sublist_cons] >>
  metis_tac[FILTER, sublist_cons_include]
QED

(* Theorem: MONO_INC ls ==> MONO_INC (FILTER P ls) *)
(* Proof:
   Note (FILTER P ls) <= ls        by FILTER_sublist
   With MONO_INC ls
    ==> MONO_INC (FILTER P ls)     by sublist_MONO_INC
*)
Theorem FILTER_MONO_INC:
  !P ls. MONO_INC ls ==> MONO_INC (FILTER P ls)
Proof
  metis_tac[FILTER_sublist, sublist_MONO_INC]
QED

(* Theorem: MONO_DEC ls ==> MONO_DEC (FILTER P ls) *)
(* Proof:
   Note (FILTER P ls) <= ls        by FILTER_sublist
   With MONO_DEC ls
    ==> MONO_DEC (FILTER P ls)     by sublist_MONO_DEC
*)
Theorem FILTER_MONO_DEC:
  !P ls. MONO_DEC ls ==> MONO_DEC (FILTER P ls)
Proof
  metis_tac[FILTER_sublist, sublist_MONO_DEC]
QED

(* ------------------------------------------------------------------------ *)

(* Aliases for legacy theorem names *)
 val alias =
    [
     ("ALL_EL_BUTFIRSTN", "EVERY_DROP"),
     ("ALL_EL_BUTLASTN", "EVERY_BUTLASTN"),
     ("ALL_EL_FIRSTN", "EVERY_TAKE"),
     ("ALL_EL_FOLDL", "EVERY_FOLDL"),
     ("ALL_EL_FOLDL_MAP", "EVERY_FOLDL_MAP"),
     ("ALL_EL_FOLDR", "EVERY_FOLDR"),
     ("ALL_EL_FOLDR_MAP", "EVERY_FOLDR_MAP"),
     ("ALL_EL_LASTN", "EVERY_LASTN"),
     ("ALL_EL_REPLICATE", "EVERY_REPLICATE"),
     ("ALL_EL_REVERSE", "EVERY_REVERSE"),
     ("ALL_EL_SEG", "EVERY_SEG"),
     ("APPEND_BUTLASTN_BUTFIRSTN", "APPEND_BUTLASTN_DROP"),
     ("APPEND_FIRSTN_LASTN", "APPEND_TAKE_LASTN"),
     ("BUTFIRSTN", "DROP"),
     ("BUTFIRSTN_APPEND1", "DROP_APPEND1"),
     ("BUTFIRSTN_APPEND2", "DROP_APPEND2"),
     ("BUTFIRSTN_BUTFIRSTN", "DROP_DROP"),
     ("BUTFIRSTN_CONS_EL", "DROP_CONS_EL"),
     ("BUTFIRSTN_LASTN", "DROP_LASTN"),
     ("BUTFIRSTN_LENGTH_APPEND", "DROP_LENGTH_APPEND"),
     ("BUTFIRSTN_LENGTH_NIL", "DROP_LENGTH_NIL"),
     ("BUTFIRSTN_REVERSE", "DROP_REVERSE"),
     ("BUTFIRSTN_SEG", "DROP_SEG"),
     ("BUTFIRSTN_SNOC", "DROP_SNOC"),
     ("BUTLASTN_BUTLAST", "BUTLASTN_FRONT"),
     ("BUTLASTN_FIRSTN", "BUTLASTN_TAKE"),
     ("BUTLASTN_SUC_BUTLAST", "BUTLASTN_SUC_FRONT"),
     ("ELL_IS_EL", "ELL_MEM"),
     ("EL_BUTFIRSTN", "EL_DROP"),
     ("EL_FIRSTN", "EL_TAKE"),
     ("EL_IS_EL", "EL_MEM"),
     ("FIRSTN", "TAKE"),
     ("FIRSTN_APPEND1", "TAKE_APPEND1"),
     ("FIRSTN_APPEND2", "TAKE_APPEND2"),
     ("FIRSTN_BUTLASTN", "TAKE_BUTLASTN"),
     ("FIRSTN_FIRSTN", "TAKE_TAKE"),
     ("FIRSTN_LENGTH_APPEND", "TAKE_LENGTH_APPEND"),
     ("FIRSTN_REVERSE", "TAKE_REVERSE"),
     ("FIRSTN_SEG", "TAKE_SEG"),
     ("FIRSTN_SNOC", "TAKE_SNOC"),
     ("IS_EL_BUTFIRSTN", "MEM_DROP_IMP"),
     ("IS_EL_BUTLASTN", "MEM_BUTLASTN"),
     ("IS_EL_DEF", "MEM_EXISTS"),
     ("IS_EL_FIRSTN", "MEM_TAKE"),
     ("IS_EL_FOLDL", "MEM_FOLDL"),
     ("IS_EL_FOLDL_MAP", "MEM_FOLDL_MAP"),
     ("IS_EL_FOLDR", "MEM_FOLDR"),
     ("IS_EL_FOLDR_MAP", "MEM_FOLDR_MAP"),
     ("IS_EL_LASTN", "MEM_LASTN"),
     ("IS_EL_REPLICATE", "MEM_REPLICATE"),
     ("IS_EL_SEG", "MEM_SEG"),
     ("IS_EL_SOME_EL", "MEM_EXISTS"),
     ("LASTN_BUTFIRSTN", "LASTN_DROP"),
     ("LENGTH_BUTLAST", "LENGTH_FRONT"),
     ("SNOC_EL_FIRSTN", "SNOC_EL_TAKE"),
     ("SOME_EL_BUTFIRSTN", "EXISTS_DROP"),
     ("SOME_EL_BUTLASTN", "EXISTS_BUTLASTN"),
     ("SOME_EL_DISJ", "EXISTS_DISJ"),
     ("SOME_EL_FIRSTN", "EXISTS_TAKE"),
     ("SOME_EL_FOLDL", "EXISTS_FOLDL"),
     ("SOME_EL_FOLDL_MAP", "EXISTS_FOLDL_MAP"),
     ("SOME_EL_FOLDR", "EXISTS_FOLDR"),
     ("SOME_EL_FOLDR_MAP", "EXISTS_FOLDR_MAP"),
     ("SOME_EL_LASTN", "EXISTS_LASTN"),
     ("SOME_EL_REVERSE", "EXISTS_REVERSE"),
     ("SOME_EL_SEG", "EXISTS_SEG"),
     ("ZIP_FIRSTN", "ZIP_TAKE"),
     ("ZIP_FIRSTN_LEQ", "ZIP_TAKE_LEQ")
    ]

 val moved =
    [
     ("ALL_DISTINCT_SNOC", "ALL_DISTINCT_SNOC"),
     ("ALL_EL", "EVERY_DEF"),
     ("ALL_EL_APPEND", "EVERY_APPEND"),
     ("ALL_EL_CONJ", "EVERY_CONJ"),
     ("ALL_EL_SNOC", "EVERY_SNOC"),
     ("APPEND", "APPEND"),
     ("APPEND_11_LENGTH", "APPEND_11_LENGTH"),
     ("APPEND_ASSOC", "APPEND_ASSOC"),
     ("APPEND_BUTLAST_LAST", "APPEND_FRONT_LAST"),
     ("APPEND_FIRSTN_BUTFIRSTN", "TAKE_DROP"),
     ("APPEND_LENGTH_EQ", "APPEND_LENGTH_EQ"),
     ("APPEND_SNOC", "APPEND_SNOC"),
     ("BUTLAST", "FRONT_SNOC"),
     ("BUTLAST_CONS", "FRONT_CONS"),
     ("CONS", "CONS"),
     ("CONS_11", "CONS_11"),
     ("EL", "EL"),
     ("EL_DROP", "EL_DROP"),
     ("EL_GENLIST", "EL_GENLIST"),
     ("EL_LENGTH_SNOC", "EL_LENGTH_SNOC"),
     ("EL_MAP", "EL_MAP"),
     ("EL_REVERSE", "EL_REVERSE"),
     ("EL_SNOC", "EL_SNOC"),
     ("EL_TAKE", "EL_TAKE"),
     ("EQ_LIST", "EQ_LIST"),
     ("EVERY_GENLIST", "EVERY_GENLIST"),
     ("EXISTS_GENLIST", "EXISTS_GENLIST"),
     ("FILTER", "FILTER"),
     ("FILTER_APPEND", "FILTER_APPEND_DISTRIB"),
     ("FILTER_REVERSE", "FILTER_REVERSE"),
     ("FIRSTN_LENGTH_ID", "TAKE_LENGTH_ID"),
     ("FLAT", "FLAT"),
     ("FLAT_APPEND", "FLAT_APPEND"),
     ("FOLDL", "FOLDL"),
     ("FOLDL_SNOC", "FOLDL_SNOC"),
     ("FOLDR", "FOLDR"),
     ("GENLIST", "GENLIST"),
     ("GENLIST_APPEND", "GENLIST_APPEND"),
     ("GENLIST_CONS", "GENLIST_CONS"),
     ("GENLIST_FUN_EQ", "GENLIST_FUN_EQ"),
     ("HD", "HD"),
     ("HD_GENLIST", "HD_GENLIST"),
     ("IS_EL", "MEM"),
     ("IS_EL_APPEND", "MEM_APPEND"),
     ("IS_EL_FILTER", "MEM_FILTER"),
     ("IS_EL_REVERSE", "MEM_REVERSE"),
     ("IS_EL_SNOC", "MEM_SNOC"),
     ("LAST", "LAST_SNOC"),
     ("LAST_APPEND", "LAST_APPEND_CONS"),
     ("LAST_CONS", "LAST_CONS"),
     ("LENGTH", "LENGTH"),
     ("LENGTH_APPEND", "LENGTH_APPEND"),
     ("LENGTH_BUTFIRSTN", "LENGTH_DROP"),
     ("LENGTH_CONS", "LENGTH_CONS"),
     ("LENGTH_EQ_NIL", "LENGTH_EQ_NIL"),
     ("LENGTH_FIRSTN", "LENGTH_TAKE"),
     ("LENGTH_GENLIST", "LENGTH_GENLIST"),
     ("LENGTH_MAP", "LENGTH_MAP"),
     ("LENGTH_NIL", "LENGTH_NIL"),
     ("LENGTH_REVERSE", "LENGTH_REVERSE"),
     ("LENGTH_SNOC", "LENGTH_SNOC"),
     ("LENGTH_ZIP", "LENGTH_ZIP"),
     ("LIST_NOT_EQ", "LIST_NOT_EQ"),
     ("MAP", "MAP"),
     ("MAP2", "MAP2"),
     ("MAP2_ZIP", "MAP2_ZIP"),
     ("MAP_APPEND", "MAP_APPEND"),
     ("MAP_EQ_f", "MAP_EQ_f"),
     ("MAP_GENLIST", "MAP_GENLIST"),
     ("MAP_MAP_o", "MAP_MAP_o"),
     ("MAP_SNOC", "MAP_SNOC"),
     ("MAP_o", "MAP_o"),
     ("NOT_ALL_EL_SOME_EL", "NOT_EVERY"),
     ("NOT_CONS_NIL", "NOT_CONS_NIL"),
     ("NOT_EQ_LIST", "NOT_EQ_LIST"),
     ("NOT_NIL_CONS", "NOT_NIL_CONS"),
     ("NOT_SOME_EL_ALL_EL", "NOT_EXISTS"),
     ("NULL", "NULL"),
     ("NULL_DEF", "NULL_DEF"),
     ("NULL_EQ_NIL", "NULL_EQ"),
  (* removed due to conflicts with Tactical.REVERSE:
     ("REVERSE", "REVERSE_SNOC_DEF"),
   *)
     ("REVERSE_APPEND", "REVERSE_APPEND"),
     ("REVERSE_EQ_NIL", "REVERSE_EQ_NIL"),
     ("REVERSE_REVERSE", "REVERSE_REVERSE"),
     ("REVERSE_SNOC", "REVERSE_SNOC"),
     ("SNOC", "SNOC"),
     ("SNOC_11", "SNOC_11"),
     ("SNOC_APPEND", "SNOC_APPEND"),
     ("SNOC_Axiom", "SNOC_Axiom"),
     ("SNOC_CASES", "SNOC_CASES"),
     ("SNOC_INDUCT", "SNOC_INDUCT"),
     ("SOME_EL", "EXISTS_DEF"),
     ("SOME_EL_APPEND", "EXISTS_APPEND"),
     ("SOME_EL_MAP", "EXISTS_MAP"),
     ("SOME_EL_SNOC", "EXISTS_SNOC"),
     ("SUM", "SUM"),
     ("SUM_APPEND", "SUM_APPEND"),
     ("SUM_SNOC", "SUM_SNOC"),
     ("TL", "TL"),
     ("TL_GENLIST", "TL_GENLIST"),
     ("UNZIP", "UNZIP"),
     ("UNZIP_ZIP", "UNZIP_ZIP"),
     ("ZIP", "ZIP"),
     ("ZIP_GENLIST", "ZIP_GENLIST"),
     ("ZIP_UNZIP", "ZIP_UNZIP")
    ]

val () = List.app
  (fn (s1, s2) => ignore (save_thm(s1, fetch "list" s2)))
  moved;

val () = List.app
  (fn (s1, s2) => ignore (save_thm(s1, theorem s2)))
  alias;

(* ------------------------------------------------------------------------ *)

val () = computeLib.add_persistent_funs
   [
    "BUTLASTN_compute",
    "COUNT_LIST_compute",
    "IS_SUBLIST",
    "IS_SUFFIX_compute",
    "LASTN_compute",
    "SEG_compute",
    "SPLITP_compute"
   ]

(*

val conv = EVAL

   conv ``AND_EL [T;T;T]``;
   conv ``BUTLASTN 3 [1n;2;3;4;5]``;
   conv ``COUNT_LIST 4``;
   conv ``ELL 4 [1n;2;3;4;5;6]``;
   conv ``IS_SUBLIST [1n;2;3;4;5] [2;3]``;
   conv ``IS_SUFFIX [1n;2;3;4;5] [4;5]``;
   conv ``LASTN 3 [1n;2;3;4;5]``;
   conv ``LIST_ELEM_COUNT 2 [1n;2;2;3]``;
   conv ``OR_EL [T;F;T]``;
   conv ``PREFIX (\x. x < 4) [1n;2;3;4;5;6]``;
   conv ``REPLICATE 4 [1n;2;3;4;5;6]``;
   conv ``SCANL (+) 1 [1n;2;3;4;5;6]``;
   conv ``SCANR (+) 1 [1n;2;3;4;5;6]``;
   conv ``SEG 2 3 [1n;2;3;4;5]``;
   conv ``SPLITL (\x. x > 4) [1n;2;3;4;5;6]``;
   conv ``SPLITP (\x. x > 4) [1n;2;3;4;5;6]``;
   conv ``SPLITR (\x. x > 4) [1n;2;3;4;5;6]``;
   conv ``SUFFIX (\x. x < 4) [1n;2;3]`` (* ??? *);
   conv ``TL_T ([]: 'a list)``;
   conv ``UNZIP_FST [(1n, 2n); (3, 4)]``;
   conv ``UNZIP_SND [(1n, 2n); (3, 4)]``;

*)

val () = export_theory ()<|MERGE_RESOLUTION|>--- conflicted
+++ resolved
@@ -203,13 +203,15 @@
 Theorem SNOC_ACYCLIC[simp] :
     l <> SNOC x l /\ SNOC x l <> l
 Proof
-    SRW_TAC [] [SNOC_APPEND]
+  SRW_TAC [] [SNOC_APPEND] >> disch_then (mp_tac o Q.AP_TERM ‘LENGTH’) >>
+  simp[]
 QED
 
 (* ------------------------------------------------------------------------ *)
 
-val LASTN_def = zDefine `
-  LASTN n xs = REVERSE (TAKE n (REVERSE xs))`;
+Definition LASTN_def[nocompute]:
+  LASTN n xs = REVERSE (TAKE n (REVERSE xs))
+End
 
 val LASTN = store_thm("LASTN",
   ``(!l. LASTN 0 l = []) /\
@@ -2381,13 +2383,8 @@
   !n l. BUTLASTN n l = TAKE (LENGTH l - n) l
 Proof
   simp[BUTLASTN_def] >> Induct >> simp[] >>
-<<<<<<< HEAD
   Cases using SNOC_CASES >>
   simp[TAKE_APPEND, REVERSE_SNOC, SNOC_APPEND, ARITH_PROVE “x - y - x = 0”]
-=======
-  Cases using SNOC_CASES >> simp[TAKE_APPEND, SNOC_APPEND] >>
-  simp[ARITH_PROVE “1 - SUC x = 0”, ARITH_PROVE “x + 1 - SUC y = x - y”]
->>>>>>> 652108c5
 QED
 
 Theorem BUTLASTN_TAKE:
@@ -2406,13 +2403,8 @@
   !n l. LASTN n l = DROP (LENGTH l - n) l
 Proof
   simp[LASTN_def] >> Induct >> simp[] >>
-<<<<<<< HEAD
   Cases using SNOC_CASES >>
   simp[DROP_APPEND, REVERSE_SNOC, SNOC_APPEND, ARITH_PROVE “x - y - x = 0”]
-=======
-  Cases using SNOC_CASES >> simp[DROP_APPEND, SNOC_APPEND] >>
-  simp[ARITH_PROVE “a - (b :num) - a = 0”]
->>>>>>> 652108c5
 QED
 
 Theorem LASTN_DROP:
@@ -3487,7 +3479,6 @@
    >> `0 < n` by RW_TAC arith_ss []
    >> rw [EL_CONS, PRE_SUB1]);
 
-<<<<<<< HEAD
 Theorem TAKE_EL_SNOC:
    !ls n. n < LENGTH ls ==> (TAKE (n + 1) ls = SNOC (EL n ls) (TAKE n ls))
 Proof
@@ -3507,33 +3498,6 @@
   THEN ‘n - LENGTH ls = 0’ by simp[]
   THEN simp[DECIDE “SUC x - (y + 1) = x - y”]
 QED
-=======
-val TAKE_EL_SNOC = Q.store_thm("TAKE_EL_SNOC",
-   `!ls n. n < LENGTH ls ==> (TAKE (n + 1) ls = SNOC (EL n ls) (TAKE n ls))`,
-   HO_MATCH_MP_TAC SNOC_INDUCT
-   THEN CONJ_TAC
-   THEN1 SRW_TAC[][]
-   THEN REPEAT STRIP_TAC
-   THEN Cases_on`n = LENGTH ls`
-   THEN1 (rw[EL_LENGTH_SNOC,TAKE_SNOC,TAKE_APPEND1,EL_APPEND1,EL_APPEND2,
-             TAKE_APPEND2]
-          THEN FULL_SIMP_TAC arith_ss [])
-   THEN `n < LENGTH ls` by FULL_SIMP_TAC arith_ss [ADD1, LENGTH_SNOC]
-   THEN rw[TAKE_SNOC,TAKE_APPEND1,EL_APPEND1,SNOC_APPEND]
-   THEN FULL_SIMP_TAC arith_ss [ADD1, LENGTH_SNOC, TAKE_APPEND1, SNOC_APPEND])
-
-val REVERSE_DROP = Q.store_thm("REVERSE_DROP",
-   `!ls n. n <= LENGTH ls ==>
-           (REVERSE (DROP n ls) = REVERSE (LASTN (LENGTH ls - n) ls))`,
-   HO_MATCH_MP_TAC SNOC_INDUCT
-   THEN SRW_TAC[][LASTN]
-   THEN Cases_on`n = SUC (LENGTH ls)`
-   THEN1 (rw[DROP_LENGTH_NIL_rwt,ADD1,LASTN])
-   THEN `n <= LENGTH ls` by RW_TAC arith_ss []
-   THEN rw[DROP_APPEND1,LASTN_APPEND1,SNOC_APPEND,ADD1]
-   THEN `LENGTH [x] <= LENGTH ls + 1 - n` by RW_TAC arith_ss [LENGTH]
-   THEN RW_TAC arith_ss [LASTN_APPEND1, LENGTH]);
->>>>>>> 652108c5
 
 val LENGTH_FILTER_LESS = Q.store_thm("LENGTH_FILTER_LESS",
    `!P ls. EXISTS ($~ o P) ls ==> LENGTH (FILTER P ls) < LENGTH ls`,
@@ -3688,15 +3652,10 @@
 Theorem REVERSE_REPLICATE[simp]:
   !n x. REVERSE (REPLICATE n x) = REPLICATE n x
 Proof
-<<<<<<< HEAD
   Induct >- simp[] >> REWRITE_TAC[ADD1] >> gen_tac >>
   CONV_TAC (RAND_CONV (ONCE_REWRITE_CONV [ADD_COMM])) >>
   REWRITE_TAC[GSYM REPLICATE_APPEND] >> simp[REVERSE_APPEND] >>
   simp[theorem "REPLICATE_compute"]
-=======
-  Induct \\ fs [REPLICATE] \\
-  fs [GSYM REPLICATE, GSYM SNOC_REPLICATE, SNOC_APPEND]
->>>>>>> 652108c5
 QED
 
 Theorem SUM_REPLICATE[simp]:
@@ -3906,14 +3865,9 @@
    !n. COUNT_LIST n = COUNT_LIST_AUX n []
 Proof
    Induct
-<<<<<<< HEAD
    THEN SRW_TAC [] [COUNT_LIST_GENLIST, GENLIST, COUNT_LIST_AUX_def]
    THEN simp[GSYM COUNT_LIST_GENLIST, COUNT_LIST_AUX, SNOC_APPEND]
 QED
-=======
-   THEN SRW_TAC [] [COUNT_LIST_GENLIST, GENLIST, COUNT_LIST_AUX_def, SNOC_APPEND]
-   THEN FULL_SIMP_TAC (srw_ss()) [COUNT_LIST_GENLIST, COUNT_LIST_AUX]);
->>>>>>> 652108c5
 
 val SPLITP_AUX_lem1 = Q.prove(
    `!P acc l h.
@@ -4039,48 +3993,6 @@
  >> REWRITE_TAC [GSYM FILTER_APPEND_DISTRIB]
 QED
 
-<<<<<<< HEAD
-=======
-(* ------------------------------------------------------------------------- *)
-(* More List Theorems from examples/algebra                                  *)
-(* ------------------------------------------------------------------------- *)
-
-(* Theorem: l <> [] ==> (l = SNOC (LAST l) (FRONT l)) *)
-(* Proof:
-     l
-   = FRONT l ++ [LAST l]      by APPEND_FRONT_LAST, l <> []
-   = SNOC (LAST l) (FRONT l)  by SNOC_APPEND
- *)
-val SNOC_LAST_FRONT' = store_thm(
-   "SNOC_LAST_FRONT'",
-  ``!l. l <> [] ==> (l = SNOC (LAST l) (FRONT l))``,
-  rw[APPEND_FRONT_LAST, SNOC_APPEND]);
-
-(* Theorem: REVERSE [x] = [x] *)
-(* Proof:
-      REVERSE [x]
-    = [] ++ [x]       by REVERSE_DEF
-    = [x]             by APPEND
-*)
-val REVERSE_SING = store_thm(
-  "REVERSE_SING",
-  ``!x. REVERSE [x] = [x]``,
-  rw[]);
-
-(* Theorem: ls <> [] ==> (HD (REVERSE ls) = LAST ls) *)
-(* Proof:
-      HD (REVERSE ls)
-    = HD (REVERSE (SNOC (LAST ls) (FRONT ls)))   by SNOC_LAST_FRONT
-    = HD (LAST ls :: (REVERSE (FRONT ls))        by REVERSE_SNOC
-    = LAST ls                                    by HD
-*)
-Theorem REVERSE_HD:
-  !ls. ls <> [] ==> (HD (REVERSE ls) = LAST ls)
-Proof
-  metis_tac[SNOC_LAST_FRONT, REVERSE_SNOC, HD]
-QED
-
->>>>>>> 652108c5
 (* Theorem: ls <> [] ==> (TL (REVERSE ls) = REVERSE (FRONT ls)) *)
 (* Proof:
       TL (REVERSE ls)
@@ -5207,75 +5119,15 @@
   ]
 QED
 
-(* Theorem: let fs = FILTER P ls; j = LENGTH (FILTER P l1) in
-             ALL_DISTINCT ls /\ ls = l1 ++ x::l2 ++ y::l3 /\ P x /\ P y ==>
-             (x = EL j fs /\ y = EL (j + 1) fs <=> FILTER P l2 = []) *)
-(* Proof:
-   Note fs = FILTER P ls
-           = FILTER P (l1 ++ x::l2 ++ y::l3)   by given
-           = FILTER P l1 ++
-             x :: FILTER P l2 ++
-             y :: FILTER P l3                  by FILTER_APPEND_DISTRIB, FILTER
-   Thus LENGTH fs
-      = j + SUC (LENGTH (FILTER P l2))
-          + SUC (LENGTH (FILTER P l3))         by LENGTH_APPEND
-     or j + 2 <= LENGTH fs                     by arithmetic
-     or j < LENGTH fs, j + 1 < LENGTH fs       by inequality
-
-   Let l4 = y::l3, then
-       ls = l1 ++ x::l2 ++ l4
-          = l1 ++ x::(l2 ++ l4)                by APPEND_ASSOC_CONS
-   Thus x = EL j fs                            by FILTER_EL_IFF, j < LENGTH fs
-
-   Now let l5 = l1 ++ x::l2,
-           k = LENGTH (FILTER P l5).
-   Then ls = l5 ++ y::l3                       by APPEND_ASSOC
-    and fs = FILTER P l5 ++
-             y :: FILTER P l3                  by FILTER_APPEND_DISTRIB, FILTER
-     so LENGTH fs = k + SUC (LENGTH P l3)      by LENGTH_APPEND
-   Thus k < LENGTH fs
-    and y = EL k fs                            by FILTER_EL_IFF
-
-   Also FILTER P l5 = FILTER P l1 ++
-                      x :: FILTER P l2         by FILTER_APPEND_DISTRIB, FILTER
-     so k = j + SUC (LENGTH (FILTER P l2))     by LENGTH_APPEND
-   Thus k = j + 1
-    <=> LENGTH (FILTER P l2) = 0               by arithmetic
-
-   Note ALL_DISTINCT fs                        by FILTER_ALL_DISTINCT
-     so EL k fs = EL (j + 1) fs
-    <=> k = j + 1
-    <=> LENGTH (FILTER P l2) = 0               by above
-    <=> FILTER P l2 = []                       by LENGTH_EQ_0
-*)
 Theorem FILTER_EL_NEXT_IFF:
-  !P ls l1 l2 l3 x y. let fs = FILTER P ls; j = LENGTH (FILTER P l1) in
-                      ALL_DISTINCT ls /\ ls = l1 ++ x::l2 ++ y::l3 /\ P x /\ P y ==>
-                      (x = EL j fs /\ y = EL (j + 1) fs <=> FILTER P l2 = [])
-Proof
-  rw_tac std_ss[] >>
-  qabbrev_tac `ls = l1 ++ x::l2 ++ y::l3` >>
-  `j + 2 <= LENGTH fs` by
-  (`fs = FILTER P l1 ++ x::FILTER P l2 ++ y::FILTER P l3` by simp[FILTER_APPEND_DISTRIB, Abbr`fs`, Abbr`ls`] >>
-  `LENGTH fs = j + SUC (LENGTH (FILTER P l2)) + SUC (LENGTH (FILTER P l3))` by fs[Abbr`j`] >>
-  decide_tac) >>
-  `j < LENGTH fs` by decide_tac >>
-  qabbrev_tac `l4 = y::l3` >>
-  `ls = l1 ++ x::(l2 ++ l4)` by simp[Abbr`ls`] >>
-  `x = EL j fs` by metis_tac[FILTER_EL_IFF] >>
-  qabbrev_tac `l5 = l1 ++ x::l2` >>
-  qabbrev_tac `k = LENGTH (FILTER P l5)` >>
-  `ls = l5 ++ y::l3` by simp[Abbr`l5`, Abbr`ls`] >>
-  `k < LENGTH fs /\ (k = j + 1 <=> FILTER P l2 = [])` by
-    (`fs = FILTER P l5 ++ y::FILTER P l3` by rfs[FILTER_APPEND_DISTRIB, Abbr`fs`] >>
-  `LENGTH fs = k + SUC (LENGTH (FILTER P l3))` by fs[Abbr`k`] >>
-  `FILTER P l5 = FILTER P l1 ++ x :: FILTER P l2` by rfs[FILTER_APPEND_DISTRIB, Abbr`l5`] >>
-  `k = j + SUC (LENGTH (FILTER P l2))` by fs[Abbr`k`, Abbr`j`] >>
-  simp[]) >>
-  `y = EL k fs` by metis_tac[FILTER_EL_IFF] >>
-  `j + 1 < LENGTH fs` by decide_tac >>
-  `ALL_DISTINCT fs` by simp[FILTER_ALL_DISTINCT, Abbr`fs`] >>
-  metis_tac[ALL_DISTINCT_EL_IMP]
+  !P ls l1 l2 l3 x y.
+    let fs = FILTER P ls; j = LENGTH (FILTER P l1) in
+      ALL_DISTINCT ls /\ ls = l1 ++ x::l2 ++ y::l3 /\ P x /\ P y ==>
+      (x = EL j fs /\ y = EL (j + 1) fs <=> FILTER P l2 = [])
+Proof
+  rw[] >> gvs[Abbr‘fs’, Abbr‘j’, FILTER_APPEND, EL_APPEND2, EL_APPEND1] >>
+  Cases_on ‘FILTER P l2’ >> simp[] >> strip_tac >> gvs[ALL_DISTINCT_APPEND] >>
+  metis_tac[MEM_FILTER, MEM]
 QED
 
 (* ------------------------------------------------------------------------- *)
@@ -6979,25 +6831,25 @@
           = sublist (h::t) q              by inductive hypothesis (only-if)
         ==> sublist (h::t) (h'::q)        by SUBLIST, different head.
 *)
-val sublist_append_extend = store_thm(
-  "sublist_append_extend",
-  ``!h t q. h::t <= q  <=> ?x y. (q = x ++ (h::y)) /\ (t <= y)``,
+Theorem sublist_append_extend:
+  !h t q. h::t <= q  <=> ?x y. (q = x ++ (h::y)) /\ (t <= y)
+Proof
   ntac 2 strip_tac >>
   Induct >-
   rw[sublist_of_nil] >>
-  rpt strip_tac >>
-  (Cases_on `h = h'` >> rw[EQ_IMP_THM]) >| [
-    `h::q = [] ++ [h] ++ q` by rw[] >>
-    metis_tac[sublist_cons],
-    `h::t <= h::y` by rw[GSYM sublist_cons] >>
-    `x ++ [h] ++ y = x ++ (h::y)` by rw[] >>
+  rpt strip_tac >> Q.RENAME_TAC [‘h::t ≤ h'::q ⇔ _’] >>
+  Cases_on ‘h = h'’ >> rw[EQ_IMP_THM] >| [
+    map_every Q.EXISTS_TAC [‘[]’, ‘q’] >> gvs[sublist_def],
+    ‘h::t <= h::y’ by rw[GSYM sublist_cons] >>
+    ‘x ++ [h] ++ y = x ++ (h::y)’ by rw[] >>
     metis_tac[sublist_append_include],
-    `h::t <= q` by metis_tac[sublist_def] >>
+    ‘h::t <= q’ by metis_tac[sublist_def] >>
     metis_tac[APPEND, APPEND_ASSOC],
-    `h::t <= h::y` by rw[GSYM sublist_cons] >>
-    `x ++ [h] ++ y = x ++ (h::y)` by rw[] >>
+    ‘h::t <= h::y’ by rw[GSYM sublist_cons] >>
+    ‘x ++ [h] ++ y = x ++ (h::y)’ by rw[] >>
     metis_tac[sublist_append_include]
-  ]);
+  ]
+QED
 
 (* ------------------------------------------------------------------------- *)
 (* Applications of sublist.                                                  *)
