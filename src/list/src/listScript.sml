(* ===================================================================== *)
(* FILE          : listScript.sml                                        *)
(* DESCRIPTION   : The logical definition of the list type operator. The *)
(*                 type is defined and the following "axiomatization" is *)
(*                 proven from the definition of the type:               *)
(*                                                                       *)
(*                    |- !x f. ?fn. (fn [] = x) /\                       *)
(*                             (!h t. fn (h::t) = f (fn t) h t)          *)
(*                                                                       *)
(*                 Translated from hol88.                                *)
(*                                                                       *)
(* AUTHOR        : (c) Tom Melham, University of Cambridge               *)
(* DATE          : 86.11.24                                              *)
(* REVISED       : 87.03.14                                              *)
(* TRANSLATOR    : Konrad Slind, University of Calgary                   *)
(* DATE          : September 15, 1991                                    *)
(* ===================================================================== *)


(* ----------------------------------------------------------------------
    Require ancestor theory structures to be present. The parents of list
    are "arithmetic", "pair", "pred_set" and those theories behind the
    datatype definition library
   ---------------------------------------------------------------------- *)

local
  open arithmeticTheory pairTheory pred_setTheory Datatype
       OpenTheoryMap
in end;


(*---------------------------------------------------------------------------
 * Open structures used in the body.
 *---------------------------------------------------------------------------*)

open HolKernel Parse boolLib Num_conv Prim_rec BasicProvers mesonLib
     simpLib boolSimps pairTheory pred_setTheory TotalDefn metisLib
     relationTheory combinTheory

val ERR = mk_HOL_ERR "listScript"

val arith_ss = bool_ss ++ numSimps.ARITH_ss ++ numSimps.REDUCE_ss
fun simp l = ASM_SIMP_TAC (srw_ss()++boolSimps.LET_ss++numSimps.ARITH_ss) l

val rw = SRW_TAC []
val metis_tac = METIS_TAC
fun fs l = FULL_SIMP_TAC (srw_ss()) l


val _ = new_theory "list";

val _ = Rewrite.add_implicit_rewrites pairTheory.pair_rws;
val zDefine = Lib.with_flag (computeLib.auto_import_definitions, false) Define
val dDefine = Lib.with_flag (Defn.def_suffix, "_DEF") Define
val bDefine = Lib.with_flag (Defn.def_suffix, "") Define

val NOT_SUC      = numTheory.NOT_SUC
and INV_SUC      = numTheory.INV_SUC
fun INDUCT_TAC g = INDUCT_THEN numTheory.INDUCTION ASSUME_TAC g;

val LESS_0       = prim_recTheory.LESS_0;
val NOT_LESS_0   = prim_recTheory.NOT_LESS_0;
val PRE          = prim_recTheory.PRE;
val LESS_MONO    = prim_recTheory.LESS_MONO;
val INV_SUC_EQ   = prim_recTheory.INV_SUC_EQ;
val num_Axiom    = prim_recTheory.num_Axiom;

val ADD_CLAUSES  = arithmeticTheory.ADD_CLAUSES;
val LESS_ADD_1   = arithmeticTheory.LESS_ADD_1;
val LESS_EQ      = arithmeticTheory.LESS_EQ;
val NOT_LESS     = arithmeticTheory.NOT_LESS;
val LESS_EQ_ADD  = arithmeticTheory.LESS_EQ_ADD;
val num_CASES    = arithmeticTheory.num_CASES;
val LESS_MONO_EQ = arithmeticTheory.LESS_MONO_EQ;
val LESS_MONO_EQ = arithmeticTheory.LESS_MONO_EQ;
val ADD_EQ_0     = arithmeticTheory.ADD_EQ_0;
val ONE          = arithmeticTheory.ONE;
val PAIR_EQ      = pairTheory.PAIR_EQ;

(*---------------------------------------------------------------------------*)
(* Declare the datatype of lists                                             *)
(*---------------------------------------------------------------------------*)

val _ = Datatype.Hol_datatype ‘list = NIL | CONS of 'a => list’;

local open OpenTheoryMap in
val ns = ["Data","List"]
val _ = OpenTheory_tyop_name{tyop={Thy="list",Tyop="list"},name=(ns,"list")}
val _ = OpenTheory_const_name{const={Thy="list",Name="APPEND"},name=(ns,"@")}
val _ = OpenTheory_const_name{const={Thy="list",Name="CONS"},name=(ns,"::")}
val _ = OpenTheory_const_name{const={Thy="list",Name="HD"},name=(ns,"head")}
val _ = OpenTheory_const_name{const={Thy="list",Name="EVERY"},name=(ns,"all")}
val _ = OpenTheory_const_name{const={Thy="list",Name="EXISTS"},name=(ns,"any")}
val _ = OpenTheory_const_name{const={Thy="list",Name="FILTER"},name=(ns,"filter")}
val _ = OpenTheory_const_name{const={Thy="list",Name="FLAT"},name=(ns,"concat")}
val _ = OpenTheory_const_name{const={Thy="list",Name="LENGTH"},name=(ns,"length")}
val _ = OpenTheory_const_name{const={Thy="list",Name="MAP"},name=(ns,"map")}
val _ = OpenTheory_const_name{const={Thy="list",Name="NIL"},name=(ns,"[]")}
val _ = OpenTheory_const_name{const={Thy="list",Name="REVERSE"},name=(ns,"reverse")}
val _ = OpenTheory_const_name{const={Thy="list",Name="TAKE"},name=(ns,"take")}
val _ = OpenTheory_const_name{const={Thy="list",Name="TL"},name=(ns,"tail")}
end

(*---------------------------------------------------------------------------*)
(* Fiddle with concrete syntax                                               *)
(*---------------------------------------------------------------------------*)

val _ = add_rule {term_name = "CONS", fixity = Infixr 490,
                  pp_elements = [TOK "::", BreakSpace(0,2)],
                  paren_style = OnlyIfNecessary,
                  block_style = (AroundSameName, (PP.INCONSISTENT, 2))};

val _ = add_listform {separator = [TOK ";", BreakSpace(1,0)],
                      leftdelim = [TOK "["], rightdelim = [TOK "]"],
                      cons = "CONS", nilstr = "NIL",
                      block_info = (PP.INCONSISTENT, 1)};

(*---------------------------------------------------------------------------*)
(* Prove the axiomatization of lists                                         *)
(*---------------------------------------------------------------------------*)

val list_Axiom = TypeBase.axiom_of “:'a list”;

val list_Axiom_old = store_thm(
  "list_Axiom_old",
  Term‘!x f. ?!fn1:'a list -> 'b.
          (fn1 [] = x) /\ (!h t. fn1 (h::t) = f (fn1 t) h t)’,
  REPEAT GEN_TAC THEN CONV_TAC EXISTS_UNIQUE_CONV THEN CONJ_TAC THENL [
    ASSUME_TAC list_Axiom THEN
    POP_ASSUM (ACCEPT_TAC o BETA_RULE o Q.SPECL [‘x’, ‘\x y z. f z x y’]),
    REPEAT STRIP_TAC THEN CONV_TAC FUN_EQ_CONV THEN
    HO_MATCH_MP_TAC (TypeBase.induction_of “:'a list”) THEN
    simpLib.ASM_SIMP_TAC boolSimps.bool_ss []
  ]);

(*---------------------------------------------------------------------------
     Now some definitions.
 ---------------------------------------------------------------------------*)

val NULL_DEF = new_recursive_definition
      {name = "NULL_DEF",
       rec_axiom = list_Axiom,
       def = “(NULL []     = T) /\
                (NULL (h::t) = F)”};

val HD = new_recursive_definition
      {name = "HD",
       rec_axiom = list_Axiom,
       def = “HD (h::t) = h”};
val _ = export_rewrites ["HD"]

val TL_DEF = new_recursive_definition
      {name = "TL_DEF",
       rec_axiom = list_Axiom,
       def = “(TL [] = []) /\
              (TL (h::t) = t)”};
val TL = save_thm("TL",CONJUNCT2 TL_DEF);
val _ = export_rewrites ["TL_DEF"];

val SUM = new_recursive_definition
      {name = "SUM",
       rec_axiom =  list_Axiom,
       def = “(SUM [] = 0) /\
          (!h t. SUM (h::t) = h + SUM t)”};

val APPEND = new_recursive_definition
      {name = "APPEND",
       rec_axiom = list_Axiom,
       def = “(!l:'a list. APPEND [] l = l) /\
                  (!l1 l2 h. APPEND (h::l1) l2 = h::APPEND l1 l2)”};
val _ = export_rewrites ["APPEND"]

val _ = set_fixity "++" (Infixl 480);
val _ = overload_on ("++", Term‘APPEND’);
val _ = Unicode.unicode_version {u = UnicodeChars.doubleplus, tmnm = "++"}
val _ = TeX_notation { hol = UnicodeChars.doubleplus,
                       TeX = ("\\HOLTokenDoublePlus", 1) }

val FLAT = new_recursive_definition
      {name = "FLAT",
       rec_axiom = list_Axiom,
       def = “(FLAT []     = []) /\
          (!h t. FLAT (h::t) = APPEND h (FLAT t))”};
val _ = export_rewrites ["FLAT"]

val LENGTH = new_recursive_definition
      {name = "LENGTH",
       rec_axiom = list_Axiom,
       def = “(LENGTH []     = 0) /\
     (!(h:'a) t. LENGTH (h::t) = SUC (LENGTH t))”};
val _ = export_rewrites ["LENGTH"]

val MAP = new_recursive_definition
      {name = "MAP",
       rec_axiom = list_Axiom,
       def = “(!f:'a->'b. MAP f [] = []) /\
                   (!f h t. MAP f (h::t) = f h::MAP f t)”};
val _ = export_rewrites ["MAP"]

val LIST_TO_SET_DEF = new_recursive_definition{
  name = "LIST_TO_SET_DEF",
  rec_axiom = list_Axiom,
  def = “(!x:'a. LIST_TO_SET [] x <=> F) /\
          (!h:'a t x. LIST_TO_SET (h::t) x <=> (x = h) \/ LIST_TO_SET t x)”}
val _ = export_rewrites ["LIST_TO_SET_DEF"]

val _ = overload_on ("set", “LIST_TO_SET”)
val _ = overload_on ("MEM", “\h:'a l:'a list. h IN LIST_TO_SET l”)
val _ = overload_on ("", “\h:'a l:'a list. ~(h IN LIST_TO_SET l)”)
  (* last over load here causes the term ~(h IN LIST_TO_SET l) to not print
     using overloads.  In particular, this prevents the existing overload for
     NOTIN from firing in this type instance, and allows ~MEM a l to print
     because the pretty-printer will traverse into the negated term (printing
     the ~), and then the MEM overload will "fire".
  *)

Theorem LIST_TO_SET[simp]:
  LIST_TO_SET [] = {} /\
  LIST_TO_SET (h::t) = h INSERT LIST_TO_SET t
Proof
  SRW_TAC [] [FUN_EQ_THM, IN_DEF]
QED

val FILTER = new_recursive_definition
      {name = "FILTER",
       rec_axiom = list_Axiom,
       def = “(!P. FILTER P [] = []) /\
             (!(P:'a->bool) h t.
                    FILTER P (h::t) =
                         if P h then (h::FILTER P t) else FILTER P t)”};
val _ = export_rewrites ["FILTER"]

val FOLDR = new_recursive_definition
      {name = "FOLDR",
       rec_axiom = list_Axiom,
       def = “(!f e. FOLDR (f:'a->'b->'b) e [] = e) /\
            (!f e x l. FOLDR f e (x::l) = f x (FOLDR f e l))”};

val FOLDL = new_recursive_definition
      {name = "FOLDL",
       rec_axiom = list_Axiom,
       def = “(!f e. FOLDL (f:'b->'a->'b) e [] = e) /\
            (!f e x l. FOLDL f e (x::l) = FOLDL f (f e x) l)”};

val EVERY_DEF = new_recursive_definition
      {name = "EVERY_DEF",
       rec_axiom = list_Axiom,
       def = “(!P:'a->bool. EVERY P [] = T)  /\
                (!P h t. EVERY P (h::t) <=> P h /\ EVERY P t)”};
val _ = export_rewrites ["EVERY_DEF"]

val EXISTS_DEF = new_recursive_definition
      {name = "EXISTS_DEF",
       rec_axiom = list_Axiom,
       def = “(!P:'a->bool. EXISTS P [] = F)
            /\  (!P h t.      EXISTS P (h::t) <=> P h \/ EXISTS P t)”};
val _ = export_rewrites ["EXISTS_DEF"]

val EL = new_recursive_definition
      {name = "EL",
       rec_axiom = num_Axiom,
       def = “(!l. EL 0 l = (HD l:'a)) /\
                (!l:'a list. !n. EL (SUC n) l = EL n (TL l))”};



(* ---------------------------------------------------------------------*)
(* Definition of a function                                             *)
(*                                                                      *)
(*   MAP2 : ('a -> 'b -> 'c) -> 'a list ->  'b list ->  'c list         *)
(*                                                                      *)
(* for mapping a curried binary function down a pair of lists:          *)
(*                                                                      *)
(* |- (!f. MAP2 f[][] = []) /\                                          *)
(*   (!f h1 t1 h2 t2.                                                   *)
(*      MAP2 f(h1::t1)(h2::t2) = CONS(f h1 h2)(MAP2 f t1 t2))   *)
(*                                                                      *)
(* [TFM 92.04.21]                                                       *)
(* ---------------------------------------------------------------------*)

val MAP2_DEF = dDefine‘
  (MAP2 f (h1::t1) (h2::t2) = f h1 h2::MAP2 f t1 t2) /\
  (MAP2 f x y = [])’;
val _ = export_rewrites ["MAP2_DEF"]

val MAP2 = store_thm ("MAP2",
“(!f. MAP2 f [] [] = []) /\
  (!f h1 t1 h2 t2. MAP2 f (h1::t1) (h2::t2) = f h1 h2::MAP2 f t1 t2)”,
METIS_TAC[MAP2_DEF]);

val MAP2_NIL = Q.store_thm(
  "MAP2_NIL[simp]",
  ‘MAP2 f x [] = []’,
  Cases_on ‘x’ >> simp[])

val LENGTH_MAP2 = Q.store_thm ("LENGTH_MAP2[simp]",
  ‘!xs ys. LENGTH (MAP2 f xs ys) = MIN (LENGTH xs) (LENGTH ys)’,
  Induct \\ rw [] \\ Cases_on ‘ys’ \\ fs [arithmeticTheory.MIN_DEF, MAP2_DEF]
  \\ SRW_TAC[][]);

val EL_MAP2 = Q.store_thm("EL_MAP2",
  ‘!ts tt n.
    n < MIN (LENGTH ts) (LENGTH tt) ==>
      (EL n (MAP2 f ts tt) = f (EL n ts) (EL n tt))’,
  Induct \\ rw [] \\ Cases_on ‘tt’ \\ Cases_on ‘n’ \\ fs [EL]);

Theorem MAP2_APPEND:
  !xs ys xs1 ys1 f.
     (LENGTH xs = LENGTH xs1) ==>
     (MAP2 f (xs ++ ys) (xs1 ++ ys1) = MAP2 f xs xs1 ++ MAP2 f ys ys1)
Proof Induct >> Cases_on ‘xs1’ >> fs [MAP2]
QED

(* Some searches *)

val INDEX_FIND_def = Define‘
   (INDEX_FIND i P [] = NONE) /\
   (INDEX_FIND i P (h :: t) =
      if P h then SOME (i, h) else INDEX_FIND (SUC i) P t)’;

val FIND_def = Define ‘FIND P = OPTION_MAP SND o INDEX_FIND 0 P’
val INDEX_OF_def = Define ‘INDEX_OF x = OPTION_MAP FST o INDEX_FIND 0 ($= x)’

(* ---------------------------------------------------------------------*)
(* Proofs of some theorems about lists.                                 *)
(* ---------------------------------------------------------------------*)

val NULL = store_thm ("NULL",
 “NULL ([] :'a list) /\ (!h t. ~NULL(CONS (h:'a) t))”,
   REWRITE_TAC [NULL_DEF]);

(*---------------------------------------------------------------------------*)
(* List induction                                                            *)
(* |- P [] /\ (!t. P t ==> !h. P(h::t)) ==> (!x.P x)                         *)
(*---------------------------------------------------------------------------*)

val list_INDUCT0 = save_thm("list_INDUCT0",TypeBase.induction_of “:'a list”);

val list_INDUCT = Q.store_thm
("list_INDUCT",
 ‘!P. P [] /\ (!t. P t ==> !h. P (h::t)) ==> !l. P l’,
 REWRITE_TAC [list_INDUCT0]);  (* must use REWRITE_TAC, ACCEPT_TAC refuses
                                   to respect bound variable names *)

val list_induction  = save_thm("list_induction", list_INDUCT);
val LIST_INDUCT_TAC = INDUCT_THEN list_INDUCT ASSUME_TAC;

(*---------------------------------------------------------------------------*)
(* List induction as a rewrite rule.                                         *)
(* |- (!l. P l) = P [] /\ !h t. P t ==> P (h::t)                             *)
(*---------------------------------------------------------------------------*)

val FORALL_LIST = Q.store_thm
 ("FORALL_LIST",
  ‘(!l. P l) <=> P [] /\ !h t. P t ==> P (h::t)’,
  METIS_TAC [list_INDUCT]);

(*---------------------------------------------------------------------------*)
(* Cases theorem: |- !l. (l = []) \/ (?t h. l = h::t)                        *)
(*---------------------------------------------------------------------------*)

val list_cases = TypeBase.nchotomy_of “:'a list”;


val list_CASES = store_thm
("list_CASES",
 “!l. (l = []) \/ (?h t. l = h::t)”,
 mesonLib.MESON_TAC [list_cases]);

val list_nchotomy = save_thm("list_nchotomy", list_CASES);

(*---------------------------------------------------------------------------*)
(* Definition of list_case more suitable to call-by-value computations       *)
(*---------------------------------------------------------------------------*)

val list_case_def = TypeBase.case_def_of “:'a list”;

val list_case_compute = store_thm("list_case_compute",
 “!(l:'a list). list_CASE l (b:'b) f =
                  if NULL l then b else f (HD l) (TL l)”,
   LIST_INDUCT_TAC THEN ASM_REWRITE_TAC [list_case_def, HD, TL, NULL_DEF]);

(*---------------------------------------------------------------------------*)
(* CONS_11:  |- !h t h' t'. (h::t = h' :: t') = (h = h') /\ (t = t')         *)
(*---------------------------------------------------------------------------*)

val CONS_11 = save_thm("CONS_11", TypeBase.one_one_of “:'a list”)

val NOT_NIL_CONS = save_thm("NOT_NIL_CONS", TypeBase.distinct_of “:'a list”);

val NOT_CONS_NIL = save_thm("NOT_CONS_NIL",
   CONV_RULE(ONCE_DEPTH_CONV SYM_CONV) NOT_NIL_CONS);

val LIST_NOT_EQ = store_thm("LIST_NOT_EQ",
 “!l1 l2. ~(l1 = l2) ==> !h1:'a. !h2. ~(h1::l1 = h2::l2)”,
   REPEAT GEN_TAC THEN
   STRIP_TAC THEN
   ASM_REWRITE_TAC [CONS_11]);

val NOT_EQ_LIST = store_thm("NOT_EQ_LIST",
 “!h1:'a. !h2. ~(h1 = h2) ==> !l1 l2. ~(h1::l1 = h2::l2)”,
    REPEAT GEN_TAC THEN
    STRIP_TAC THEN
    ASM_REWRITE_TAC [CONS_11]);

val EQ_LIST = store_thm("EQ_LIST",
 “!h1:'a.!h2.(h1=h2) ==> !l1 l2. (l1 = l2) ==> (h1::l1 = h2::l2)”,
     REPEAT STRIP_TAC THEN
     ASM_REWRITE_TAC [CONS_11]);


Theorem CONS:
  !l : 'a list. ~NULL l ==> HD l :: TL l = l
Proof
  STRIP_TAC THEN
  STRIP_ASSUME_TAC (SPEC “l:'a list” list_CASES) THEN
  POP_ASSUM SUBST1_TAC THEN
  ASM_REWRITE_TAC [HD, TL, NULL]
QED

Theorem APPEND_NIL[simp]:
  !(l:'a list). APPEND l [] = l
Proof LIST_INDUCT_TAC THEN ASM_REWRITE_TAC [APPEND]
QED


Theorem APPEND_ASSOC:
 !(l1:'a list) l2 l3.
   APPEND l1 (APPEND l2 l3) = APPEND (APPEND l1 l2) l3
Proof LIST_INDUCT_TAC THEN ASM_REWRITE_TAC [APPEND]
QED

Theorem LENGTH_APPEND[simp]:
  !(l1:'a list) (l2:'a list).
    LENGTH (APPEND l1 l2) = LENGTH l1 + LENGTH l2
Proof
  LIST_INDUCT_TAC THEN ASM_REWRITE_TAC [LENGTH, APPEND, ADD_CLAUSES]
QED

Theorem MAP_APPEND[simp]:
  !(f:'a->'b) l1 l2.
    MAP f (APPEND l1 l2) = APPEND (MAP f l1) (MAP f l2)
Proof
  STRIP_TAC THEN LIST_INDUCT_TAC THEN ASM_REWRITE_TAC [MAP, APPEND]
QED

Theorem MAP_ID[simp]:
  (MAP (\x. x) l = l) /\ (MAP I l = l)
Proof
  Induct_on ‘l’ THEN SRW_TAC [] [MAP]
QED

Theorem LENGTH_MAP[simp]:
  !l (f:'a->'b). LENGTH (MAP f l) = LENGTH l
Proof
  LIST_INDUCT_TAC THEN ASM_REWRITE_TAC [MAP, LENGTH]
QED

Theorem MAP_EQ_NIL[simp]:
  !(l:'a list) (f:'a->'b).
    (MAP f l = [] <=> l = []) /\
    ([] = MAP f l <=> l = [])
Proof
  LIST_INDUCT_TAC THEN REWRITE_TAC [MAP, NOT_CONS_NIL, NOT_NIL_CONS]
QED

Theorem MAP_EQ_CONS:
  MAP (f:'a -> 'b) l = h::t <=> ?x0 t0. l = x0::t0 /\ h = f x0 /\ t = MAP f t0
Proof
  Q.ISPEC_THEN ‘l’ STRUCT_CASES_TAC list_CASES THEN SIMP_TAC (srw_ss()) [] THEN
  METIS_TAC[]
QED

Theorem MAP_EQ_SING[simp]:
  (MAP (f:'a -> 'b) l = [x]) <=> ?x0. (l = [x0]) /\ (x = f x0)
Proof SIMP_TAC (srw_ss()) [MAP_EQ_CONS]
QED

Theorem MAP_EQ_f:
  !f1 f2 l. MAP f1 l = MAP f2 l <=>  !e. MEM e l ==> f1 e = f2 e
Proof
  Induct_on ‘l’ THEN
  ASM_SIMP_TAC (srw_ss()) [DISJ_IMP_THM, MAP, CONS_11, FORALL_AND_THM]
QED

Theorem MAP_o:
  !f:'b->'c. !g:'a->'b.  MAP (f o g) = (MAP f) o (MAP g)
Proof
  REPEAT GEN_TAC THEN CONV_TAC FUN_EQ_CONV
  THEN LIST_INDUCT_TAC THEN ASM_REWRITE_TAC [MAP, o_THM]
QED

val MAP_MAP_o = store_thm("MAP_MAP_o",
    (“!(f:'b->'c) (g:'a->'b) l. MAP f (MAP g l) = MAP (f o g) l”),
    REPEAT GEN_TAC THEN REWRITE_TAC [MAP_o, o_DEF]
    THEN BETA_TAC THEN REFL_TAC);

val EL_MAP = store_thm("EL_MAP",
    (“!n l. n < (LENGTH l) ==> !f:'a->'b. EL n (MAP f l) = f (EL n l)”),
    INDUCT_TAC THEN LIST_INDUCT_TAC
    THEN ASM_REWRITE_TAC[LENGTH, EL, MAP, LESS_MONO_EQ, NOT_LESS_0, HD, TL]);

val EL_APPEND_EQN = store_thm(
  "EL_APPEND_EQN",
  “!l1 l2 n.
       EL n (l1 ++ l2) =
       if n < LENGTH l1 then EL n l1 else EL (n - LENGTH l1) l2”,
  LIST_INDUCT_TAC >> simp_tac (srw_ss()) [] >> Cases_on ‘n’ >>
  asm_simp_tac (srw_ss()) [EL])

val MAP_TL = Q.store_thm("MAP_TL",
  ‘!l f. MAP f (TL l) = TL (MAP f l)’,
  Induct THEN REWRITE_TAC [TL_DEF, MAP]);

Theorem MEM_TL:
 !l x. MEM x (TL l) ==> MEM x l
Proof
 Induct \\ simp [TL]
QED

val EVERY_EL = store_thm ("EVERY_EL",
 “!(l:'a list) P. EVERY P l = !n. n < LENGTH l ==> P (EL n l)”,
      LIST_INDUCT_TAC THEN
      ASM_REWRITE_TAC [EVERY_DEF, LENGTH, NOT_LESS_0] THEN
      REPEAT STRIP_TAC THEN EQ_TAC THENL
      [STRIP_TAC THEN INDUCT_TAC THENL
       [ASM_REWRITE_TAC [EL, HD],
        ASM_REWRITE_TAC [LESS_MONO_EQ, EL, TL]],
       REPEAT STRIP_TAC THENL
       [POP_ASSUM (MP_TAC o (SPEC (“0”))) THEN
        REWRITE_TAC [LESS_0, EL, HD],
        POP_ASSUM ((ANTE_RES_THEN ASSUME_TAC) o (MATCH_MP LESS_MONO)) THEN
        POP_ASSUM MP_TAC THEN REWRITE_TAC [EL, TL]]]);

val EVERY_CONJ = store_thm("EVERY_CONJ",
 “!P Q l. EVERY (\(x:'a). (P x) /\ (Q x)) l = (EVERY P l /\ EVERY Q l)”,
     NTAC 2 GEN_TAC THEN LIST_INDUCT_TAC THEN
     ASM_REWRITE_TAC [EVERY_DEF] THEN
     CONV_TAC (DEPTH_CONV BETA_CONV) THEN
     REPEAT (STRIP_TAC ORELSE EQ_TAC) THEN
     FIRST_ASSUM ACCEPT_TAC);

val EVERY_MEM = store_thm(
  "EVERY_MEM",
  “!P l:'a list. EVERY P l = !e. MEM e l ==> P e”,
  GEN_TAC THEN LIST_INDUCT_TAC THEN
  ASM_REWRITE_TAC [EVERY_DEF, LIST_TO_SET, IN_INSERT, NOT_IN_EMPTY] THEN
  mesonLib.MESON_TAC []);

val EVERY_MAP = store_thm(
  "EVERY_MAP",
  “!P f l:'a list. EVERY P (MAP f l) = EVERY (\x. P (f x)) l”,
  NTAC 2 GEN_TAC THEN LIST_INDUCT_TAC THEN
  ASM_REWRITE_TAC [EVERY_DEF, MAP] THEN BETA_TAC THEN REWRITE_TAC []);

Theorem EVERY_SIMP:
  !c l:'a list. EVERY (\x. c) l <=> l = [] \/ c
Proof
  GEN_TAC THEN LIST_INDUCT_TAC THEN
  ASM_REWRITE_TAC [EVERY_DEF, NOT_CONS_NIL] THEN
  EQ_TAC THEN STRIP_TAC THEN ASM_REWRITE_TAC []
QED

val MONO_EVERY = store_thm(
  "MONO_EVERY",
  “(!x. P x ==> Q x) ==> (EVERY P l ==> EVERY Q l)”,
  Q.ID_SPEC_TAC ‘l’ THEN LIST_INDUCT_TAC THEN
  ASM_SIMP_TAC (srw_ss()) []);
val _ = IndDefLib.export_mono "MONO_EVERY"

val EXISTS_MEM = store_thm(
  "EXISTS_MEM",
  “!P l:'a list. EXISTS P l = ?e. MEM e l /\ P e”,
  Induct_on ‘l’ THEN SRW_TAC [] [] THEN MESON_TAC[]);

val EXISTS_MAP = store_thm(
  "EXISTS_MAP",
  “!P f l:'a list. EXISTS P (MAP f l) = EXISTS (\x. P (f x)) l”,
  NTAC 2 GEN_TAC THEN LIST_INDUCT_TAC THEN
  ASM_REWRITE_TAC [EXISTS_DEF, MAP] THEN BETA_TAC THEN REWRITE_TAC []);

Theorem EXISTS_SIMP:
  !c l:'a list. EXISTS (\x. c) l <=> l <> [] /\ c
Proof
  GEN_TAC THEN LIST_INDUCT_TAC THEN
  ASM_REWRITE_TAC [EXISTS_DEF, NOT_CONS_NIL] THEN
  EQ_TAC THEN STRIP_TAC THEN ASM_REWRITE_TAC []
QED

val MONO_EXISTS = store_thm(
  "MONO_EXISTS",
  “(!x. P x ==> Q x) ==> (EXISTS P l ==> EXISTS Q l)”,
  Q.ID_SPEC_TAC ‘l’ THEN LIST_INDUCT_TAC THEN
  ASM_SIMP_TAC (srw_ss()) [DISJ_IMP_THM]);
val _ = IndDefLib.export_mono "MONO_EXISTS"


val EVERY_NOT_EXISTS = store_thm(
  "EVERY_NOT_EXISTS",
  “!P l. EVERY P l = ~EXISTS (\x. ~P x) l”,
  GEN_TAC THEN LIST_INDUCT_TAC THEN
  ASM_REWRITE_TAC [EVERY_DEF, EXISTS_DEF] THEN BETA_TAC THEN
  REWRITE_TAC [DE_MORGAN_THM]);

val EXISTS_NOT_EVERY = store_thm(
  "EXISTS_NOT_EVERY",
  “!P l. EXISTS P l = ~EVERY (\x. ~P x) l”,
  REWRITE_TAC [EVERY_NOT_EXISTS] THEN BETA_TAC THEN REWRITE_TAC [] THEN
  CONV_TAC (DEPTH_CONV ETA_CONV) THEN REWRITE_TAC []);

Theorem MEM_APPEND[simp]:
  !e l1 l2. MEM e (APPEND l1 l2) <=> MEM e l1 \/ MEM e l2
Proof
  Induct_on ‘l1’ THEN SRW_TAC [] [DISJ_ASSOC]
QED

Theorem MEM_FILTER:
  !P L x. MEM x (FILTER P L) <=> P x /\ MEM x L
Proof Induct_on ‘L’ THEN SRW_TAC [] [] THEN PROVE_TAC[]
QED

val MEM_FLAT = Q.store_thm
("MEM_FLAT",
 ‘!x L. MEM x (FLAT L) = (?l. MEM l L /\ MEM x l)’,
 Induct_on ‘L’ THEN SRW_TAC [] [FLAT] THEN PROVE_TAC[]);

val FLAT_APPEND = Q.store_thm ("FLAT_APPEND",
   ‘!l1 l2. FLAT (APPEND l1 l2) = APPEND (FLAT l1) (FLAT l2)’,
   LIST_INDUCT_TAC
   THEN REWRITE_TAC [APPEND, FLAT]
   THEN ASM_REWRITE_TAC [APPEND_ASSOC]);
val _ = export_rewrites ["FLAT_APPEND"]

val FLAT_compute = Q.store_thm(
  "FLAT_compute",
  ‘(FLAT [] = []) /\
   (FLAT ([]::t) = FLAT t) /\
   (FLAT ((h::t1)::t2) = h::FLAT (t1::t2))’,
  SIMP_TAC (srw_ss()) []);

Theorem EVERY_FLAT:
  EVERY P (FLAT ls) <=> EVERY (EVERY P) ls
Proof  rw[EVERY_MEM,MEM_FLAT,PULL_EXISTS] >> metis_tac[]
QED

Theorem EVERY_APPEND:
  !P (l1:'a list) l2.
        EVERY P (APPEND l1 l2) <=> EVERY P l1 /\ EVERY P l2
Proof
  GEN_TAC THEN LIST_INDUCT_TAC THEN
  ASM_REWRITE_TAC [APPEND, EVERY_DEF, CONJ_ASSOC]
QED

Theorem EXISTS_APPEND:
  !P (l1:'a list) l2.
       EXISTS P (APPEND l1 l2) <=> EXISTS P l1 \/ EXISTS P l2
Proof
  GEN_TAC THEN LIST_INDUCT_TAC THEN
  ASM_REWRITE_TAC [APPEND, EXISTS_DEF, DISJ_ASSOC]
QED

val NOT_EVERY = store_thm(
  "NOT_EVERY",
  “!P l. ~EVERY P l = EXISTS ($~ o P) l”,
  GEN_TAC THEN LIST_INDUCT_TAC THEN
  ASM_REWRITE_TAC [EVERY_DEF, EXISTS_DEF, DE_MORGAN_THM,
                   o_THM]);

val NOT_EXISTS = store_thm(
  "NOT_EXISTS",
  “!P l. ~EXISTS P l = EVERY ($~ o P) l”,
  GEN_TAC THEN LIST_INDUCT_TAC THEN
  ASM_REWRITE_TAC [EVERY_DEF, EXISTS_DEF, DE_MORGAN_THM,
                   o_THM]);

val MEM_MAP = store_thm(
  "MEM_MAP",
  “!(l:'a list) (f:'a -> 'b) x.
       MEM x (MAP f l) = ?y. (x = f y) /\ MEM y l”,
  LIST_INDUCT_TAC THEN SRW_TAC [] [MAP] THEN PROVE_TAC[]);

val LENGTH_NIL = store_thm("LENGTH_NIL[simp]",
 “!l:'a list. (LENGTH l = 0) = (l = [])”,
      LIST_INDUCT_TAC THEN
      REWRITE_TAC [LENGTH, NOT_SUC, NOT_CONS_NIL]);

val LENGTH_NIL_SYM = store_thm (
   "LENGTH_NIL_SYM[simp]",
   “(0 = LENGTH l) = (l = [])”,
   PROVE_TAC[LENGTH_NIL]);

Theorem SING_HD[simp]:
  (([HD xs] = xs) <=> (LENGTH xs = 1)) /\
  ((xs = [HD xs]) <=> (LENGTH xs = 1))
Proof
  Cases_on ‘xs’ >> full_simp_tac(srw_ss())[LENGTH_NIL] >> metis_tac []
QED

val NULL_EQ = store_thm("NULL_EQ",
 “!l. NULL l = (l = [])”,
   Cases_on ‘l’ THEN REWRITE_TAC[NULL, NOT_CONS_NIL]);

val NULL_LENGTH = Q.store_thm("NULL_LENGTH",
  ‘!l. NULL l = (LENGTH l = 0)’,
  REWRITE_TAC[NULL_EQ, LENGTH_NIL]);

val LENGTH_CONS = store_thm("LENGTH_CONS",
 “!l n. (LENGTH l = SUC n) =
          ?h:'a. ?l'. (LENGTH l' = n) /\ (l = CONS h l')”,
    LIST_INDUCT_TAC THENL [
      REWRITE_TAC [LENGTH, NOT_EQ_SYM(SPEC_ALL NOT_SUC), NOT_NIL_CONS],
      REWRITE_TAC [LENGTH, INV_SUC_EQ, CONS_11] THEN
      REPEAT (STRIP_TAC ORELSE EQ_TAC) THEN
      simpLib.ASM_SIMP_TAC boolSimps.bool_ss []
    ]);

val LENGTH_EQ_CONS = store_thm("LENGTH_EQ_CONS",
 “!P:'a list->bool.
    !n:num.
      (!l. (LENGTH l = SUC n) ==> P l) =
      (!l. (LENGTH l = n) ==> (\l. !x:'a. P (CONS x l)) l)”,
    CONV_TAC (ONCE_DEPTH_CONV BETA_CONV) THEN
    REPEAT GEN_TAC THEN EQ_TAC THENL
    [REPEAT STRIP_TAC THEN FIRST_ASSUM MATCH_MP_TAC THEN
     ASM_REWRITE_TAC [LENGTH],
     DISCH_TAC THEN
     INDUCT_THEN list_INDUCT STRIP_ASSUME_TAC THENL
     [REWRITE_TAC [LENGTH, NOT_NIL_CONS, NOT_EQ_SYM(SPEC_ALL NOT_SUC)],
      ASM_REWRITE_TAC [LENGTH, INV_SUC_EQ, CONS_11] THEN
      REPEAT STRIP_TAC THEN RES_THEN MATCH_ACCEPT_TAC]]);

val LENGTH_EQ_SUM = store_thm (
   "LENGTH_EQ_SUM",
  “(!l:'a list n1 n2. (LENGTH l = n1+n2) = (?l1 l2. (LENGTH l1 = n1) /\ (LENGTH l2 = n2) /\ (l = l1++l2)))”,
  Induct_on ‘n1’ THEN1 (
     SIMP_TAC arith_ss [LENGTH_NIL, APPEND]
  ) THEN
  ASM_SIMP_TAC arith_ss [arithmeticTheory.ADD_CLAUSES, LENGTH_CONS,
    GSYM RIGHT_EXISTS_AND_THM, GSYM LEFT_EXISTS_AND_THM, APPEND] THEN
  PROVE_TAC[]);

val LENGTH_EQ_NUM = store_thm (
   "LENGTH_EQ_NUM",
  “(!l:'a list. (LENGTH l = 0) = (l = [])) /\
    (!l:'a list n. (LENGTH l = (SUC n)) = (?h l'. (LENGTH l' = n) /\ (l = h::l'))) /\
    (!l:'a list n1 n2. (LENGTH l = n1+n2) = (?l1 l2. (LENGTH l1 = n1) /\ (LENGTH l2 = n2) /\ (l = l1++l2)))”,
  SIMP_TAC arith_ss [LENGTH_NIL, LENGTH_CONS, LENGTH_EQ_SUM]);

val LENGTH_EQ_NUM_compute = save_thm ("LENGTH_EQ_NUM_compute",
   CONV_RULE numLib.SUC_TO_NUMERAL_DEFN_CONV LENGTH_EQ_NUM);


val LENGTH_EQ_NIL = store_thm("LENGTH_EQ_NIL",
 “!P: 'a list->bool.
    (!l. (LENGTH l = 0) ==> P l) = P []”,
   REPEAT GEN_TAC THEN EQ_TAC THENL
   [REPEAT STRIP_TAC THEN FIRST_ASSUM MATCH_MP_TAC THEN
    REWRITE_TAC [LENGTH],
    DISCH_TAC THEN
    INDUCT_THEN list_INDUCT STRIP_ASSUME_TAC THENL
    [ASM_REWRITE_TAC [], ASM_REWRITE_TAC [LENGTH, NOT_SUC]]]);;

val CONS_ACYCLIC = store_thm("CONS_ACYCLIC",
Term‘!l x. ~(l = x::l) /\ ~(x::l = l)’,
 LIST_INDUCT_TAC
 THEN ASM_REWRITE_TAC[CONS_11, NOT_NIL_CONS, NOT_CONS_NIL, LENGTH_NIL]);

Theorem APPEND_eq_NIL[simp]:
  (!l1 l2:'a list. ([] = APPEND l1 l2) <=> (l1=[]) /\ (l2=[])) /\
  (!l1 l2:'a list. (APPEND l1 l2 = []) <=> (l1=[]) /\ (l2=[]))
Proof
  CONJ_TAC THEN
  INDUCT_THEN list_INDUCT STRIP_ASSUME_TAC
   THEN REWRITE_TAC [CONS_11, NOT_NIL_CONS, NOT_CONS_NIL, APPEND]
   THEN GEN_TAC THEN MATCH_ACCEPT_TAC EQ_SYM_EQ
QED

Theorem NULL_APPEND[simp]:
  NULL (l1 ++ l2) <=> NULL l1 /\ NULL l2
Proof simp[NULL_LENGTH]
QED

val MAP_EQ_APPEND = store_thm(
  "MAP_EQ_APPEND",
  “(MAP (f:'a -> 'b) l = l1 ++ l2) <=>
      ?l10 l20. (l = l10 ++ l20) /\ (l1 = MAP f l10) /\ (l2 = MAP f l20)”,
  REVERSE EQ_TAC THEN1 SIMP_TAC (srw_ss() ++ boolSimps.DNF_ss) [MAP_APPEND] THEN
  MAP_EVERY Q.ID_SPEC_TAC [‘l1’, ‘l2’, ‘l’] THEN LIST_INDUCT_TAC THEN
  SIMP_TAC (srw_ss()) [] THEN MAP_EVERY Q.X_GEN_TAC [‘h’, ‘l2’, ‘l1’] THEN
  Cases_on ‘l1’ THEN SIMP_TAC (srw_ss() ++ boolSimps.DNF_ss) [MAP_EQ_CONS] THEN
  METIS_TAC[]);

val APPEND_EQ_SING = store_thm(
  "APPEND_EQ_SING",
  “(l1 ++ l2 = [e:'a]) <=>
      (l1 = [e]) /\ (l2 = []) \/ (l1 = []) /\ (l2 = [e])”,
  Cases_on ‘l1’ THEN SRW_TAC [] [CONJ_ASSOC]);

val APPEND_11 = store_thm(
  "APPEND_11",
  Term‘(!l1 l2 l3:'a list. (APPEND l1 l2 = APPEND l1 l3) = (l2 = l3)) /\
       (!l1 l2 l3:'a list. (APPEND l2 l1 = APPEND l3 l1) = (l2 = l3))’,
  CONJ_TAC THEN LIST_INDUCT_TAC THEN
  ASM_REWRITE_TAC [APPEND, CONS_11, APPEND_NIL] THEN
  Q.SUBGOAL_THEN
    ‘!h l1 l2:'a list. APPEND l1 (h::l2) = APPEND (APPEND l1 [h]) l2’
    (ONCE_REWRITE_TAC o C cons [])
  THENL [
    GEN_TAC THEN POP_ASSUM (K ALL_TAC) THEN LIST_INDUCT_TAC THEN
    REWRITE_TAC [APPEND, CONS_11] THEN POP_ASSUM ACCEPT_TAC,
    ASM_REWRITE_TAC [] THEN GEN_TAC THEN POP_ASSUM (K ALL_TAC) THEN
    LIST_INDUCT_TAC THEN REWRITE_TAC [APPEND, CONS_11] THENL [
      LIST_INDUCT_TAC THEN
      REWRITE_TAC [APPEND, CONS_11, NOT_NIL_CONS, DE_MORGAN_THM,
                   APPEND_eq_NIL, NOT_CONS_NIL],
      GEN_TAC THEN LIST_INDUCT_TAC THEN
      ASM_REWRITE_TAC [APPEND, CONS_11, APPEND_eq_NIL, NOT_CONS_NIL,
                       NOT_NIL_CONS]
    ]
  ]);

Theorem APPEND_LENGTH_EQ:
  !l1 l1'. (LENGTH l1 = LENGTH l1') ==>
  !l2 l2'. (LENGTH l2 = LENGTH l2') ==>
           ((l1 ++ l2 = l1' ++ l2') <=> (l1 = l1') /\ (l2 = l2'))
Proof
  Induct THEN1
     (GEN_TAC THEN STRIP_TAC THEN ‘l1' = []’ by METIS_TAC [LENGTH_NIL] THEN
      SRW_TAC [] []) THEN
  MAP_EVERY Q.X_GEN_TAC [‘h’,‘l1'’] THEN SRW_TAC [] [] THEN
  ‘?h' t'. l1' = h'::t'’ by METIS_TAC [LENGTH_CONS] THEN
  FULL_SIMP_TAC (srw_ss()) [] THEN METIS_TAC []
QED

val APPEND_11_LENGTH = save_thm ("APPEND_11_LENGTH",
 SIMP_RULE bool_ss [DISJ_IMP_THM, FORALL_AND_THM] (prove (
 (“!l1 l2 l1' l2'.
        ((LENGTH l1 = LENGTH l1') \/ (LENGTH l2 = LENGTH l2')) ==>
        (((l1 ++ l2) = (l1' ++ l2')) = ((l1 = l1') /\ (l2 = l2')))”),
     REPEAT GEN_TAC
     THEN Tactical.REVERSE
        (Cases_on ‘(LENGTH l1 = LENGTH l1') /\ (LENGTH l2 = LENGTH l2')’) THEN1
(
           DISCH_TAC
           THEN ‘~((l1 = l1') /\ (l2 = l2'))’ by PROVE_TAC[]
           THEN ASM_REWRITE_TAC[]
           THEN ‘~(LENGTH (l1 ++ l2) = LENGTH (l1' ++ l2'))’
             suffices_by PROVE_TAC[]
           THEN FULL_SIMP_TAC arith_ss [LENGTH_APPEND]
     ) THEN PROVE_TAC[APPEND_LENGTH_EQ])));


val APPEND_EQ_SELF = store_thm(
"APPEND_EQ_SELF",
“(!l1 l2:'a list. ((l1 ++ l2 = l1) = (l2 = []))) /\
  (!l1 l2:'a list. ((l1 ++ l2 = l2) = (l1 = []))) /\
  (!l1 l2:'a list. ((l1 = l1 ++ l2) = (l2 = []))) /\
  (!l1 l2:'a list. ((l2 = l1 ++ l2) = (l1 = [])))”,
PROVE_TAC[APPEND_11, APPEND_NIL, APPEND]);


val MEM_SPLIT = Q.store_thm
("MEM_SPLIT",
 ‘!x l. (MEM x l) = ?l1 l2. (l = l1 ++ x::l2)’,
 Induct_on ‘l’ THEN SRW_TAC [] [] THEN EQ_TAC THENL [
   SRW_TAC [][] THEN1 (MAP_EVERY Q.EXISTS_TAC [‘[]’,‘l’] THEN SRW_TAC [][]) THEN
   MAP_EVERY Q.EXISTS_TAC [‘a::l1’, ‘l2’] THEN SRW_TAC [] [],
   DISCH_THEN (Q.X_CHOOSE_THEN ‘l1’ (Q.X_CHOOSE_THEN ‘l2’ ASSUME_TAC)) THEN
   Cases_on ‘l1’ THEN FULL_SIMP_TAC(srw_ss()) [] THEN PROVE_TAC[]
 ])

val LIST_EQ_REWRITE = Q.store_thm
("LIST_EQ_REWRITE",
 ‘!l1 l2. (l1 = l2) =
      ((LENGTH l1 = LENGTH l2) /\
       ((!x. (x < LENGTH l1) ==> (EL x l1 = EL x l2))))’,

 LIST_INDUCT_TAC THEN Cases_on ‘l2’ THEN (
   ASM_SIMP_TAC arith_ss [LENGTH, NOT_CONS_NIL, CONS_11, EL]
 ) THEN
 GEN_TAC THEN EQ_TAC THEN SIMP_TAC arith_ss [] THENL [
   REPEAT STRIP_TAC THEN Cases_on ‘x’ THEN (
     ASM_SIMP_TAC arith_ss [EL, HD, TL]
   ),
   REPEAT STRIP_TAC THENL [
     POP_ASSUM (MP_TAC o SPEC “0:num”) THEN
     ASM_SIMP_TAC arith_ss [EL, HD, TL],
     Q.PAT_X_ASSUM ‘!x. x < Y ==> P x’ (MP_TAC o SPEC “SUC x”) THEN
     ASM_SIMP_TAC arith_ss [EL, HD, TL]
   ]
 ]);

val LIST_EQ = save_thm("LIST_EQ",
    GENL[“l1:'a list”, “l2:'a list”]
    (snd(EQ_IMP_RULE (SPEC_ALL LIST_EQ_REWRITE))));

val FOLDL_EQ_FOLDR = Q.store_thm
("FOLDL_EQ_FOLDR",
 ‘!f l e. (ASSOC f /\ COMM f) ==>
          ((FOLDL f e l) = (FOLDR f e l))’,
GEN_TAC THEN
FULL_SIMP_TAC bool_ss [RIGHT_FORALL_IMP_THM, COMM_DEF,
  ASSOC_DEF] THEN
STRIP_TAC THEN LIST_INDUCT_TAC THENL [
  SIMP_TAC bool_ss [FOLDR, FOLDL],

  ASM_SIMP_TAC bool_ss [FOLDR, FOLDL] THEN
  POP_ASSUM (K ALL_TAC) THEN
  Q.SPEC_TAC (‘l’, ‘l’) THEN
  LIST_INDUCT_TAC THEN ASM_SIMP_TAC bool_ss [FOLDR]
]);

val FOLDR_CONS = store_thm(
"FOLDR_CONS",
“!f ls a. FOLDR (\x y. f x :: y) a ls = (MAP f ls)++a”,
GEN_TAC THEN Induct THEN SRW_TAC[] [FOLDR, MAP])

val LENGTH_TL = Q.store_thm
("LENGTH_TL",
  ‘!l. 0 < LENGTH l ==> (LENGTH (TL l) = LENGTH l - 1)’,
  Cases_on ‘l’ THEN SIMP_TAC arith_ss [LENGTH, TL]);

val FILTER_EQ_NIL = Q.store_thm
("FILTER_EQ_NIL",
 ‘!P l. (FILTER P l = []) = (EVERY (\x. ~(P x)) l)’,
 GEN_TAC THEN INDUCT_THEN list_INDUCT ASSUME_TAC THEN (
    ASM_SIMP_TAC bool_ss [FILTER, EVERY_DEF, COND_RATOR, COND_RAND,
                          NOT_CONS_NIL]
 ));

val FILTER_NEQ_NIL = Q.store_thm
("FILTER_NEQ_NIL",
 ‘!P l. ~(FILTER P l = []) = ?x. MEM x l /\ P x’,
 SIMP_TAC bool_ss [FILTER_EQ_NIL, EVERY_NOT_EXISTS, EXISTS_MEM]);

val FILTER_EQ_ID = Q.store_thm
("FILTER_EQ_ID",
 ‘!P l. (FILTER P l = l) = (EVERY P l)’,
 Induct_on ‘l’ THEN SRW_TAC [] [] THEN
 DISCH_THEN (ASSUME_TAC o Q.AP_TERM ‘MEM a’) THEN
 FULL_SIMP_TAC (srw_ss()) [MEM_FILTER]);

val FILTER_NEQ_ID = Q.store_thm
("FILTER_NEQ_ID",
 ‘!P l. ~(FILTER P l = l) = ?x. MEM x l /\ ~(P x)’,
 SIMP_TAC bool_ss [FILTER_EQ_ID, EVERY_NOT_EXISTS, EXISTS_MEM]);

val FILTER_EQ_CONS = Q.store_thm
("FILTER_EQ_CONS",
 ‘!P l h lr.
  (FILTER P l = h::lr) =
  (?l1 l2. (l = l1++[h]++l2) /\ (FILTER P l1 = []) /\ (FILTER P l2 = lr) /\ (P h))’,

GEN_TAC THEN INDUCT_THEN list_INDUCT ASSUME_TAC THEN (
  ASM_SIMP_TAC bool_ss [FILTER, NOT_CONS_NIL, APPEND_eq_NIL]
) THEN
REPEAT STRIP_TAC THEN Cases_on ‘P h’ THEN ASM_REWRITE_TAC[] THEN
EQ_TAC THEN REPEAT STRIP_TAC THENL [
  Q.EXISTS_TAC ‘[]’ THEN Q.EXISTS_TAC ‘l’ THEN
  FULL_SIMP_TAC bool_ss [CONS_11, APPEND, FILTER],

  Cases_on ‘l1’ THEN (
    FULL_SIMP_TAC bool_ss [APPEND, CONS_11, FILTER, COND_RAND, COND_RATOR, NOT_CONS_NIL]
  ),

  Q.EXISTS_TAC ‘h::l1’ THEN Q.EXISTS_TAC ‘l2’ THEN
  ASM_SIMP_TAC bool_ss [CONS_11, APPEND, FILTER],

  Cases_on ‘l1’ THENL [
    FULL_SIMP_TAC bool_ss [APPEND, CONS_11],
    Q.EXISTS_TAC ‘l'’ THEN Q.EXISTS_TAC ‘l2’ THEN
    FULL_SIMP_TAC bool_ss [CONS_11, APPEND, FILTER, COND_RATOR,
                           COND_RAND, NOT_CONS_NIL]
  ]
]);

Theorem FILTER_F[simp]:
  !xs. FILTER (\x. F) xs = []
Proof Induct >> simp[]
QED

Theorem FILTER_T[simp]:
  !xs. FILTER (\x. T) xs = xs
Proof Induct >> simp[]
QED

val FILTER_APPEND_DISTRIB = Q.store_thm
("FILTER_APPEND_DISTRIB",
 ‘!P L M. FILTER P (APPEND L M) = APPEND (FILTER P L) (FILTER P M)’,
   GEN_TAC THEN INDUCT_THEN list_INDUCT ASSUME_TAC
    THEN RW_TAC bool_ss [FILTER, APPEND]);

Theorem MEM[simp]:
  (!x:'a. MEM x [] <=> F) /\ (!x:'a h t. MEM x (h::t) <=> x = h \/ MEM x t)
Proof SRW_TAC [] []
QED

val FILTER_EQ_APPEND = Q.store_thm
("FILTER_EQ_APPEND",
 ‘!P l l1 l2.
  (FILTER P l = l1 ++ l2) =
  (?l3 l4. (l = l3++l4) /\ (FILTER P l3 = l1) /\ (FILTER P l4 = l2))’,
GEN_TAC THEN INDUCT_THEN list_INDUCT ASSUME_TAC THEN1 (
  ASM_SIMP_TAC bool_ss [FILTER, APPEND_eq_NIL] THEN PROVE_TAC[]
) THEN
REPEAT STRIP_TAC THEN Cases_on ‘P h’ THEN
ASM_SIMP_TAC bool_ss [FILTER] THENL [
  Cases_on ‘l1’ THENL [
    Cases_on ‘l2’ THENL [
      SIMP_TAC bool_ss [APPEND, NOT_CONS_NIL, FILTER_EQ_NIL, EVERY_MEM] THEN
      PROVE_TAC[MEM_APPEND, MEM],

      ASM_SIMP_TAC bool_ss [APPEND, CONS_11] THEN
      EQ_TAC THEN STRIP_TAC THENL [
        Q.EXISTS_TAC ‘[]’ THEN Q.EXISTS_TAC ‘h::l’ THEN
        FULL_SIMP_TAC bool_ss [APPEND, FILTER],

        Tactical.REVERSE (Cases_on ‘l3’) THEN1 (
           FULL_SIMP_TAC bool_ss [CONS_11, FILTER, APPEND,
                                  COND_RAND, COND_RATOR, NOT_CONS_NIL]
        ) THEN
        Cases_on ‘l4’ THEN (
          FULL_SIMP_TAC bool_ss [FILTER, NOT_CONS_NIL, APPEND,
                                 COND_RATOR, COND_RAND, CONS_11] THEN
          PROVE_TAC[]
        )
      ]
    ],

    ASM_SIMP_TAC bool_ss [APPEND, CONS_11] THEN
    EQ_TAC THEN STRIP_TAC THENL [
       Q.EXISTS_TAC ‘h::l3’ THEN Q.EXISTS_TAC ‘l4’ THEN
       FULL_SIMP_TAC bool_ss [APPEND, FILTER],

       Cases_on ‘l3’ THEN (
         FULL_SIMP_TAC bool_ss [APPEND, FILTER, NOT_CONS_NIL, FILTER, CONS_11,
                                COND_RAND, COND_RATOR] THEN
         PROVE_TAC[]
       )
    ]
  ],

  EQ_TAC THEN STRIP_TAC THENL [
    Q.EXISTS_TAC ‘h::l3’ THEN Q.EXISTS_TAC ‘l4’ THEN
    ASM_SIMP_TAC bool_ss [APPEND, FILTER],

    Cases_on ‘l3’ THENL [
       Cases_on ‘l4’ THEN
       FULL_SIMP_TAC bool_ss [APPEND, NOT_CONS_NIL, CONS_11] THEN
       Q.EXISTS_TAC ‘[]’ THEN Q.EXISTS_TAC ‘l’ THEN
       FULL_SIMP_TAC bool_ss [FILTER, APPEND] THEN
       PROVE_TAC[],

       Q.EXISTS_TAC ‘l'’ THEN Q.EXISTS_TAC ‘l4’ THEN
       FULL_SIMP_TAC bool_ss [FILTER, APPEND, CONS_11] THEN
       PROVE_TAC[]
    ]
  ]
]);

val EVERY_FILTER = Q.store_thm
("EVERY_FILTER",
 ‘!P1 P2 l. EVERY P1 (FILTER P2 l) =
            EVERY (\x. P2 x ==> P1 x) l’,

GEN_TAC THEN GEN_TAC THEN LIST_INDUCT_TAC THEN (
  ASM_SIMP_TAC bool_ss [FILTER, EVERY_DEF, COND_RATOR, COND_RAND]
));

val EVERY_FILTER_IMP = Q.store_thm
("EVERY_FILTER_IMP",
 ‘!P1 P2 l. EVERY P1 l ==> EVERY P1 (FILTER P2 l)’,
GEN_TAC THEN GEN_TAC THEN LIST_INDUCT_TAC THEN (
  ASM_SIMP_TAC bool_ss [FILTER, EVERY_DEF, COND_RATOR, COND_RAND]
));

val FILTER_COND_REWRITE = Q.store_thm
("FILTER_COND_REWRITE",
 ‘(FILTER P [] = []) /\
  (!h. (P h) ==> ((FILTER P (h::l) = h::FILTER P l))) /\
  (!h. ~(P h) ==> (FILTER P (h::l) = FILTER P l))’,
SIMP_TAC bool_ss [FILTER]);

val NOT_NULL_MEM = Q.store_thm
("NOT_NULL_MEM",
 ‘!l. ~(NULL l) = (?e. MEM e l)’,
  Cases_on ‘l’ THEN SIMP_TAC bool_ss [EXISTS_OR_THM, MEM, NOT_CONS_NIL, NULL]);

(* Computing EL when n is in numeral representation *)
val EL_compute = store_thm("EL_compute",
Term ‘!n. EL n l = if n=0 then HD l else EL (PRE n) (TL l)’,
INDUCT_TAC THEN ASM_REWRITE_TAC [NOT_SUC, EL, PRE]);

(* a version of the above that is safe to use in the simplifier *)
(* only bother with BIT1/2 cases because the zero case is already provided
   by the definition. *)
val EL_simp = store_thm(
  "EL_simp",
  “(EL (NUMERAL (BIT1 n)) l = EL (PRE (NUMERAL (BIT1 n))) (TL l)) /\
    (EL (NUMERAL (BIT2 n)) l = EL (NUMERAL (BIT1 n)) (TL l))”,
  REWRITE_TAC [arithmeticTheory.NUMERAL_DEF,
               arithmeticTheory.BIT1, arithmeticTheory.BIT2,
               arithmeticTheory.ADD_CLAUSES,
               prim_recTheory.PRE, EL]);

val EL_restricted = store_thm(
  "EL_restricted",
  “(EL 0 = HD) /\
    (EL (SUC n) (l::ls) = EL n ls)”,
  REWRITE_TAC [FUN_EQ_THM, EL, TL, HD]);
val _ = export_rewrites ["EL_restricted"]

val EL_simp_restricted = store_thm(
  "EL_simp_restricted",
  “(EL (NUMERAL (BIT1 n)) (l::ls) = EL (PRE (NUMERAL (BIT1 n))) ls) /\
    (EL (NUMERAL (BIT2 n)) (l::ls) = EL (NUMERAL (BIT1 n)) ls)”,
  REWRITE_TAC [EL_simp, TL]);
val _ = export_rewrites ["EL_simp_restricted"]

val SUM_eq_0 = store_thm("SUM_eq_0",
  “!ls. (SUM ls = 0) = !x. MEM x ls ==> (x = 0)”,
  LIST_INDUCT_TAC THEN SRW_TAC[] [SUM, MEM] THEN METIS_TAC[])

val NULL_FILTER = store_thm("NULL_FILTER",
  “!P ls. NULL (FILTER P ls) = !x. MEM x ls ==> ~P x”,
  GEN_TAC THEN LIST_INDUCT_TAC THEN
  SRW_TAC[] [NULL, FILTER, MEM] THEN METIS_TAC[])


val WF_LIST_PRED = store_thm("WF_LIST_PRED",
Term‘WF \L1 L2. ?h:'a. L2 = h::L1’,
REWRITE_TAC[relationTheory.WF_DEF] THEN BETA_TAC THEN GEN_TAC
  THEN CONV_TAC CONTRAPOS_CONV
  THEN Ho_Rewrite.REWRITE_TAC
         [NOT_FORALL_THM, NOT_EXISTS_THM, NOT_IMP, DE_MORGAN_THM]
  THEN REWRITE_TAC [GSYM IMP_DISJ_THM] THEN STRIP_TAC
  THEN LIST_INDUCT_TAC THENL [ALL_TAC, GEN_TAC]
  THEN STRIP_TAC THEN RES_TAC
  THEN RULE_ASSUM_TAC(REWRITE_RULE[NOT_NIL_CONS, CONS_11])
  THENL [FIRST_ASSUM ACCEPT_TAC,
         PAT_X_ASSUM (Term‘x /\ y’) (SUBST_ALL_TAC o CONJUNCT2) THEN RES_TAC]);

(* ----------------------------------------------------------------------
    LIST_REL : ('a -> 'b -> bool) -> 'a list -> 'b list -> bool

    Lifts a relation point-wise to two lists
   ---------------------------------------------------------------------- *)

val (LIST_REL_rules, LIST_REL_ind, LIST_REL_cases) = IndDefLib.Hol_reln‘
  (LIST_REL R [] []) /\
  (!h1 h2 t1 t2. R h1 h2 /\ LIST_REL R t1 t2 ==> LIST_REL R (h1::t1) (h2::t2))
’;

val _ = overload_on ("listRel", “LIST_REL”)
val _ = overload_on ("LIST_REL", “LIST_REL”)

val LIST_REL_EL_EQN = store_thm(
  "LIST_REL_EL_EQN",
  “!R l1 l2. LIST_REL R l1 l2 <=>
              (LENGTH l1 = LENGTH l2) /\
              !n. n < LENGTH l1 ==> R (EL n l1) (EL n l2)”,
  GEN_TAC THEN SIMP_TAC (srw_ss()) [EQ_IMP_THM, FORALL_AND_THM] THEN
  CONJ_TAC THENL [
    Induct_on ‘LIST_REL’ THEN SRW_TAC [] [] THEN
    Cases_on ‘n’ THEN FULL_SIMP_TAC (srw_ss()) [],
    Induct_on ‘l1’ THEN Cases_on ‘l2’ THEN SRW_TAC [] [LIST_REL_rules] THEN
    POP_ASSUM (fn th => Q.SPEC_THEN ‘0’ MP_TAC th THEN
                        Q.SPEC_THEN ‘SUC m’ (MP_TAC o Q.GEN ‘m’) th) THEN
    SRW_TAC [] [LIST_REL_rules]
  ]);

val LIST_REL_def = store_thm(
  "LIST_REL_def",
  “(LIST_REL R [][] <=> T) /\
    (LIST_REL R (a::as) [] <=> F) /\
    (LIST_REL R [] (b::bs) <=> F) /\
    (LIST_REL R (a::as) (b::bs) <=> R a b /\ LIST_REL R as bs)”,
  REPEAT CONJ_TAC THEN SRW_TAC [] [Once LIST_REL_cases, SimpLHS]);
val _ = export_rewrites ["LIST_REL_def"]

val LIST_REL_mono = store_thm(
  "LIST_REL_mono",
  “(!x y. R1 x y ==> R2 x y) ==> LIST_REL R1 l1 l2 ==> LIST_REL R2 l1 l2”,
  SRW_TAC [] [LIST_REL_EL_EQN]);
val _ = IndDefLib.export_mono "LIST_REL_mono"

val LIST_REL_NIL = store_thm(
  "LIST_REL_NIL",
  “(LIST_REL R [] y <=> (y = [])) /\ (LIST_REL R x [] <=> (x = []))”,
  Cases_on ‘x’ THEN Cases_on ‘y’ THEN SRW_TAC [] []);
val _ = export_rewrites ["LIST_REL_NIL"]

val LIST_REL_CONS1 = store_thm(
  "LIST_REL_CONS1",
  “LIST_REL R (h::t) xs <=> ?h' t'. (xs = h'::t') /\ R h h' /\ LIST_REL R t t'”,
  Cases_on ‘xs’ THEN SRW_TAC [] []);

val LIST_REL_CONS2 = store_thm(
  "LIST_REL_CONS2",
  “LIST_REL R xs (h::t) <=> ?h' t'. (xs = h'::t') /\ R h' h /\ LIST_REL R t' t”,
  Cases_on ‘xs’ THEN SRW_TAC [] []);

val LIST_REL_CONJ = store_thm(
  "LIST_REL_CONJ",
  “LIST_REL (\a b. P a b /\ Q a b) l1 l2 <=>
      LIST_REL (\a b. P a b) l1 l2 /\ LIST_REL (\a b. Q a b) l1 l2”,
  SRW_TAC [] [LIST_REL_EL_EQN] THEN METIS_TAC []);

val LIST_REL_MAP1 = store_thm(
  "LIST_REL_MAP1",
  “LIST_REL R (MAP f l1) l2 <=> LIST_REL (R o f) l1 l2”,
  SRW_TAC [] [LIST_REL_EL_EQN, EL_MAP, LENGTH_MAP]);

val LIST_REL_MAP2 = store_thm(
  "LIST_REL_MAP2",
  “LIST_REL (\a b. R a b) l1 (MAP f l2) <=>
      LIST_REL (\a b. R a (f b)) l1 l2”,
  SRW_TAC [CONJ_ss] [LIST_REL_EL_EQN, EL_MAP, LENGTH_MAP]);

val LIST_REL_LENGTH = store_thm(
  "LIST_REL_LENGTH",
  “!x y. LIST_REL R x y ==> (LENGTH x = LENGTH y)”,
  Induct_on ‘LIST_REL’ THEN SRW_TAC [] [LENGTH]);

val LIST_REL_SPLIT1 = Q.store_thm("LIST_REL_SPLIT1",
  ‘!xs1 zs.
      LIST_REL P (xs1 ++ xs2) zs <=>
      ?ys1 ys2. (zs = ys1 ++ ys2) /\ LIST_REL P xs1 ys1 /\ LIST_REL P xs2 ys2’,
  Induct >> fs[APPEND] >> Cases_on ‘zs’ >> fs[] >> rpt strip_tac >>
  simp[LIST_REL_CONS1, PULL_EXISTS] >> metis_tac[]);

val LIST_REL_SPLIT2 = Q.store_thm("LIST_REL_SPLIT2",
  ‘!xs1 zs.
      LIST_REL P zs (xs1 ++ xs2) <=>
      ?ys1 ys2. (zs = ys1 ++ ys2) /\ LIST_REL P ys1 xs1 /\ LIST_REL P ys2 xs2’,
  Induct >> fs[APPEND] >> Cases_on ‘zs’ >> fs[] >> rpt strip_tac >>
  simp[LIST_REL_CONS2, PULL_EXISTS] >> metis_tac[]);

(* example of LIST_REL in action :
val (rules,ind,cases) = IndDefLib.Hol_reln`
  (!n m. n < m ==> R n m) /\
  (!n m. R n m ==> R1 (INL n) (INL m)) /\
  (!l1 l2. LIST_REL R l1 l2 ==> R1 (INR l1) (INR l2))
`
val strong = IndDefLib.derive_strong_induction (rules,ind)
*)


(*---------------------------------------------------------------------------
     Congruence rules for higher-order functions. Used when making
     recursive definitions by so-called higher-order recursion.
 ---------------------------------------------------------------------------*)

val list_size_def =
  REWRITE_RULE [arithmeticTheory.ADD_ASSOC]
               (#2 (TypeBase.size_of “:'a list”));

val Induct = INDUCT_THEN list_INDUCT STRIP_ASSUME_TAC;

val list_size_cong = store_thm("list_size_cong",
Term
  ‘!M N f f'.
    (M=N) /\ (!x. MEM x N ==> (f x = f' x))
          ==>
    (list_size f M = list_size f' N)’,
Induct
  THEN REWRITE_TAC [list_size_def, MEM]
  THEN REPEAT STRIP_TAC
  THEN PAT_X_ASSUM (Term‘x = y’) (SUBST_ALL_TAC o SYM)
  THEN REWRITE_TAC [list_size_def]
  THEN MK_COMB_TAC THENL
  [NTAC 2 (MK_COMB_TAC THEN TRY REFL_TAC)
     THEN FIRST_ASSUM MATCH_MP_TAC THEN REWRITE_TAC [MEM],
   FIRST_ASSUM MATCH_MP_TAC THEN REWRITE_TAC [] THEN GEN_TAC
     THEN PAT_X_ASSUM (Term‘!x. MEM x l ==> Q x’)
                    (MP_TAC o SPEC (Term‘x:'a’))
     THEN REWRITE_TAC [MEM] THEN REPEAT STRIP_TAC
     THEN FIRST_ASSUM MATCH_MP_TAC THEN ASM_REWRITE_TAC[]]);

val FOLDR_CONG = store_thm("FOLDR_CONG",
Term
  ‘!l l' b b' (f:'a->'b->'b) f'.
    (l=l') /\ (b=b') /\ (!x a. MEM x l' ==> (f x a = f' x a))
          ==>
    (FOLDR f b l = FOLDR f' b' l')’,
Induct
  THEN REWRITE_TAC [FOLDR, MEM]
  THEN REPEAT STRIP_TAC
  THEN REPEAT (PAT_X_ASSUM (Term‘x = y’) (SUBST_ALL_TAC o SYM))
  THEN REWRITE_TAC [FOLDR]
  THEN POP_ASSUM (fn th => MP_TAC (SPEC (Term‘h’) th) THEN ASSUME_TAC th)
  THEN REWRITE_TAC [MEM]
  THEN DISCH_TAC
  THEN MK_COMB_TAC
  THENL [CONV_TAC FUN_EQ_CONV THEN ASM_REWRITE_TAC [],
         FIRST_ASSUM MATCH_MP_TAC THEN ASM_REWRITE_TAC []
           THEN REPEAT STRIP_TAC
           THEN FIRST_ASSUM MATCH_MP_TAC
           THEN ASM_REWRITE_TAC [MEM]]);

val FOLDL_CONG = store_thm("FOLDL_CONG",
Term
  ‘!l l' b b' (f:'b->'a->'b) f'.
    (l=l') /\ (b=b') /\ (!x a. MEM x l' ==> (f a x = f' a x))
          ==>
    (FOLDL f b l = FOLDL f' b' l')’,
Induct
  THEN REWRITE_TAC [FOLDL, MEM]
  THEN REPEAT STRIP_TAC
  THEN REPEAT (PAT_X_ASSUM (Term‘x = y’) (SUBST_ALL_TAC o SYM))
  THEN REWRITE_TAC [FOLDL]
  THEN FIRST_ASSUM MATCH_MP_TAC
  THEN REWRITE_TAC[]
  THEN CONJ_TAC
  THENL [FIRST_ASSUM MATCH_MP_TAC THEN ASM_REWRITE_TAC [MEM],
         REPEAT STRIP_TAC THEN FIRST_ASSUM MATCH_MP_TAC
           THEN ASM_REWRITE_TAC [MEM]]);


val MAP_CONG = store_thm("MAP_CONG",
Term
  ‘!l1 l2 f f'.
    (l1=l2) /\ (!x. MEM x l2 ==> (f x = f' x))
          ==>
    (MAP f l1 = MAP f' l2)’,
Induct THEN REWRITE_TAC [MAP, MEM]
  THEN REPEAT STRIP_TAC
  THEN REPEAT (PAT_X_ASSUM (Term‘x = y’) (SUBST_ALL_TAC o SYM))
  THEN REWRITE_TAC [MAP]
  THEN MK_COMB_TAC
  THENL [MK_COMB_TAC THEN TRY REFL_TAC
            THEN FIRST_ASSUM MATCH_MP_TAC
            THEN REWRITE_TAC [MEM],
         FIRST_ASSUM MATCH_MP_TAC
             THEN REWRITE_TAC [] THEN REPEAT STRIP_TAC
             THEN FIRST_ASSUM MATCH_MP_TAC
             THEN ASM_REWRITE_TAC [MEM]]);

val MAP2_CONG = store_thm("MAP2_CONG",
Term
  ‘!l1 l1' l2 l2' f f'.
    (l1=l1') /\ (l2=l2') /\
    (!x y. MEM x l1' /\ MEM y l2' ==> (f x y = f' x y))
          ==>
    (MAP2 f l1 l2 = MAP2 f' l1' l2')’,
Induct THEN SRW_TAC[] [MAP2_DEF, MEM] THEN
SRW_TAC[] [MAP2_DEF] THEN
Cases_on ‘l2’ THEN
SRW_TAC[][MAP2_DEF])

val EXISTS_CONG = store_thm("EXISTS_CONG",
Term
  ‘!l1 l2 P P'.
    (l1=l2) /\ (!x. MEM x l2 ==> (P x = P' x))
          ==>
    (EXISTS P l1 = EXISTS P' l2)’,
Induct THEN REWRITE_TAC [EXISTS_DEF, MEM]
  THEN REPEAT STRIP_TAC
  THEN REPEAT (PAT_X_ASSUM (Term‘x = y’) (SUBST_ALL_TAC o SYM))
  THENL [PAT_X_ASSUM (Term‘EXISTS x y’) MP_TAC THEN REWRITE_TAC [EXISTS_DEF],
         REWRITE_TAC [EXISTS_DEF]
           THEN MK_COMB_TAC
           THENL [MK_COMB_TAC THEN TRY REFL_TAC
                    THEN FIRST_ASSUM MATCH_MP_TAC
                    THEN REWRITE_TAC [MEM],
                  FIRST_ASSUM MATCH_MP_TAC
                    THEN REWRITE_TAC [] THEN REPEAT STRIP_TAC
                    THEN FIRST_ASSUM MATCH_MP_TAC
                    THEN ASM_REWRITE_TAC [MEM]]]);;


val EVERY_CONG = store_thm("EVERY_CONG",
Term
  ‘!l1 l2 P P'.
    (l1=l2) /\ (!x. MEM x l2 ==> (P x = P' x))
          ==>
    (EVERY P l1 = EVERY P' l2)’,
Induct THEN REWRITE_TAC [EVERY_DEF, MEM]
  THEN REPEAT STRIP_TAC
  THEN REPEAT (PAT_X_ASSUM (Term‘x = y’) (SUBST_ALL_TAC o SYM))
  THEN REWRITE_TAC [EVERY_DEF]
  THEN MK_COMB_TAC
  THENL [MK_COMB_TAC THEN TRY REFL_TAC
           THEN FIRST_ASSUM MATCH_MP_TAC THEN REWRITE_TAC [MEM],
         FIRST_ASSUM MATCH_MP_TAC
           THEN REWRITE_TAC [] THEN REPEAT STRIP_TAC
           THEN FIRST_ASSUM MATCH_MP_TAC
           THEN ASM_REWRITE_TAC [MEM]]);

val EVERY_MONOTONIC = store_thm(
  "EVERY_MONOTONIC",
  “!(P:'a -> bool) Q.
       (!x. P x ==> Q x) ==> !l. EVERY P l ==> EVERY Q l”,
  REPEAT GEN_TAC THEN STRIP_TAC THEN LIST_INDUCT_TAC THEN
  REWRITE_TAC [EVERY_DEF] THEN REPEAT STRIP_TAC THEN RES_TAC);

(* ----------------------------------------------------------------------
   ZIP and UNZIP functions (taken from rich_listTheory)
   ---------------------------------------------------------------------- *)
val ZIP_def =
    let val lemma = prove(
    (“?ZIP.
       (!l2. ZIP ([], l2) = []) /\
       (!l1. ZIP (l1, []) = []) /\
       (!(x1:'a) l1 (x2:'b) l2.
        ZIP ((CONS x1 l1), (CONS x2 l2)) = CONS (x1,x2)(ZIP (l1, l2)))”),
    let val th = prove_rec_fn_exists list_Axiom
        (“(fn [] l = []) /\
         (fn (CONS (x:'a) l') (l:'b list) =
            if l = [] then [] else
              CONS (x, (HD l)) (fn  l' (TL l)))”)
        in
    STRIP_ASSUME_TAC th
    THEN EXISTS_TAC
           (“UNCURRY (fn:('a)list -> (('b)list -> ('a # 'b)list))”)
    THEN ASM_REWRITE_TAC[pairTheory.UNCURRY_DEF, HD, TL, NOT_CONS_NIL]
    THEN STRIP_TAC
    THEN STRIP_ASSUME_TAC (SPEC “l1:'a list” list_CASES)
    THEN ASM_REWRITE_TAC[]
     end)
    in
    Rsyntax.new_specification
        {consts = [{const_name = "ZIP", fixity = NONE}],
         name = "ZIP_def",
         sat_thm = lemma
        }
    end;

val ZIP = store_thm("ZIP",
  “(ZIP ([],[]) = []) /\
    (!(x1:'a) l1 (x2:'b) l2.
       ZIP ((CONS x1 l1), (CONS x2 l2)) = CONS (x1,x2)(ZIP (l1, l2)))”,
  REWRITE_TAC [ZIP_def]);

val UNZIP = new_recursive_definition {
  name = "UNZIP",   rec_axiom = list_Axiom,
  def  = “(UNZIP [] = ([], [])) /\
    (!x l. UNZIP (CONS (x:'a # 'b) l) =
               (CONS (FST x) (FST (UNZIP l)),
                CONS (SND x) (SND (UNZIP l))))”}

val UNZIP_THM = Q.store_thm
("UNZIP_THM",
 ‘(UNZIP [] = ([]:'a list,[]:'b list)) /\
  (UNZIP ((x:'a,y:'b)::t) = let (L1,L2) = UNZIP t in (x::L1, y::L2))’,
 RW_TAC bool_ss [UNZIP]
   THEN Cases_on ‘UNZIP t’
   THEN RW_TAC bool_ss [LET_THM, pairTheory.UNCURRY_DEF,
                        pairTheory.FST, pairTheory.SND]);

val UNZIP_MAP = Q.store_thm
("UNZIP_MAP",
 ‘!L. UNZIP L = (MAP FST L, MAP SND L)’,
 LIST_INDUCT_TAC THEN
 ASM_SIMP_TAC arith_ss [UNZIP, MAP,
    PAIR_EQ, pairTheory.FST, pairTheory.SND]);

val SUC_NOT = arithmeticTheory.SUC_NOT
val LENGTH_ZIP = store_thm("LENGTH_ZIP",
  “!(l1:'a list) (l2:'b list).
         (LENGTH l1 = LENGTH l2) ==>
         (LENGTH(ZIP(l1,l2)) = LENGTH l1) /\
         (LENGTH(ZIP(l1,l2)) = LENGTH l2)”,
  LIST_INDUCT_TAC THEN REPEAT (FILTER_GEN_TAC (“l2:'b list”)) THEN
  LIST_INDUCT_TAC THEN
  REWRITE_TAC[ZIP, LENGTH, NOT_SUC, SUC_NOT, INV_SUC_EQ] THEN
  DISCH_TAC THEN RES_TAC THEN ASM_REWRITE_TAC[]);

Theorem LENGTH_ZIP_MIN[simp]:
  !xs ys. LENGTH (ZIP (xs,ys)) = MIN (LENGTH xs) (LENGTH ys)
Proof
  Induct >> fs [LENGTH,ZIP_def] >> Cases_on ‘ys’ >> fs [LENGTH,ZIP_def] >>
  rw [arithmeticTheory.MIN_DEF]
QED

val LENGTH_UNZIP = store_thm(
  "LENGTH_UNZIP",
  “!pl. (LENGTH (FST (UNZIP pl)) = LENGTH pl) /\
         (LENGTH (SND (UNZIP pl)) = LENGTH pl)”,
  LIST_INDUCT_TAC THEN ASM_REWRITE_TAC [UNZIP, LENGTH]);

val ZIP_UNZIP = store_thm("ZIP_UNZIP",
    (“!l:('a # 'b)list. ZIP(UNZIP l) = l”),
    LIST_INDUCT_TAC THEN ASM_REWRITE_TAC[UNZIP, ZIP]);

val UNZIP_ZIP = store_thm("UNZIP_ZIP",
    (“!l1:'a list. !l2:'b list.
     (LENGTH l1 = LENGTH l2) ==> (UNZIP(ZIP(l1,l2)) = (l1,l2))”),
    LIST_INDUCT_TAC THEN REPEAT (FILTER_GEN_TAC (“l2:'b list”))
    THEN LIST_INDUCT_TAC
    THEN ASM_REWRITE_TAC[UNZIP, ZIP, LENGTH, NOT_SUC, SUC_NOT, INV_SUC_EQ]
    THEN REPEAT STRIP_TAC THEN RES_THEN SUBST1_TAC THEN REWRITE_TAC[]);


val ZIP_MAP = store_thm(
  "ZIP_MAP",
  “!l1 l2 f1 f2.
       (LENGTH l1 = LENGTH l2) ==>
       (ZIP (MAP f1 l1, l2) = MAP (\p. (f1 (FST p), SND p)) (ZIP (l1, l2))) /\
       (ZIP (l1, MAP f2 l2) = MAP (\p. (FST p, f2 (SND p))) (ZIP (l1, l2)))”,
  LIST_INDUCT_TAC THEN REWRITE_TAC [MAP, LENGTH] THEN REPEAT GEN_TAC THEN
  STRIP_TAC THENL [
    Q.SUBGOAL_THEN ‘l2 = []’ SUBST_ALL_TAC THEN
    REWRITE_TAC [ZIP, MAP] THEN mesonLib.ASM_MESON_TAC [LENGTH_NIL],
    Q.SUBGOAL_THEN
       ‘?l2h l2t. (l2 = l2h::l2t) /\ (LENGTH l2t = LENGTH l1)’
    STRIP_ASSUME_TAC THENL [
      mesonLib.ASM_MESON_TAC [LENGTH_CONS],
      ASM_SIMP_TAC bool_ss [ZIP, MAP, FST, SND]
    ]
  ]);

val MEM_ZIP = store_thm(
  "MEM_ZIP",
  “!(l1:'a list) (l2:'b list) p.
       (LENGTH l1 = LENGTH l2) ==>
       (MEM p (ZIP(l1, l2)) =
        ?n. n < LENGTH l1 /\ (p = (EL n l1, EL n l2)))”,
  LIST_INDUCT_TAC THEN SIMP_TAC bool_ss [LENGTH] THEN REPEAT STRIP_TAC THENL [
    ‘l2 = []’  by ASM_MESON_TAC [LENGTH_NIL] THEN
    FULL_SIMP_TAC arith_ss [ZIP, MEM, LENGTH],
    ‘?l2h l2t. (l2 = l2h::l2t) /\ (LENGTH l2t = LENGTH l1)’
      by ASM_MESON_TAC [LENGTH_CONS] THEN
    FULL_SIMP_TAC arith_ss [MEM, ZIP, LENGTH] THEN EQ_TAC THEN
    STRIP_TAC THENL [
      Q.EXISTS_TAC ‘0’ THEN ASM_SIMP_TAC arith_ss [EL, HD],
      Q.EXISTS_TAC ‘SUC n’ THEN ASM_SIMP_TAC arith_ss [EL, TL],
      Cases_on ‘n’ THEN FULL_SIMP_TAC arith_ss [EL, HD, TL] THEN
      ASM_MESON_TAC []
    ]
  ]);

val EL_ZIP = store_thm(
  "EL_ZIP",
  “!(l1:'a list) (l2:'b list) n.
        (LENGTH l1 = LENGTH l2) /\ n < LENGTH l1 ==>
        (EL n (ZIP (l1, l2)) = (EL n l1, EL n l2))”,
  Induct THEN SIMP_TAC arith_ss [LENGTH] THEN REPEAT STRIP_TAC THEN
  ‘?l2h l2t. (l2 = l2h::l2t) /\ (LENGTH l2t = LENGTH l1)’
     by ASM_MESON_TAC [LENGTH_CONS] THEN
  FULL_SIMP_TAC arith_ss [ZIP, LENGTH] THEN
  Cases_on ‘n’ THEN ASM_SIMP_TAC arith_ss [ZIP, EL, HD, TL]);


val MAP2_ZIP = store_thm("MAP2_ZIP",
    (“!l1 l2. (LENGTH l1 = LENGTH l2) ==>
     !f:'a->'b->'c. MAP2 f l1 l2 = MAP (UNCURRY f) (ZIP (l1,l2))”),
    let val UNCURRY_DEF = pairTheory.UNCURRY_DEF
    in
    LIST_INDUCT_TAC THEN REPEAT (FILTER_GEN_TAC (“l2:'b list”))
    THEN LIST_INDUCT_TAC
    THEN REWRITE_TAC[MAP, MAP2, ZIP, LENGTH, NOT_SUC, SUC_NOT]
    THEN ASM_REWRITE_TAC[CONS_11, UNCURRY_DEF, INV_SUC_EQ]
    end);

val MAP2_MAP = save_thm("MAP2_MAP",MAP2_ZIP)

val MAP_ZIP = Q.store_thm(
  "MAP_ZIP",
  ‘(LENGTH l1 = LENGTH l2) ==>
     (MAP FST (ZIP (l1,l2)) = l1) /\
     (MAP SND (ZIP (l1,l2)) = l2) /\
     (MAP (f o FST) (ZIP (l1,l2)) = MAP f l1) /\
     (MAP (g o SND) (ZIP (l1,l2)) = MAP g l2)’,
  Q.ID_SPEC_TAC ‘l2’ THEN Induct_on ‘l1’ THEN
  SRW_TAC [] [] THEN TRY(Cases_on ‘l2’) THEN
  FULL_SIMP_TAC (srw_ss()) [ZIP, MAP]);

val MEM_EL = store_thm(
  "MEM_EL",
  “!(l:'a list) x. MEM x l = ?n. n < LENGTH l /\ (x = EL n l)”,
  Induct THEN ASM_SIMP_TAC arith_ss [MEM, LENGTH] THEN REPEAT GEN_TAC THEN
  EQ_TAC THEN STRIP_TAC THENL [
    Q.EXISTS_TAC ‘0’ THEN ASM_SIMP_TAC arith_ss [EL, HD],
    Q.EXISTS_TAC ‘SUC n’ THEN ASM_SIMP_TAC arith_ss [EL, TL],
    Cases_on ‘n’ THEN FULL_SIMP_TAC arith_ss [EL, HD, TL] THEN
    ASM_MESON_TAC []
  ]);

val SUM_MAP_PLUS_ZIP = store_thm(
  "SUM_MAP_PLUS_ZIP",
  “!ls1 ls2. (LENGTH ls1 = LENGTH ls2) /\ (!x y. f (x,y) = g x + h y) ==>
              (SUM (MAP f (ZIP (ls1,ls2))) = SUM (MAP g ls1) + SUM (MAP h ls2))”,
  Induct THEN Cases_on ‘ls2’ THEN
  SRW_TAC [numSimps.ARITH_ss] [MAP, ZIP, MAP_ZIP, SUM]);

val LIST_REL_EVERY_ZIP = store_thm(
"LIST_REL_EVERY_ZIP",
“!R l1 l2. LIST_REL R l1 l2 = ((LENGTH l1 = LENGTH l2) /\ EVERY (UNCURRY R) (ZIP (l1,l2)))”,
GEN_TAC THEN Induct THEN SRW_TAC[] [LENGTH_NIL_SYM] THEN
SRW_TAC [] [EQ_IMP_THM, LIST_REL_CONS1] THEN SRW_TAC [] [EVERY_DEF, ZIP] THEN
Cases_on ‘l2’ THEN FULL_SIMP_TAC(srw_ss())[EVERY_DEF, ZIP])

(* --------------------------------------------------------------------- *)
(* REVERSE                                                               *)
(* --------------------------------------------------------------------- *)

val REVERSE_DEF = new_recursive_definition {
  name = "REVERSE_DEF",
  rec_axiom = list_Axiom,
  def = “(REVERSE [] = []) /\
          (REVERSE (h::t) = (REVERSE t) ++ [h])”};
val _ = export_rewrites ["REVERSE_DEF"]

val REVERSE_APPEND = store_thm(
  "REVERSE_APPEND",
  “!l1 l2:'a list.
       REVERSE (l1 ++ l2) = (REVERSE l2) ++ (REVERSE l1)”,
  LIST_INDUCT_TAC THEN
  ASM_REWRITE_TAC [APPEND, REVERSE_DEF, APPEND_NIL, APPEND_ASSOC]);

val REVERSE_REVERSE = store_thm(
  "REVERSE_REVERSE",
  “!l:'a list. REVERSE (REVERSE l) = l”,
  LIST_INDUCT_TAC THEN
  ASM_REWRITE_TAC [REVERSE_DEF, REVERSE_APPEND, APPEND]);
val _ = export_rewrites ["REVERSE_REVERSE"]

val REVERSE_11 = store_thm(
  "REVERSE_11",
 “!l1 l2:'a list. (REVERSE l1 = REVERSE l2) <=> (l1 = l2)”,
 REPEAT GEN_TAC THEN EQ_TAC THEN1
   (DISCH_THEN (MP_TAC o AP_TERM “REVERSE : 'a list -> 'a list”) THEN
    REWRITE_TAC [REVERSE_REVERSE]) THEN
 STRIP_TAC THEN ASM_REWRITE_TAC []);
val _ = export_rewrites ["REVERSE_11"]

val MEM_REVERSE = store_thm(
  "MEM_REVERSE",
  “!l x. MEM x (REVERSE l) = MEM x l”,
  Induct THEN SRW_TAC [] [] THEN PROVE_TAC []);
val _ = export_rewrites ["MEM_REVERSE"]

val LENGTH_REVERSE = store_thm(
  "LENGTH_REVERSE",
  “!l. LENGTH (REVERSE l) = LENGTH l”,
  Induct THEN SRW_TAC [] [arithmeticTheory.ADD1]);
val _ = export_rewrites ["LENGTH_REVERSE"]

val REVERSE_EQ_NIL = store_thm(
  "REVERSE_EQ_NIL",
  “(REVERSE l = []) <=> (l = [])”,
  Cases_on ‘l’ THEN SRW_TAC [] []);
val _ = export_rewrites ["REVERSE_EQ_NIL"]

val REVERSE_EQ_SING = store_thm(
  "REVERSE_EQ_SING",
  “(REVERSE l = [e:'a]) <=> (l = [e])”,
  Cases_on ‘l’ THEN SRW_TAC [] [APPEND_EQ_SING, CONJ_COMM]);
val _ = export_rewrites ["REVERSE_EQ_SING"]

val FILTER_REVERSE = store_thm(
  "FILTER_REVERSE",
  “!l P. FILTER P (REVERSE l) = REVERSE (FILTER P l)”,
  Induct THEN
  ASM_SIMP_TAC bool_ss [FILTER, REVERSE_DEF, FILTER_APPEND_DISTRIB,
    COND_RAND, COND_RATOR, APPEND_NIL]);


(* ----------------------------------------------------------------------
    FRONT and LAST
   ---------------------------------------------------------------------- *)

val LAST_DEF = new_recursive_definition {
  name = "LAST_DEF",
  rec_axiom = list_Axiom,
  def = “LAST (h::t) = if t = [] then h else LAST t”};

val FRONT_DEF = new_recursive_definition {
  name = "FRONT_DEF",
  rec_axiom = list_Axiom,
  def = “FRONT (h::t) = if t = [] then [] else h :: FRONT t”};

val LAST_CONS = store_thm(
  "LAST_CONS",
  “(!x:'a. LAST [x] = x) /\
    (!(x:'a) y z. LAST (x::y::z) = LAST(y::z))”,
  REWRITE_TAC [LAST_DEF, NOT_CONS_NIL]);
val _ = export_rewrites ["LAST_CONS"]

val LAST_EL = store_thm(
"LAST_EL",
“!ls. (ls <> []) ==> (LAST ls = EL (PRE (LENGTH ls)) ls)”,
Induct THEN SRW_TAC[] [] THEN
Cases_on ‘ls’ THEN FULL_SIMP_TAC (srw_ss()) [])

Theorem LAST_MAP[simp]:
  !l f. l <> [] ==> (LAST (MAP f l) = f (LAST l))
Proof
  rpt strip_tac >> ‘?h t. l = h::t’ by METIS_TAC[list_CASES] >>
  srw_tac[][MAP] >> Q.ID_SPEC_TAC ‘h’ >> Induct_on ‘t’ >>
  asm_simp_tac (srw_ss()) []
QED

val FRONT_CONS = store_thm(
  "FRONT_CONS",
  “(!x:'a. FRONT [x] = []) /\
    (!x:'a y z. FRONT (x::y::z) = x :: FRONT (y::z))”,
  REWRITE_TAC [FRONT_DEF, NOT_CONS_NIL]);
val _ = export_rewrites ["FRONT_CONS"]

val LENGTH_FRONT_CONS = store_thm ("LENGTH_FRONT_CONS",
“!x xs. LENGTH (FRONT (x::xs)) = LENGTH xs”,
Induct_on ‘xs’ THEN ASM_SIMP_TAC bool_ss [FRONT_CONS, LENGTH])
val _ = export_rewrites ["LENGTH_FRONT_CONS"]

val FRONT_CONS_EQ_NIL = store_thm ("FRONT_CONS_EQ_NIL",
“(!x:'a xs. (FRONT (x::xs) = []) = (xs = [])) /\
  (!x:'a xs. ([] = FRONT (x::xs)) = (xs = [])) /\
  (!x:'a xs. NULL (FRONT (x::xs)) = NULL xs)”,
SIMP_TAC bool_ss [GSYM FORALL_AND_THM] THEN
Cases_on ‘xs’ THEN SIMP_TAC bool_ss [FRONT_CONS, NOT_NIL_CONS, NULL_DEF]);
val _ = export_rewrites ["FRONT_CONS_EQ_NIL"]

val APPEND_FRONT_LAST = store_thm(
  "APPEND_FRONT_LAST",
  “!l:'a list. ~(l = []) ==> (APPEND (FRONT l) [LAST l] = l)”,
  LIST_INDUCT_TAC THEN REWRITE_TAC [NOT_CONS_NIL] THEN
  POP_ASSUM MP_TAC THEN Q.SPEC_THEN ‘l’ STRUCT_CASES_TAC list_CASES THEN
  REWRITE_TAC [NOT_CONS_NIL] THEN STRIP_TAC THEN
  ASM_REWRITE_TAC [FRONT_CONS, LAST_CONS, APPEND]);

val LAST_CONS_cond = store_thm(
  "LAST_CONS_cond",
  “LAST (h::t) = if t = [] then h else LAST t”,
  Cases_on ‘t’ THEN SRW_TAC [] []);

val LAST_APPEND_CONS = store_thm(
  "LAST_APPEND_CONS",
  “!h l1 l2. LAST (l1 ++ h::l2) = LAST (h::l2)”,
  Induct_on ‘l1’ THEN SRW_TAC [] [LAST_CONS_cond]);
val _ = export_rewrites ["LAST_APPEND_CONS"]


(* ----------------------------------------------------------------------
    TAKE and DROP
   ---------------------------------------------------------------------- *)

(* these are FIRSTN and BUTFIRSTN from rich_listTheory, but made total *)

val TAKE_def = zDefine‘
  (TAKE n [] = []) /\
  (TAKE n (x::xs) = if n = 0 then [] else x :: TAKE (n - 1) xs)
’;

val DROP_def = zDefine‘
  (DROP n [] = []) /\
  (DROP n (x::xs) = if n = 0 then x::xs else DROP (n - 1) xs)
’;

val TAKE_nil = save_thm(
  "TAKE_nil", CONJUNCT1 TAKE_def)
val _ = export_rewrites ["TAKE_nil"];

val TAKE_cons = store_thm(
  "TAKE_cons", “0 < n ==> (TAKE n (x::xs) = x::(TAKE (n-1) xs))”,
  SRW_TAC[][TAKE_def]);
val _ = export_rewrites ["TAKE_cons"];

val DROP_nil = save_thm(
  "DROP_nil", CONJUNCT1 DROP_def);
val _ = export_rewrites ["DROP_nil"];

val DROP_cons = store_thm(
  "DROP_cons",“0 < n ==> (DROP n (x::xs) = DROP (n-1) xs)”,
  SRW_TAC[][DROP_def]);
val _ = export_rewrites ["DROP_cons"];

val TAKE_0 = store_thm(
  "TAKE_0",
  “TAKE 0 l = []”,
  Cases_on ‘l’ THEN SRW_TAC [] [TAKE_def]);
val _  = export_rewrites ["TAKE_0"]

val TAKE_LENGTH_ID = store_thm(
  "TAKE_LENGTH_ID",
  “!l. TAKE (LENGTH l) l = l”,
  Induct_on ‘l’ THEN SRW_TAC [] []);
val _ = export_rewrites ["TAKE_LENGTH_ID"]

val LENGTH_TAKE = store_thm(
  "LENGTH_TAKE",
  “!n l. n <= LENGTH l ==> (LENGTH (TAKE n l) = n)”,
  Induct_on ‘l’ THEN SRW_TAC [numSimps.ARITH_ss] [TAKE_def]);
val _ = export_rewrites ["LENGTH_TAKE"]

Theorem TAKE_LENGTH_TOO_LONG:
  !l n. LENGTH l <= n ==> (TAKE n l = l)
Proof
  Induct THEN SRW_TAC [numSimps.ARITH_ss] []
QED

Theorem LENGTH_TAKE_EQ:
  LENGTH (TAKE n xs) = if n <= LENGTH xs then n else LENGTH xs
Proof
  SRW_TAC [] [] THEN fs [GSYM NOT_LESS] THEN AP_TERM_TAC
  THEN MATCH_MP_TAC TAKE_LENGTH_TOO_LONG THEN numLib.DECIDE_TAC
QED

Theorem EL_TAKE:
  !n x l. x < n ==> (EL x (TAKE n l) = EL x l)
Proof
  Induct_on ‘n’ >> ASM_SIMP_TAC (srw_ss()) [TAKE_def] >>
  Cases_on ‘x’ >> Cases_on ‘l’ >>
  ASM_SIMP_TAC (srw_ss()) [TAKE_def]
QED

val MAP_TAKE = store_thm(
  "MAP_TAKE",
  “!f n l. MAP f (TAKE n l) = TAKE n (MAP f l)”,
  Induct_on‘l’ THEN SRW_TAC[][TAKE_def]);

val TAKE_APPEND1 = store_thm(
  "TAKE_APPEND1",
  “!n. n <= LENGTH l1 ==> (TAKE n (APPEND l1 l2) = TAKE n l1)”,
  Induct_on ‘l1’ THEN SRW_TAC [numSimps.ARITH_ss] [TAKE_def]);

val TAKE_APPEND2 = store_thm(
  "TAKE_APPEND2",
  “!n. LENGTH l1 < n ==> (TAKE n (l1 ++ l2) = l1 ++ TAKE (n - LENGTH l1) l2)”,
  Induct_on ‘l1’ THEN SRW_TAC [numSimps.ARITH_ss] [arithmeticTheory.ADD1]);

val DROP_0 = store_thm(
  "DROP_0",
  “DROP 0 l = l”,
  Induct_on ‘l’ THEN SRW_TAC [] [DROP_def])
val _ = export_rewrites ["DROP_0"]

val TAKE_DROP = store_thm(
  "TAKE_DROP",
  “!n l. TAKE n l ++ DROP n l = l”,
  Induct_on ‘l’ THEN SRW_TAC [numSimps.ARITH_ss] [TAKE_def]);
val _ = export_rewrites ["TAKE_DROP"]

Theorem TAKE1:
  !l. l <> [] ==> (TAKE 1 l = [EL 0 l])
Proof Induct_on ‘l’ >> srw_tac[][]
QED

Theorem TAKE1_DROP:
  !n l. n < LENGTH l ==> (TAKE 1 (DROP n l) = [EL n l])
Proof
  Induct_on ‘l’ >> rw[] >> Cases_on ‘n’ >> fs[EL_restricted]
QED

Theorem TAKE_EQ_NIL[simp]:
  (TAKE n l = []) <=> (n = 0) \/ (l = [])
Proof
  Q.ID_SPEC_TAC ‘l’ THEN Induct_on ‘n’ THEN ASM_SIMP_TAC (srw_ss()) [] THEN
  Cases THEN ASM_SIMP_TAC (srw_ss()) []
QED

Theorem TAKE_TAKE_MIN:
  !m n. TAKE n (TAKE m l) = TAKE (MIN n m) l
Proof
  Induct_on‘l’ >> rw[] >>
  Cases_on‘m’ >> Cases_on‘n’ >>
  SRW_TAC[numSimps.ARITH_ss][arithmeticTheory.MIN_DEF, arithmeticTheory.ADD1] >>
  FULL_SIMP_TAC (srw_ss() ++ numSimps.ARITH_ss) []
QED

val LENGTH_DROP = store_thm(
  "LENGTH_DROP",
  “!n l. LENGTH (DROP n l) = LENGTH l - n”,
  Induct_on ‘l’ THEN SRW_TAC [numSimps.ARITH_ss] [DROP_def]);
val _ = export_rewrites ["LENGTH_DROP"]

Theorem DROP_LENGTH_TOO_LONG:
  !l n. LENGTH l <= n ==> (DROP n l = [])
Proof Induct THEN SRW_TAC [numSimps.ARITH_ss] []
QED

val LT_SUC = Q.prove(‘x < SUC y <=> x = 0 \/ ?x0. x = SUC x0 /\ x0 < y’,
                     Cases_on ‘x’ >> simp[])

Theorem MEM_DROP:
  !x ls n. MEM x (DROP n ls) <=>
           ?m. m + n < LENGTH ls /\ x = EL (m + n) ls
Proof
  Induct_on ‘ls’ >> rw[DROP_def, LT_SUC] >> asm_simp_tac(srw_ss() ++ DNF_ss)[]
  >- simp[MEM_EL] >>
  Q.RENAME_TAC [‘n <> 0’] >> Cases_on ‘n’ >> fs[] >>
  asm_simp_tac (srw_ss() ++ numSimps.ARITH_ss ++ CONJ_ss)
    [GSYM arithmeticTheory.ADD1, ADD_CLAUSES]
QED

Theorem DROP_EQ_NIL:
 !ls n. (DROP n ls = []) = (LENGTH ls <= n)
Proof
 Induct THEN SRW_TAC[] [DROP_def] THEN numLib.DECIDE_TAC
QED

val LT_SUC = Q.prove(
  ‘x < SUC y <=> (x = 0) \/ ?x0. (x = SUC x0) /\ x0 < y’,
  Cases_on ‘x’ >> simp[]);

Theorem HD_DROP:
  !n l. n < LENGTH l ==> (HD (DROP n l) = EL n l)
Proof   Induct_on ‘l’ >> asm_simp_tac (srw_ss() ++ DNF_ss) [LT_SUC]
QED

Theorem EL_DROP:
  !m n l. m + n < LENGTH l ==> (EL m (DROP n l) = EL (m + n) l)
Proof
  Induct_on ‘l’ >> SIMP_TAC (srw_ss()) [] >> Cases_on ‘n’ >>
  FULL_SIMP_TAC (srw_ss()) [DROP_def, ADD_CLAUSES]
QED

Theorem MAP_DROP:
  !l i. MAP f (DROP i l) = DROP i (MAP f l)
Proof   Induct \\ simp[DROP_def] \\ rw[]
QED

Theorem MAP_FRONT:
  !ls. ls <> [] ==> (MAP f (FRONT ls) = FRONT (MAP f ls))
Proof  Induct \\ simp[] \\ Cases_on‘ls’\\fs[]
QED

(* More functions for operating on pairs of lists *)

val FOLDL2_def = Define‘
  (FOLDL2 f a (b::bs) (c::cs) = FOLDL2 f (f a b c) bs cs) /\
  (FOLDL2 f a bs cs = a)’
val _ = export_rewrites["FOLDL2_def"]

val FOLDL2_cong = store_thm(
"FOLDL2_cong",
“!l1 l1' l2 l2' a a' f f'.
  (l1 = l1') /\ (l2 = l2') /\ (a = a') /\
  (!z b c. MEM b l1' /\ MEM c l2' ==> (f z b c = f' z b c))
  ==>
  (FOLDL2 f a l1 l2 = FOLDL2 f' a' l1' l2')”,
Induct THEN SIMP_TAC(srw_ss()) [FOLDL2_def] THEN
GEN_TAC THEN Cases THEN SRW_TAC[] [FOLDL2_def])

val FOLDL2_FOLDL = store_thm(
"FOLDL2_FOLDL",
“!l1 l2. (LENGTH l1 = LENGTH l2) ==> !f a. FOLDL2 f a l1 l2 = FOLDL (\a. UNCURRY (f a)) a (ZIP (l1,l2))”,
Induct THEN1 SRW_TAC[] [LENGTH_NIL_SYM, ZIP, FOLDL] THEN
GEN_TAC THEN Cases THEN SRW_TAC [] [ZIP, FOLDL])

val _ = overload_on ("EVERY2", “LIST_REL”)
val _ = overload_on ("LIST_REL", “LIST_REL”)

val EVERY2_cong = store_thm(
"EVERY2_cong",
“!l1 l1' l2 l2' P P'.
  (l1 = l1') /\ (l2 = l2') /\
  (!x y. MEM x l1' /\ MEM y l2' ==> (P x y = P' x y)) ==>
  (EVERY2 P l1 l2 = EVERY2 P' l1' l2')”,
Induct THEN SIMP_TAC (srw_ss()) [] THEN
GEN_TAC THEN Cases THEN SRW_TAC [] [] THEN
METIS_TAC[])

Theorem MAP_EQ_EVERY2:
  !f1 f2 l1 l2. (MAP f1 l1 = MAP f2 l2) <=>
                  (LENGTH l1 = LENGTH l2) /\
                  LIST_REL (\x y. f1 x = f2 y) l1 l2
Proof
NTAC 2 GEN_TAC THEN
Induct THEN SRW_TAC [] [LENGTH_NIL_SYM, MAP] THEN
Cases_on ‘l2’ THEN SRW_TAC [] [MAP] THEN
PROVE_TAC[]
QED

Theorem EVERY2_EVERY:
  !l1 l2 f. EVERY2 f l1 l2 <=>
            LENGTH l1 = LENGTH l2 /\ EVERY (UNCURRY f) (ZIP (l1,l2))
Proof
Induct THEN1 SRW_TAC [] [LENGTH_NIL_SYM, EQ_IMP_THM, ZIP] THEN
GEN_TAC THEN Cases THEN SRW_TAC [] [ZIP, EQ_IMP_THM]
QED

val EVERY2_LENGTH = store_thm(
"EVERY2_LENGTH",
“!P l1 l2. EVERY2 P l1 l2 ==> (LENGTH l1 = LENGTH l2)”,
PROVE_TAC[EVERY2_EVERY])

Theorem EVERY2_mono = LIST_REL_mono

(* ----------------------------------------------------------------------
    ALL_DISTINCT
   ---------------------------------------------------------------------- *)

val ALL_DISTINCT = new_recursive_definition {
  def = Term‘(ALL_DISTINCT [] <=> T) /\
             (ALL_DISTINCT (h::t) <=> ~MEM h t /\ ALL_DISTINCT t)’,
  name = "ALL_DISTINCT",
  rec_axiom = list_Axiom};
val _ = export_rewrites ["ALL_DISTINCT"]

val lemma = prove(
  “!l x. (FILTER ((=) x) l = []) = ~MEM x l”,
  LIST_INDUCT_TAC THEN
  ASM_SIMP_TAC (bool_ss ++ COND_elim_ss)
               [FILTER, MEM, NOT_CONS_NIL, EQ_IMP_THM,
                LEFT_AND_OVER_OR, FORALL_AND_THM, DISJ_IMP_THM]);

val ALL_DISTINCT_FILTER = store_thm(
  "ALL_DISTINCT_FILTER",
  “!l. ALL_DISTINCT l = !x. MEM x l ==> (FILTER ((=) x) l = [x])”,
  LIST_INDUCT_TAC THEN
  ASM_SIMP_TAC (bool_ss ++ COND_elim_ss)
               [ALL_DISTINCT, MEM, FILTER, DISJ_IMP_THM,
                FORALL_AND_THM, CONS_11, EQ_IMP_THM, lemma] THEN
  metisLib.METIS_TAC []);

val FILTER_ALL_DISTINCT = store_thm (
  "FILTER_ALL_DISTINCT",
  “!P l. ALL_DISTINCT l ==> ALL_DISTINCT (FILTER P l)”,
  Induct_on ‘l’ THEN SRW_TAC [] [MEM_FILTER]);

val ALL_DISTINCT_MAP = store_thm(
"ALL_DISTINCT_MAP",
“!f ls. ALL_DISTINCT (MAP f ls) ==> ALL_DISTINCT ls”,
GEN_TAC THEN Induct THEN SRW_TAC[][ALL_DISTINCT, MAP, MEM_MAP] THEN PROVE_TAC[])

val EL_ALL_DISTINCT_EL_EQ = store_thm (
   "EL_ALL_DISTINCT_EL_EQ",
   “!l. ALL_DISTINCT l =
         (!n1 n2. n1 < LENGTH l /\ n2 < LENGTH l ==>
                 ((EL n1 l = EL n2 l) = (n1 = n2)))”,
  Induct THEN SRW_TAC [] [] THEN EQ_TAC THENL [
    REPEAT STRIP_TAC THEN Cases_on ‘n1’ THEN Cases_on ‘n2’ THEN
    SRW_TAC [numSimps.ARITH_ss] [] THEN PROVE_TAC [MEM_EL, LESS_MONO_EQ],

    REPEAT STRIP_TAC THENL [
      FULL_SIMP_TAC (srw_ss()) [MEM_EL] THEN
      FIRST_X_ASSUM (Q.SPECL_THEN [‘0’, ‘SUC n’] MP_TAC) THEN
      SRW_TAC [] [],

      FIRST_X_ASSUM (Q.SPECL_THEN [‘SUC n1’, ‘SUC n2’] MP_TAC) THEN
      SRW_TAC [] []
    ]
  ]);

val ALL_DISTINCT_EL_IMP = store_thm (
   "ALL_DISTINCT_EL_IMP",
   “!l n1 n2. ALL_DISTINCT l /\ n1 < LENGTH l /\ n2 < LENGTH l ==>
               ((EL n1 l = EL n2 l) = (n1 = n2))”,
   PROVE_TAC[EL_ALL_DISTINCT_EL_EQ]);


val ALL_DISTINCT_APPEND = store_thm (
   "ALL_DISTINCT_APPEND",
   “!l1 l2. ALL_DISTINCT (l1++l2) =
             (ALL_DISTINCT l1 /\ ALL_DISTINCT l2 /\
             (!e. MEM e l1 ==> ~(MEM e l2)))”,
  Induct THEN SRW_TAC [] [] THEN PROVE_TAC []);

val ALL_DISTINCT_SING = store_thm(
   "ALL_DISTINCT_SING",
   “!x. ALL_DISTINCT [x]”,
   SRW_TAC [] []);

<<<<<<< HEAD
Theorem ALL_DISTINCT_ZIP
   `!l1 l2. ALL_DISTINCT l1 /\ (LENGTH l1 = LENGTH l2) ==>
            ALL_DISTINCT (ZIP (l1,l2))`
  (Induct THEN Cases_on `l2` THEN SRW_TAC [] [ZIP] THEN
   FULL_SIMP_TAC (srw_ss()) [MEM_EL, MEM_ZIP]);
=======
val ALL_DISTINCT_ZIP = store_thm(
   "ALL_DISTINCT_ZIP",
   “!l1 l2. ALL_DISTINCT l1 /\ (LENGTH l1 = LENGTH l2) ==> ALL_DISTINCT (ZIP (l1,l2))”,
   Induct THEN Cases_on ‘l2’ THEN SRW_TAC [] [ZIP] THEN RES_TAC THEN
   FULL_SIMP_TAC (srw_ss()) [MEM_EL] THEN
   SRW_TAC [] [LENGTH_ZIP] THEN
   Q.MATCH_ABBREV_TAC ‘~X \/ Y’ THEN
   Cases_on ‘X’ THEN SRW_TAC [] [Abbr‘Y’] THEN
   SRW_TAC [] [EL_ZIP] THEN METIS_TAC []);
>>>>>>> 3f7c783c

val ALL_DISTINCT_ZIP_SWAP = store_thm(
   "ALL_DISTINCT_ZIP_SWAP",
   “!l1 l2. ALL_DISTINCT (ZIP (l1,l2)) /\ (LENGTH l1 = LENGTH l2) ==> ALL_DISTINCT (ZIP (l2,l1))”,
   SRW_TAC [] [EL_ALL_DISTINCT_EL_EQ] THEN
   Q.PAT_X_ASSUM ‘X = Y’ (ASSUME_TAC o SYM) THEN
   FULL_SIMP_TAC (srw_ss()) [EL_ZIP, LENGTH_ZIP] THEN
   METIS_TAC [])

val ALL_DISTINCT_REVERSE = store_thm (
   "ALL_DISTINCT_REVERSE[simp]",
   “!l. ALL_DISTINCT (REVERSE l) = ALL_DISTINCT l”,
   SIMP_TAC bool_ss [ALL_DISTINCT_FILTER, MEM_REVERSE, FILTER_REVERSE] THEN
   REPEAT STRIP_TAC THEN EQ_TAC THEN REPEAT STRIP_TAC THENL [
      RES_TAC THEN
      ‘(FILTER ($= x) l) = REVERSE [x]’ by METIS_TAC[REVERSE_REVERSE] THEN
      FULL_SIMP_TAC bool_ss [REVERSE_DEF, APPEND],
      ASM_SIMP_TAC bool_ss [REVERSE_DEF, APPEND]
   ]);

val ALL_DISTINCT_FLAT_REVERSE = store_thm("ALL_DISTINCT_FLAT_REVERSE[simp]",
  “!xs. ALL_DISTINCT (FLAT (REVERSE xs)) = ALL_DISTINCT (FLAT xs)”,
  Induct \\ FULL_SIMP_TAC(srw_ss())[ALL_DISTINCT_APPEND]
  \\ FULL_SIMP_TAC(srw_ss())[MEM_FLAT,PULL_EXISTS] \\ METIS_TAC []);

(* ----------------------------------------------------------------------
    LRC
      Where NRC has the number of steps in a transitive path,
      LRC has a list of the elements in the path (excluding the rightmost)
   ---------------------------------------------------------------------- *)

val LRC_def = Define‘
  (LRC R [] x y <=> (x = y)) /\
  (LRC R (h::t) x y <=>
     x = h /\ ?z. R x z /\ LRC R t z y)’;

val NRC_LRC = Q.store_thm(
"NRC_LRC",
‘NRC R n x y <=> ?ls. LRC R ls x y /\ (LENGTH ls = n)’,
MAP_EVERY Q.ID_SPEC_TAC [‘y’,‘x’] THEN
Induct_on ‘n’ THEN SRW_TAC [] [] THEN1 (
  SRW_TAC [] [EQ_IMP_THM] THEN1 (
    SRW_TAC [] [LRC_def] ) THEN
  FULL_SIMP_TAC (srw_ss()) [LRC_def]
) THEN
SRW_TAC [] [arithmeticTheory.NRC, EQ_IMP_THM] THEN1 (
  Q.EXISTS_TAC ‘x::ls’ THEN
  SRW_TAC [] [LRC_def] THEN
  METIS_TAC [] ) THEN
Cases_on ‘ls’ THEN FULL_SIMP_TAC (srw_ss()) [LRC_def] THEN
SRW_TAC [] [] THEN METIS_TAC []);

val LRC_MEM = Q.store_thm(
"LRC_MEM",
‘LRC R ls x y /\ MEM e ls ==> ?z t. R e z /\ LRC R t z y’,
Q_TAC SUFF_TAC
‘!ls x y. LRC R ls x y ==> !e. MEM e ls ==> ?z t. R e z /\ LRC R t z y’
THEN1 METIS_TAC [] THEN
Induct THEN SRW_TAC [] [LRC_def] THEN METIS_TAC []);

val LRC_MEM_right = Q.store_thm(
"LRC_MEM_right",
‘LRC R (h::t) x y /\ MEM e t ==> ?z p. R z e /\ LRC R p x z’,
Q_TAC SUFF_TAC
‘!ls x y. LRC R ls x y ==> !h t e. (ls = h::t) /\ MEM e t ==> ?z p. R z e /\ LRC R p x z’
THEN1 METIS_TAC [] THEN
Induct THEN SRW_TAC [] [LRC_def] THEN
Cases_on ‘ls’ THEN FULL_SIMP_TAC (srw_ss()) [LRC_def] THEN
SRW_TAC [] [] THENL [
  MAP_EVERY Q.EXISTS_TAC [‘h’,‘[]’] THEN SRW_TAC [] [LRC_def],
  RES_TAC THEN
  MAP_EVERY Q.EXISTS_TAC  [‘z''’,‘h::p’] THEN
  SRW_TAC [] [LRC_def] THEN
  METIS_TAC []
]);

(* ----------------------------------------------------------------------
    Theorems relating (finite) sets and lists.  First

       LIST_TO_SET : 'a list -> 'a set

    which is overloaded to "set".
   ---------------------------------------------------------------------- *)

val LIST_TO_SET_APPEND = Q.store_thm
("LIST_TO_SET_APPEND",
 ‘!l1 l2. set (l1 ++ l2) = set l1 UNION set l2’,
 Induct THEN SRW_TAC [] [INSERT_UNION_EQ]);
val _ = export_rewrites ["LIST_TO_SET_APPEND"]

val UNION_APPEND = save_thm ("UNION_APPEND", GSYM LIST_TO_SET_APPEND)

val LIST_TO_SET_EQ_EMPTY = store_thm(
  "LIST_TO_SET_EQ_EMPTY",
  “((set l = {}) <=> (l = [])) /\ (({} = set l) <=> (l = []))”,
  Cases_on ‘l’ THEN SRW_TAC [] []);
val _ = export_rewrites ["LIST_TO_SET_EQ_EMPTY"]

val FINITE_LIST_TO_SET = Q.store_thm
("FINITE_LIST_TO_SET",
 ‘!l. FINITE (set l)’,
 Induct THEN SRW_TAC [] []);
val _ = export_rewrites ["FINITE_LIST_TO_SET"]

val SUM_IMAGE_LIST_TO_SET_upper_bound = store_thm(
  "SUM_IMAGE_LIST_TO_SET_upper_bound",
  “!ls. SIGMA f (set ls) <= SUM (MAP f ls)”,
  Induct THEN
  SRW_TAC [] [MAP, SUM, SUM_IMAGE_THM, SUM_IMAGE_DELETE] THEN
  numLib.DECIDE_TAC);

val SUM_MAP_MEM_bound = store_thm(
"SUM_MAP_MEM_bound",
“!f x ls. MEM x ls ==> f x <= SUM (MAP f ls)”,
NTAC 2 GEN_TAC THEN Induct THEN SRW_TAC[] [] THEN
FULL_SIMP_TAC(srw_ss()++numSimps.ARITH_ss)[MEM, MAP, SUM])

val INJ_MAP_EQ = store_thm(
"INJ_MAP_EQ",
“!f l1 l2. (INJ f (set l1 UNION set l2) UNIV) /\ (MAP f l1 = MAP f l2) ==> (l1 = l2)”,
GEN_TAC THEN Induct THEN1 SRW_TAC[] [MAP] THEN
GEN_TAC THEN Cases THEN SRW_TAC[] [MAP] THEN1 (
  IMP_RES_TAC INJ_DEF THEN
  FIRST_X_ASSUM (MATCH_MP_TAC o MP_CANON) THEN
  SRW_TAC [] [] ) THEN
PROVE_TAC[INJ_SUBSET, SUBSET_REFL, SUBSET_DEF, IN_UNION, IN_INSERT])

(* this turns out to be more useful; in particular, INJ_MAP_EQ can't
   be used as an introduction rule without explicit instantiation of
   its beta type variable, which only appears in the assumption *)
val INJ_MAP_EQ_IFF = store_thm(
  "INJ_MAP_EQ_IFF",
  “!f l1 l2.
      INJ f (set l1 UNION set l2) UNIV ==>
      ((MAP f l1 = MAP f l2) <=> (l1 = l2))”,
  rw[] >> EQ_TAC >- metis_tac[INJ_MAP_EQ] >> rw[])

local open numLib in
val CARD_LIST_TO_SET = Q.store_thm(
"CARD_LIST_TO_SET",
‘CARD (set ls) <= LENGTH ls’,
Induct_on ‘ls’ THEN SRW_TAC [] [] THEN
DECIDE_TAC);
end

val ALL_DISTINCT_CARD_LIST_TO_SET = Q.store_thm(
"ALL_DISTINCT_CARD_LIST_TO_SET",
‘!ls. ALL_DISTINCT ls ==> (CARD (set ls) = LENGTH ls)’,
Induct THEN SRW_TAC [] []);

val th1 = MATCH_MP arithmeticTheory.LESS_EQ_IMP_LESS_SUC CARD_LIST_TO_SET ;
val th2 = MATCH_MP prim_recTheory.LESS_NOT_EQ th1 ;

val CARD_LIST_TO_SET_ALL_DISTINCT = Q.store_thm(
"CARD_LIST_TO_SET_ALL_DISTINCT",
‘!ls. (CARD (set ls) = LENGTH ls) ==> ALL_DISTINCT ls’,
Induct THEN SRW_TAC [] [th2]);

val LIST_TO_SET_REVERSE = store_thm(
  "LIST_TO_SET_REVERSE",
  “!ls: 'a list. set (REVERSE ls) = set ls”,
  Induct THEN SRW_TAC [] [pred_setTheory.EXTENSION]);
val _ = export_rewrites ["LIST_TO_SET_REVERSE"]

val LIST_TO_SET_THM = save_thm("LIST_TO_SET_THM", LIST_TO_SET)
val LIST_TO_SET_MAP = store_thm ("LIST_TO_SET_MAP",
“!f l. LIST_TO_SET (MAP f l) = IMAGE f (LIST_TO_SET l)”,
Induct_on ‘l’ THEN
ASM_SIMP_TAC bool_ss [pred_setTheory.IMAGE_EMPTY, pred_setTheory.IMAGE_INSERT,
   MAP, LIST_TO_SET_THM]);

val LIST_TO_SET_FILTER = store_thm(
  "LIST_TO_SET_FILTER",
  “LIST_TO_SET (FILTER P l) = { x | P x } INTER LIST_TO_SET l”,
  SRW_TAC [] [pred_setTheory.EXTENSION, MEM_FILTER]);


(* ----------------------------------------------------------------------
    SET_TO_LIST : 'a set -> 'a list

    Only defined if the set is finite; order of elements in list is
    unspecified.
   ---------------------------------------------------------------------- *)

val SET_TO_LIST_defn = Lib.with_flag (Defn.def_suffix, "") Defn.Hol_defn
  "SET_TO_LIST"
  ‘SET_TO_LIST s =
     if FINITE s then
        if s={} then []
        else CHOICE s :: SET_TO_LIST (REST s)
     else ARB’;

(*---------------------------------------------------------------------------
       Termination of SET_TO_LIST.
 ---------------------------------------------------------------------------*)

val (SET_TO_LIST_EQN, SET_TO_LIST_IND) =
 Defn.tprove (SET_TO_LIST_defn,
   TotalDefn.WF_REL_TAC ‘measure CARD’ THEN
   PROVE_TAC [CARD_PSUBSET, REST_PSUBSET]);

(*---------------------------------------------------------------------------
      Desired recursion equation.

      FINITE s |- SET_TO_LIST s = if s = {} then []
                               else CHOICE s::SET_TO_LIST (REST s)

 ---------------------------------------------------------------------------*)

val SET_TO_LIST_THM = save_thm("SET_TO_LIST_THM",
 DISCH_ALL (ASM_REWRITE_RULE [ASSUME “FINITE s”] SET_TO_LIST_EQN));

val SET_TO_LIST_IND = save_thm("SET_TO_LIST_IND", SET_TO_LIST_IND);



(*---------------------------------------------------------------------------
            Some consequences
 ---------------------------------------------------------------------------*)

val SET_TO_LIST_EMPTY = store_thm(
  "SET_TO_LIST_EMPTY",
  “SET_TO_LIST {} = []”,
  SRW_TAC [] [SET_TO_LIST_THM])
val _ = export_rewrites ["SET_TO_LIST_EMPTY"]

val SET_TO_LIST_INV = Q.store_thm("SET_TO_LIST_INV",
‘!s. FINITE s ==> (LIST_TO_SET(SET_TO_LIST s) = s)’,
 Induction.recInduct SET_TO_LIST_IND
   THEN RW_TAC bool_ss []
   THEN ONCE_REWRITE_TAC [UNDISCH SET_TO_LIST_THM]
   THEN RW_TAC bool_ss [LIST_TO_SET_THM]
   THEN PROVE_TAC [REST_DEF, FINITE_DELETE, CHOICE_INSERT_REST]);

val SET_TO_LIST_CARD = Q.store_thm("SET_TO_LIST_CARD",
‘!s. FINITE s ==> (LENGTH (SET_TO_LIST s) = CARD s)’,
 Induction.recInduct SET_TO_LIST_IND
   THEN REPEAT STRIP_TAC
   THEN SRW_TAC [] [Once (UNDISCH SET_TO_LIST_THM)]
   THEN ‘FINITE (REST s)’ by METIS_TAC [REST_DEF, FINITE_DELETE]
   THEN ‘~(CARD s = 0)’ by METIS_TAC [CARD_EQ_0]
   THEN SRW_TAC [numSimps.ARITH_ss] [REST_DEF, CHOICE_DEF]);

Theorem SET_TO_LIST_IN_MEM:
  !s. FINITE s ==> !x. x IN s <=> MEM x (SET_TO_LIST s)
Proof
 Induction.recInduct SET_TO_LIST_IND
   THEN RW_TAC bool_ss []
   THEN ONCE_REWRITE_TAC [UNDISCH SET_TO_LIST_THM]
   THEN RW_TAC bool_ss [MEM, NOT_IN_EMPTY]
   THEN PROVE_TAC [REST_DEF, FINITE_DELETE, IN_INSERT, CHOICE_INSERT_REST]
QED

(* this version of the above is a more likely rewrite: a complicated LHS
   turns into a simple RHS *)
Theorem MEM_SET_TO_LIST[simp]:
  !s. FINITE s ==> !x. MEM x (SET_TO_LIST s) <=> x IN s
Proof METIS_TAC [SET_TO_LIST_IN_MEM]
QED

val SET_TO_LIST_SING = store_thm(
  "SET_TO_LIST_SING",
  “SET_TO_LIST {x} = [x]”,
  SRW_TAC [] [SET_TO_LIST_THM]);
val _ = export_rewrites ["SET_TO_LIST_SING"]

val ALL_DISTINCT_SET_TO_LIST = store_thm("ALL_DISTINCT_SET_TO_LIST",
  “!s. FINITE s ==> ALL_DISTINCT (SET_TO_LIST s)”,
  Induction.recInduct SET_TO_LIST_IND THEN
  REPEAT STRIP_TAC THEN
  IMP_RES_TAC SET_TO_LIST_THM THEN
  ‘FINITE (REST s)’ by PROVE_TAC[pred_setTheory.FINITE_DELETE,
                                 pred_setTheory.REST_DEF] THEN
  Cases_on ‘s = EMPTY’ THEN
  FULL_SIMP_TAC bool_ss [ALL_DISTINCT, MEM_SET_TO_LIST,
                         pred_setTheory.CHOICE_NOT_IN_REST]);
val _ = export_rewrites ["ALL_DISTINCT_SET_TO_LIST"];

val ITSET_eq_FOLDL_SET_TO_LIST = Q.store_thm(
"ITSET_eq_FOLDL_SET_TO_LIST",
‘!s. FINITE s ==> !f a. ITSET f s a = FOLDL (combin$C f) a (SET_TO_LIST s)’,
HO_MATCH_MP_TAC pred_setTheory.FINITE_COMPLETE_INDUCTION THEN
SRW_TAC [] [pred_setTheory.ITSET_THM, SET_TO_LIST_THM, FOLDL]);


(* ----------------------------------------------------------------------
    isPREFIX
   ---------------------------------------------------------------------- *)

val isPREFIX = bDefine‘
  (isPREFIX [] l = T) /\
  (isPREFIX (h::t) l = case l of [] => F
                               | h'::t' => (h = h') /\ isPREFIX t t')
’;
val _ = export_rewrites ["isPREFIX"]

val _ = overload_on ("<<=", “isPREFIX”)

(* type annotations are there solely to make theorem have only one
   type variable; without them the theorem ends up with three (because the
   three clauses are independent). *)
val isPREFIX_THM = store_thm(
  "isPREFIX_THM",
  “(([]:'a list) <<= l <=> T) /\
    ((h::t:'a list) <<= [] <=> F) /\
    ((h1::t1:'a list) <<= h2::t2 <=> (h1 = h2) /\ isPREFIX t1 t2)”,
  SRW_TAC [] [])
val _ = export_rewrites ["isPREFIX_THM"]

val isPREFIX_NILR = Q.store_thm(
  "isPREFIX_NILR[simp]",
  ‘x <<= [] <=> (x = [])’,
  Cases_on ‘x’ >> simp[]);

val isPREFIX_CONSR = Q.store_thm(
  "isPREFIX_CONSR",
  ‘x <<= y::ys <=> (x = []) \/ ?xs. (x = y::xs) /\ xs <<= ys’,
  Cases_on ‘x’ >> simp[]);

(* ----------------------------------------------------------------------
    SNOC
   ---------------------------------------------------------------------- *)

(* use new_recursive_definition to get quantification and variable names
   exactly as they were in rich_listTheory *)
val SNOC = new_recursive_definition {
  def = “(!x:'a. SNOC x [] = [x]) /\
          (!x:'a x' l. SNOC x (CONS x' l) = CONS x' (SNOC x l))”,
  name = "SNOC",
  rec_axiom = list_Axiom
};
val _ = BasicProvers.export_rewrites ["SNOC"]

val LENGTH_SNOC = store_thm(
  "LENGTH_SNOC",
  “!(x:'a) l. LENGTH (SNOC x l) = SUC (LENGTH l)”,
  GEN_TAC THEN LIST_INDUCT_TAC THEN ASM_REWRITE_TAC [LENGTH, SNOC]);
val _ = export_rewrites ["LENGTH_SNOC"]

val LAST_SNOC = store_thm(
  "LAST_SNOC",
  “!x:'a l. LAST (SNOC x l) = x”,
  GEN_TAC THEN LIST_INDUCT_TAC THEN
  RW_TAC bool_ss [SNOC, LAST_DEF] THEN
  POP_ASSUM MP_TAC THEN
  Q.SPEC_THEN ‘l’  STRUCT_CASES_TAC list_CASES THEN
  RW_TAC bool_ss [SNOC]);
val _ = export_rewrites ["LAST_SNOC"]

val FRONT_SNOC = store_thm(
  "FRONT_SNOC",
  “!x:'a l. FRONT (SNOC x l) = l”,
  GEN_TAC THEN LIST_INDUCT_TAC THEN
  RW_TAC bool_ss [SNOC, FRONT_DEF] THEN
  POP_ASSUM MP_TAC THEN
  Q.SPEC_THEN ‘l’ STRUCT_CASES_TAC list_CASES THEN
  RW_TAC bool_ss [SNOC]);
val _ = export_rewrites ["FRONT_SNOC"]

val SNOC_APPEND = store_thm("SNOC_APPEND",
   “!x (l:('a) list). SNOC x l = APPEND l [x]”,
   GEN_TAC THEN LIST_INDUCT_TAC THEN ASM_REWRITE_TAC [SNOC, APPEND]);

val LIST_TO_SET_SNOC = Q.store_thm("LIST_TO_SET_SNOC",
    ‘set (SNOC x ls) = x INSERT set ls’,
    Induct_on ‘ls’ THEN SRW_TAC [] [INSERT_COMM]);

val MAP_SNOC  = store_thm("MAP_SNOC",
    (“!(f:'a->'b) x (l:'a list). MAP f(SNOC x l) = SNOC(f x)(MAP f l)”),
     (REWRITE_TAC [SNOC_APPEND, MAP_APPEND, MAP]));

val EL_SNOC = store_thm("EL_SNOC",
    (“!n (l:'a list). n < (LENGTH l) ==> (!x. EL n (SNOC x l) = EL n l)”),
    INDUCT_TAC THEN LIST_INDUCT_TAC THEN REWRITE_TAC[LENGTH, NOT_LESS_0]
    THENL[
        REWRITE_TAC[SNOC, EL, HD],
        REWRITE_TAC[SNOC, EL, TL, LESS_MONO_EQ]
        THEN FIRST_ASSUM MATCH_ACCEPT_TAC]);

val EL_LENGTH_SNOC = store_thm("EL_LENGTH_SNOC",
    (“!l:'a list. !x. EL (LENGTH l) (SNOC x l) = x”),
    LIST_INDUCT_TAC THEN ASM_REWRITE_TAC[EL, SNOC, HD, TL, LENGTH]);

val APPEND_SNOC = store_thm("APPEND_SNOC",
    (“!l1 (x:'a) l2. APPEND l1 (SNOC x l2) = SNOC x (APPEND l1 l2)”),
    LIST_INDUCT_TAC THEN ASM_REWRITE_TAC[APPEND, SNOC]);

Theorem EVERY_SNOC:
  !P (x:'a) l. EVERY P (SNOC x l) <=> EVERY P l /\ P x
Proof
    GEN_TAC THEN GEN_TAC THEN LIST_INDUCT_TAC
    THEN ASM_REWRITE_TAC[SNOC, EVERY_DEF, CONJ_ASSOC]
QED

Theorem EXISTS_SNOC:
  !P (x:'a) l. EXISTS P (SNOC x l) <=> P x \/ (EXISTS P l)
Proof
    GEN_TAC THEN GEN_TAC THEN LIST_INDUCT_TAC
    THEN ASM_REWRITE_TAC[SNOC, EXISTS_DEF] THEN GEN_TAC
    THEN PURE_ONCE_REWRITE_TAC[DISJ_ASSOC]
    THEN CONV_TAC ((RAND_CONV o RATOR_CONV o ONCE_DEPTH_CONV)
     (REWR_CONV DISJ_SYM)) THEN REFL_TAC
QED

Theorem MEM_SNOC[simp]:
  !(y:'a) x l. MEM y (SNOC x l) <=> (y = x) \/ MEM y l
Proof
    GEN_TAC THEN GEN_TAC THEN LIST_INDUCT_TAC
    THEN ASM_REWRITE_TAC[SNOC, MEM] THEN GEN_TAC
    THEN PURE_ONCE_REWRITE_TAC[DISJ_ASSOC]
    THEN CONV_TAC ((RAND_CONV o RATOR_CONV o ONCE_DEPTH_CONV)
     (REWR_CONV DISJ_SYM)) THEN REFL_TAC
QED

val SNOC_11 = store_thm(
  "SNOC_11",
  “!x y a b. (SNOC x y = SNOC a b) <=> (x = a) /\ (y = b)”,
  SRW_TAC [] [EQ_IMP_THM] THENL [
    POP_ASSUM (MP_TAC o Q.AP_TERM ‘LAST’) THEN SRW_TAC [] [LAST_SNOC],
    POP_ASSUM (MP_TAC o Q.AP_TERM ‘FRONT’) THEN SRW_TAC [] [FRONT_SNOC]
  ]);
val _ = export_rewrites ["SNOC_11"]

val REVERSE_SNOC_DEF = store_thm (
  "REVERSE_SNOC_DEF",
    “(REVERSE [] = []) /\
        (!x:'a l. REVERSE (x::l) = SNOC x (REVERSE l))”,
          REWRITE_TAC [REVERSE_DEF, SNOC_APPEND]);

val REVERSE_SNOC = store_thm(
  "REVERSE_SNOC",
    “!(x:'a) l. REVERSE (SNOC x l) = CONS x (REVERSE l)”,
      GEN_TAC THEN LIST_INDUCT_TAC
      THEN ASM_REWRITE_TAC[SNOC, REVERSE_SNOC_DEF]);

val forall_REVERSE = TAC_PROOF(([],
    (“!P. (!l:('a)list. P(REVERSE l)) = (!l. P l)”)),
    GEN_TAC THEN EQ_TAC THEN DISCH_TAC THEN GEN_TAC
    THEN POP_ASSUM (ACCEPT_TAC o (REWRITE_RULE[REVERSE_REVERSE]
     o (SPEC (“REVERSE l:('a)list”)))));

val f_REVERSE_lemma = TAC_PROOF (([],
    (“!f1 f2.
    ((\x. (f1:('a)list->'b) (REVERSE x)) = (\x. f2 (REVERSE x))) = (f1 = f2)”)),
    REPEAT GEN_TAC THEN EQ_TAC THEN DISCH_TAC THENL[
      POP_ASSUM (fn x => ACCEPT_TAC (EXT (REWRITE_RULE[REVERSE_REVERSE]
      (GEN (“x:('a)list”) (BETA_RULE (AP_THM x (“REVERSE (x:('a)list)”))))))),
      ASM_REWRITE_TAC[]]);


val SNOC_Axiom_old = prove(
  “!(e:'b) (f:'b -> ('a -> (('a)list -> 'b))).
        ?! fn1.
          (fn1[] = e) /\
          (!x l. fn1(SNOC x l) = f(fn1 l)x l)”,

 let val  lemma =  CONV_RULE (EXISTS_UNIQUE_CONV)
       (REWRITE_RULE[REVERSE_REVERSE] (BETA_RULE (SPECL
         [(“e:'b”),(“(\ft x l. f ft x (REVERSE l)):'b -> ('a -> (('a)list -> 'b))”)]
        (PURE_ONCE_REWRITE_RULE
         [SYM (CONJUNCT1 REVERSE_DEF),
          PURE_ONCE_REWRITE_RULE[SYM (SPEC_ALL REVERSE_SNOC)]
           (BETA_RULE (SPEC (“\l:('a)list.fn1(CONS x l) =
                       (f:'b -> ('a -> (('a)list -> 'b)))(fn1 l)x l”)
             (CONV_RULE (ONCE_DEPTH_CONV SYM_CONV) forall_REVERSE)))]
            list_Axiom_old))))
 in
    REPEAT GEN_TAC THEN CONV_TAC EXISTS_UNIQUE_CONV
    THEN STRIP_ASSUME_TAC lemma THEN CONJ_TAC THENL
    [
      EXISTS_TAC (“(fn1:('a)list->'b) o REVERSE”)
      THEN REWRITE_TAC[o_DEF] THEN BETA_TAC THEN ASM_REWRITE_TAC[],

      REPEAT GEN_TAC THEN POP_ASSUM (ACCEPT_TAC o SPEC_ALL o
        REWRITE_RULE[REVERSE_REVERSE, f_REVERSE_lemma] o
        BETA_RULE o REWRITE_RULE[o_DEF] o
        SPECL [(“(fn1' o REVERSE):('a)list->'b”),(“(fn1'' o REVERSE):('a)list->'b”)])
     ]
  end);

val SNOC_Axiom = store_thm(
  "SNOC_Axiom",
  “!e f. ?fn:'a list -> 'b.
       (fn [] = e) /\
       (!x l. fn (SNOC x l) = f x l (fn l))”,
  REPEAT GEN_TAC THEN
  STRIP_ASSUME_TAC (CONV_RULE EXISTS_UNIQUE_CONV
                    (BETA_RULE
                     (Q.SPECL [‘e’, ‘\x y z. f y z x’] SNOC_Axiom_old))) THEN
  Q.EXISTS_TAC ‘fn1’ THEN ASM_REWRITE_TAC []);

val SNOC_INDUCT = save_thm("SNOC_INDUCT", prove_induction_thm SNOC_Axiom_old);
val SNOC_CASES =  save_thm("SNOC_CASES", hd (prove_cases_thm SNOC_INDUCT));

(*--------------------------------------------------------------*)
(* List generator                                               *)
(*  GENLIST f n = [f 0;...; f(n-1)]                             *)
(*--------------------------------------------------------------*)

val GENLIST = new_recursive_definition
      {name = "GENLIST",
       rec_axiom =  num_Axiom,
       def = “(GENLIST (f:num->'a) 0 = []) /\
                (GENLIST f (SUC n) = SNOC (f n) (GENLIST f n))”};

val LENGTH_GENLIST = store_thm("LENGTH_GENLIST",
    (“!(f:num->'a) n. LENGTH(GENLIST f n) = n”),
    GEN_TAC THEN INDUCT_TAC
    THEN ASM_REWRITE_TAC[GENLIST, LENGTH, LENGTH_SNOC]);
val _ = export_rewrites ["LENGTH_GENLIST"]

val GENLIST_AUX = bDefine‘
  (GENLIST_AUX f 0 l = l) /\
  (GENLIST_AUX f (SUC n) l = GENLIST_AUX f n ((f n)::l))’;
val _ = export_rewrites ["GENLIST_AUX_compute"]

(*---------------------------------------------------------------------------
       List padding (left and right)
 ---------------------------------------------------------------------------*)

val PAD_LEFT = bDefine‘
  PAD_LEFT c n s = (GENLIST (K c) (n - LENGTH s)) ++ s’;

val PAD_RIGHT = bDefine‘
  PAD_RIGHT c n s = s ++ (GENLIST (K c) (n - LENGTH s))’;

(*---------------------------------------------------------------------------
   Theorems about genlist. From Anthony Fox's theories. Added by Thomas Tuerk.
   Moved from rich_listTheory.
 ---------------------------------------------------------------------------*)

val MAP_GENLIST = store_thm("MAP_GENLIST",
  “!f g n. MAP f (GENLIST g n) = GENLIST (f o g) n”,
  Induct_on ‘n’
  THEN ASM_SIMP_TAC arith_ss [GENLIST, MAP_SNOC, MAP, o_THM]);

val EL_GENLIST = store_thm("EL_GENLIST",
  “!f n x. x < n ==> (EL x (GENLIST f n) = f x)”,
  Induct_on ‘n’ THEN1 SIMP_TAC arith_ss [] THEN
  REPEAT STRIP_TAC THEN REWRITE_TAC [GENLIST] THEN
  Cases_on ‘x < n’ THEN
  POP_ASSUM (fn th => ASSUME_TAC
           (SUBS [(GSYM o Q.SPECL [‘f’,‘n’]) LENGTH_GENLIST] th) THEN
            ASSUME_TAC th) THEN1 (
    ASM_SIMP_TAC bool_ss [EL_SNOC]
  ) THEN
  ‘x = LENGTH (GENLIST f n)’ by FULL_SIMP_TAC arith_ss [LENGTH_GENLIST] THEN
  ASM_SIMP_TAC bool_ss [EL_LENGTH_SNOC] THEN
  REWRITE_TAC [LENGTH_GENLIST]);
val _ = export_rewrites ["EL_GENLIST"]

val HD_GENLIST = save_thm("HD_GENLIST",
  (SIMP_RULE arith_ss [EL] o Q.SPECL [‘f’,‘SUC n’,‘0’]) EL_GENLIST);

val HD_GENLIST_COR = Q.store_thm("HD_GENLIST_COR",
  ‘!n f. 0 < n ==> (HD (GENLIST f n) = f 0)’,
  Cases THEN REWRITE_TAC [prim_recTheory.LESS_REFL, HD_GENLIST]);

val GENLIST_FUN_EQ = store_thm("GENLIST_FUN_EQ",
  “!n f g. (GENLIST f n = GENLIST g n) = (!x. x < n ==> (f x = g x))”,
  SIMP_TAC bool_ss [LIST_EQ_REWRITE, LENGTH_GENLIST, EL_GENLIST]);

val GENLIST_APPEND = store_thm("GENLIST_APPEND",
  “!f a b. GENLIST f (a + b) = (GENLIST f b) ++ (GENLIST (\t. f (t + b)) a)”,
  Induct_on ‘a’ THEN
  ASM_SIMP_TAC arith_ss
    [GENLIST, APPEND_SNOC, APPEND_NIL, arithmeticTheory.ADD_CLAUSES]
);

val EVERY_GENLIST = store_thm("EVERY_GENLIST",
  “!n. EVERY P (GENLIST f n) = (!i. i < n ==> P (f i))”,
  Induct_on ‘n’ THEN ASM_SIMP_TAC arith_ss [GENLIST, EVERY_SNOC, EVERY_DEF]
    THEN metisLib.METIS_TAC [prim_recTheory.LESS_THM]);

val EXISTS_GENLIST = store_thm ("EXISTS_GENLIST",
  “!n. EXISTS P (GENLIST f n) = (?i. i < n /\ P (f i))”,
  Induct_on ‘n’ THEN RW_TAC arith_ss [GENLIST, EXISTS_SNOC, EXISTS_DEF]
    THEN metisLib.METIS_TAC [prim_recTheory.LESS_THM]);

val TL_GENLIST = Q.store_thm ("TL_GENLIST",
  ‘!f n. TL (GENLIST f (SUC n)) = GENLIST (f o SUC) n’,
  REPEAT STRIP_TAC THEN MATCH_MP_TAC LIST_EQ
    THEN SRW_TAC [] [EL_GENLIST, LENGTH_GENLIST, LENGTH_TL]
    THEN ONCE_REWRITE_TAC [EL |> CONJUNCT2 |> GSYM]
    THEN ‘SUC x < SUC n’ by numLib.DECIDE_TAC
    THEN IMP_RES_TAC EL_GENLIST
    THEN ASM_SIMP_TAC arith_ss []);

val ZIP_GENLIST = store_thm("ZIP_GENLIST",
  “!l f n. (LENGTH l = n) ==>
      (ZIP (l,GENLIST f n) = GENLIST (\x. (EL x l,f x)) n)”,
  REPEAT STRIP_TAC THEN
  ‘LENGTH (ZIP (l,GENLIST f n)) = LENGTH (GENLIST (\x. (EL x l,f x)) n)’
    by ASM_SIMP_TAC arith_ss [LENGTH_GENLIST, LENGTH_ZIP] THEN
  ASM_SIMP_TAC arith_ss [LIST_EQ_REWRITE, LENGTH_GENLIST, LENGTH_ZIP,
                         EL_ZIP, EL_GENLIST]);

val GENLIST_CONS = store_thm(
  "GENLIST_CONS",
  “GENLIST f (SUC n) = f 0 :: (GENLIST (f o SUC) n)”,
  Induct_on ‘n’ THEN SRW_TAC [] [GENLIST, SNOC]);

Theorem GENLIST_ID:
  !x. GENLIST (\i. EL i x) (LENGTH x) = x
Proof
  Induct >> simp[GENLIST_CONS, GENLIST, combinTheory.o_ABS_L]
QED

val NULL_GENLIST = Q.store_thm("NULL_GENLIST",
  ‘!n f. NULL (GENLIST f n) = (n = 0)’,
  Cases THEN
  REWRITE_TAC [numTheory.NOT_SUC, NULL_DEF, CONJUNCT1 GENLIST, GENLIST_CONS]);

val GENLIST_AUX_lem = Q.prove(
  ‘!n l1 l2. GENLIST_AUX f n l1 ++ l2 = GENLIST_AUX f n (l1 ++ l2)’,
  Induct_on ‘n’ THEN SRW_TAC [] [GENLIST_AUX]);

val GENLIST_GENLIST_AUX = Q.store_thm("GENLIST_GENLIST_AUX",
  ‘!n. GENLIST f n = GENLIST_AUX f n []’,
  Induct_on ‘n’
  THEN RW_TAC bool_ss
         [SNOC_APPEND, APPEND, GENLIST_AUX, GENLIST_AUX_lem, GENLIST]);

val GENLIST_NUMERALS = store_thm(
  "GENLIST_NUMERALS",
  “(GENLIST f 0 = []) /\
    (GENLIST f (NUMERAL n) = GENLIST_AUX f (NUMERAL n) [])”,
  REWRITE_TAC [GENLIST_GENLIST_AUX, GENLIST_AUX]);
val _ = export_rewrites ["GENLIST_NUMERALS"]

val MEM_GENLIST = Q.store_thm(
"MEM_GENLIST",
‘MEM x (GENLIST f n) <=> ?m. m < n /\ (x = f m)’,
SRW_TAC [] [MEM_EL, EL_GENLIST, EQ_IMP_THM] THEN
PROVE_TAC [EL_GENLIST] )

Theorem ALL_DISTINCT_SNOC:
  !x l. ALL_DISTINCT (SNOC x l) <=> ~MEM x l /\ ALL_DISTINCT l
Proof SRW_TAC [] [SNOC_APPEND, ALL_DISTINCT_APPEND] THEN PROVE_TAC[]
QED

<<<<<<< HEAD
Theorem ALL_DISTINCT_GENLIST
  `ALL_DISTINCT (GENLIST f n) <=>
   (!m1 m2. m1 < n /\ m2 < n /\ (f m1 = f m2) ==> (m1 = m2))`
(Induct_on `n` THEN
 SRW_TAC [] [GENLIST, ALL_DISTINCT_SNOC, MEM_EL] THEN
 SRW_TAC [] [EQ_IMP_THM] THEN1 (
   IMP_RES_TAC prim_recTheory.LESS_SUC_IMP THEN
   Cases_on `m1 = n` THEN Cases_on `m2 = n` THEN SRW_TAC [] [] THEN
   FULL_SIMP_TAC (srw_ss()) [] THEN1 (
     NTAC 2 (FIRST_X_ASSUM (Q.SPEC_THEN `m2` MP_TAC)) THEN
     SRW_TAC [] [] ) THEN
   NTAC 2 (FIRST_X_ASSUM (Q.SPEC_THEN `m1` MP_TAC)) THEN
   SRW_TAC [] [] )
 THEN1 (
   Q.RENAME_TAC [‘~(m < n)’, ‘f n = EL m (GENLIST f n)’] THEN
   STRIP_TAC THEN
   FIRST_X_ASSUM (Q.SPECL_THEN [`m`,`n`] MP_TAC) THEN
   SRW_TAC [] [prim_recTheory.LESS_SUC] THEN
   METIS_TAC [prim_recTheory.LESS_REFL] ) THEN
 METIS_TAC [prim_recTheory.LESS_SUC] );
=======
local open prim_recTheory in
val ALL_DISTINCT_GENLIST = Q.store_thm(
"ALL_DISTINCT_GENLIST",
‘ALL_DISTINCT (GENLIST f n) <=>
 (!m1 m2. m1 < n /\ m2 < n /\ (f m1 = f m2) ==> (m1 = m2))’,
Induct_on ‘n’ THEN
SRW_TAC [] [GENLIST, ALL_DISTINCT_SNOC, MEM_EL] THEN
SRW_TAC [] [EQ_IMP_THM] THEN1 (
  IMP_RES_TAC LESS_SUC_IMP THEN
  Cases_on ‘m1 = n’ THEN Cases_on ‘m2 = n’ THEN SRW_TAC [] [] THEN
  FULL_SIMP_TAC (srw_ss()) [] THEN1 (
    NTAC 2 (FIRST_X_ASSUM (Q.SPEC_THEN ‘m2’ MP_TAC)) THEN
    SRW_TAC [] [] ) THEN
  NTAC 2 (FIRST_X_ASSUM (Q.SPEC_THEN ‘m1’ MP_TAC)) THEN
  SRW_TAC [] [] ) THEN1 (
  Q.MATCH_RENAME_TAC ‘~(m < n) \/ f n <> EL m (GENLIST f n)’ THEN
  Cases_on ‘m < n’ THEN SRW_TAC [] [] THEN
  FIRST_X_ASSUM (Q.SPECL_THEN [‘m’,‘n’] MP_TAC) THEN
  SRW_TAC [] [LESS_SUC] THEN
  METIS_TAC [LESS_REFL] ) THEN
METIS_TAC [LESS_SUC] )
end
>>>>>>> 3f7c783c

Theorem TAKE_GENLIST:
  TAKE n (GENLIST f m) = GENLIST f (MIN n m)
Proof
  SRW_TAC[numSimps.ARITH_ss][LIST_EQ_REWRITE, LENGTH_TAKE_EQ,
                             arithmeticTheory.MIN_DEF, EL_TAKE]
QED

Theorem DROP_GENLIST:
  DROP n (GENLIST f m) = GENLIST (f o (+) n) (m-n)
Proof
  SRW_TAC[numSimps.ARITH_ss][LIST_EQ_REWRITE,EL_DROP]
QED

Theorem GENLIST_CONG:
 (!m. m < n ==> f1 m = f2 m) ==> GENLIST f1 n = GENLIST f2 n
Proof
 map_every Q.ID_SPEC_TAC [`f1`, `f2`] >> Induct_on `n` >>
 simp[GENLIST_CONS]
QED

Theorem LIST_REL_O:
  !R1 R2. LIST_REL (R1 O R2) = LIST_REL R1 O LIST_REL R2
Proof
  simp[FUN_EQ_THM, O_DEF, LIST_REL_EL_EQN, EQ_IMP_THM] >> rw[]
  >- (full_simp_tac(srw_ss())[GSYM RIGHT_EXISTS_IMP_THM,SKOLEM_THM] >>
      Q.RENAME_TAC [‘LENGTH as = LENGTH cs’, ‘R2 (EL _ as) (f _)’,
                    ‘R1 (f _) (EL _ cs)’] >>
      Q.EXISTS_TAC‘GENLIST f (LENGTH cs)’ >> simp[])
  >- simp[]
  >- metis_tac[]
QED

(* ---------------------------------------------------------------------- *)

val FOLDL_SNOC = store_thm("FOLDL_SNOC",
    (“!(f:'b->'a->'b) e x l. FOLDL f e (SNOC x l) = f (FOLDL f e l) x”),
    let val lem = prove(
        (“!l (f:'b->'a->'b) e x. FOLDL f e (SNOC x l) = f (FOLDL f e l) x”),
        LIST_INDUCT_TAC THEN REWRITE_TAC[SNOC, FOLDL]
        THEN REPEAT GEN_TAC THEN ASM_REWRITE_TAC[])
   in
    MATCH_ACCEPT_TAC lem
   end);

local open arithmeticTheory in
val SUM_SNOC = store_thm("SUM_SNOC",
    (“!x l. SUM (SNOC x l) = (SUM l) + x”),
    GEN_TAC THEN LIST_INDUCT_TAC THEN REWRITE_TAC[SUM, SNOC, ADD, ADD_0]
    THEN GEN_TAC THEN ASM_REWRITE_TAC[ADD_ASSOC]);

val SUM_APPEND = store_thm("SUM_APPEND",
    (“!l1 l2. SUM (APPEND l1 l2) = SUM l1 + SUM l2”),
    LIST_INDUCT_TAC THEN ASM_REWRITE_TAC[SUM, APPEND, ADD, ADD_0, ADD_ASSOC]);
end

val SUM_MAP_FOLDL = Q.store_thm(
"SUM_MAP_FOLDL",
‘!ls. SUM (MAP f ls) = FOLDL (\a e. a + f e) 0 ls’,
HO_MATCH_MP_TAC SNOC_INDUCT THEN
SRW_TAC [] [FOLDL_SNOC, MAP_SNOC, SUM_SNOC, MAP, SUM, FOLDL]);

val SUM_IMAGE_eq_SUM_MAP_SET_TO_LIST = Q.store_thm(
"SUM_IMAGE_eq_SUM_MAP_SET_TO_LIST",
‘FINITE s ==> (SIGMA f s = SUM (MAP f (SET_TO_LIST s)))’,
SRW_TAC [] [SUM_IMAGE_DEF] THEN
SRW_TAC [] [ITSET_eq_FOLDL_SET_TO_LIST, SUM_MAP_FOLDL] THEN
AP_THM_TAC THEN AP_THM_TAC THEN AP_TERM_TAC THEN
SRW_TAC [] [FUN_EQ_THM, arithmeticTheory.ADD_COMM]);

val SNOC_INDUCT_TAC = INDUCT_THEN SNOC_INDUCT ASSUME_TAC;

local open arithmeticTheory prim_recTheory in
val EL_REVERSE = store_thm("EL_REVERSE",
    “!n (l:'a list). n < (LENGTH l) ==>
     (EL n (REVERSE l) = EL (PRE(LENGTH l - n)) l)”,
    INDUCT_TAC THEN SNOC_INDUCT_TAC
    THEN ASM_REWRITE_TAC[LENGTH, LENGTH_SNOC,
        EL, HD, TL, NOT_LESS_0, LESS_MONO_EQ, SUB_0] THENL[
        REWRITE_TAC[REVERSE_SNOC, PRE, EL_LENGTH_SNOC, HD],
        REWRITE_TAC[REVERSE_SNOC, SUB_MONO_EQ, TL]
        THEN REPEAT STRIP_TAC THEN RES_THEN SUBST1_TAC
        THEN MATCH_MP_TAC (GSYM EL_SNOC)
        THEN REWRITE_TAC(PRE_SUB1 :: (map GSYM [SUB_PLUS, ADD1]))
        THEN numLib.DECIDE_TAC]);
end

val REVERSE_GENLIST = Q.store_thm("REVERSE_GENLIST",
‘REVERSE (GENLIST f n) = GENLIST (\m. f (PRE n - m)) n’,
  MATCH_MP_TAC LIST_EQ THEN
  SRW_TAC [] [EL_REVERSE] THEN
  ‘PRE (n - x) < n’ by numLib.DECIDE_TAC THEN
  SRW_TAC [] [EL_GENLIST] THEN
  AP_TERM_TAC THEN numLib.DECIDE_TAC)

val FOLDL_UNION_BIGUNION = store_thm(
"FOLDL_UNION_BIGUNION",
“!f ls s. FOLDL (\s x. s UNION f x) s ls = s UNION BIGUNION (IMAGE f (set ls))”,
GEN_TAC THEN Induct THEN SRW_TAC[] [FOLDL, UNION_ASSOC])

val FOLDL_UNION_BIGUNION_paired = store_thm(
"FOLDL_UNION_BIGUNION_paired",
“!f ls s. FOLDL (\s (x,y). s UNION f x y) s ls = s UNION BIGUNION (IMAGE (UNCURRY f) (set ls))”,
GEN_TAC THEN Induct THEN1 SRW_TAC[] [FOLDL] THEN
Cases THEN SRW_TAC[] [FOLDL, UNION_ASSOC, GSYM pairTheory.LAMBDA_PROD])

val FOLDL_ZIP_SAME = store_thm(
"FOLDL_ZIP_SAME",
“!ls f e. FOLDL f e (ZIP (ls,ls)) = FOLDL (\x y. f x (y,y)) e ls”,
Induct THEN SRW_TAC[] [FOLDL, ZIP])
val _ = export_rewrites["FOLDL_ZIP_SAME"]

val MAP_ZIP_SAME = store_thm(
"MAP_ZIP_SAME",
“!ls f. MAP f (ZIP (ls,ls)) = MAP (\x. f (x,x)) ls”,
Induct THEN SRW_TAC [] [MAP, ZIP])
val _ = export_rewrites["MAP_ZIP_SAME"]

(* ----------------------------------------------------------------------
    All lists have infinite universes
   ---------------------------------------------------------------------- *)

val INFINITE_LIST_UNIV = store_thm(
  "INFINITE_LIST_UNIV",
  “INFINITE univ(:'a list)”,
  REWRITE_TAC [] THEN
  SRW_TAC [] [INFINITE_UNIV] THEN
  Q.EXISTS_TAC ‘\l. x::l’ THEN SRW_TAC [] [] THEN
  Q.EXISTS_TAC ‘[]’ THEN SRW_TAC [] [])
val _ = export_rewrites ["INFINITE_LIST_UNIV"]


(*---------------------------------------------------------------------------*)
(* Tail recursive versions for better memory usage when applied in ML        *)
(*---------------------------------------------------------------------------*)

(* EVAL performance of LEN seems to be worse than of LENGTH *)

val LEN_DEF = dDefine
  ‘(LEN [] n = n) /\
   (LEN (h::t) n = LEN t (n+1))’;

val REV_DEF = dDefine
  ‘(REV [] acc = acc) /\
   (REV (h::t) acc = REV t (h::acc))’;

val LEN_LENGTH_LEM = Q.store_thm
("LEN_LENGTH_LEM",
 ‘!L n. LEN L n = LENGTH L + n’,
 Induct THEN RW_TAC arith_ss [LEN_DEF, LENGTH]);

val REV_REVERSE_LEM = Q.store_thm
("REV_REVERSE_LEM",
 ‘!L1 L2. REV L1 L2 = (REVERSE L1) ++ L2’,
 Induct THEN RW_TAC arith_ss [REV_DEF, REVERSE_DEF, APPEND]
        THEN REWRITE_TAC [GSYM APPEND_ASSOC]
        THEN RW_TAC bool_ss [APPEND]);

val LENGTH_LEN = Q.store_thm
("LENGTH_LEN",
 ‘!L. LENGTH L = LEN L 0’,
 RW_TAC arith_ss [LEN_LENGTH_LEM]);

val REVERSE_REV = Q.store_thm
("REVERSE_REV",
 ‘!L. REVERSE L = REV L []’,
 PROVE_TAC [REV_REVERSE_LEM, APPEND_NIL]);

val SUM_ACC_DEF = dDefine
  ‘(SUM_ACC [] acc = acc) /\
   (SUM_ACC (h::t) acc = SUM_ACC t (h+acc))’

val SUM_ACC_SUM_LEM = store_thm
("SUM_ACC_SUM_LEM",
 “!L n. SUM_ACC L n = SUM L + n”,
 Induct THEN RW_TAC arith_ss [SUM_ACC_DEF, SUM]);

val SUM_SUM_ACC = store_thm
("SUM_SUM_ACC",
  “!L. SUM L = SUM_ACC L 0”,
  PROVE_TAC [SUM_ACC_SUM_LEM, arithmeticTheory.ADD_0])

(* ----------------------------------------------------------------------
    List "splitting" results
   ---------------------------------------------------------------------- *)

(* These loop! Use with care *)
val EXISTS_LIST = store_thm(
  "EXISTS_LIST",
  “(?l. P l) <=> P [] \/ ?h t. P (h::t)”,
  METIS_TAC [list_CASES]);

val FORALL_LIST = store_thm(
  "FORALL_LIST",
  “(!l. P l) <=> P [] /\ !h t. P (h::t)”,
  METIS_TAC [list_CASES]);

(* now on with the show *)
val MEM_SPLIT_APPEND_first = store_thm(
  "MEM_SPLIT_APPEND_first",
  “MEM e l <=> ?pfx sfx. (l = pfx ++ [e] ++ sfx) /\ ~MEM e pfx”,
  Induct_on ‘l’ THEN SRW_TAC [] [] THEN Cases_on ‘e = a’ THEN
  SRW_TAC [] [] THENL[
    MAP_EVERY Q.EXISTS_TAC [‘[]’, ‘l’] THEN SRW_TAC [] [],
    SRW_TAC [] [SimpRHS, Once EXISTS_LIST]
  ]);

val MEM_SPLIT_APPEND_last = store_thm(
  "MEM_SPLIT_APPEND_last",
  “MEM e l <=> ?pfx sfx. (l = pfx ++ [e] ++ sfx) /\ ~MEM e sfx”,
  Q.ID_SPEC_TAC ‘l’ THEN SNOC_INDUCT_TAC THEN SRW_TAC [] [] THEN
  Cases_on ‘e = x’ THEN SRW_TAC [] [] THENL [
    MAP_EVERY Q.EXISTS_TAC [‘l’, ‘[]’] THEN SRW_TAC [] [SNOC_APPEND],
    SRW_TAC [] [EQ_IMP_THM] THENL [
      MAP_EVERY Q.EXISTS_TAC [‘pfx’, ‘SNOC x sfx’] THEN
      SRW_TAC [] [APPEND_ASSOC, APPEND_SNOC],
      Q.SPEC_THEN ‘sfx’ STRIP_ASSUME_TAC SNOC_CASES THEN
      SRW_TAC [] [] THEN FULL_SIMP_TAC (srw_ss()) [] THEN1
        FULL_SIMP_TAC (srw_ss()) [GSYM SNOC_APPEND] THEN
      FULL_SIMP_TAC (srw_ss()) [APPEND_SNOC] THEN SRW_TAC [] [] THEN
      METIS_TAC []
    ]
  ]);

val APPEND_EQ_APPEND = store_thm(
  "APPEND_EQ_APPEND",
  “(l1 ++ l2 = m1 ++ m2) <=>
      (?l. (l1 = m1 ++ l) /\ (m2 = l ++ l2)) \/
      (?l. (m1 = l1 ++ l) /\ (l2 = l ++ m2))”,
  MAP_EVERY Q.ID_SPEC_TAC [‘m2’, ‘m1’, ‘l2’, ‘l1’] THEN Induct_on ‘l1’ THEN
  SRW_TAC [] [] THEN
  Cases_on ‘m1’ THEN SRW_TAC [] [] THEN METIS_TAC []);

val APPEND_EQ_CONS = store_thm(
  "APPEND_EQ_CONS",
  “(l1 ++ l2 = h::t) <=>
       ((l1 = []) /\ (l2 = h::t)) \/
       ?lt. (l1 = h::lt) /\ (t = lt ++ l2)”,
  MAP_EVERY Q.ID_SPEC_TAC [‘t’, ‘h’, ‘l2’, ‘l1’] THEN Induct_on ‘l1’ THEN
  SRW_TAC [] [] THEN METIS_TAC []);

(* could just use APPEND_EQ_APPEND and APPEND_EQ_SING, but this gives you
   four possibilities
      |- (x ++ [e] ++ y = a ++ b) <=>
           (?l'. (x = a ++ l') /\ (b = l' ++ [e] ++ y)) \/
           (a = x ++ [e]) /\ (b = y) \/
           (a = x) /\ (b = e::y) \/
           ?l. (a = x ++ [e] ++ l) /\ (y = l ++ b)
   Note that the middle two are instances of the outer two with the
   existentially quantified l set to []
*)
val APPEND_EQ_APPEND_MID = store_thm(
  "APPEND_EQ_APPEND_MID",
  “(l1 ++ [e] ++ l2 = m1 ++ m2) <=>
       (?l. (m1 = l1 ++ [e] ++ l) /\ (l2 = l ++ m2)) \/
       (?l. (l1 = m1 ++ l) /\ (m2 = l ++ [e] ++ l2))”,
  MAP_EVERY Q.ID_SPEC_TAC [‘m2’, ‘m1’, ‘l2’, ‘e’, ‘l1’] THEN Induct THEN
  Cases_on ‘m1’ THEN SRW_TAC [] [] THEN METIS_TAC []);

(* --------------------------------------------------------------------- *)

local
   val lupdate_exists = prove(
     “?lupdate.
         (!e: 'a n: num. lupdate e n ([]: 'a list) = []: 'a list) /\
         (!e x l. lupdate e 0 (x::l) = e::l) /\
         (!e n x l. lupdate e (SUC n) (x::l) =
                       CONS x (lupdate e n l))”,
     REPEAT STRIP_TAC
     THEN STRIP_ASSUME_TAC
          (Q.ISPECL
             [‘(\x1 x2. []): 'a -> num -> 'a list’,
              ‘\(x: 'a) (l: 'a list) (r: 'a -> num -> 'a list) (e: 'a)
                (n: num).
                  if n = 0 then
                     e::l
                  else
                     (CONS x (r e (PRE n)):'a list)’] list_Axiom)
     THEN Q.EXISTS_TAC ‘\x1 x2 x3. fn x3 x1 x2’
     THEN ASM_SIMP_TAC arith_ss [])
in
   val LUPDATE_def =
      Definition.new_specification
         ("LUPDATE_def", ["LUPDATE"], lupdate_exists)
end;

val LUPDATE_NIL = store_thm("LUPDATE_NIL[simp]",
  “!xs n x. (LUPDATE x n xs = []) <=> (xs = [])”,
  Cases \\ Cases_on ‘n’ \\ FULL_SIMP_TAC (srw_ss()) [LUPDATE_def]);

val LUPDATE_SEM = store_thm ("LUPDATE_SEM",
  “(!e:'a n l. LENGTH (LUPDATE e n l) = LENGTH l) /\
    (!e:'a n l p.
       p < LENGTH l ==>
       (EL p (LUPDATE e n l) = if p = n then e else EL p l))”,
  CONJ_TAC
  THEN Induct_on ‘n’
  THEN Cases_on ‘l’
  THEN ASM_SIMP_TAC arith_ss [LUPDATE_def, LENGTH]
  THEN Cases_on ‘p’
  THEN ASM_SIMP_TAC arith_ss [EL, HD, TL]);

val EL_LUPDATE = store_thm("EL_LUPDATE",
  “!ys (x:'a) i k.
      EL i (LUPDATE x k ys) =
      if (i = k) /\ k < LENGTH ys then x else EL i ys”,
  Induct_on ‘ys’ THEN Cases_on ‘k’ THEN REPEAT STRIP_TAC
  THEN ASM_SIMP_TAC arith_ss [LUPDATE_def, LENGTH]
  THEN Cases_on ‘i’
  THEN FULL_SIMP_TAC arith_ss [LUPDATE_def, LENGTH, EL, HD, TL]);

val LENGTH_LUPDATE = store_thm("LENGTH_LUPDATE",
  “!(x:'a) n ys. LENGTH (LUPDATE x n ys) = LENGTH ys”,
  SIMP_TAC bool_ss [LUPDATE_SEM]);
val _ = export_rewrites ["LENGTH_LUPDATE"]

val LUPDATE_LENGTH = store_thm("LUPDATE_LENGTH",
  “!xs x (y:'a) ys. LUPDATE x (LENGTH xs) (xs ++ y::ys) = xs ++ x::ys”,
  Induct THEN FULL_SIMP_TAC bool_ss [LENGTH, APPEND, LUPDATE_def,
    NOT_SUC, PRE, INV_SUC_EQ]);

val LUPDATE_SNOC = store_thm("LUPDATE_SNOC",
  “!ys k x (y:'a).
      LUPDATE x k (SNOC y ys) =
      if k = LENGTH ys then SNOC x ys else SNOC y (LUPDATE x k ys)”,
  Induct THEN Cases_on ‘k’ THEN Cases_on ‘n = LENGTH ys’
  THEN FULL_SIMP_TAC bool_ss [SNOC, LUPDATE_def, LENGTH, NOT_SUC,
         PRE, INV_SUC_EQ]);

val MEM_LUPDATE_E = store_thm("MEM_LUPDATE_E",
  “!l x y i. MEM x (LUPDATE y i l) ==> (x = y) \/ MEM x l”,
  Induct THEN SRW_TAC [] [LUPDATE_def] THEN
  Cases_on‘i’THEN FULL_SIMP_TAC(srw_ss())[LUPDATE_def] THEN
  PROVE_TAC[])

val MEM_LUPDATE = store_thm(
  "MEM_LUPDATE",
  “!l x y i. MEM x (LUPDATE y i l) <=>
                i < LENGTH l /\ (x = y) \/
                ?j. j < LENGTH l /\ i <> j /\ (EL j l = x)”,
  Induct THEN SRW_TAC [] [LUPDATE_def] THEN
  Cases_on ‘i’ THEN SRW_TAC [] [LUPDATE_def] THENL [
    SRW_TAC [] [Once arithmeticTheory.EXISTS_NUM] THEN
    METIS_TAC [MEM_EL],
    EQ_TAC THEN SRW_TAC [] [] THENL [
      DISJ2_TAC THEN Q.EXISTS_TAC ‘0’ THEN SRW_TAC [] [],
      DISJ2_TAC THEN Q.EXISTS_TAC ‘SUC j’ THEN SRW_TAC [] [],
      Cases_on ‘j’ THEN FULL_SIMP_TAC (srw_ss()) [] THEN
      METIS_TAC[]
    ]
  ]);

val LUPDATE_compute = save_thm("LUPDATE_compute",
   numLib.SUC_RULE LUPDATE_def)

val LUPDATE_MAP = store_thm("LUPDATE_MAP",
“!x n l f. MAP f (LUPDATE x n l) = LUPDATE (f x) n (MAP f l)”,
 Induct_on ‘l’ THEN SRW_TAC [] [LUPDATE_def] THEN Cases_on ‘n’ THEN
 FULL_SIMP_TAC (srw_ss()) [LUPDATE_def]);

Theorem LUPDATE_GENLIST:
 !m n e f. LUPDATE e n (GENLIST f m) = GENLIST ((n =+ e) f) m
Proof
 BasicProvers.Induct \\ simp [GENLIST_CONS] \\ Cases \\ simp [LUPDATE_def, combinTheory.APPLY_UPDATE_THM, GENLIST_FUN_EQ]
QED

val EVERYi_def = Define‘
  (EVERYi P [] <=> T) /\
  (EVERYi P (h::t) <=> P 0 h /\ EVERYi (P o SUC) t)
’

val splitAtPki_def = Define‘
  (splitAtPki P k [] = k [] []) /\
  (splitAtPki P k (h::t) =
     if P 0 h then k [] (h::t)
     else splitAtPki (P o SUC) (\p s. k (h::p) s) t)
’

val splitAtPki_APPEND = store_thm(
  "splitAtPki_APPEND",
  “!l1 l2 P k.
      EVERYi (\i. $~ o P i) l1 /\ (0 < LENGTH l2 ==> P (LENGTH l1) (HD l2)) ==>
      (splitAtPki P k (l1 ++ l2) = k l1 l2)”,
  Induct THEN SRW_TAC [] [EVERYi_def, splitAtPki_def] THEN1
    (Cases_on ‘l2’ THEN FULL_SIMP_TAC (srw_ss())[splitAtPki_def]) THEN
  FULL_SIMP_TAC (srw_ss()) [o_DEF]);

val splitAtPki_EQN = store_thm(
  "splitAtPki_EQN",
  “splitAtPki P k l =
      case OLEAST i. i < LENGTH l /\ P i (EL i l) of
          NONE => k l []
        | SOME i => k (TAKE i l) (DROP i l)”,
  MAP_EVERY Q.ID_SPEC_TAC [‘P’, ‘k’, ‘l’] THEN Induct THEN
  ASM_SIMP_TAC (srw_ss()) [splitAtPki_def] THEN POP_ASSUM (K ALL_TAC) THEN
  MAP_EVERY Q.X_GEN_TAC [‘h’, ‘k’, ‘P’] THEN Cases_on ‘P 0 h’ THEN1
    (ASM_SIMP_TAC (srw_ss()) [] THEN
     ‘(OLEAST i. i < SUC (LENGTH l) /\ P i (EL i (h::l))) = SOME 0’
        suffices_by SRW_TAC [] [] THEN
     ASM_SIMP_TAC (srw_ss()) [whileTheory.OLEAST_EQ_SOME]) THEN
  SRW_TAC [] [] THEN
  Cases_on ‘OLEAST i. i < LENGTH l /\ P (SUC i) (EL i l)’ >> fs[]
  >- (‘(OLEAST i. i < SUC (LENGTH l) /\ P i (EL i (h::l))) = NONE’
        suffices_by (DISCH_THEN SUBST1_TAC THEN SRW_TAC[][]) THEN
      SRW_TAC[][] >> Q.RENAME_TAC [‘EL i (h::t)’] >> Cases_on ‘i’ >>
      SRW_TAC[][]) THEN
  Q.RENAME_TAC [‘h::TAKE i t’] >>
  ‘(OLEAST i. i < SUC (LENGTH t) /\ P i (EL i (h::t))) = SOME (SUC i)’
      suffices_by SRW_TAC [] [] THEN
  fs[whileTheory.OLEAST_EQ_SOME] >> Cases >> SRW_TAC[][]);

val TAKE_splitAtPki = store_thm(
  "TAKE_splitAtPki",
  “TAKE n l = splitAtPki (K o (=) n) K l”,
  SRW_TAC [] [splitAtPki_EQN] THEN
  DEEP_INTRO_TAC whileTheory.OLEAST_INTRO THEN
  SRW_TAC[numSimps.ARITH_ss] [TAKE_LENGTH_TOO_LONG])

val DROP_splitAtPki = store_thm(
  "DROP_splitAtPki",
  “DROP n l = splitAtPki (K o (=) n) (K I) l”,
  SRW_TAC [] [splitAtPki_EQN] THEN
  DEEP_INTRO_TAC whileTheory.OLEAST_INTRO THEN
  SRW_TAC[numSimps.ARITH_ss] [DROP_LENGTH_TOO_LONG]);

Theorem splitAtPki_RAND:
  f (splitAtPki P k l) = splitAtPki P ($o ($o f) k) l
Proof
  rw[splitAtPki_EQN] >> BasicProvers.CASE_TAC >> simp[]
QED

Theorem splitAtPki_MAP:
  splitAtPki P k (MAP f l) =
  splitAtPki (combin$C ($o $o P) f) (combin$C ($o o k o MAP f) (MAP f)) l
Proof
  rw[splitAtPki_EQN,MAP_TAKE,MAP_DROP]
  \\ rpt(AP_THM_TAC ORELSE AP_TERM_TAC)
  \\ simp[FUN_EQ_THM]
  \\ rw[EQ_IMP_THM] \\ REV_FULL_SIMP_TAC (srw_ss())[EL_MAP]
QED

Theorem splitAtPki_change_predicate:
  (!i. i < LENGTH l ==> (P1 i (EL i l) <=> P2 i (EL i l))) ==>
  (splitAtPki P1 k l = splitAtPki P2 k l)
Proof
  rw[splitAtPki_EQN] >> rpt(AP_THM_TAC ORELSE AP_TERM_TAC) >>
  simp[FUN_EQ_THM] >> metis_tac[]
QED

(* ----------------------------------------------------------------------
    List monad related stuff
   ---------------------------------------------------------------------- *)

(* the bind function is flatMap with arguments in a different order *)
val LIST_BIND_def = Define‘
  LIST_BIND l f = FLAT (MAP f l)
’

val LIST_BIND_THM = store_thm(
  "LIST_BIND_THM",
  “(LIST_BIND [] f = []) /\
    (LIST_BIND (h::t) f = f h ++ LIST_BIND t f)”,
  SIMP_TAC (srw_ss()) [LIST_BIND_def]);
val _ = export_rewrites ["LIST_BIND_THM"]

val LIST_IGNORE_BIND_def = Define‘
  LIST_IGNORE_BIND m1 m2 = LIST_BIND m1 (K m2)
’;

val LIST_BIND_ID = store_thm(
  "LIST_BIND_ID",
  “(LIST_BIND l (\x.x) = FLAT l) /\
    (LIST_BIND l I = FLAT l)”,
  SIMP_TAC (srw_ss()) [LIST_BIND_def]);

val LIST_BIND_APPEND = store_thm(
  "LIST_BIND_APPEND",
  “LIST_BIND (l1 ++ l2) f = LIST_BIND l1 f ++ LIST_BIND l2 f”,
  Induct_on ‘l1’ THEN ASM_SIMP_TAC (srw_ss()) [APPEND_ASSOC]);

val LIST_BIND_MAP = store_thm(
  "LIST_BIND_MAP",
  “LIST_BIND (MAP f l) g = LIST_BIND l (g o f)”,
  Induct_on ‘l’ THEN ASM_SIMP_TAC (srw_ss()) []);

val MAP_LIST_BIND = store_thm(
  "MAP_LIST_BIND",
  “MAP f (LIST_BIND l g) = LIST_BIND l (MAP f o g)”,
  Induct_on ‘l’ THEN ASM_SIMP_TAC (srw_ss()) [MAP_APPEND]);

(* monad associativity *)
val LIST_BIND_LIST_BIND = store_thm(
  "LIST_BIND_LIST_BIND",
  “LIST_BIND (LIST_BIND l g) f = LIST_BIND l (combin$C LIST_BIND f o g)”,
  Induct_on ‘l’ THEN ASM_SIMP_TAC (srw_ss()) [LIST_BIND_APPEND]);

val LIST_GUARD_def = Define‘LIST_GUARD b = if b then [()] else []’;

(* the "return" or "pure" constant for lists isn't an existing one, unlike
   the situation with 'a option, where SOME fits the bill. *)
val _ = overload_on("SINGL", “\x:'a. [x]”)
val _ = overload_on("", “\x:'a. [x]”)

val SINGL_LIST_APPLY_L = store_thm(
  "SINGL_LIST_APPLY_L",
  “LIST_BIND (SINGL x) f = f x”,
  SIMP_TAC (srw_ss()) []);
val _ = export_rewrites ["SINGL_LIST_APPLY_L"]

val SINGL_LIST_APPLY_R = store_thm(
  "SINGL_LIST_APPLY_R",
  “LIST_BIND l SINGL = l”,
  Induct_on ‘l’ THEN ASM_SIMP_TAC (srw_ss()) [LIST_BIND_def]);

(* shows that lists are what Haskell would call Applicative *)
(* in 'a option, the apply applies a function to an argument if both are
   SOME, and otherwise returns NONE.  In lists, there is a cross-product
   created - this makes sense when you think of the list monad as being
   the non-determinism thing: you'd want every possible combination of
   the possibilities in fs and xs *)
val LIST_APPLY_def = Define‘
  LIST_APPLY fs xs = LIST_BIND fs (combin$C MAP xs)
’

(* pick up the <*> syntax *)
val _ = overload_on("APPLICATIVE_FAPPLY", “LIST_APPLY”)

(* derives the lift2 function to boot *)
val LIST_LIFT2_def = Define‘
  LIST_LIFT2 f xs ys = LIST_APPLY (MAP f xs) ys
’
(* e.g.,
    > EVAL ``LIST_LIFT2 (+) [1;3;4] [10;5]``
        |- ...  = [11;6;13;8;14;9]
    i.e., the sums of all possible pairs
*)


(* proofs of the relevant "laws" *)
val SINGL_APPLY_MAP = store_thm(
  "SINGL_APPLY_MAP",
  “LIST_APPLY (SINGL f) l = MAP f l”,
  SIMP_TAC (srw_ss()) [LIST_APPLY_def, LIST_BIND_def]);

val SINGL_SINGL_APPLY = store_thm(
  "SINGL_SINGL_APPLY",
  “LIST_APPLY (SINGL f) (SINGL x) = SINGL (f x)”,
  SIMP_TAC (srw_ss()) [LIST_APPLY_def, LIST_BIND_def]);
val _ = export_rewrites ["SINGL_SINGL_APPLY"]

val SINGL_APPLY_PERMUTE = store_thm(
  "SINGL_APPLY_PERMUTE",
  “LIST_APPLY fs (SINGL x) = LIST_APPLY (SINGL (\f. f x)) fs”,
  SIMP_TAC (srw_ss()) [LIST_APPLY_def, LIST_BIND_def] THEN
  Induct_on ‘fs’ THEN ASM_SIMP_TAC (srw_ss()) []);

val MAP_FLAT = store_thm(
  "MAP_FLAT",
  “MAP f (FLAT l) = FLAT (MAP (MAP f) l)”,
  Induct_on ‘l’ THEN ASM_SIMP_TAC (srw_ss()) [MAP_APPEND])

val LIST_APPLY_o = store_thm(
  "LIST_APPLY_o",
  “LIST_APPLY (LIST_APPLY (LIST_APPLY (SINGL (o)) fs) gs) xs =
    LIST_APPLY fs (LIST_APPLY gs xs)”,
  ASM_SIMP_TAC (srw_ss()) [LIST_APPLY_def] THEN
  Induct_on ‘fs’ THEN
  ASM_SIMP_TAC (srw_ss()) [LIST_BIND_APPEND, MAP_LIST_BIND,
                           APPEND_11] THEN
  SIMP_TAC (srw_ss()) [o_DEF, MAP_MAP_o, LIST_BIND_MAP]);

(* ----------------------------------------------------------------------
    Various lexicographic orderings on lists
   ---------------------------------------------------------------------- *)

val SHORTLEX_def = Define‘
  (SHORTLEX R [] l2 <=> l2 <> []) /\
  (SHORTLEX R (h1::t1) l2 <=>
        case l2 of
            [] => F
          | h2::t2 => if LENGTH t1 < LENGTH t2 then T
                      else if LENGTH t1 = LENGTH t2 then
                        if R h1 h2 then T
                        else if h1 = h2 then SHORTLEX R t1 t2
                        else F
                      else F)
’;

fun pmap f (a, b) = (f a, f b)
val def' = uncurry CONJ (pmap SPEC_ALL (CONJ_PAIR SHORTLEX_def))
val SHORTLEX_THM = save_thm(
  "SHORTLEX_THM[simp]",
  CONJ (def' |> Q.INST [‘l2’ |-> ‘[]’]
             |> SIMP_RULE (srw_ss()) [])
       (def' |> Q.INST [‘l2’ |-> ‘h2::t2’]
             |> SIMP_RULE (srw_ss()) []))

val SHORTLEX_MONO = store_thm(
  "SHORTLEX_MONO[mono]",
  “(!x y. R1 x y ==> R2 x y) ==> SHORTLEX R1 x y ==> SHORTLEX R2 x y”,
  STRIP_TAC THEN Q.ID_SPEC_TAC‘y’ THEN Induct_on‘x’ THEN Cases_on‘y’ THEN
  SRW_TAC[][SHORTLEX_THM] THEN PROVE_TAC[]);

val SHORTLEX_NIL2 = store_thm(
  "SHORTLEX_NIL2[simp]",
  “~SHORTLEX R l []”,
  Cases_on ‘l’ THEN SIMP_TAC (srw_ss()) [SHORTLEX_def]);

val SHORTLEX_transitive = store_thm(
  "SHORTLEX_transitive",
  “transitive R ==> transitive (SHORTLEX R)”,
  SIMP_TAC(srw_ss()) [transitive_def] THEN STRIP_TAC THEN Induct THEN
  SIMP_TAC (srw_ss()) [SHORTLEX_def] THEN
  MAP_EVERY Q.X_GEN_TAC [‘h’, ‘y’, ‘z’] THEN Cases_on ‘y’ THEN
  SIMP_TAC (srw_ss()) [] THEN Cases_on ‘z’ THEN
  SIMP_TAC (srw_ss()) [] THEN
  METIS_TAC[arithmeticTheory.LESS_TRANS]);

val LENGTH_LT_SHORTLEX = Q.store_thm(
  "LENGTH_LT_SHORTLEX",
  ‘!l1 l2. LENGTH l1 < LENGTH l2 ==> SHORTLEX R l1 l2’,
  Induct >> simp[SHORTLEX_def] >> rpt gen_tac >> Cases_on ‘l2’ >> simp[]);

val SHORTLEX_LENGTH_LE = Q.store_thm(
  "SHORTLEX_LENGTH_LE",
  ‘!l1 l2. SHORTLEX R l1 l2 ==> LENGTH l1 <= LENGTH l2’,
  Induct >> simp[SHORTLEX_def] >> rpt gen_tac >> Cases_on ‘l2’ >> simp[] >>
  rw[] >> simp[]);

val SHORTLEX_total = store_thm(
  "SHORTLEX_total",
  “total (RC R) ==> total (RC (SHORTLEX R))”,
  SIMP_TAC (srw_ss()) [total_def, RC_DEF] THEN STRIP_TAC THEN Induct THEN
  SIMP_TAC (srw_ss()) [SHORTLEX_def] THEN MAP_EVERY Q.X_GEN_TAC [‘h’, ‘y’] THEN
  Cases_on ‘y’ THEN SIMP_TAC (srw_ss()) [] THEN
  Q.RENAME_TAC [‘LENGTH l1 < LENGTH l2’, ‘SHORTLEX R l1 l2’, ‘R h1 h2’] >>
  MAP_EVERY Cases_on [‘LENGTH l1 < LENGTH l2’, ‘h1 = h2’, ‘l1 = l2’] >>
  simp[] >> metis_tac[arithmeticTheory.LESS_LESS_CASES]);

val WF_SHORTLEX_same_lengths = Q.store_thm(
  "WF_SHORTLEX_same_lengths",
  ‘WF R ==>
   !l s. (!d. d IN s ==> (LENGTH d = l)) /\ (?a. a IN s) ==>
         ?b. b IN s /\ !c. SHORTLEX R c b ==> c NOTIN s’,
  strip_tac >> ho_match_mp_tac (TypeBase.induction_of “:num”) >>
  simp[] >> rw[] >- (Q.EXISTS_TAC ‘[]’ >> simp[] >> metis_tac[]) >>
  Q.RENAME_TAC [‘LENGTH _ = SUC N’] >>
  ‘[] NOTIN s’ by (strip_tac >> ‘LENGTH [] = SUC N’ by metis_tac[] >> fs[]) >>
  Q.ABBREV_TAC ‘hds = IMAGE HD s’ >>
  ‘?ah. hds ah’ by
     (‘?ah. ah IN hds’ suffices_by simp[IN_DEF] >>
      simp[Abbr‘hds’] >> metis_tac[]) >>
  ‘?m. hds m /\ !n. R n m ==> n NOTIN hds’
    by (simp[IN_DEF] >> metis_tac[relationTheory.WF_DEF]) >>
  Q.ABBREV_TAC ‘ms = { a | a IN s /\ (HD a = m) }’ >>
  ‘?b. b IN ms /\ !c. SHORTLEX R c b ==> c NOTIN ms’ suffices_by
    (strip_tac >> Q.EXISTS_TAC ‘b’ >>
     ‘b IN s’ by fs[Abbr‘ms’] >> simp[] >> rpt strip_tac >>
     ‘c NOTIN ms’ by metis_tac[] >>
     ‘HD c <> m’
        by (pop_assum mp_tac >> simp_tac (srw_ss()) [Abbr‘ms’] >> simp[]) >>
     ‘(LENGTH c = SUC N) /\ (LENGTH b = SUC N)’ by simp[] >>
     ‘?ch ct. c = ch :: ct’ by (Cases_on ‘c’ >> fs[]) >>
     ‘?bh bt. b = bh :: bt’ by (Cases_on ‘b’ >> fs[]) >>
     fs[Abbr‘ms’]
     >- (‘ch IN hds’ by (simp[Abbr‘hds’] >> metis_tac[HD]) >>
         metis_tac[]) >>
     metis_tac[]) >>
  CONV_TAC (HO_REWR_CONV EXISTS_LIST) >> DISJ2_TAC >>
  Q.EXISTS_TAC ‘m’ >>
  ONCE_REWRITE_TAC [tautLib.TAUT ‘(p ==> q) <=> (~q ==> ~p)’] >>
  simp[] >> simp[Once FORALL_LIST] >>
  Q.ABBREV_TAC ‘mts = { t | m::t IN s }’ >>
  ‘!d. d IN mts ==> (LENGTH d = N)’
    by (simp[Abbr‘mts’] >> rw[] >> first_x_assum drule >> simp[]) >>
  ‘?a0. a0 IN mts’
    by (simp[Abbr‘mts’] >>
        ‘m IN hds’ by simp[IN_DEF] >> pop_assum mp_tac >>
        simp[Abbr‘hds’] >> fs[] >>
        Q.RENAME_TAC [‘R _ m’, ‘m = HD e’, ‘e IN s’] >> Cases_on ‘e’ >>
        fs[] >> metis_tac[]) >>
  ‘?t. t IN mts /\ !u. SHORTLEX R u t ==> u NOTIN mts’ by metis_tac[] >>
  Q.EXISTS_TAC ‘t’ >> rw[]
  >- fs[Abbr‘mts’, Abbr‘ms’]
  >- fs[Abbr‘mts’, Abbr‘ms’]
  >- (fs[Abbr‘mts’, Abbr‘ms’] >> rw[]) >>
  fs[Abbr‘mts’, Abbr‘ms’] >> rw[] >> metis_tac[IN_DEF]);

val WF_SHORTLEX = Q.store_thm(
  "WF_SHORTLEX[simp]",
  ‘WF R ==> WF (SHORTLEX R)’,
  simp[relationTheory.WF_DEF] >> rpt strip_tac >>
  Q.ABBREV_TAC ‘minlen = (LEAST) (IMAGE LENGTH B)’ >>
  ‘?a. B a /\ (LENGTH a = minlen) /\ !b. B b ==> LENGTH a <= LENGTH b’
    by (simp[Abbr‘minlen’] >> numLib.LEAST_ELIM_TAC >>
        simp[IMAGE_applied] >> simp[IN_DEF] >>
        metis_tac[arithmeticTheory.NOT_LESS]) >>
  markerLib.RM_ABBREV_TAC "minlen" >> rw[] >>
  Q.ABBREV_TAC ‘as = { l | B l /\ (LENGTH l = LENGTH a)}’ >>
  ‘!d. d IN as ==> (LENGTH d = LENGTH a)’ by simp[Abbr‘as’] >>
  ‘a IN as’ by simp[Abbr‘as’] >>
  ‘?a0. a0 IN as /\ !c. SHORTLEX R c a0 ==> c NOTIN as’
    by metis_tac[WF_SHORTLEX_same_lengths, relationTheory.WF_DEF] >>
  Q.EXISTS_TAC ‘a0’ >> conj_tac
  >- fs[Abbr‘as’] >>
  Q.X_GEN_TAC ‘bb’ >> rpt strip_tac >>
  ‘bb NOTIN as’ by simp[] >>
  ‘LENGTH bb <> LENGTH a’ by (fs[Abbr‘as’] >> metis_tac[]) >>
  ‘LENGTH a < LENGTH bb’ by metis_tac[arithmeticTheory.LESS_OR_EQ] >>
  ‘LENGTH bb <= LENGTH a0’ by metis_tac[SHORTLEX_LENGTH_LE] >>
  ‘LENGTH a0 = LENGTH a’ by metis_tac[] >>
  full_simp_tac (srw_ss() ++ numSimps.ARITH_ss) []);

val LLEX_def = Define‘
  (LLEX R [] l2 <=> l2 <> []) /\
  (LLEX R (h1::t1) l2 <=>
     case l2 of
         [] => F
       | h2::t2 => if R h1 h2 then T
                   else if h1 = h2 then LLEX R t1 t2
                   else F)
’;

fun pmap f (a, b) = (f a, f b)
val def' = uncurry CONJ (pmap SPEC_ALL (CONJ_PAIR LLEX_def))
val LLEX_THM = save_thm(
  "LLEX_THM[simp]",
  CONJ (def' |> Q.INST [‘l2’ |-> ‘[]’]
             |> SIMP_RULE (srw_ss()) [])
       (def' |> Q.INST [‘l2’ |-> ‘h2::t2’]
             |> SIMP_RULE (srw_ss()) []))

val LLEX_MONO = store_thm("LLEX_MONO[mono]",
  “(!x y. R1 x y ==> R2 x y) ==> LLEX R1 x y ==> LLEX R2 x y”,
  STRIP_TAC THEN
  Q.ID_SPEC_TAC‘y’ THEN
  Induct_on‘x’ THEN
  Cases_on‘y’ THEN
  SRW_TAC[][LLEX_THM] THEN
  PROVE_TAC[])

val LLEX_CONG = store_thm
("LLEX_CONG[defncong]",
 “!R l1 l2 R' l1' l2'.
    (l1 = l1') /\ (l2 = l2') /\
    (!a b. MEM a l1' /\ MEM b l2' ==> (R a b = R' a b))
    ==>
    (LLEX R l1 l2 = LLEX R' l1' l2')”,
 GEN_TAC THEN Induct
  THENL [ALL_TAC, GEN_TAC]
   THEN Induct
   THEN SRW_TAC [] []
   THEN SRW_TAC [] [LLEX_THM]
   THEN METIS_TAC[MEM]);

val LLEX_NIL2 = store_thm(
  "LLEX_NIL2[simp]",
  “~LLEX R l []”,
  Cases_on ‘l’ THEN SIMP_TAC (srw_ss()) [LLEX_def]);

val LLEX_transitive = store_thm(
  "LLEX_transitive",
  “transitive R ==> transitive (LLEX R)”,
  SIMP_TAC(srw_ss()) [transitive_def] THEN STRIP_TAC THEN Induct THEN
  SIMP_TAC (srw_ss()) [LLEX_def] THEN
  MAP_EVERY Q.X_GEN_TAC [‘h’, ‘y’, ‘z’] THEN Cases_on ‘y’ THEN
  SIMP_TAC (srw_ss()) [] THEN Cases_on ‘z’ THEN
  SIMP_TAC (srw_ss()) [] THEN METIS_TAC[]);

val LLEX_total = store_thm(
  "LLEX_total",
  “total (RC R) ==> total (RC (LLEX R))”,
  SIMP_TAC (srw_ss()) [total_def, RC_DEF] THEN STRIP_TAC THEN Induct THEN
  SIMP_TAC (srw_ss()) [LLEX_def] THEN MAP_EVERY Q.X_GEN_TAC [‘h’, ‘y’] THEN
  Cases_on ‘y’ THEN SIMP_TAC (srw_ss()) [] THEN METIS_TAC[]);

val LLEX_not_WF = store_thm(
  "LLEX_not_WF",
  “(?a b. R a b) ==> ~WF (LLEX R)”,
  STRIP_TAC THEN SIMP_TAC (srw_ss()) [WF_DEF] THEN
  Q.EXISTS_TAC ‘\s. ?n. s = GENLIST (K a) n ++ [b]’ THEN CONJ_TAC
  THEN1 (Q.EXISTS_TAC ‘[b]’ THEN SIMP_TAC (srw_ss()) [] THEN
         Q.EXISTS_TAC ‘0’ THEN SIMP_TAC (srw_ss()) []) THEN
  REWRITE_TAC [GSYM IMP_DISJ_THM] THEN
  SIMP_TAC (srw_ss() ++ boolSimps.DNF_ss) [SKOLEM_THM] THEN
  Q.EXISTS_TAC ‘SUC’ THEN Induct_on ‘n’ THEN
  ONCE_REWRITE_TAC [GENLIST_CONS] THEN
  ASM_SIMP_TAC (srw_ss()) [LLEX_def]);

val LLEX_EL_THM = store_thm("LLEX_EL_THM",
  “!R l1 l2. LLEX R l1 l2 <=>
              ?n. n <= LENGTH l1 /\ n < LENGTH l2 /\
                  (TAKE n l1 = TAKE n l2) /\
                  (n < LENGTH l1 ==> R (EL n l1) (EL n l2))”,
  GEN_TAC THEN Induct THEN Cases_on‘l2’ THEN SRW_TAC[][] THEN
  SRW_TAC[][EQ_IMP_THM] THEN1 (
    Q.EXISTS_TAC‘0’ THEN SRW_TAC[][] )
  THEN1 (
    Q.EXISTS_TAC‘SUC n’ THEN SRW_TAC[][] ) THEN
  Cases_on‘n’ THEN FULL_SIMP_TAC(srw_ss())[] THEN
  METIS_TAC[])

(*---------------------------------------------------------------------------*)
(* Various lemmas from the CakeML project https://cakeml.org                 *)
(*---------------------------------------------------------------------------*)

(* nub *)

val nub_def = Define ‘
   (nub [] = []) /\
   (nub (x::l) = if MEM x l then nub l else x :: nub l)’;

val nub_set = Q.store_thm ("nub_set[simp]",
   ‘!l. set (nub l) = set l’,
   Induct
   >> rw [nub_def, EXTENSION]
   >> metis_tac []);

val all_distinct_nub = Q.store_thm ("all_distinct_nub",
   ‘!l. ALL_DISTINCT (nub l)’,
   Induct
   >> rw [nub_def]
   >> metis_tac [nub_set]);

val filter_helper = Q.prove (
   ‘!x l1 l2.
      ~MEM x l2 ==> (MEM x (FILTER (\x. x NOTIN set l2) l1) = MEM x l1)’,
   Induct_on ‘l1’
   >> rw []
   >> metis_tac []);

val nub_append = Q.store_thm ("nub_append",
   ‘!l1 l2. nub (l1++l2) = nub (FILTER (\x. ~MEM x l2) l1) ++ nub l2’,
   Induct_on ‘l1’
   >> rw [nub_def]
   >> fs []
   >> BasicProvers.FULL_CASE_TAC
   >> rw []
   >> metis_tac [filter_helper]);

val list_to_set_diff = Q.store_thm ("list_to_set_diff",
   ‘!l1 l2. set l2 DIFF set l1 = set (FILTER (\x. x NOTIN set l1) l2)’,
   Induct_on ‘l2’ >> rw []);

val card_eqn_help = Q.prove (
   ‘!l1 l2. CARD (set l2) - CARD (set l1 INTER set l2) =
            CARD (set (FILTER (\x. x NOTIN set l1) l2))’,
   rw [Once INTER_COMM]
   >> SIMP_TAC bool_ss [GSYM CARD_DIFF, FINITE_LIST_TO_SET]
   >> metis_tac [list_to_set_diff]);

val length_nub_append = Q.store_thm ("length_nub_append",
   ‘!l1 l2. LENGTH (nub (l1 ++ l2)) =
            LENGTH (nub l1) + LENGTH (nub (FILTER (\x. ~MEM x l1) l2))’,
   rw [GSYM ALL_DISTINCT_CARD_LIST_TO_SET, all_distinct_nub]
   >> fs [FINITE_LIST_TO_SET, CARD_UNION_EQN]
   >> ASSUME_TAC (Q.SPECL [‘l1’, ‘l2’] card_eqn_help)
   >> ‘CARD (set l1 INTER set l2) <= CARD (set l2)’
   by metis_tac [CARD_INTER_LESS_EQ, FINITE_LIST_TO_SET, INTER_COMM]
   >> RW_TAC arith_ss []);

val ALL_DISTINCT_DROP = Q.store_thm("ALL_DISTINCT_DROP",
   ‘!ls n. ALL_DISTINCT ls ==> ALL_DISTINCT (DROP n ls)’,
   Induct >> SIMP_TAC (srw_ss()) [] >> rw [DROP_def])

val EXISTS_LIST_EQ_MAP = Q.store_thm("EXISTS_LIST_EQ_MAP",
   ‘!ls f. EVERY (\x. ?y. x = f y) ls ==> ?l. ls = MAP f l’,
   Induct
   >> ASM_SIMP_TAC (srw_ss()) []
   >> rw []
   >> RES_TAC
   >> Q.EXISTS_TAC‘y::l’
   >> ASM_SIMP_TAC (srw_ss()) [])

val LIST_TO_SET_FLAT = Q.store_thm("LIST_TO_SET_FLAT",
   ‘!ls. set (FLAT ls) = BIGUNION (set (MAP set ls))’,
   Induct >> ASM_SIMP_TAC (srw_ss()) [])

val MEM_APPEND_lemma = Q.store_thm("MEM_APPEND_lemma",
   ‘!a b c d x.
      (a ++ [x] ++ b = c ++ [x] ++ d) /\ x NOTIN set b /\ x NOTIN set a ==>
      (a = c) /\ (b = d)’,
   rw [APPEND_EQ_APPEND_MID]
   >> fs []
   >> fs [APPEND_EQ_SING])

val EVERY2_REVERSE = Q.store_thm("EVERY2_REVERSE",
   ‘!R l1 l2. EVERY2 R l1 l2 ==> EVERY2 R (REVERSE l1) (REVERSE l2)’,
   rw [EVERY2_EVERY, EVERY_MEM, FORALL_PROD]
   >> REV_FULL_SIMP_TAC (srw_ss())
         [MEM_ZIP, GSYM LEFT_FORALL_IMP_THM, EL_REVERSE]
   >> FIRST_X_ASSUM MATCH_MP_TAC
   >> ASM_SIMP_TAC (arith_ss) []);

val SUM_MAP_PLUS = Q.store_thm("SUM_MAP_PLUS",
   ‘!f g ls. SUM (MAP (\x. f x + g x) ls) = SUM (MAP f ls) + SUM (MAP g ls)’,
   NTAC 2 GEN_TAC >> Induct >> simp [SUM])

val TAKE_LENGTH_ID_rwt = Q.store_thm("TAKE_LENGTH_ID_rwt",
   ‘!l m. (m = LENGTH l) ==> (TAKE m l = l)’,
   rw [TAKE_LENGTH_ID])

val TAKE_LENGTH_ID_rwt = Q.store_thm("TAKE_LENGTH_ID_rwt",
   ‘!l m. (m = LENGTH l) ==> (TAKE m l = l)’,
   rw [TAKE_LENGTH_ID])

val ZIP_DROP = Q.store_thm("ZIP_DROP",
   ‘!a b n. n <= LENGTH a /\ (LENGTH a = LENGTH b) ==>
            (ZIP (DROP n a,DROP n b) = DROP n (ZIP (a,b)))’,
   Induct
   THEN SRW_TAC [] [LENGTH_NIL_SYM, arithmeticTheory.ADD1]
   THEN Cases_on‘b’
   THEN FULL_SIMP_TAC (srw_ss()) [ZIP]
   THEN Cases_on‘0<n’ THEN FULL_SIMP_TAC (srw_ss()) [ZIP]
   THEN FIRST_X_ASSUM MATCH_MP_TAC
   THEN FULL_SIMP_TAC arith_ss [])

val GENLIST_EL = Q.store_thm("GENLIST_EL",
   ‘!ls f n. (n = LENGTH ls) /\ (!i. i < n ==> (f i = EL i ls)) ==>
             (GENLIST f n = ls)’,
   rw [LIST_EQ_REWRITE])

val EVERY2_trans = Q.store_thm("EVERY2_trans",
   ‘(!x y z. R x y /\ R y z ==> R x z) ==>
    !x y z. EVERY2 R x y /\ EVERY2 R y z ==> EVERY2 R x z’,
   SRW_TAC [] [EVERY2_EVERY, EVERY_MEM, FORALL_PROD]
   THEN REPEAT (Q.PAT_X_ASSUM ‘LENGTH X = Y’ MP_TAC)
   THEN REPEAT STRIP_TAC
   THEN FULL_SIMP_TAC (srw_ss()++DNF_ss) [MEM_ZIP]
   THEN METIS_TAC [])

val EVERY2_sym = Q.store_thm("EVERY2_sym",
   ‘(!x y. R1 x y ==> R2 y x) ==> !x y. EVERY2 R1 x y ==> EVERY2 R2 y x’,
   SRW_TAC [] [EVERY2_EVERY, EVERY_MEM, FORALL_PROD]
   THEN Q.PAT_X_ASSUM ‘LENGTH X = Y’ MP_TAC
   THEN STRIP_TAC
   THEN FULL_SIMP_TAC (srw_ss()++DNF_ss) [MEM_ZIP])

val EVERY2_LUPDATE_same = Q.store_thm("EVERY2_LUPDATE_same",
   ‘!P l1 l2 v1 v2 n.
       P v1 v2 /\ EVERY2 P l1 l2 ==>
       EVERY2 P (LUPDATE v1 n l1) (LUPDATE v2 n l2)’,
   GEN_TAC
   THEN Induct
   THEN SRW_TAC [] [LUPDATE_def]
   THEN Cases_on‘n’
   THEN SRW_TAC [] [LUPDATE_def]
   THEN Cases_on‘l2’
   THEN FULL_SIMP_TAC (srw_ss()) [LUPDATE_def])

val EVERY2_refl = Q.store_thm("EVERY2_refl",
   ‘(!x. MEM x ls ==> R x x) ==> (EVERY2 R ls ls)’,
   Induct_on‘ls’ >> rw [])

val EVERY2_THM = Q.store_thm("EVERY2_THM[simp]",
   ‘(!P ys. EVERY2 P [] ys = (ys = [])) /\
    (!P yys x xs. EVERY2 P (x::xs) yys =
       ?y ys. (yys = y::ys) /\ (P x y) /\ (EVERY2 P xs ys)) /\
    (!P xs. EVERY2 P xs [] = (xs = [])) /\
    (!P xxs y ys. EVERY2 P xxs (y::ys) =
       ?x xs. (xxs = x::xs) /\ (P x y) /\ (EVERY2 P xs ys))’,
   REPEAT CONJ_TAC
   THEN GEN_TAC
   THEN TRY (SRW_TAC [] [EVERY2_EVERY, LENGTH_NIL]
             THEN SRW_TAC [] [EQ_IMP_THM]
             THEN NO_TAC)
   THEN Cases
   THEN SRW_TAC [] [EVERY2_EVERY])

val LIST_REL_trans = Q.store_thm("LIST_REL_trans",
   ‘!l1 l2 l3.
      (!n. n < LENGTH l1 /\ R (EL n l1) (EL n l2) /\
       R (EL n l2) (EL n l3) ==> R (EL n l1) (EL n l3)) /\
      LIST_REL R l1 l2 /\ LIST_REL R l2 l3 ==> LIST_REL R l1 l3’,
   Induct
   >> simp []
   >> rw [LIST_REL_CONS1]
   >> fs [LIST_REL_CONS1]
   >> rw []
   THEN1 (FIRST_X_ASSUM (Q.SPEC_THEN ‘0’ MP_TAC) >> rw [])
   >> FIRST_X_ASSUM MATCH_MP_TAC
   >> Q.RENAME_TAC [‘LIST_REL _ l1 l2’, ‘LIST_REL _ l2 l3’]
   >> Q.EXISTS_TAC‘l2’
   >> rw []
   >> FIRST_X_ASSUM (Q.SPEC_THEN ‘SUC n’ MP_TAC)
   >> simp []);

Theorem LIST_REL_eq[simp]:
  LIST_REL (=) = (=)
Proof
  simp[FUN_EQ_THM] >> Induct >> rpt gen_tac >>
  Q.RENAME_TAC [‘LIST_REL _ _ ys’] >> Cases_on ‘ys’ >> fs []
QED

Theorem LIST_REL_MEM_IMP:
  !xs ys P x. LIST_REL P xs ys /\ MEM x xs ==> ?y. MEM y ys /\ P x y
Proof  simp[LIST_REL_EL_EQN] >> metis_tac[MEM_EL]
QED

Theorem LIST_REL_SNOC:
  (LIST_REL R (SNOC x xs) yys <=>
      ?y ys. (yys = SNOC y ys) /\ LIST_REL R xs ys /\ R x y) /\
  (LIST_REL R xxs (SNOC y ys) <=>
      ?x xs. (xxs = SNOC x xs) /\ LIST_REL R xs ys /\ R x y)
Proof
   simp[EQ_IMP_THM, PULL_EXISTS, SNOC_APPEND] >> rpt strip_tac >>
   fs[LIST_REL_SPLIT1, LIST_REL_SPLIT2] >> metis_tac[]
QED

Theorem LIST_REL_APPEND_IMP:
  !xs ys xs1 ys1.
      LIST_REL P (xs ++ xs1) (ys ++ ys1) /\ (LENGTH xs = LENGTH ys) ==>
      LIST_REL P xs ys /\ LIST_REL P xs1 ys1
Proof  Induct >> Cases_on ‘ys’ >> FULL_SIMP_TAC (srw_ss()) [] >> METIS_TAC []
QED

Theorem LIST_REL_APPEND:
   EVERY2 R l1 l2 /\ EVERY2 R l3 l4 <=>
     EVERY2 R (l1 ++ l3) (l2 ++ l4) /\
     (LENGTH l1 = LENGTH l2) /\ (LENGTH l3 = LENGTH l4)
Proof
  rw[LIST_REL_EL_EQN, EL_APPEND_EQN, EQ_IMP_THM] >> rw[]
  >- (first_x_assum irule >> simp[])
  >- (first_x_assum (Q.SPEC_THEN ‘n’ mp_tac) >> simp[])
  >- (first_x_assum (Q.SPEC_THEN ‘LENGTH l2 + n’ mp_tac) >> simp[])
QED

Theorem LIST_REL_APPEND_suff:
  EVERY2 R l1 l2 /\ EVERY2 R l3 l4 ==> EVERY2 R (l1 ++ l3) (l2 ++ l4)
Proof metis_tac[LIST_REL_APPEND]
QED

Theorem LIST_REL_APPEND_EQ:
  (LENGTH x1 = LENGTH x2) ==>
  (LIST_REL R (x1 ++ y1) (x2 ++ y2) <=> LIST_REL R x1 x2 /\ LIST_REL R y1 y2)
Proof
  metis_tac[LIST_REL_APPEND_IMP, EVERY2_LENGTH, LIST_REL_APPEND_suff]
QED

Theorem LIST_REL_MAP_inv_image:
  LIST_REL R (MAP f l1) (MAP f l2) = LIST_REL (inv_image R f) l1 l2
Proof
  rw[LIST_REL_EL_EQN, EQ_IMP_THM, EL_MAP, LENGTH_MAP] >> metis_tac[EL_MAP]
QED

val SWAP_REVERSE = Q.store_thm("SWAP_REVERSE",
   ‘!l1 l2. (l1 = REVERSE l2) = (l2 = REVERSE l1)’,
   SRW_TAC [] [EQ_IMP_THM])

val SWAP_REVERSE_SYM = Q.store_thm("SWAP_REVERSE_SYM",
   ‘!l1 l2. (REVERSE l1 = l2) = (l1 = REVERSE l2)’,
   metis_tac [SWAP_REVERSE])

val BIGUNION_IMAGE_set_SUBSET = Q.store_thm("BIGUNION_IMAGE_set_SUBSET",
   ‘(BIGUNION (IMAGE f (set ls)) SUBSET s) = (!x. MEM x ls ==> f x SUBSET s)’,
   SRW_TAC [DNF_ss] [SUBSET_DEF] THEN METIS_TAC [])

val IMAGE_EL_count_LENGTH = Q.store_thm("IMAGE_EL_count_LENGTH",
   ‘!f ls. IMAGE (\n. f (EL n ls)) (count (LENGTH ls)) = IMAGE f (set ls)’,
   rw [EXTENSION, MEM_EL] >> PROVE_TAC [])

val GENLIST_EL_MAP = Q.store_thm("GENLIST_EL_MAP",
   ‘!f ls. GENLIST (\n. f (EL n ls)) (LENGTH ls) = MAP f ls’,
   GEN_TAC >> Induct >> rw [GENLIST_CONS, o_DEF])

val LENGTH_FILTER_LEQ_MONO = Q.store_thm("LENGTH_FILTER_LEQ_MONO",
   ‘!P Q. (!x. P x ==> Q x) ==>
          !ls. (LENGTH (FILTER P ls) <= LENGTH (FILTER Q ls))’,
   REPEAT GEN_TAC
   >> STRIP_TAC
   >> Induct
   >> rw []
   >> FULL_SIMP_TAC arith_ss []
   >> PROVE_TAC [])

val LIST_EQ_MAP_PAIR = Q.store_thm("LIST_EQ_MAP_PAIR",
   ‘!l1 l2.
     (MAP FST l1 = MAP FST l2) /\ (MAP SND l1 = MAP SND l2) ==> (l1 = l2)’,
   SRW_TAC []
     [MAP_EQ_EVERY2, EVERY2_EVERY, EVERY_MEM, LIST_EQ_REWRITE, FORALL_PROD]
   THEN REV_FULL_SIMP_TAC (srw_ss()++DNF_ss) [MEM_ZIP]
   THEN METIS_TAC [pair_CASES, PAIR_EQ])

val TAKE_SUM = Q.store_thm("TAKE_SUM",
   ‘!n m l. TAKE (n + m) l = TAKE n l ++ TAKE m (DROP n l)’,
   Induct_on ‘l’ >> simp[TAKE_def] >> rw[] >> simp[] >>
   ‘m + n - 1 = (n - 1) + m’ by simp[] >>
   ASM_REWRITE_TAC[]);

val ALL_DISTINCT_FILTER_EL_IMP = Q.store_thm("ALL_DISTINCT_FILTER_EL_IMP",
   ‘!P l n1 n2.
      ALL_DISTINCT (FILTER P l) /\ n1 < LENGTH l /\ n2 < LENGTH l /\
      (P (EL n1 l)) /\ (EL n1 l = EL n2 l) ==> (n1 = n2)’,
   GEN_TAC
   THEN Induct
   THEN1 SRW_TAC [] []
   THEN SRW_TAC [] []
   THEN FULL_SIMP_TAC (srw_ss()) [MEM_FILTER]
   THEN1 PROVE_TAC []
   THEN Cases_on ‘n1’
   THEN Cases_on ‘n2’
   THEN FULL_SIMP_TAC (srw_ss()) [MEM_EL]
   THEN PROVE_TAC [])

val FLAT_EQ_NIL = Q.store_thm("FLAT_EQ_NIL",
   ‘!ls. (FLAT ls = []) = (EVERY ($= []) ls)’,
   Induct >> SRW_TAC [] [EQ_IMP_THM] >> rw [APPEND]);

val ALL_DISTINCT_MAP_INJ = Q.store_thm("ALL_DISTINCT_MAP_INJ",
   ‘!ls f. (!x y. MEM x ls /\ MEM y ls /\ (f x = f y) ==> (x = y)) /\
           ALL_DISTINCT ls ==> ALL_DISTINCT (MAP f ls)’,
   Induct THEN SRW_TAC [] [MEM_MAP] THEN PROVE_TAC [])

val LENGTH_o_REVERSE = Q.store_thm("LENGTH_o_REVERSE",
   ‘(LENGTH o REVERSE = LENGTH) /\
    (LENGTH o REVERSE o f = LENGTH o f)’,
   SRW_TAC [] [FUN_EQ_THM])

val REVERSE_o_REVERSE = Q.store_thm("REVERSE_o_REVERSE",
   ‘(REVERSE o REVERSE o f = f)’,
   SRW_TAC [] [FUN_EQ_THM])

val GENLIST_PLUS_APPEND = Q.store_thm("GENLIST_PLUS_APPEND",
   ‘GENLIST ($+ a) n1 ++ GENLIST ($+ (n1 + a)) n2 = GENLIST ($+ a) (n1 + n2)’,
   rw [Once arithmeticTheory.ADD_SYM, SimpRHS]
   >> RW_TAC arith_ss [GENLIST_APPEND]
   >> SRW_TAC [ETA_ss] [arithmeticTheory.ADD_ASSOC])

val LIST_TO_SET_GENLIST = Q.store_thm("LIST_TO_SET_GENLIST",
   ‘!f n. LIST_TO_SET (GENLIST f n) = IMAGE f (count n)’,
   SRW_TAC [] [EXTENSION, MEM_GENLIST] THEN PROVE_TAC [])

val MEM_ZIP_MEM_MAP = Q.store_thm("MEM_ZIP_MEM_MAP",
   ‘(LENGTH (FST ps) = LENGTH (SND ps)) /\
    MEM p (ZIP ps) ==> MEM (FST p) (FST ps) /\ MEM (SND p) (SND ps)’,
   Cases_on ‘p’
   >> Cases_on ‘ps’
   >> SRW_TAC [] []
   >> REV_FULL_SIMP_TAC (srw_ss()) [MEM_ZIP, MEM_EL]
   >> PROVE_TAC [])

val DISJOINT_GENLIST_PLUS = Q.store_thm("DISJOINT_GENLIST_PLUS",
   ‘DISJOINT x (set (GENLIST ($+ n) (a + b))) ==>
    DISJOINT x (set (GENLIST ($+ n) a)) /\
    DISJOINT x (set (GENLIST ($+ (n + a)) b))’,
   rw [GSYM GENLIST_PLUS_APPEND]
   >> metis_tac [DISJOINT_SYM, arithmeticTheory.ADD_SYM])

val EVERY2_MAP = Q.store_thm("EVERY2_MAP",
<<<<<<< HEAD
   `(EVERY2 P (MAP f l1) l2 = EVERY2 (\x y. P (f x) y) l1 l2) /\
    (EVERY2 Q l1 (MAP g l2) = EVERY2 (\x y. Q x (g y)) l1 l2)`,
   rw [EVERY2_EVERY, LENGTH_MAP]
   >> Cases_on `LENGTH l1 = LENGTH l2`
=======
   ‘(EVERY2 P (MAP f l1) l2 = EVERY2 (\x y. P (f x) y) l1 l2) /\
    (EVERY2 Q l1 (MAP g l2) = EVERY2 (\x y. Q x (g y)) l1 l2)’,
   rw [EVERY2_EVERY]
   >> Cases_on ‘LENGTH l1 = LENGTH l2’
>>>>>>> 3f7c783c
   >> fs []
   >> rw [ZIP_MAP, EVERY_MEM, MEM_MAP]
   >> SRW_TAC [DNF_ss] [pairTheory.FORALL_PROD, LENGTH_MAP, MEM_ZIP]);

val exists_list_GENLIST = Q.store_thm("exists_list_GENLIST",
   ‘(?ls. P ls) = (?n f. P (GENLIST f n))’,
   rw [EQ_IMP_THM]
   THEN1 (MAP_EVERY Q.EXISTS_TAC [‘LENGTH ls’,‘combin$C EL ls’]
          >> Q.MATCH_ABBREV_TAC ‘P ls2’
          >> Q_TAC SUFF_TAC ‘ls2 = ls’
          THEN1 rw []
          >> rw [LIST_EQ_REWRITE, Abbr‘ls2’])
   >> PROVE_TAC [])

val EVERY_MEM_MONO = Q.store_thm("EVERY_MEM_MONO",
   ‘!P Q l. (!x. MEM x l /\ P x ==> Q x) /\ EVERY P l ==> EVERY Q l’,
   NTAC 2 GEN_TAC >> Induct >> rw [])

val EVERY2_MEM_MONO = Q.store_thm("EVERY2_MEM_MONO",
   ‘!P Q l1 l2. (!x. MEM x (ZIP (l1,l2)) /\ UNCURRY P x ==> UNCURRY Q x) /\
                EVERY2 P l1 l2 ==> EVERY2 Q l1 l2’,
   rw [EVERY2_EVERY] >> MATCH_MP_TAC EVERY_MEM_MONO >> PROVE_TAC [])

val mem_exists_set = Q.store_thm ("mem_exists_set",
   ‘!x y l. MEM (x,y) l ==> ?z. (x = FST z) /\ z IN set l’,
   Induct_on ‘l’
   >> rw []
   >> metis_tac [FST]);

val every_zip_snd = Q.store_thm ("every_zip_snd",
   ‘!l1 l2 P.
     (LENGTH l1 = LENGTH l2) ==>
     (EVERY (\x. P (SND x)) (ZIP (l1,l2)) = EVERY P l2)’,
   Induct_on ‘l1’
   >> rw []
   >> TRY(Cases_on ‘l2’)
   >> fs [ZIP]);

val every_zip_fst = Q.store_thm ("every_zip_fst",
   ‘!l1 l2 P. (LENGTH l1 = LENGTH l2) ==>
              (EVERY (\x. P (FST x)) (ZIP (l1,l2)) = EVERY P l1)’,
   Induct_on ‘l1’
   >> rw []
   >> TRY(Cases_on ‘l2’)
   >> fs [ZIP]);

val el_append3 = Q.store_thm ("el_append3",
   ‘!l1 x l2. EL (LENGTH l1) (l1++ [x] ++ l2) = x’,
   Induct_on ‘l1’
   >> rw []
   >> rw []);

val lupdate_append = Q.store_thm ("lupdate_append",
   ‘!x n l1 l2.
       n < LENGTH l1 ==> (LUPDATE x n (l1++l2) = LUPDATE x n l1 ++ l2)’,
   Induct_on ‘l1’
   >> rw []
   >> Cases_on ‘n’
   >> rw [LUPDATE_def]
   >> fs []);

val lupdate_append2 = Q.store_thm ("lupdate_append2",
   ‘!v l1 x l2 l3. LUPDATE v (LENGTH l1) (l1++[x]++l2) = l1++[v]++l2’,
   Induct_on ‘l1’ >> rw [LUPDATE_def])

val HD_REVERSE = store_thm ("HD_REVERSE",
  “!x. x <> [] ==> (HD (REVERSE x) = LAST x)”,
  REPEAT strip_tac >>
  Induct_on ‘x’ THEN1 fs[] >>
  rw[LAST_DEF] >>
  Cases_on ‘REVERSE x’ THEN1 fs[] >>
  fs[]);

val LAST_REVERSE = Q.store_thm("LAST_REVERSE",
   ‘!ls. ls <> [] ==> (LAST (REVERSE ls) = HD ls)’,
   Induct >> simp [])

val NOT_NIL_EQ_LENGTH_NOT_0 = store_thm ( "NOT_NIL_EQ_LENGTH_NOT_0",
  “x <> [] <=> (0 < LENGTH x)”,
  Cases_on ‘x’ >> rw[]);

val last_drop = Q.store_thm ("last_drop",
  ‘!l n. n < LENGTH l ==> (LAST (DROP n l) = LAST l)’,
  Induct >> rw [DROP_def] >>
  Q.SPEC_THEN‘l’FULL_STRUCT_CASES_TAC list_CASES >> fs [] >>
  FULL_SIMP_TAC (srw_ss()++numSimps.ARITH_ss) [] >> SRW_TAC[] [] >>
  FIRST_X_ASSUM (Q.SPEC_THEN ‘n - 1’ MP_TAC) >>
  simp[]);

val dropWhile_def = Define‘
   (dropWhile P [] = []) /\
   (dropWhile P (h::t) = if P h then dropWhile P t else (h::t))’
val _ = export_rewrites ["dropWhile_def"]

val dropWhile_splitAtPki = Q.store_thm("dropWhile_splitAtPki",
  ‘!P. dropWhile P = splitAtPki (combin$C (K o $~ o P)) (K I)’,
   GEN_TAC
   >> simp [FUN_EQ_THM]
   >> Induct
   >> simp [splitAtPki_def]
   >> rw []
   >> AP_THM_TAC
   >> Q.MATCH_ABBREV_TAC ‘f a b = f a' b'’
   >> ‘b = b'’ by (markerLib.UNABBREV_ALL_TAC >> simp [FUN_EQ_THM])
   >> ‘a = a'’ by (markerLib.UNABBREV_ALL_TAC >> simp [FUN_EQ_THM])
   >> REV_FULL_SIMP_TAC (srw_ss()) [])

val dropWhile_eq_nil = Q.store_thm("dropWhile_eq_nil",
   ‘!P ls. (dropWhile P ls = []) <=> EVERY P ls’,
   GEN_TAC >> Induct >> simp [] >> rw [])

val MEM_dropWhile_IMP = Q.store_thm("MEM_dropWhile_IMP",
   ‘!P ls x. MEM x (dropWhile P ls) ==> MEM x ls’,
   GEN_TAC >> Induct >> simp [] >> rw [])

val HD_dropWhile = Q.store_thm("HD_dropWhile",
   ‘!P ls. EXISTS ($~ o P) ls ==> ~ P (HD (dropWhile P ls))’,
   GEN_TAC >> Induct >> simp [] >> rw [])

val LENGTH_dropWhile_LESS_EQ = Q.store_thm("LENGTH_dropWhile_LESS_EQ",
   ‘!P ls. LENGTH (dropWhile P ls) <= LENGTH ls’,
   GEN_TAC >> Induct >> simp [] >> rw [] >> simp [])

val dropWhile_APPEND_EVERY = Q.store_thm("dropWhile_APPEND_EVERY",
   ‘!P l1 l2. EVERY P l1 ==> (dropWhile P (l1 ++ l2) = dropWhile P l2)’,
   GEN_TAC >> Induct >> simp [dropWhile_def])

val dropWhile_APPEND_EXISTS = Q.store_thm("dropWhile_APPEND_EXISTS",
   ‘!P l1 l2. EXISTS ($~ o P) l1 ==>
              (dropWhile P (l1 ++ l2) = dropWhile P l1 ++ l2)’,
   GEN_TAC >> Induct >> simp [dropWhile_def] >> rw [])

local
  val fs = FULL_SIMP_TAC (srw_ss()++numSimps.ARITH_ss)
  val rw = SRW_TAC [numSimps.ARITH_ss]
in
val EL_LENGTH_dropWhile_REVERSE = Q.store_thm("EL_LENGTH_dropWhile_REVERSE",
   ‘!P ls k. LENGTH (dropWhile P (REVERSE ls)) <= k /\ k < LENGTH ls ==>
             P (EL k ls)’,
   GEN_TAC
   >> Induct
   >> simp [LENGTH]
   >> rw []
   >> Cases_on ‘k’
   >> fs [LENGTH_NIL, dropWhile_eq_nil, EVERY_APPEND]
   >> FIRST_X_ASSUM MATCH_MP_TAC
   >> simp []
   >> Cases_on ‘EVERY P (REVERSE ls)’
   THEN1 (fs [dropWhile_APPEND_EVERY, GSYM dropWhile_eq_nil])
   >> fs [NOT_EVERY, dropWhile_APPEND_EXISTS, arithmeticTheory.ADD1])
end

val IMP_EVERY_LUPDATE = store_thm("IMP_EVERY_LUPDATE",
  “!xs h i. P h /\ EVERY P xs ==> EVERY P (LUPDATE h i xs)”,
  Induct THEN fs [LUPDATE_def] THEN REPEAT STRIP_TAC
  THEN Cases_on ‘i’ THEN fs [LUPDATE_def]);

val MAP_APPEND_MAP_EQ = store_thm("MAP_APPEND_MAP_EQ",
  “!xs ys.
      ((MAP f1 xs ++ MAP g1 ys) = (MAP f2 xs ++ MAP g2 ys)) <=>
      (MAP f1 xs = MAP f2 xs) /\ (MAP g1 ys = MAP g2 ys)”,
  Induct THEN fs [] THEN METIS_TAC []);

val LUPDATE_SOME_MAP = store_thm("LUPDATE_SOME_MAP",
  “!xs n f h.
      LUPDATE (SOME (f h)) n (MAP (OPTION_MAP f) xs) =
      MAP (OPTION_MAP f) (LUPDATE (SOME h) n xs)”,
  Induct THEN1 (fs [LUPDATE_def]) THEN
  Cases_on ‘n’ THEN fs [LUPDATE_def]);

val ZIP_EQ_NIL = store_thm("ZIP_EQ_NIL",
  “!l1 l2. (LENGTH l1 = LENGTH l2) ==>
            ((ZIP (l1,l2) = []) <=> ((l1 = []) /\ (l2 = [])))”,
  REPEAT GEN_TAC >> Cases_on‘l1’ >> rw[LENGTH_NIL_SYM,ZIP] >> Cases_on‘l2’ >>
  fs[ZIP])

val LUPDATE_SAME = store_thm("LUPDATE_SAME",
  “!n ls. n < LENGTH ls ==> (LUPDATE (EL n ls) n ls = ls)”,
  rw[LIST_EQ_REWRITE,EL_LUPDATE]>>rw[])

(* end CakeML lemmas *)

(* u is unique in L, learnt from Robert Beers <robert@beers.org> *)
val UNIQUE_DEF = new_definition ("UNIQUE_DEF",
  “UNIQUE e L = ?L1 L2. (L1 ++ [e] ++ L2 = L) /\ ~MEM e L1 /\ ~MEM e L2”);

local
    fun take ts = MAP_EVERY Q.EXISTS_TAC ts;    (* from HOL mizar mode *)
    val Know = Q_TAC KNOW_TAC;                  (* from util_prob *)
    val Suff = Q_TAC SUFF_TAC;                  (* from util_prob *)
    fun K_TAC _ = ALL_TAC;                      (* from util_prob *)
    val KILL_TAC = POP_ASSUM_LIST K_TAC;        (* from util_prob *)
    fun wrap a = [a];                           (* from util_prob *)
    val Rewr = DISCH_THEN (REWRITE_TAC o wrap); (* from util_prob *)
in
(* alternative definition of UNIQUE, by Chun Tian (binghe) *)
val UNIQUE_FILTER = store_thm (
   "UNIQUE_FILTER", “!e L. UNIQUE e L = (FILTER ($= e) L = [e])”,
    rpt GEN_TAC
 >> REWRITE_TAC [UNIQUE_DEF]
 >> EQ_TAC >> rpt STRIP_TAC (* 2 sub-goals here *)
 >| [ (* goal 1 (of 2) *)
      Q.PAT_X_ASSUM ‘P = L’ (REWRITE_TAC o wrap o SYM) \\
      REWRITE_TAC [FILTER_APPEND_DISTRIB] \\
      Know ‘((FILTER ($= e) L1) = []) /\ ((FILTER ($= e) L2) = [])’
      >- ( REWRITE_TAC [GSYM NULL_EQ] \\
           REWRITE_TAC [NULL_FILTER] \\
           rpt STRIP_TAC >> FULL_SIMP_TAC arith_ss [] ) \\
      Rewr \\
      REWRITE_TAC [APPEND, APPEND_NIL, FILTER],
      (* goal 2 (of 2) *)
      Know ‘MEM e L’
      >- ( ‘FILTER ($= e) L <> []’ by PROVE_TAC [NOT_CONS_NIL] \\
           FULL_SIMP_TAC arith_ss [FILTER_NEQ_NIL] ) \\
      REWRITE_TAC [MEM_SPLIT] >> rpt STRIP_TAC \\
      take [‘l1’, ‘l2’] >> FULL_SIMP_TAC arith_ss [] \\
      CONJ_TAC >- ( KILL_TAC >> REWRITE_TAC [GSYM APPEND_ASSOC] \\
                    SIMP_TAC arith_ss [APPEND, APPEND_11] ) \\
      POP_ASSUM K_TAC \\
      POP_ASSUM MP_TAC \\
      SIMP_TAC arith_ss [FILTER_APPEND_DISTRIB, FILTER] \\
      REWRITE_TAC [APPEND_EQ_SING] \\
      rpt STRIP_TAC \\
      FULL_SIMP_TAC arith_ss [NOT_CONS_NIL, FILTER_APPEND_DISTRIB, FILTER, APPEND_eq_NIL, CONS_11] ]);

(* alternative definition of UNIQUE, learnt from Scott Owens and Anthony Fox *)
val UNIQUE_LENGTH_FILTER = store_thm (
   "UNIQUE_LENGTH_FILTER", “!e L. UNIQUE e L = (LENGTH (FILTER ($= e) L) = 1)”,
    rpt GEN_TAC
 >> REWRITE_TAC [UNIQUE_FILTER]
 >> EQ_TAC >> DISCH_TAC
 >- ( ASM_REWRITE_TAC [] >> REWRITE_TAC [LENGTH] >> ACCEPT_TAC (SYM ONE) )
 >> POP_ASSUM MP_TAC
 >> REWRITE_TAC [ONE, LENGTH_EQ_NUM]
 >> SIMP_TAC arith_ss []
 >> rpt STRIP_TAC
 >> Cases_on ‘e = h’ >- ASM_REWRITE_TAC []
 >> ASM_REWRITE_TAC []
 >> FULL_SIMP_TAC arith_ss [CONS_11]
 >> Suff ‘MEM e (FILTER ($= e) L)’
 >- ( DISCH_TAC \\
      REV_FULL_SIMP_TAC (arith_ss ++ pred_setSimps.PRED_SET_ss) [LIST_TO_SET] )
 >> REWRITE_TAC [MEM_FILTER]
 >> Know ‘FILTER ($= e) L <> []’ >- FULL_SIMP_TAC arith_ss [NOT_CONS_NIL]
 >> KILL_TAC
 >> REWRITE_TAC [FILTER_NEQ_NIL]
 >> rpt STRIP_TAC
 >> ASM_REWRITE_TAC []);
end; (* local *)

(* OPT_MMAP : ('a -> 'b option) -> 'a list -> 'b list option *)
val OPT_MMAP_def = Define‘
  (OPT_MMAP f [] = SOME []) /\
  (OPT_MMAP f (h0::t0) =
     OPTION_BIND (f h0) (\h. OPTION_BIND (OPT_MMAP f t0) (\t. SOME (h::t))))
’;

val OPT_MMAP_cong = Q.store_thm("OPT_MMAP_cong[defncong]",
  ‘!f1 f2 x1 x2.
   (x1 = x2) /\ (!a. MEM a x2 ==> (f1 a = f2 a))
   ==> (OPT_MMAP f1 x1 = OPT_MMAP f2 x2)’,
  ntac 2 gen_tac \\ Induct \\ rw[] \\ computeLib.EVAL_TAC
  \\ FULL_SIMP_TAC (srw_ss() ++ boolSimps.DNF_ss) []);

val LAST_compute = Q.store_thm("LAST_compute",
   ‘(!x. LAST [x] = x) /\
    (!h1 h2 t. LAST (h1::h2::t) = LAST (h2::t))’,
   SRW_TAC [] [LAST_DEF]);

val TAKE_compute = Q.prove(
   ‘(!l. TAKE 0 l = []) /\
    (!n. TAKE (SUC n) [] = []) /\
    (!n h t. TAKE (SUC n) (h::t) = h :: TAKE n t)’,
   SRW_TAC [] []);

val DROP_compute = Q.prove(
   ‘(!l. DROP 0 l = l) /\
    (!n. DROP (SUC n) [] = []) /\
    (!n h t. DROP (SUC n) (h::t) = DROP n t)’,
   SRW_TAC [] []);

val TAKE_compute =
   Theory.save_thm("TAKE_compute", numLib.SUC_RULE TAKE_compute);

val DROP_compute =
   Theory.save_thm("DROP_compute", numLib.SUC_RULE DROP_compute);

Theorem DROP_TAKE:
  !xs n k. DROP n (TAKE k xs) = TAKE (k - n) (DROP n xs)
Proof
  Induct \\ simp_tac bool_ss [TAKE_def,DROP_def]
  \\ rpt strip_tac \\ rpt IF_CASES_TAC
  \\ asm_simp_tac bool_ss [TAKE_def,DROP_def,TAKE_0,arithmeticTheory.SUB_0]
  \\ AP_THM_TAC \\ AP_TERM_TAC \\ numLib.DECIDE_TAC
QED

Theorem TAKE_DROP_SWAP:
  !xs k n. TAKE k (DROP n xs) = DROP n (TAKE (k + n) xs)
Proof
  rewrite_tac [DROP_TAKE,arithmeticTheory.ADD_SUB]
QED

(* ----------------------------------------------------------------------
    versions of constants with option outputs rather than unspecified

      oHD : 'a list -> 'a option
      oEL : num -> 'a list -> 'a option

   ---------------------------------------------------------------------- *)

val oHD_def = Define‘oHD l = case l of [] => NONE | h::_ => SOME h’
val oHD_thm = Q.store_thm("oHD_thm[simp]",
  ‘(oHD [] = NONE) /\ (oHD (h::t) = SOME h)’,
  rw[oHD_def]);

val oEL_def = Define‘
  (oEL n [] = NONE) /\
  (oEL n (x::xs) = if n = 0 then SOME x else oEL (n - 1) xs)
’;

val oEL_THM = Q.store_thm(
  "oEL_THM",
  ‘!xs n. oEL n xs = if n < LENGTH xs then SOME (EL n xs) else NONE’,
  Induct >> fs[oEL_def] >> rw[] >> fs[]
  >- (Q.RENAME_TAC [‘n < SUC (LENGTH xs)’] >> Cases_on ‘n’ >> fs[]) >>
  rw[] >> ASSUME_TAC (numLib.DECIDE “!x. 1 + x = SUC x”) >>
  fs[arithmeticTheory.NOT_ZERO_LT_ZERO] >>
  METIS_TAC[ONE, arithmeticTheory.LESS_LESS_SUC]);

val oEL_EQ_EL = Q.store_thm(
  "oEL_EQ_EL",
  ‘!xs n y. (oEL n xs = SOME y) <=> n < LENGTH xs /\ (y = EL n xs)’,
  simp[oEL_THM] >> METIS_TAC[]);

val oEL_DROP = Q.store_thm(
  "oEL_DROP",
  ‘oEL n (DROP m xs) = oEL (m + n) xs’,
  MAP_EVERY Q.ID_SPEC_TAC [‘n’, ‘m’, ‘xs’] >> Induct_on ‘xs’ >>
  simp[DROP_def, oEL_def] >> rw[oEL_def] >> fs[] >>
  Q.RENAME_TAC [‘m - 1 + n’] >>
  ‘m - 1 + n = m + n - 1’ suffices_by simp[] >>
  Q.UNDISCH_THEN ‘m <> 0’ MP_TAC >> numLib.ARITH_TAC);

val oEL_TAKE_E = Q.store_thm(
  "oEL_TAKE_E",
  ‘(oEL n (TAKE m xs) = SOME x) ==> (oEL n xs = SOME x)’,
  MAP_EVERY Q.ID_SPEC_TAC [‘n’, ‘m’, ‘xs’] >> Induct_on ‘xs’ >>
  simp[TAKE_def, oEL_def] >> rw[oEL_def] >> RES_TAC);

val oEL_LUPDATE = Q.store_thm(
  "oEL_LUPDATE",
  ‘!xs i n x. oEL n (LUPDATE x i xs) =
               if i <> n then oEL n xs else
               if i < LENGTH xs then SOME x else NONE’,
  Induct >> fs[oEL_def,LUPDATE_def] >>
  Cases_on ‘i’ >> rw[oEL_def,LUPDATE_def] >> fs[] >> rw[] >>
  fs[numLib.DECIDE “!x. SUC (x - 1) <> x <=> (x = 0)”,
     numLib.DECIDE “!x. 1 + x = SUC x”]);

(* ----------------------------------------------------------------------
    adjacent : 'a list -> 'a -> 'a -> bool

    adjacent L a b is true if b immediately follows a somewhere in list L
   ---------------------------------------------------------------------- *)

Inductive adjacent:
  (!a b t. adjacent (a::b::t) a b) /\
  (!a b h t. adjacent t a b ==> adjacent (h::t) a b)
End

Theorem adjacent_thm[simp]:
  adjacent [] a b = F /\
  adjacent [e] a b = F /\
  adjacent (a::b::t) a b = T
Proof
  rpt conj_tac >> simp[Once adjacent_cases] >> Induct_on ‘adjacent’ >>
  simp[]
QED

Theorem adjacent_iff:
  adjacent (h1::h2::t) a b <=> h1 = a /\ h2 = b \/ adjacent (h2::t) a b
Proof
  simp[EQ_IMP_THM, DISJ_IMP_THM, adjacent_rules] >>
  map_every Q.ID_SPEC_TAC [‘a’, ‘b’, ‘h1’, ‘h2’, ‘t’] >>
  Induct_on ‘adjacent’ >> simp[]
QED

Theorem adjacent_EL:
  adjacent L a b <=> ?i. i + 1 < LENGTH L /\ a = EL i L /\ b = EL (i + 1) L
Proof
  eq_tac
  >- (Induct_on ‘adjacent’ >> simp[PULL_EXISTS] >> rw[]
      >- (Q.EXISTS_TAC ‘0’ >> simp[]) >>
      Q.RENAME_TAC [‘i + 1 < LENGTH L’] >> Q.EXISTS_TAC ‘SUC i’ >>
      simp[ADD_CLAUSES]) >>
  simp[PULL_EXISTS] >> Q.ID_SPEC_TAC ‘L’ >> Induct_on ‘i’ >>
  Cases >> simp[]
  >- (Q.RENAME_TAC [‘1 < SUC (LENGTH L)’] >> Cases_on ‘L’ >> simp[]) >>
  simp[ADD_CLAUSES, adjacent_rules]
QED


(* ---------------------------------------------------------------------- *)

val _ = app DefnBase.export_cong ["EXISTS_CONG", "EVERY_CONG", "MAP_CONG",
                                  "MAP2_CONG", "EVERY2_cong", "FOLDL2_cong",
                                  "FOLDL_CONG", "FOLDR_CONG", "list_size_cong"]

val lazy_list_case_compute = save_thm(
  "lazy_list_case_compute[compute]",
  computeLib.lazyfy_thm list_case_compute);

val _ = computeLib.add_persistent_funs [
      "APPEND", "APPEND_NIL", "FLAT", "HD", "TL", "LENGTH", "MAP", "MAP2",
      "NULL_DEF", "MEM", "EXISTS_DEF", "DROP_compute", "EVERY_DEF", "ZIP",
      "UNZIP", "FILTER", "FOLDL", "FOLDR",
      "TAKE_compute", "FOLDL", "REVERSE_REV", "SUM_SUM_ACC", "ALL_DISTINCT",
      "GENLIST_AUX", "EL_restricted", "EL_simp_restricted", "SNOC",
      "LUPDATE_compute", "GENLIST_NUMERALS", "list_size_def", "FRONT_DEF",
      "LAST_compute", "isPREFIX"
    ]

val _ =
  let
    val list_info = Option.valOf (TypeBase.read {Thy = "list", Tyop="list"})
    val lift_list =
      mk_var ("listSyntax.lift_list",
              “:'type -> ('a -> 'term) -> 'a list -> 'term”)
    val list_info' =
        list_info |> TypeBasePure.put_lift lift_list
                  |> TypeBasePure.put_induction
                       (TypeBasePure.ORIG list_induction)
                  |> TypeBasePure.put_nchotomy list_nchotomy
  in
    (* this exports a tyinfo with simpls included, but that's OK given how
       small they are; seems easier than taking them out again only for the
       benefit of a tiny amount of file size in the .dat file *)
    TypeBase.export [list_info']
  end;

val _ = export_rewrites
          ["APPEND_11",
           "MAP2", "NULL_DEF",
           "SUM", "APPEND_ASSOC", "CONS", "CONS_11",
           "LENGTH_MAP",
           "NOT_CONS_NIL", "NOT_NIL_CONS",
           "CONS_ACYCLIC", "list_case_def",
           "ZIP", "UNZIP", "ZIP_UNZIP", "UNZIP_ZIP",
           "LENGTH_ZIP", "LENGTH_UNZIP",
           "EVERY_APPEND", "EXISTS_APPEND", "EVERY_SIMP",
           "EXISTS_SIMP", "NOT_EVERY", "NOT_EXISTS",
           "FOLDL", "FOLDR", "LENGTH_LUPDATE",
           "LUPDATE_LENGTH"];

val _ =
    monadsyntax.declare_monad (
      "list",
      { bind = “LIST_BIND”, ignorebind = SOME “LIST_IGNORE_BIND”,
        unit = “SINGL”, choice = SOME “APPEND”, fail = SOME “[]”,
        guard = SOME “LIST_GUARD” }
    )

val _ = export_theory();<|MERGE_RESOLUTION|>--- conflicted
+++ resolved
@@ -2053,23 +2053,13 @@
    “!x. ALL_DISTINCT [x]”,
    SRW_TAC [] []);
 
-<<<<<<< HEAD
-Theorem ALL_DISTINCT_ZIP
-   `!l1 l2. ALL_DISTINCT l1 /\ (LENGTH l1 = LENGTH l2) ==>
-            ALL_DISTINCT (ZIP (l1,l2))`
-  (Induct THEN Cases_on `l2` THEN SRW_TAC [] [ZIP] THEN
-   FULL_SIMP_TAC (srw_ss()) [MEM_EL, MEM_ZIP]);
-=======
-val ALL_DISTINCT_ZIP = store_thm(
-   "ALL_DISTINCT_ZIP",
-   “!l1 l2. ALL_DISTINCT l1 /\ (LENGTH l1 = LENGTH l2) ==> ALL_DISTINCT (ZIP (l1,l2))”,
-   Induct THEN Cases_on ‘l2’ THEN SRW_TAC [] [ZIP] THEN RES_TAC THEN
-   FULL_SIMP_TAC (srw_ss()) [MEM_EL] THEN
-   SRW_TAC [] [LENGTH_ZIP] THEN
-   Q.MATCH_ABBREV_TAC ‘~X \/ Y’ THEN
-   Cases_on ‘X’ THEN SRW_TAC [] [Abbr‘Y’] THEN
-   SRW_TAC [] [EL_ZIP] THEN METIS_TAC []);
->>>>>>> 3f7c783c
+Theorem ALL_DISTINCT_ZIP:
+   !l1 l2. ALL_DISTINCT l1 /\ (LENGTH l1 = LENGTH l2) ==>
+            ALL_DISTINCT (ZIP (l1,l2))
+Proof
+  Induct THEN Cases_on `l2` THEN SRW_TAC [] [ZIP] THEN
+  FULL_SIMP_TAC (srw_ss()) [MEM_EL, MEM_ZIP]
+QED
 
 val ALL_DISTINCT_ZIP_SWAP = store_thm(
    "ALL_DISTINCT_ZIP_SWAP",
@@ -2711,51 +2701,27 @@
 Proof SRW_TAC [] [SNOC_APPEND, ALL_DISTINCT_APPEND] THEN PROVE_TAC[]
 QED
 
-<<<<<<< HEAD
-Theorem ALL_DISTINCT_GENLIST
-  `ALL_DISTINCT (GENLIST f n) <=>
-   (!m1 m2. m1 < n /\ m2 < n /\ (f m1 = f m2) ==> (m1 = m2))`
-(Induct_on `n` THEN
- SRW_TAC [] [GENLIST, ALL_DISTINCT_SNOC, MEM_EL] THEN
- SRW_TAC [] [EQ_IMP_THM] THEN1 (
+Theorem ALL_DISTINCT_GENLIST:
+  ALL_DISTINCT (GENLIST f n) <=>
+   (!m1 m2. m1 < n /\ m2 < n /\ (f m1 = f m2) ==> (m1 = m2))
+Proof
+  Induct_on `n` THEN
+  SRW_TAC [] [GENLIST, ALL_DISTINCT_SNOC, MEM_EL] THEN
+  SRW_TAC [] [EQ_IMP_THM] THEN1 (
    IMP_RES_TAC prim_recTheory.LESS_SUC_IMP THEN
    Cases_on `m1 = n` THEN Cases_on `m2 = n` THEN SRW_TAC [] [] THEN
    FULL_SIMP_TAC (srw_ss()) [] THEN1 (
-     NTAC 2 (FIRST_X_ASSUM (Q.SPEC_THEN `m2` MP_TAC)) THEN
+    NTAC 2 (FIRST_X_ASSUM (Q.SPEC_THEN `m2` MP_TAC)) THEN
      SRW_TAC [] [] ) THEN
    NTAC 2 (FIRST_X_ASSUM (Q.SPEC_THEN `m1` MP_TAC)) THEN
    SRW_TAC [] [] )
- THEN1 (
-   Q.RENAME_TAC [‘~(m < n)’, ‘f n = EL m (GENLIST f n)’] THEN
-   STRIP_TAC THEN
-   FIRST_X_ASSUM (Q.SPECL_THEN [`m`,`n`] MP_TAC) THEN
-   SRW_TAC [] [prim_recTheory.LESS_SUC] THEN
-   METIS_TAC [prim_recTheory.LESS_REFL] ) THEN
- METIS_TAC [prim_recTheory.LESS_SUC] );
-=======
-local open prim_recTheory in
-val ALL_DISTINCT_GENLIST = Q.store_thm(
-"ALL_DISTINCT_GENLIST",
-‘ALL_DISTINCT (GENLIST f n) <=>
- (!m1 m2. m1 < n /\ m2 < n /\ (f m1 = f m2) ==> (m1 = m2))’,
-Induct_on ‘n’ THEN
-SRW_TAC [] [GENLIST, ALL_DISTINCT_SNOC, MEM_EL] THEN
-SRW_TAC [] [EQ_IMP_THM] THEN1 (
-  IMP_RES_TAC LESS_SUC_IMP THEN
-  Cases_on ‘m1 = n’ THEN Cases_on ‘m2 = n’ THEN SRW_TAC [] [] THEN
-  FULL_SIMP_TAC (srw_ss()) [] THEN1 (
-    NTAC 2 (FIRST_X_ASSUM (Q.SPEC_THEN ‘m2’ MP_TAC)) THEN
-    SRW_TAC [] [] ) THEN
-  NTAC 2 (FIRST_X_ASSUM (Q.SPEC_THEN ‘m1’ MP_TAC)) THEN
-  SRW_TAC [] [] ) THEN1 (
-  Q.MATCH_RENAME_TAC ‘~(m < n) \/ f n <> EL m (GENLIST f n)’ THEN
-  Cases_on ‘m < n’ THEN SRW_TAC [] [] THEN
-  FIRST_X_ASSUM (Q.SPECL_THEN [‘m’,‘n’] MP_TAC) THEN
-  SRW_TAC [] [LESS_SUC] THEN
-  METIS_TAC [LESS_REFL] ) THEN
-METIS_TAC [LESS_SUC] )
-end
->>>>>>> 3f7c783c
+  THEN1 (Q.RENAME_TAC [‘~(m < n)’, ‘f n = EL m (GENLIST f n)’] THEN
+         STRIP_TAC THEN
+         FIRST_X_ASSUM (Q.SPECL_THEN [`m`,`n`] MP_TAC) THEN
+         SRW_TAC [] [prim_recTheory.LESS_SUC] THEN
+         METIS_TAC [prim_recTheory.LESS_REFL] ) THEN
+  METIS_TAC [prim_recTheory.LESS_SUC]
+QED
 
 Theorem TAKE_GENLIST:
   TAKE n (GENLIST f m) = GENLIST f (MIN n m)
@@ -3905,17 +3871,10 @@
    >> metis_tac [DISJOINT_SYM, arithmeticTheory.ADD_SYM])
 
 val EVERY2_MAP = Q.store_thm("EVERY2_MAP",
-<<<<<<< HEAD
    `(EVERY2 P (MAP f l1) l2 = EVERY2 (\x y. P (f x) y) l1 l2) /\
     (EVERY2 Q l1 (MAP g l2) = EVERY2 (\x y. Q x (g y)) l1 l2)`,
    rw [EVERY2_EVERY, LENGTH_MAP]
    >> Cases_on `LENGTH l1 = LENGTH l2`
-=======
-   ‘(EVERY2 P (MAP f l1) l2 = EVERY2 (\x y. P (f x) y) l1 l2) /\
-    (EVERY2 Q l1 (MAP g l2) = EVERY2 (\x y. Q x (g y)) l1 l2)’,
-   rw [EVERY2_EVERY]
-   >> Cases_on ‘LENGTH l1 = LENGTH l2’
->>>>>>> 3f7c783c
    >> fs []
    >> rw [ZIP_MAP, EVERY_MEM, MEM_MAP]
    >> SRW_TAC [DNF_ss] [pairTheory.FORALL_PROD, LENGTH_MAP, MEM_ZIP]);
