structure listLib :> listLib =
struct

open HolKernel boolLib

open listSimps rich_listSimps indexedListsSimps ListConv1

<<<<<<< HEAD
=======
(* from theorems of the form |- P x1, |- P x2, ..., produce |- EVERY P [x1,x2,...] *)
fun join_EVERY P =
  let
    val nilth = listTheory.EVERY_DEF |> CONJUNCT1 |> ISPEC P |> EQT_ELIM
    val consth = listTheory.EVERY_DEF |> CONJUNCT2 |> ISPEC P |> SPEC_ALL |> EQ_IMP_RULE |> snd
                 |> CONV_RULE(REWR_CONV(GSYM AND_IMP_INTRO))
    fun f [] = nilth
      | f (t::ts) = MATCH_MP (MATCH_MP consth t) (f ts)
  in
    f
  end



>>>>>>> b5682d77
end<|MERGE_RESOLUTION|>--- conflicted
+++ resolved
@@ -5,8 +5,6 @@
 
 open listSimps rich_listSimps indexedListsSimps ListConv1
 
-<<<<<<< HEAD
-=======
 (* from theorems of the form |- P x1, |- P x2, ..., produce |- EVERY P [x1,x2,...] *)
 fun join_EVERY P =
   let
@@ -21,5 +19,4 @@
 
 
 
->>>>>>> b5682d77
 end