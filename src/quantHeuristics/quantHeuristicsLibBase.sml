(*=====================================================================  *)
(* FILE          : quantHeuristicsLibBase.sml                            *)
(* DESCRIPTION   : some code to find instantations for quantified        *)
(*                 variables                                             *)
(*                                                                       *)
(* AUTHORS       : Thomas Tuerk                                          *)
(* DATE          : December 2008                                         *)
(* ===================================================================== *)


structure quantHeuristicsLibBase :> quantHeuristicsLibBase =
struct

(*
quietdec := true;
loadPath :=
            (concat [Globals.HOLDIR, "/src/quantHeuristics"])::
            !loadPath;

map load ["quantHeuristicsTheory"];
load "ConseqConv"
show_assums := true;
quietdec := true;
*)

open HolKernel Parse boolLib Drule ConseqConv simpLib
     quantHeuristicsTheory quantHeuristicsTools pairTools


(*
quietdec := false;
*)

val std_ss = numLib.std_ss



(*******************************************************
 * Traces and other global parameters
 *******************************************************)

val QUANT_INSTANTIATE_HEURISTIC___max_rec_depth = ref 250;
val _ = register_trace("QUANT_INST___REC_DEPTH", QUANT_INSTANTIATE_HEURISTIC___max_rec_depth, 20000);

val QUANT_INSTANTIATE_HEURISTIC___debug = ref 0;
val _ = register_trace("QUANT_INST_DEBUG", QUANT_INSTANTIATE_HEURISTIC___debug, 3);

val QUANT_INSTANTIATE_HEURISTIC___debug_depth = ref 5;
val _ = register_trace("QUANT_INST_DEBUG_DEPTH", QUANT_INSTANTIATE_HEURISTIC___debug_depth, 2000);

val QUANT_INSTANTIATE_HEURISTIC___print_term_length = ref 2000;
val _ = register_trace("QUANT_INST___print_term_length", QUANT_INSTANTIATE_HEURISTIC___print_term_length, 2000);


(*******************************************************
 * Some general auxiliary functions
 *******************************************************)

local
   val my_type_subst = [alpha |-> gen_tyvar(), beta |-> gen_tyvar(), gamma  |-> gen_tyvar(), delta |-> gen_tyvar(),
                        ``:'e`` |-> gen_tyvar(), ``:'f`` |-> gen_tyvar(), ``:'g``  |-> gen_tyvar(), ``:'h`` |-> gen_tyvar()]
in
  fun intro_fresh_ty_vars thm = INST_TYPE my_type_subst thm
end

fun mapPartialAcc f acc [] = acc
  | mapPartialAcc f acc (x::xs) =
    let
       val r_opt = f x;
       val acc' = if isSome r_opt then (valOf r_opt)::acc else acc;
    in
       mapPartialAcc f acc' xs
    end;

fun mapPartial f = mapPartialAcc f [];

fun say_HOL_WARNING funname warning =
    Feedback.HOL_WARNING "quantHeuristicsBasicLib" funname warning

fun genvar_RULE thm =
let
   val fvL = free_vars (concl thm)
   val s = map (fn v => (v |-> genvar (type_of v))) fvL

   val type_vL = type_vars_in_term (concl thm)
   val ts = map (fn v => (v |-> gen_tyvar ())) type_vL
in
   INST_TYPE ts (INST s thm)
end;



(*******************************************************
 * Datatype for guesses and some general functions on
 * these guesses
 *******************************************************)


(*Heuristics can come up with guessed instantiations
  of a universal or existential quantifier for different reasons.
  The datatype guess captures these guesses and the reason.

  There are 6 types of guesses with corresponding arguments as
  defined in quantHeuristicsScript.
*)

datatype guess_type =
  gty_exists_point
| gty_forall_point
| gty_exists
| gty_forall
| gty_exists_gap
| gty_forall_gap


fun qh_mk_const n =
   prim_mk_const {Name = n, Thy = "quantHeuristics"}

val GUESS_FORALL_tm = qh_mk_const "GUESS_FORALL";
val GUESS_FORALL_GAP_tm = qh_mk_const "GUESS_FORALL_GAP";
val GUESS_FORALL_POINT_tm = qh_mk_const "GUESS_FORALL_POINT";
val GUESS_EXISTS_tm = qh_mk_const "GUESS_EXISTS";
val GUESS_EXISTS_POINT_tm = qh_mk_const "GUESS_EXISTS_POINT";
val GUESS_EXISTS_GAP_tm = qh_mk_const "GUESS_EXISTS_GAP";

fun guess_type2term gty_exists_point = GUESS_EXISTS_POINT_tm
  | guess_type2term gty_forall_point = GUESS_FORALL_POINT_tm
  | guess_type2term gty_exists       = GUESS_EXISTS_tm
  | guess_type2term gty_forall       = GUESS_FORALL_tm
  | guess_type2term gty_exists_gap   = GUESS_EXISTS_GAP_tm
  | guess_type2term gty_forall_gap   = GUESS_FORALL_GAP_tm

fun guess_type2string gty_exists_point = "guess_exists_point"
  | guess_type2string gty_forall_point = "guess_forall_point"
  | guess_type2string gty_exists       = "guess_exists"
  | guess_type2string gty_forall       = "guess_forall"
  | guess_type2string gty_exists_gap   = "guess_exists_gap"
  | guess_type2string gty_forall_gap   = "guess_forall_gap";

fun guess_term2type gtm =
    if (same_const gtm GUESS_EXISTS_POINT_tm) then gty_exists_point else
    if (same_const gtm GUESS_FORALL_POINT_tm) then gty_forall_point else
    if (same_const gtm GUESS_EXISTS_tm) then gty_exists else
    if (same_const gtm GUESS_FORALL_tm) then gty_forall else
    if (same_const gtm GUESS_EXISTS_GAP_tm) then gty_exists_gap else
    if (same_const gtm GUESS_FORALL_GAP_tm) then gty_forall_gap else
       Feedback.fail();


(*
  All guesses consist of an instatiation and a list of free variables in this instatiation. There might also be
  a justification that might have been proved. The justification of a guess consists of a guess-type accompanied by either a theorem
  or a term. The term/theorem has to correspond to the ML-level information.
  Depending on the guess-type, it has to be a single guess as defined in
  quantHeuristicsScript (either GUESS_FORALL_POINT, GUESS_EXISTS_POINT, GUESS_EXISTS, GUESS_FORALL,  GUESS_EXISTS_GAP or GUESS_FORALL_GAP).
  The list of free variables is mainly used to record names. In the guess theorem/term, only a single variable is allowed.
  A simple example is

  guess_term
    (gty_forall_point,
     ``SUC (y :num) + (z :num)``,
     [``(y :num)``, ``(z :num)``],
     ``GUESS_EXISTS_POINT (\(x :num # num). SUC (FST x) + SND x)
       (\(x :num). (P :num -> bool) x)``)

  Look at the ML-function check_guess for a more formal description, please.
*)

datatype guess =
    (* Oracle Guesses *)
    guess_general of term * term list
  | (* formally justified guesses *)
    guess_thm  of guess_type * term * term list * thm
  | (* informally justified guesses *)
    guess_term of guess_type * term * term list * term


(* Some auxiliary functions to check type of guesses and destruct them. *)
fun is_guess_general (guess_general _) = true
  | is_guess_general _ = false;

fun is_guess_thm gty (guess_thm (gty2, _, _, _)) = (gty = gty2)
  | is_guess_thm gty _ = false;

fun is_guess_term gty (guess_term (gty2, _, _, _)) = (gty = gty2)
  | is_guess_term gty _ = false;

fun is_guess gty (guess_term (gty2, _, _, _)) = (gty = gty2)
  | is_guess gty (guess_thm (gty2, _, _, _)) = (gty = gty2)
  | is_guess gty _ = false;

fun guess_extract (guess_general (i,fvL)) = (i,fvL)
  | guess_extract (guess_thm (_,i,fvL,_)) = (i,fvL)
  | guess_extract (guess_term (_,i,fvL,_)) = (i,fvL)

fun guess_extract_thm (guess_thm (ty,i,fvL,thm)) = (ty,i,fvL,thm,true)
  | guess_extract_thm (guess_term (ty,i,fvL,tm)) = (ty,i,fvL,ASSUME tm, false)
  | guess_extract_thm _ = Feedback.fail();

fun guess2term (guess_general (_,_)) = NONE
  | guess2term (guess_thm (_,_,_,thm)) = SOME (concl thm)
  | guess2term (guess_term (_,_,_,tm)) = SOME tm

fun guess2thm (guess_thm (_,_,_,thm)) = (true, thm)
  | guess2thm (guess_term (_,_,_,tm)) = (false,  ASSUME tm)
  | guess2thm _ = Feedback.fail();

fun guess2thm_opt (guess_thm (_,_,_,thm)) = SOME thm
  | guess2thm_opt _ = NONE

fun guess_extract_type (guess_general (i,fvL)) = NONE
  | guess_extract_type (guess_thm (ty,i,fvL,_)) = SOME ty
  | guess_extract_type (guess_term (ty,i,fvL,_)) = SOME ty

fun guess_has_thm (guess_thm _) = true
  | guess_has_thm _ = false;

fun guess_has_no_free_vars guess =
    null (#2 (guess_extract guess));

fun guess_has_thm_no_free_vars guess =
    guess_has_thm guess andalso
    guess_has_no_free_vars guess;

fun guess_thm_to_guess thm_ok ifvL_opt thm =
let
    val (gtm, args) = strip_comb (concl thm);
    val _ = if (length args = 2) then () else Feedback.fail();
    val gty = guess_term2type gtm;
    val (i, fvL) = if isSome ifvL_opt then valOf ifvL_opt else
        let
           val qi_t = el 1 args
           val (_, qi_t) = if is_abs qi_t then (NONE,qi_t) else
               let
                   val fvTy = hd (snd (dest_type (type_of qi_t)));
                   val fv = genvar fvTy;
                   val qi_t' = mk_abs (fv, mk_comb(qi_t,fv));
               in
                   (SOME (GSYM (ETA_CONV qi_t')), qi_t')
               end;
           val (fv, i) = dest_abs qi_t;
       in
          (i, [fv])
       end;
in
   if thm_ok then
      guess_thm (gty, i, fvL, thm)
   else
      guess_term (gty, i, fvL, concl thm)
end;

fun dest_guess_tm t =
let
    val (gtm, args) = strip_comb t;
    val _ = if (length args = 2) then () else Feedback.fail();
    val gty = guess_term2type gtm;
    val (v_t, t_t) = dest_abs (el 2 args)
in
    (gty, (el 1 args), v_t, t_t)
end;

val is_guess_tm = can dest_guess_tm


(*******************************************************
 * Creating guesses in various ways
 *******************************************************)

(*
val v = ``x:num``
val t = ``(P (x:num)):bool``
val i = ``SUC y + z``
val fvL = [``y:num``, ``z:num``]
val base = GUESS_EXISTS_POINT_tm
val gty = gty_forall_point
*)
val unit_ty = Type `:unit`;

fun make_guess_thm_term gty v t i fvL =
let
   val base = guess_type2term gty;
   val vt = mk_abs (v, t);
   val fvL = if null fvL then [genvar unit_ty] else fvL;
   val ip = pairLib.mk_pabs (pairLib.list_mk_pair fvL, i);
   val ip_thm = (pairTools.PABS_ELIM_CONV ip) handle UNCHANGED => REFL ip;
in
   list_mk_icomb (base, [rhs (concl ip_thm), vt])
end;


(* This is the prefered way to generate a well-formed guess *)
fun mk_guess gty v t i fvL =
   guess_term (gty, i, fvL, make_guess_thm_term gty v t i fvL)

fun mk_guess_opt NONE v t i fvL = guess_general(i, fvL)
  | mk_guess_opt (SOME gty) v t i fvL = mk_guess gty v t i fvL


(* Given a guess_term the function is applied to prove the term. *)
fun make_set_guess_thm (guess_term(ty, i, fvL, tm)) proofConv =
    guess_thm (ty, i, fvL, proofConv tm)
  | make_set_guess_thm guess _ =  guess

fun guess_remove_thm v t (guess_thm(ty, i, fvL, thm)) =
    mk_guess ty v t i fvL
  | guess_remove_thm v t (guess_term(ty, i, fvL, tm)) =
    mk_guess ty v t i fvL
  | guess_remove_thm _ _ guess =  guess;

fun guess_thm2term (guess_thm(ty, i, fvL, thm)) =
    guess_term (ty, i, fvL, concl thm)
  | guess_thm2term guess =  guess;


(* A dummy version that just uses mk_thm. *)
fun make_set_guess_thm___dummy guess =
    ((say_HOL_WARNING "make_set_guess_thm_opt___dummy"
                    "mk_thm was used to create a guess");
    make_set_guess_thm guess (fn x => mk_thm ([], x)));

fun make_guess___dummy gty v t i fvL =
     make_set_guess_thm___dummy (mk_guess gty v t i fvL);

(* A dummy version that just uses assume. *)
fun make_set_guess_thm___assume guess =
    make_set_guess_thm guess ASSUME;

fun make_guess___assume gty v t i fvL =
     make_set_guess_thm___assume (mk_guess gty v t i fvL)


(* A simple version that uses the simplifier. Surprisingly, this is often sufficient. *)
fun make_set_guess_thm___simple guess =
     make_set_guess_thm guess (fn x => EQT_ELIM
        (SIMP_CONV std_ss [GUESS_REWRITES] x))

fun make_guess___simple gty v t i fvL =
     make_set_guess_thm___simple (mk_guess gty v t i fvL)


(* A simple version that uses rewrites. *)
fun GUESS_REWRITE_PROVE t =
let
   open metisLib
   val thm = SIMP_CONV std_ss [GUESS_REWRITES] t handle UNCHANGED => REFL t
   val t2 = rhs (concl thm)
   val thm2 = if Teq t2 then TRUTH else METIS_PROVE [] t2
in
   EQ_MP (GSYM thm) thm2
end;


fun make_guess___rewrite gty v t i fvL =
     make_set_guess_thm (mk_guess gty v t i fvL) GUESS_REWRITE_PROVE


(* Other stuff *)
fun term_list_to_string [] = ""
  | term_list_to_string [t] = (term_to_string t)
  | term_list_to_string (t1::t2::ts) =
    (term_to_string t1)^", "^(term_list_to_string (t2::ts))

fun guess_to_string show_thm (guess_general (i,fvL)) =
    "guess_general (``"^(term_to_string i)^"``, ["^(term_list_to_string fvL)^"])"
  | guess_to_string show_thm (guess_thm (gty, i,fvL,thm)) =
    (guess_type2string gty) ^ " (``"^(term_to_string i)^"``, ["^(term_list_to_string fvL)^"], "^
    (if show_thm then thm_to_string thm else "X")^")"
  | guess_to_string show_thm (guess_term (gty, i,fvL,tm)) =
    (guess_type2string gty) ^ " (``"^(term_to_string i)^"``, ["^(term_list_to_string fvL)^"], ``"^
    (if show_thm then term_to_string tm else "-")^"``)";


(* Checking whether a guess is well-formed and if not try to correct it automatically. *)
fun check_guess v t (guess_general _) = true
  | check_guess v t guess =
   let
      val (i,fvL) = guess_extract guess;
      val ty = valOf (guess_extract_type guess);
      val thm_term2 = valOf (guess2term guess)
      val fvL_t = free_vars t;
      val fvL_i = free_vars i;
      val thm_term = make_guess_thm_term ty v t i fvL
   in
      (type_of v = type_of i) andalso
      (all (fn x => tmem x fvL_i) fvL) andalso
      (aconv thm_term thm_term2)
   end handle HOL_ERR _ => false;


fun correct_guess v t guess =
   if (check_guess v t guess) then SOME guess else
   let
      val guess2 = guess_remove_thm v t guess handle HOL_ERR _ => guess;
      val still_error = not (check_guess v t guess2);

      val error_msg = if still_error then
                         ("Error in guess: "^(guess_to_string true guess)) else
                         ("Malformed theorem in guess:\n"^(guess_to_string true guess)^
                          "\nTheorem should be of form ``"^
                          (term_to_string (valOf (guess2term guess2))) ^"``.")
      val _ = say_HOL_WARNING "correct_guess" error_msg
   in
      if still_error then NONE else SOME guess2
   end;

fun correct_guess_list v t = mapPartial (correct_guess v t)



(*******************************************************
 * Try to weaken guesses to get guess_exists or guess_forall
 *******************************************************)

local

(*
val t = ``(P (x:num)):bool``
val i = ``(XXX (y:num) (z:num)):num``;
val fvL = [``y:num``,``z:num``]
val v = ``x:num``;

val guess = make_set_guess_thm_opt___dummy v t (guess_forall_gap (i, fvL, NONE));
val (_,_,thm_opt) = guess_extract guess;
val thm = valOf thm_opt

*)

fun guess_type_weaken gty_exists_point = gty_exists
  | guess_type_weaken gty_forall_point = gty_forall
  | guess_type_weaken gty_exists_gap   = gty_exists
  | guess_type_weaken gty_forall_gap   = gty_forall
  | guess_type_weaken gty_exists       = gty_exists
  | guess_type_weaken gty_forall       = gty_forall

val [weaken_thm_forall_gap, weaken_thm_forall_point,
     weaken_thm_exists_point, weaken_thm_exists_gap] = BODY_CONJUNCTS GUESSES_WEAKEN_THM

fun guess_weaken_thm gty_exists_point = weaken_thm_exists_point
  | guess_weaken_thm gty_forall_point = weaken_thm_forall_point
  | guess_weaken_thm gty_exists_gap = weaken_thm_exists_gap
  | guess_weaken_thm gty_forall_gap = weaken_thm_forall_gap
  | guess_weaken_thm _ = Feedback.fail();

in

fun guess_weaken (guess_general (i, fvL)) = guess_general (i,fvL)
  | guess_weaken (guess_term (gty, i, fvL, tm)) =
    if (gty = gty_exists) orelse (gty = gty_forall) then
       (guess_term (gty, i, fvL, tm))
    else
    let
       val gty' = guess_type_weaken gty;
       val b' = guess_type2term gty'
       val (_, args) = strip_comb tm;
       val tm' = list_mk_icomb (b', args);
    in
       (guess_term (gty', i, fvL, tm'))
    end
  | guess_weaken (guess_thm (gty, i, fvL, thm)) =
    if (gty = gty_exists) orelse (gty = gty_forall) then
       (guess_thm (gty, i, fvL, thm))
    else
    let
       val gty' = guess_type_weaken gty;
       val thm' = HO_MATCH_MP (guess_weaken_thm gty) thm;
    in
       guess_thm(gty', i, fvL, thm')
    end;

end


(*******************************************************
 * Collections of guesses
 *
 * There are usually many guesses around. Therefore, they are
 * collected in one datastructure, that separates them after their
 * type.  Moreover, this datastructures also records rewrite theorems
 * that were used to come up with these guesses. These rewrites might
 * then be used later for simplification.
 ********************************************************)

type guess_collection =
   {rewrites     : thm list,
    general      : guess list,
    exists_point : guess list,
    forall_point : guess list,
    exists       : guess list,
    forall       : guess list,
    exists_gap   : guess list,
    forall_gap   : guess list}

fun guess_collection_guess_type gty_exists_point = (#exists_point:guess_collection -> guess list)
  | guess_collection_guess_type gty_forall_point = #forall_point
  | guess_collection_guess_type gty_exists       = #exists
  | guess_collection_guess_type gty_forall       = #forall
  | guess_collection_guess_type gty_exists_gap   = #exists_gap
  | guess_collection_guess_type gty_forall_gap   = #forall_gap

val empty_guess_collection =
   {rewrites     = [],
    general      = [],
    exists_point = [],
    forall_point = [],
    exists       = [],
    forall       = [],
    exists_gap   = [],
    forall_gap   = []}:guess_collection

fun is_empty_guess_collection (gc:guess_collection) =
   (null (#rewrites gc)) andalso
   (null (#general gc)) andalso
   (null (#exists_point gc)) andalso
   (null (#forall_point gc)) andalso
   (null (#exists gc)) andalso
   (null (#forall gc)) andalso
   (null (#exists_gap gc)) andalso
   (null (#forall_gap gc))


fun guess_collection_append (c1:guess_collection) (c2:guess_collection) =
   {rewrites     = append (#rewrites c1) (#rewrites c2),
    general      = append (#general c1) (#general c2),
    exists_point = append (#exists_point c1) (#exists_point c2),
    forall_point = append (#forall_point c1) (#forall_point c2),
    exists       = append (#exists c1) (#exists c2),
    forall       = append (#forall c1) (#forall c2),
    exists_gap   = append (#exists_gap c1) (#exists_gap c2),
    forall_gap   = append (#forall_gap c1) (#forall_gap c2)}:guess_collection


fun guess_collection_flatten [] = empty_guess_collection
  | guess_collection_flatten (NONE::L) = guess_collection_flatten L
  | guess_collection_flatten ((SOME gc)::L) =
    guess_collection_append gc (guess_collection_flatten L);



(* Create a guess-collection from a list of rewrites and a list of guesses by
   sorting the guesses in the right bucket. *)
local
fun guess_list2collection___int gp [] = gp
  | guess_list2collection___int (g1,g3,g4,g5,g6,g7,g8) (guess::gL) =
      let
         val g1 = if (is_guess_general guess) then guess::g1 else g1;
         val g3 = if (is_guess gty_exists_point guess) then guess::g3 else g3;
         val g4 = if (is_guess gty_forall_point guess) then guess::g4 else g4;
         val g5 = if (is_guess gty_exists guess) then guess::g5 else g5;
         val g6 = if (is_guess gty_forall guess) then guess::g6 else g6;
         val g7 = if (is_guess gty_exists_gap guess) then guess::g7 else g7;
         val g8 = if (is_guess gty_forall_gap guess) then guess::g8 else g8;
      in
         guess_list2collection___int (g1,g3,g4,g5,g6,g7,g8) gL
      end;
in
   fun guess_list2collection (rewL, gL) =
   let
      val (g1,g3,g4,g5,g6,g7,g8) = guess_list2collection___int ([],[],[],[],[],[],[]) gL;
   in
      {rewrites = rewL, general = g1, exists_point = g3, forall_point = g4, exists = g5,
       forall = g6, exists_gap = g7, forall_gap = g8}:guess_collection
   end;

end;


fun guess_collection2list (gc:guess_collection) =
  (#rewrites gc,
   flatten [#general gc, #exists_point gc, #forall_point gc, #forall gc,
            #exists gc, #forall_gap gc, #exists_gap gc]);


(*
val guess = hd (#exists gc)
val gc_ref = ref []
val gc = hd (!gc_ref)
*)

fun correct_guess_collection v t (gc:guess_collection) =
  if (!QUANT_INSTANTIATE_HEURISTIC___debug > 0) then
  let
     val gc =
     {rewrites     = #rewrites gc,
      general      = correct_guess_list v t (#general gc),
      exists_point = correct_guess_list v t (#exists_point gc),
      forall_point = correct_guess_list v t (#forall_point gc),
      forall       = correct_guess_list v t (#forall gc),
      exists       = correct_guess_list v t (#exists gc),
      forall_gap   = correct_guess_list v t (#forall_gap gc),
      exists_gap   = correct_guess_list v t (#exists_gap gc)}:guess_collection;

     val _ = if (all (is_guess gty_exists_point) (#exists_point gc)) andalso
                (all (is_guess gty_forall_point) (#forall_point gc)) andalso
                (all is_guess_general (#general gc)) andalso
                (all (is_guess gty_forall) (#forall gc)) andalso
                (all (is_guess gty_exists) (#exists gc)) andalso
                (all (is_guess gty_forall_gap) (#forall_gap gc)) andalso
                (all (is_guess gty_exists_gap) (#exists_gap gc)) then () else
                   say_HOL_WARNING "correct_guess_collection" "Guess-collection-invariant violated!"

  in
     gc
  end else gc;

fun guess_collection___get_exists_weaken (c:guess_collection) =
    append (#exists_point c) (append (#exists c) (#exists_gap c));

fun guess_collection___get_forall_weaken (c:guess_collection) =
    append (#forall_point c) (append (#forall c) (#forall_gap c));


fun filter_guess inst_filterL v t guess =
   let val (i, fvL) = guess_extract guess in
   if (all (fn f => f (v:term) (t:term) i fvL) inst_filterL) then SOME guess else NONE
      handle HOL_ERR _ => NONE
   end;

fun filter_guess_list inst_filterL v t = mapPartial (filter_guess inst_filterL v t)

fun filter_guess_collection inst_filterL v t (gc:guess_collection) =
  if (null inst_filterL) then gc else
     {rewrites     = #rewrites gc,
      general      = filter_guess_list inst_filterL v t (#general gc),
      exists_point = filter_guess_list inst_filterL v t (#exists_point gc),
      forall_point = filter_guess_list inst_filterL v t (#forall_point gc),
      forall       = filter_guess_list inst_filterL v t (#forall gc),
      exists       = filter_guess_list inst_filterL v t (#exists gc),
      forall_gap   = filter_guess_list inst_filterL v t (#forall_gap gc),
      exists_gap   = filter_guess_list inst_filterL v t (#exists_gap gc)}:guess_collection;


(*******************************************************
 * Cleaning a guess collecion, i.e. removing duplicate
 * guesses or guesses that can be easily derived by weakening
 * stronger ones.
 *******************************************************)

local

fun elim_double_guesses_int r [] = r
  | elim_double_guesses_int r ([]::gLL) =
    elim_double_guesses_int r gLL
  | elim_double_guesses_int r ((((i:term, fvL),g)::gL)::gLL) =
let
   val already_present =
       tmleq fvL [i] orelse
       exists (fn ((i', fvL'), _) => i ~~ i' andalso tmleq fvL fvL') r
   val r' = if already_present then r else ((i, fvL), g)::r
in
   elim_double_guesses_int r' (gL::gLL)
end;

fun elim_double_guesses gL =
let
   val gL' = map (fn g => (guess_extract g, g)) gL
   val (gL1, gL2) = partition (fn ((_,_),g) => guess_has_thm g) gL'
in
   map snd (elim_double_guesses_int [] [gL1, gL2])
end;


fun clean_guess (guess_thm (gty, i, fvL, thm)) =
let
   val i' = rand (rator (concl thm));
   val thm' = if is_abs i' then thm else
      let
         val ty = hd (snd (dest_type (type_of i')))
         val v = genvar ty
         val xthm = ETA_CONV (mk_abs(v, mk_comb (i', v)));
      in
         (CONV_RULE (RATOR_CONV (RAND_CONV (K (GSYM xthm)))) thm)
      end
in
   guess_thm (gty, i, fvL, thm')
end
| clean_guess (guess_term (gty, i, fvL, tm)) =
  let
     val (b, args) = strip_comb tm;
     val i' = hd args;
     val i' = if is_abs i' then i' else
      let
         val ty = hd (snd (dest_type (type_of i')))
         val v = genvar ty
      in
         mk_abs (v, mk_comb (i', v))
      end
     val tm' = list_mk_comb (b, [i', el 2 args])
  in
     guess_term (gty, i, fvL, tm')
  end
| clean_guess guess = guess;


fun elim_clean_guesses gL =
   map clean_guess (elim_double_guesses gL);

in

fun guess_collection_clean (c:guess_collection) =
   {rewrites     = #rewrites c,
    general      = #general c,
    exists_point = elim_clean_guesses (#exists_point c),
    forall_point = elim_clean_guesses (#forall_point c),
    exists       = elim_clean_guesses (map guess_weaken (guess_collection___get_exists_weaken c)),
    forall       = elim_clean_guesses (map guess_weaken (guess_collection___get_forall_weaken c)),
    exists_gap   = elim_clean_guesses (#exists_gap c),
    forall_gap   = elim_clean_guesses (#forall_gap c)}: guess_collection

end;







(*******************************************************
 *
 * Heuristics for the common boolean operations
 *
 *******************************************************)

(* A basic quantifier heuristics gets two arguments v and t.
   It then tries to find guesses for "\v. t". *)
type quant_heuristic_base = term -> term -> guess_collection;

(* Often quantifier heuristics need to get guesses for subterms.
   Therefore, they get an additional argument that can be used
   as a system callback to get guesses for subterms. *)
type quant_heuristic = quant_heuristic_base -> quant_heuristic_base;

(* If a heuristic does not find any guesses, this exception is
   thrown *)
exception QUANT_INSTANTIATE_HEURISTIC___no_guess_exp;


(* Dummy system callbacks that are handy for debugging.

fun dummy_term_sys v t =
let
   val i = mk_var ("i", type_of v);
   val fvL = [];
in
   {rewrites            = [],
    general             = [],
    exists_point                = [mk_guess gty_exists_point v t i fvL],
    forall_point               = [mk_guess gty_forall_point v t i fvL],
    exists              = [mk_guess gty_exists v t i fvL],
    forall              = [mk_guess gty_forall v t i fvL],
    exists_gap       = [mk_guess gty_exists_gap v t i fvL],
    forall_gap       = [mk_guess gty_forall_gap v t i fvL]}
end;

fun dummy_sys v t =
let
   val i = mk_var ("i", type_of v);
   val fvL = [];
in
   {rewrites            = [],
    general             = [],
    exists_point                = [make_guess___dummy gty_exists_point v t i fvL],
    forall_point               = [make_guess___dummy gty_forall_point v t i fvL],
    exists              = [make_guess___dummy gty_exists v t i fvL],
    forall              = [make_guess___dummy gty_forall v t i fvL],
    exists_gap       = [make_guess___dummy gty_exists_gap v t i fvL],
    forall_gap       = [make_guess___dummy gty_forall_gap v t i fvL]}
end;

*)


(*********************************
 * Simple heuristic for Booleans
 *********************************)

(*
  val t = ``x:bool``
  val v = t
*)

fun QUANT_INSTANTIATE_HEURISTIC___BOOL sys v t =
let
   val _ = if (aconv v t) then () else raise QUANT_INSTANTIATE_HEURISTIC___no_guess_exp;
in
  {rewrites     = [],
   general      = [],
   exists_point = [make_guess___simple gty_exists_point v t T []],
   forall_point = [make_guess___simple gty_forall_point v t F []],
   forall       = [],
   exists       = [],
   forall_gap   = [make_guess___simple gty_forall_gap v t F []],
   exists_gap   = [make_guess___simple gty_exists_gap v t T []]}
end;


(*********************************
 * Heuristic for equations
 *********************************)

(*
val t = ``7 + y + z = (x:num)``;
val t = ``x:'a = f y``;
val t = ``f y = x:'a``;
val t = ``x + y = x + z``;
val v = ``x:'a``
val t = ``(f (y':'b)):'a = f y``
val v = ``y':'b``
val sys = dummy_sys
*)


fun QUANT_INSTANTIATE_HEURISTIC___EQUATION sys v t =
let
   val _ = if (is_eq t) then ()
           else raise QUANT_INSTANTIATE_HEURISTIC___no_guess_exp
   val (l,r) = dest_eq t

<<<<<<< HEAD
   val (turn,top,i,s) =
       if (l ~~ v) then (false, true, r,r)
       else if (r ~~ v) then (true,  true, l,l)
       else
	 (false, false, match_term_var v l r, r)
         handle HOL_ERR _ =>
		(true,  false, match_term_var v r l, l)
                handle HOL_ERR _ =>
		       raise QUANT_INSTANTIATE_HEURISTIC___no_guess_exp
=======
   val (turn,top,i,s) = if (l = v) then (false, true, r,r) else
                        if (r = v) then (true,  true, l,l) else
                      (false, false, match_term_var v l r, r) handle HOL_ERR _ =>
                      (true,  false, match_term_var v r l, l) handle HOL_ERR _ =>
                      raise QUANT_INSTANTIATE_HEURISTIC___no_guess_exp;
>>>>>>> 7c1215a4

   val _ = if (free_in v i) then Feedback.fail () else ();
   val u_genvar = genvar unit_ty;

   val g_exists_pointL = let
      val v_l = mk_abs (v, l);
      val v_r = mk_abs (v, r);
      val g_exists_point_thm  = ISPECL [i, v_l, v_r] (intro_fresh_ty_vars GUESS_RULES_EQUATION_EXISTS_POINT)
      val g_exists_point_thm2 = CONV_RULE (
         RATOR_CONV (RAND_CONV (BINOP_CONV BETA_CONV)) THENC
         RAND_CONV (RAND_CONV (ALPHA_CONV v THENC (ABS_CONV ((BINOP_CONV BETA_CONV)))))) g_exists_point_thm
      val pre = (lhs o fst o dest_imp o concl) g_exists_point_thm2;
      val g_exists_point_thm3 = MP g_exists_point_thm2 (REFL pre)
      val g_exists_point_thm4 = CONV_RULE (RATOR_CONV (RAND_CONV (ALPHA_CONV u_genvar))) g_exists_point_thm3
   in
      [guess_thm (gty_exists_point, i, [], g_exists_point_thm4)]
   end

   val g_exists_gapL = if not top then [] else let
      val g_thm0 = ISPEC i GUESS_RULES_EQUATION_EXISTS_GAP;
      val g_thm1 = if turn then CONV_RULE (RAND_CONV (ABS_CONV SYM_CONV)) g_thm0 else g_thm0
      val g_thm2 = CONV_RULE (RAND_CONV (ALPHA_CONV v)) g_thm1
      val g_thm3 = CONV_RULE (RATOR_CONV (RAND_CONV (ALPHA_CONV u_genvar))) g_thm2
   in
      [guess_thm (gty_exists_gap, i, [], g_thm3)]
   end
in
  {rewrites     = [],
   general      = [],
   exists_point = g_exists_pointL,
   forall_point = [],
   forall       = [],
   exists       = [],
   forall_gap   = [],
   exists_gap   = g_exists_gapL}:guess_collection
end;


(*********************************************
 * Heuristic for monochotomies and dichotomies
 *********************************************)

fun prefix_free_vars (prefix, fvL, i) =
let
   val fvL' = map (fn x => let
     val (x_name, x_ty) = dest_var x;
     val x'_name = prefix ^ "_"^x_name;
     in
        (mk_var (x'_name, x_ty))
     end) fvL
   val i' = subst (map (fn (x,x') => (x |-> x')) (zip fvL fvL')) i;
in
   (fvL', i')
end;

(*
   val t = ``l:'a list = []``;
   val v = ``l:'a list``;
   val fv = [];
   val sys = NONE;
   val thm = TypeBase.nchotomy_of ``:'a list``;
*)

fun QUANT_INSTANTIATE_HEURISTIC___EQUATION_two_cases thm sys v t =
let
   val _ = if is_eq t then () else raise QUANT_INSTANTIATE_HEURISTIC___no_guess_exp;
   val (l,r) = dest_eq t;

<<<<<<< HEAD
   val (i,turn) = if (l ~~ v) then (r,false) else
                  if (r ~~ v) then (l,true) else
	          raise QUANT_INSTANTIATE_HEURISTIC___no_guess_exp;
=======
   val (i,turn) = if (l = v) then (r,false) else
                  if (r = v) then (l,true) else
                  raise QUANT_INSTANTIATE_HEURISTIC___no_guess_exp;
>>>>>>> 7c1215a4

   val thm' = ISPEC v (intro_fresh_ty_vars thm);
   val (eeq1,eeq2) = dest_disj (concl thm');
   val left_right_flag =
       if is_eq eeq1 andalso lhs eeq1 ~~ v andalso rhs eeq1 ~~ i then false
       else if is_eq eeq2 andalso lhs eeq2 ~~ v andalso rhs eeq2 ~~ i then true
       else Feedback.fail ()
   val (eeq1,eeq2,thm2) = if left_right_flag then
                             (eeq2, eeq1, CONV_RULE (PART_MATCH lhs DISJ_COMM) thm') else
                             (eeq1, eeq2, thm')

   val (fvL, eeq2b) = strip_exists eeq2;
   val (v',ni) = dest_eq eeq2b;
   val _ = if v ~~ v' then ()
           else raise QUANT_INSTANTIATE_HEURISTIC___no_guess_exp;

   val v_name = (fst o dest_var) v
   val (fvL', ni') = prefix_free_vars (v_name, fvL, ni);

   val thm3 = GEN v (CONV_RULE (RAND_CONV (INTRO_TUPLED_QUANT_CONV THENC
                                    RAND_CONV PABS_ELIM_CONV)) thm2)
   val g_thm0 = HO_MATCH_MP GUESS_RULES_TWO_CASES thm3
   val g_thm = if not turn then g_thm0 else
                 CONV_RULE (RAND_CONV (ABS_CONV SYM_CONV)) g_thm0

   val guess = guess_thm(gty_forall_gap, ni', fvL', g_thm);
in
  {rewrites     = [],
   general      = [],
   exists_point = [],
   forall_point = [],
   forall       = [],
   exists       = [],
   forall_gap   = [guess],
   exists_gap   = []}:guess_collection
end handle UNCHANGED => raise QUANT_INSTANTIATE_HEURISTIC___no_guess_exp
         | HOL_ERR _ => raise QUANT_INSTANTIATE_HEURISTIC___no_guess_exp

(*
val v = ``X:('a # 'b)``
val t = ``(P (X:('a # 'b))):bool``
val thm = TypeBase.nchotomy_of (type_of v)
val sys = dummy_sys
val thm = GEN v thm0
*)

fun QUANT_INSTANTIATE_HEURISTIC___one_case thm sys v t =
let
   val (vars, v_eq_i) = (strip_exists o snd o dest_forall o concl) thm;
   val (_,i) = dest_eq v_eq_i

   val v_name = (fst o dest_var) v
   val (vars', i') = prefix_free_vars (v_name, vars, i);

   val thm2 = CONV_RULE (QUANT_CONV ((INTRO_TUPLED_QUANT_CONV THENC
                         RAND_CONV PABS_ELIM_CONV))) thm

   val g_thm0 = ISPEC (mk_abs (v, t))
                (HO_MATCH_MP GUESS_RULES_ONE_CASE___FORALL_GAP thm2)
   val g_thm1 = ISPEC (mk_abs (v, t))
                (HO_MATCH_MP GUESS_RULES_ONE_CASE___EXISTS_GAP thm2)

   val g0 = guess_thm (gty_forall_gap, i',vars', g_thm0);
   val g1 = guess_thm (gty_exists_gap, i',vars', g_thm1);

in
  {rewrites     = [],
   general      = [],
   exists_point = [],
   forall_point = [],
   forall       = [],
   exists       = [],
   forall_gap   = [g0],
   exists_gap   = [g1]}:guess_collection
end handle HOL_ERR _ => raise QUANT_INSTANTIATE_HEURISTIC___no_guess_exp;


local
   fun QUANT_INSTANTIATE_HEURISTIC___FAIL sys v t =
       raise QUANT_INSTANTIATE_HEURISTIC___no_guess_exp;

   fun dest_ex_eq tt =
     let
        val (vars, eq) = strip_exists tt;
        val (l, r) = dest_eq eq;
     in
        (vars, l, r)
     end;

   fun is_sing_case_thm thm =
     let
        val (v, b) = dest_forall (concl thm);
        val (_, l, _) = dest_ex_eq b;
        val _ = (if (aconv v l) then () else Feedback.fail())
     in
        true
     end handle HOL_ERR _ => false;

   fun is_double_case_thm thm =
     let
        val (v, b) = dest_forall (concl thm);
        val (b1, b2) = dest_disj b;
        val (_, l1, _) = dest_ex_eq b1;
        val (_, l2, _) = dest_ex_eq b2;
        val _ = (if (aconv v l1) then () else Feedback.fail())
        val _ = (if (aconv v l2) then () else Feedback.fail())
     in
        true
     end handle HOL_ERR _ => false;

   fun is_disj_case_thm thm =
     let
        val (v, b) = dest_forall (concl thm);
        val (b1, b2) = dest_disj b;
     in
        not (is_double_case_thm thm)
     end handle HOL_ERR _ => false;

in
   fun QUANT_INSTANTIATE_HEURISTIC___cases thm =
   let
   in
      if is_sing_case_thm thm then
         QUANT_INSTANTIATE_HEURISTIC___one_case thm
      else if is_double_case_thm thm then
         QUANT_INSTANTIATE_HEURISTIC___EQUATION_two_cases thm
      else
         QUANT_INSTANTIATE_HEURISTIC___FAIL
   end;


   fun QUANT_INSTANTIATE_HEURISTIC___cases_list thmL =
   let
      val thmL1 = filter is_sing_case_thm thmL
      val thmL2 = filter is_double_case_thm thmL
      val thmL3 = filter is_disj_case_thm thmL

      val hL1 = map QUANT_INSTANTIATE_HEURISTIC___one_case thmL1;
      val hL2 = map QUANT_INSTANTIATE_HEURISTIC___EQUATION_two_cases thmL2;
   in
      (hL1, hL2, thmL3)
   end
end;



fun QUANT_INSTANTIATE_HEURISTIC___TypeBase_cases sys v t =
if not (is_eq t) then raise QUANT_INSTANTIATE_HEURISTIC___no_guess_exp else
(let
   val thm = TypeBase.nchotomy_of (type_of v)
in
   QUANT_INSTANTIATE_HEURISTIC___cases thm sys v t
end handle HOL_ERR _ => raise QUANT_INSTANTIATE_HEURISTIC___no_guess_exp);


(*********************************
 * Another Heuristic for dichotomies
 *********************************)
(*
   val t = ``n = x:num``;
   val t = ``x = n:num``;
   val v = ``x:num``;
   val fv = [``x_n``];
   val sys = NONE;
   val thmL = [GSYM prim_recTheory.SUC_ID]

   val t = ``[] = l:'a list``;
   val v = ``l:'a list``
   val thmL = [rich_listTheory.NOT_CONS_NIL]

   val t = ``0 = x``
*)
fun QUANT_INSTANTIATE_HEURISTIC___EQUATION_distinct thmL sys v t =
let
   val _ = if is_eq t then () else raise QUANT_INSTANTIATE_HEURISTIC___no_guess_exp;
   val (l,r) = dest_eq t;

<<<<<<< HEAD
   val (i,turn) = if (l ~~ v) then (r,false) else
                  if (r ~~ v) then (l,true) else
	          raise QUANT_INSTANTIATE_HEURISTIC___no_guess_exp;
=======
   val (i,turn) = if (l = v) then (r,false) else
                  if (r = v) then (l,true) else
                  raise QUANT_INSTANTIATE_HEURISTIC___no_guess_exp;
>>>>>>> 7c1215a4

   val thmL' = flatten (map BODY_CONJUNCTS thmL)
   val thmL'' = append thmL' (map GSYM thmL');

   val ni_thm = tryfind (fn thm => PART_MATCH (rhs o dest_neg) thm i) thmL'';
   val ni = (lhs o dest_neg o concl) ni_thm;


   val fvL_set = HOLset.difference (FVL [ni] empty_tmset, FVL [i] empty_tmset)
   val fvL_org = HOLset.listItems fvL_set
   val v_name = (fst o dest_var) v
   val (fvL, ni) = prefix_free_vars (v_name, fvL_org, ni);
   val fvL_org = if null fvL_org then [genvar unit_ty] else fvL_org;
   val ni_thm2 = GENL fvL_org  ni_thm
   val ni_thm3 = CONV_RULE (INTRO_TUPLED_QUANT_CONV THENC
                            RAND_CONV PABS_ELIM_CONV) ni_thm2


   val g_thm = let
        val (i_v, i_b) = dest_forall (concl ni_thm3);
        val i = mk_abs (i_v, lhs (dest_neg i_b))
        val (vl, vr) = (mk_abs(v,l), mk_abs(v,r));
        val g_thm0 = ISPECL [i, if turn then vr else vl, if turn then vl else vr] (intro_fresh_ty_vars GUESS_RULES_EQUATION_FORALL_POINT)
        val g_thm1 = BETA_RULE g_thm0
        val g_thm2 = HO_MATCH_MP g_thm1 ni_thm3;
        val g_thm3 = CONV_RULE (RAND_CONV
                        (ALPHA_CONV v THENC
                         (if (turn) then
                            (ABS_CONV SYM_CONV)
                         else ALL_CONV))) g_thm2
     in
        g_thm3
     end
   val guess = guess_thm (gty_forall_point, ni, fvL, g_thm);
in
  {rewrites     = [ni_thm],
   general      = [],
   exists_point = [],
   forall_point = [guess],
   forall       = [],
   exists       = [],
   forall_gap   = [],
   exists_gap = []}:guess_collection
end handle HOL_ERR _ => raise QUANT_INSTANTIATE_HEURISTIC___no_guess_exp;


fun QUANT_INSTANTIATE_HEURISTIC___EQUATION___TypeBase_distinct sys v t =
let
   val _ = if is_eq t then () else raise QUANT_INSTANTIATE_HEURISTIC___no_guess_exp;
   val thm = TypeBase.distinct_of (type_of v);
in
   QUANT_INSTANTIATE_HEURISTIC___EQUATION_distinct [thm] sys v t
end handle HOL_ERR _ => raise QUANT_INSTANTIATE_HEURISTIC___no_guess_exp;





(*********************************
 * Inference Collection
 *********************************)

(* Some of the heuristics are able to use general theorems to generate guesses.
   These theorems should be of the form

   ``pre ==> GUESS_TYPE i P``

   For efficiency, it is convient to collect these inference theorems
   depending on the type of the conclusion. That is what an inference collection
   does.
*)

type inference_collection =
   {exists_point : thm list,
    forall_point : thm list,
    exists       : thm list,
    forall       : thm list,
    exists_gap   : thm list,
    forall_gap   : thm list};


val empty_inference_collection =
   {exists_point = [],
    forall_point = [],
    exists       = [],
    forall       = [],
    exists_gap   = [],
    forall_gap   = []}:inference_collection;


fun GUESS_THM_list2collection inference_thmL =
let
    val L0 = flatten (map BODY_CONJUNCTS inference_thmL)
    val L1 = map (SIMP_RULE std_ss [combinTheory.K_DEF]) L0;
    fun sort_fun (thm, (l1,l2,l3,l4,l5,l6)) =
    let
       val gtm = (fst o strip_comb o snd o dest_imp o concl) thm
    in
       if (same_const gtm GUESS_EXISTS_POINT_tm)then
          (thm::l1, l2, l3, l4, l5, l6) else
       if (same_const gtm GUESS_FORALL_POINT_tm) then
          (l1, thm::l2, l3, l4, l5, l6) else
       if (same_const gtm GUESS_EXISTS_tm) then
          (l1, l2, thm::l3, l4, l5, l6) else
       if (same_const gtm GUESS_FORALL_tm) then
          (l1, l2, l3, thm::l4, l5, l6) else
       if (same_const gtm GUESS_EXISTS_GAP_tm) then
          (l1, l2, l3, l4, thm::l5, l6) else
       if (same_const gtm GUESS_FORALL_GAP_tm) then
          (l1, l2, l3, l4, l5, thm::l6) else
          (l1, l2, l3, l4, l5, l6)
    end handle HOL_ERR _ => (l1,l2,l3,l4,l5,l6)

    val (l1,l2,l3,l4,l5,l6) = foldl sort_fun ([],[],[],[],[],[]) L1;
in
   {exists_point = l1,
    forall_point = l2,
    exists       = l3,
    forall       = l4,
    exists_gap   = l5,
    forall_gap   = l6 }:inference_collection
end;



(*********************************
 * Heuristics for Quantifiers
 *********************************)

(*
val t = ``!x. P x /\ (y = 2 + x) /\ Q y``
val t = ``?x. P x /\ (y = 2) /\ Q y``
val v = ``y:num``

val t = ``?y:'b. x:'a = f y``
val v = ``x:'a``
val sys = dummy_sys
val sys = heuristic
*)


local
   fun col (L1,L2,L3) =
      (GUESS_THM_list2collection [L1],
       GUESS_THM_list2collection [L2],
       GUESS_THM_list2collection [L3]);


   val f_icL     = col (GUESS_RULES_FORALL, GUESS_RULES_FORALL___NEW_FV, GUESS_RULES_FORALL___NEW_FV_1);
   val e_icL     = col (GUESS_RULES_EXISTS, GUESS_RULES_EXISTS___NEW_FV, GUESS_RULES_EXISTS___NEW_FV_1);
   val u_icL     = col (GUESS_RULES_EXISTS_UNIQUE, TRUTH, TRUTH);
in

fun QUANT_INSTANTIATE_HEURISTIC___QUANT allow_new_fv sys (v:term) t =
let
   val ((ic, ic_fv, ic_fv_1), (v2, b)) =
       (f_icL, dest_forall t) handle HOL_ERR _ =>
       (e_icL, dest_exists t) handle HOL_ERR _ =>
       (u_icL, dest_exists1 t) handle HOL_ERR _ => raise QUANT_INSTANTIATE_HEURISTIC___no_guess_exp;

   val gc:guess_collection = sys v b

   fun apply_inference inf guess =
   let
       val (_, i, fvL, gthm0, was_thm) = guess_extract_thm guess;
       val gthm = GEN_ASSUM v2 gthm0;
       val new_fv = free_in v2 i
       val _ = if new_fv andalso not allow_new_fv then Feedback.fail() else ();
       val use_ic = if new_fv then (if null fvL then ic_fv_1 else ic_fv) else ic;
       val inf_thm = hd (inf use_ic) handle Empty => Feedback.fail();
       val xthm2 = HO_MATCH_MP inf_thm gthm
   in
       SOME (guess_thm_to_guess was_thm (SOME (i, if new_fv then v2::fvL else fvL)) xthm2)
   end handle HOL_ERR _ => NONE;

  val results = flatten (map (fn (s1, s2) => mapPartial (apply_inference s2) (s1 gc)) [
      (#exists_point, #exists_point),
      (#forall_point, #forall_point),
      (#exists, #exists),
      (#forall, #forall),
      (#exists_gap, #exists_gap),
      (#forall_gap, #forall_gap)])
in
   guess_list2collection ([], results)
end;

end


(******************************************************************************)
(* General heuristic for moving guesses over structure                        *)
(******************************************************************************)

fun process_simple_guess_thm thm =
let
    val (pre, ant) = dest_imp (concl thm);
    val (gty, i, v, t) = dest_guess_tm ant;

    val i_ok = is_var i orelse
               let
                  val (i_v, i_b) = dest_abs i
               in (type_of i_v = unit_ty) andalso (is_var i_b) end
    val _ = if (i_ok) then () else Feedback.fail();
    val (_, tL) = strip_comb t
    val tL_simple =
        all (fn tx => is_var tx orelse
                      let val (tx_b, tx_v) = dest_comb tx
                      in
                        tx_v ~~ v andalso is_var tx_b
                      end) tL

    val preL = strip_conj pre
    fun check_internal pre_tm =
    let
       val (gty', i', v', t') = dest_guess_tm pre_tm
       val _ = if i ~~ i' andalso v ~~ v' then () else Feedback.fail()
       val index_opt =
           SOME (index (fn t'' => t' ~~ t'') tL) handle HOL_ERR _ => NONE
    in
       (gty', index_opt)
    end;

    val pre_checkL = map check_internal preL;
    val thm' = CONV_RULE AND_IMP_ELIM_CONV thm

    val pre_checkL_opt = if not tL_simple then NONE else SOME (map (fn (ty, index_opt) => (ty, valOf index_opt)) pre_checkL) handle Option => NONE

in
    SOME (thm', pre_checkL_opt, mk_abs (v, t), i, gty)
end handle HOL_ERR _ => NONE;

fun process_simple_guess_thm_warn thm =
let
   val r_opt = process_simple_guess_thm thm;
   val _ = if isSome r_opt then () else
       say_HOL_WARNING "process_simple_guess_thm"
         ("Inference theorem not well formed:\n"^(thm_to_string thm))
in
   r_opt
end;


fun mk_guess_net guesses_thmL =
let
    fun fresh_vars thm =
        SIMP_RULE std_ss [combinTheory.K_DEF] (genvar_RULE thm)

    val thmL0 = flatten (map (BODY_CONJUNCTS o fresh_vars) guesses_thmL)
    val thmL1 = mapPartial process_simple_guess_thm_warn thmL0

    val (sL, cL) = partition (fn (_, opt, _, _, _) => isSome opt) thmL1

    (* make guess_net for complex theorems *)
    fun group_thmL L [] = L
      | group_thmL L ((thm, _, P_t, _, _)::thmPL) =
        let
           val ((P_t', thmL), L') =
               pluck (fn (P_t', thmL) => P_t ~~ P_t') L
               handle HOL_ERR _ => ((P_t, []), L)
        in
           group_thmL ((P_t', thm::thmL)::L') thmPL
        end
    val guess_net_complex =
       foldr (fn ((P_t, thmL), n) => Ho_Net.enter ([],P_t, (P_t, thmL)) n) Ho_Net.empty
          (group_thmL [] cL)


    (* make guess_net for simple theorems *)
    fun free_var_process (thm, pre_checkL_opt, v_t, i, gty) =
    let
       val (v, t) = dest_abs v_t;
       val (b_op, tL) = strip_comb t;

       val pre_checkL = valOf pre_checkL_opt
       fun remove_free_var (n, tx) = is_comb tx andalso
           all (fn (ty, n') => (not (n = n')) orelse ((ty = gty_forall) orelse (ty = gty_exists)))
               pre_checkL

       val ntL = enumerate 0 tL;
       val remove_varsL = filter remove_free_var ntL;

       fun remove_vars_combins [] = [[]]
         | remove_vars_combins (x::xs) =
              let
                 val L = remove_vars_combins xs
              in
                 (map (fn z1 => x::z1) L) @ L
              end;
       val combs = remove_vars_combins remove_varsL

       fun apply_combs cL =
       let
           val pre_checkL' = filter (fn (_,n) => all (fn (n', _) => not (n = n')) cL) pre_checkL
           fun mk_tL (sub,tL') [] = (sub, rev tL')
             | mk_tL (sub,tL') ((n, tx)::ntL) =
           let
               val do_remove = exists (fn (n', _) => n = n') cL
               val (sub', tL'') = if not do_remove then (sub, tx::tL') else
                   let
                      val (tx_b, tx_v) = dest_comb tx;
                      val tx' = genvar (type_of tx);

                   in
                      ((tx_b |-> mk_abs(tx_v, tx'))::sub, tx'::tL')
                   end;
           in
              mk_tL (sub', tL'') ntL
           end;
           val (sub, tL') = mk_tL ([], []) ntL;
           val tL'' = map (fn tx => (true, fst (dest_comb tx)) handle HOL_ERR _ => (false, tx)) tL'
           val _ = if exists fst tL'' then () else Feedback.fail();

           val xthm0 = SIMP_RULE std_ss [GUESS_RULES_CONSTANT_FORALL, GUESS_RULES_CONSTANT_EXISTS, ETA_THM] (INST sub thm)

           val (i_f, i_v) = if is_abs i then (false, snd (dest_abs i)) else (true, i)

           val xthm1 = GENL (i_v::(map snd tL'')) xthm0
       in
           SOME (b_op, (i_f, map fst tL'', pre_checkL', gty, xthm1))
       end handle HOL_ERR _ => NONE;
    in
       mapPartial apply_combs combs
    end;
    fun group_simpleL L [] = L
      | group_simpleL L ((tm, x)::tmxs) =
        let
           val ((_, xL), L') = pluck (fn (tm', _) => (same_const tm tm')) L handle HOL_ERR _ =>
                       ((tm, []), L)
        in
           group_simpleL ((tm, x::xL)::L') tmxs
        end
    val guess_net_simple = group_simpleL [] (flatten (map free_var_process sL))
in
    (guess_net_complex, guess_net_simple)
end;



(*

val guesses_thmL = inference_thmL;
val guesses_net = mk_guess_net guesses_thmL
val heuristic = QUANT_INSTANTIATE_HEURISTIC___PURE_COMBINE empty_qp (SOME (ref (mk_quant_heuristic_cache())))
val heuristic = QUANT_INSTANTIATE_HEURISTIC___PURE_COMBINE empty_qp NONE
val heuristic = QUANT_INSTANTIATE_HEURISTIC___PURE_COMBINE std_qp NONE
val sys = heuristic;


val heuristic = QUANT_INSTANTIATE_HEURISTIC___PURE_COMBINE list_qp NONE
val sys = heuristic;

val sys = dummy_sys

val v = ``x:num``
val t = ``(x = 2) ==> P x``

sys v t


val v = ``x:'a list``
val t = ``Q ==> (~((x:'a list) = []) /\ P x)``

sys v t
GUESS_RULES_IMP

val t = ``(x + (y:num) = z) \/ Q y``

val t = ``!x. (x + (y:num) = z) \/ Q y``


val t = ``~(uf (x:'a) = uf y) \/ (P y /\ Q y)``
val v = ``x:'a``
val fv = [v]
val t = b


QUANT_INSTANTIATE_HEURISTIC___debug :=

val t = ``~(uf (x:'a) = uf (SND s)) \/ (IS_SOME (e (FST s)) /\
   s IN var_res_prop___PROP f (wpb,rpb) sfb)``

val heuristic = QUANT_INSTANTIATE_HEURISTIC___PURE_COMBINE empty_qp NONE
val sys = heuristic;
QUANT_INSTANTIATE_HEURISTIC___print_term_length := 2000
*)

fun strip_comb_abs t =
  let
     val (t1, t2) = dest_comb t;
     val (_, t3) = dest_abs t1;
  in
     strip_comb_abs t3
  end handle HOL_ERR _ => t;


fun dest_comb_abs fv fb =
  let
     val (t1, t2) = dest_comb fb
     val _ = if t2 ~~ fv then () else Feedback.fail()
     val t3 = strip_comb_abs t1
     val (fv', _) = dest_abs t3
  in
     fv'
  end

fun get_org_name fv fb =
   dest_comb_abs fv (find_term (can (dest_comb_abs fv)) fb) handle HOL_ERR _ => fv;



fun local_cache_sys sys =
  let
   val lc_ref = ref []
  in fn v => fn t =>
  let
    val gc_opt = tassoc t (!lc_ref)
  in
    if (isSome gc_opt) then valOf gc_opt
    else raise QUANT_INSTANTIATE_HEURISTIC___no_guess_exp
  end handle HOL_ERR _ =>
  let
     val gc_opt = SOME (sys v t) handle QUANT_INSTANTIATE_HEURISTIC___no_guess_exp => NONE
                                      | HOL_ERR _ => NONE;
     val _ = lc_ref := (t,gc_opt)::(!lc_ref);
  in
     if (isSome gc_opt) then valOf gc_opt
     else raise QUANT_INSTANTIATE_HEURISTIC___no_guess_exp

  end
end;



local
   fun exists_forall_CONV t =
      HO_REWR_CONV GUESS_RULES_CONSTANT_FORALL t handle HOL_ERR _ =>
      HO_REWR_CONV GUESS_RULES_CONSTANT_EXISTS t

   fun guess_rule_elim_constant_RULE v xthm0 =
   let
      val (_, t') = dest_abs (rand (rhs (concl xthm0)));
   in
      if (free_in v t') then xthm0 else
         CONV_RULE (RHS_CONV exists_forall_CONV) xthm0
   end

   fun RRAND_CONV c t =
     if is_comb t then RAND_CONV (RRAND_CONV c) t else
     c t

   fun test_thmL v_t_type tvset v t (P_t, thmL) =
   let
       val ty_m = match_type (type_of P_t) v_t_type
       val P_t' = inst ty_m P_t;
       val (v'', t'') = dest_abs P_t';
       val t''' = subst [v'' |-> v] t'';
       val (term_sub, ty_sub) = ho_match_term [] tvset t''' t
       val _ = map (fn xx => if (free_in v (#residue xx)) then Feedback.fail() else ())
                    (term_sub)

       val P_t'' = subst term_sub (inst ty_sub P_t');
       val eq_thm0 = ((ALPHA_CONV v) THENC (DEPTH_CONV BETA_CONV)) P_t'';
       val eq_thm1_opt = SOME ((DEPTH_CONV BETA_CONV) (mk_abs (v, t))) handle UNCHANGED => NONE

       val eq_thm = if isSome eq_thm1_opt then
                      TRANS eq_thm0 (GSYM (valOf eq_thm1_opt)) else eq_thm0

       val ty_sub2 = ty_m @ ty_sub;
       fun process_thm thm0 =
       let
           val xthm0 = INST_TY_TERM (term_sub, ty_sub2) thm0;
           val xthm1 = CONV_RULE (RRAND_CONV (K eq_thm)) xthm0
       in
           SOME xthm1
       end handle HOL_ERR _ => NONE

       val thmL' = mapPartial process_thm thmL
   in
      thmL'
   end handle HOL_ERR _ => [];

(*   val (thm,gthm,rthm) = el 1 resL *)

   fun GUESS_MP thm gthm =
   let
      val i  = (rand o rator o fst o dest_imp o concl) thm;
      val gi = (rand o rator o concl) gthm;
   in
      if is_var i then
        let
           val i_ty =  (hd o snd o dest_type o type_of) i
           val gi_ty = (hd o snd o dest_type o type_of) gi
           val ty_sub = [i_ty |-> gi_ty];
           val i' = inst ty_sub i;

           val xthm0 = INST_TY_TERM ([i' |-> gi], ty_sub) thm
           val xthm1 = MP xthm0 gthm
        in
           xthm1
        end
      else if (is_var (snd (dest_abs i)) handle HOL_ERR _ => false) then
        let
           val (i_v, i_b) = dest_abs i;
           val (g_v, g_b) = dest_abs gi;
           val _ = if free_in g_v g_b then Feedback.fail() else ();

           val ty_sub = [type_of i_v |-> type_of g_v];

           val xthm0 = INST_TY_TERM ([i_b |-> g_b], ty_sub) thm
           val xthm1 = MP xthm0 gthm
        in
           xthm1
        end
     else MP thm gthm
   end;


   fun try_guess ifv_opt thm_ok thm guess =
   let
       val (ty, i, fvL, gthm, was_thm) = guess_extract_thm guess;
       val (ifv_opt, nthm) = if isSome ifv_opt then
            (ifv_opt, GUESS_MP thm gthm)
           else (SOME (i, fvL), GUESS_MP thm gthm)
   in
       SOME (ifv_opt, thm_ok andalso was_thm, nthm)
   end handle HOL_ERR _ => NONE;

   fun elim_precond sys v (ifv_opt,thm_ok,thm) =
   let
       val xthm0 = CONV_RULE (RATOR_CONV (
                    (RAND_CONV (RAND_CONV (ALPHA_CONV v) THENC DEPTH_CONV BETA_CONV)))) thm

       val precond = (fst o dest_imp) (concl xthm0)
       val (gty, _, v', t') = dest_guess_tm precond;
   in
       if (free_in v' t') then
       let
          val gc:guess_collection = sys v' t';
          val gL = (guess_collection_guess_type gty) gc;
       in
          mapPartial (try_guess ifv_opt thm_ok xthm0) gL
       end else
           [(ifv_opt, thm_ok, MP (CONV_RULE (RATOR_CONV (RAND_CONV exists_forall_CONV)) xthm0) TRUTH)]
   end handle QUANT_INSTANTIATE_HEURISTIC___no_guess_exp => []
            | HOL_ERR _ => [];

   fun elim_preconds sys v doneL [] = doneL
     | elim_preconds sys v doneL (ithm::thmL) =
       if (is_imp_only (concl (#3 ithm))) then
          elim_preconds sys v doneL (append (elim_precond sys v ithm) thmL)
       else
          if (isSome (#1 ithm)) then
             elim_preconds sys v (ithm::doneL) thmL
          else
             elim_preconds sys v doneL thmL

in

fun QUANT_INSTANTIATE_HEURISTIC___THM_GENERAL_COMPLEX guesses_net_complex sys v t =
let
   val v_t = mk_abs (v, t)
   val possible_thmL = Ho_Net.lookup v_t guesses_net_complex
   val tvset = FVL [t] empty_tmset
   val _ = if v IN tvset then ()
           else raise QUANT_INSTANTIATE_HEURISTIC___no_guess_exp

   val current_thmL = flatten (map (test_thmL (type_of v_t) tvset v t)
                                   possible_thmL)

   val sys' = local_cache_sys sys
   val results = elim_preconds sys' v []
                               (map (fn y => (NONE, true, y)) current_thmL)
in
   guess_list2collection
     ([], (map (fn (ifv_opt, ok, thm) => guess_thm_to_guess ok ifv_opt thm)
               results))
end

end;



(*

val guesses_thmL = inference_thmL;
val (guesses_net_complex, guesses_net_simple) = mk_guess_net guesses_thmL

val (guesses_net_complex, guesses_net_simple) = mk_guess_net[]

val heuristic = QUANT_INSTANTIATE_HEURISTIC___PURE_COMBINE empty_qp (SOME (ref (mk_quant_heuristic_cache())))
val heuristic = QUANT_INSTANTIATE_HEURISTIC___PURE_COMBINE empty_qp NONE
val heuristic = QUANT_INSTANTIATE_HEURISTIC___PURE_COMBINE std_qp NONE
val sys = heuristic;


val sys = dummy_sys

val v = ``z:num``
val t = ``(z = 2) ==> P z``


val v = ``z:num``
val t = ``(z = 2)``

sys v t


val v = ``x:'a list``
val t = ``Q ==> (~((x:'a list) = []) /\ P x)``

sys v t
GUESS_RULES_IMP

val t = ``(x + (y:num) = z) \/ Q y``

val t = ``!x. (x + (y:num) = z) \/ Q y``


val t = ``~(uf (x:'a) = uf y) \/ (P y /\ Q y)``
val v = ``x:'a``
val fv = [v]
val t = b
val v = ``x:num``
val t = ``if b x then ((x = 2) /\ Q x) else (Q2 x /\ (x = 2))``

QUANT_INSTANTIATE_HEURISTIC___debug :=

val t = ``~(uf (x:'a) = uf (SND s)) \/ (IS_SOME (e (FST s)) /\
   s IN var_res_prop___PROP f (wpb,rpb) sfb)``

val heuristic = QUANT_INSTANTIATE_HEURISTIC___PURE_COMBINE empty_qp NONE []
val sys = heuristic;

sys v t
sys v b

t b

val t = ``Q2 2 /\ (x = 2)``
sys v t

QUANT_INSTANTIATE_HEURISTIC___print_term_length := 2000
*)

local
   fun fL_BETA_CONV [] = ALL_CONV
     | fL_BETA_CONV (true::fL) =
          RAND_CONV BETA_CONV THENC
          RATOR_CONV (fL_BETA_CONV fL)
     | fL_BETA_CONV (false::fL) =
          RATOR_CONV (fL_BETA_CONV fL)
   fun tmtml_eq (tm1,tml1) (tm2,tml2) = tm1 ~~ tm2 andalso tmleq tml1 tml2
in

fun QUANT_INSTANTIATE_HEURISTIC___THM_GENERAL_SIMPLE guesses_net_simple sys v t =
let
   val (b_op, tL) = strip_comb t;
   val (_, infL) = first (fn (tm, _) => same_const b_op tm) guesses_net_simple;

   val fL = map (free_in v) tL
   val infL' = filter (fn (_, fL', _, _, _) => fL = fL') infL
   val _ = if null infL' then raise QUANT_INSTANTIATE_HEURISTIC___no_guess_exp else ();

   val gcL = map (fn t => sys v t handle QUANT_INSTANTIATE_HEURISTIC___no_guess_exp => empty_guess_collection
                                       | HOL_ERR _ => empty_guess_collection) tL;

   fun try_inf (i_f, _, pre_checkL, gty, inf_thm) =
   let
      val (gty1, arg_n1) = hd pre_checkL;
      val pre_checkL_tl = tl pre_checkL;
      val gL = (guess_collection_guess_type gty1) (el (arg_n1+1) gcL);

      fun process_guess guess =
      (let
         val (i, fvL) = guess_extract guess
         val _ = if not i_f andalso not (null fvL) then Feedback.fail() else ()

         val gL' =
             map (fn (gty, n) =>
                     first (fn g => tmtml_eq (guess_extract g) (i, fvL))
                           ((guess_collection_guess_type gty) (el (n+1) gcL)))
                 pre_checkL_tl

         val final_gL = guess::gL';
         val do_proof = all guess_has_thm final_gL;
      in
      if (not do_proof) then SOME (mk_guess gty v t i fvL) else
      let
         val gthm1 = snd (guess2thm guess);
         val i_t = (rand o rator o concl) gthm1;
         val i_tv = if i_f then i_t else snd (dest_abs i_t);
         val t_vL = map (fn (fv, ttt) => if fv then mk_abs (v, ttt) else ttt) (zip fL tL)
         val inf_thm0 = ISPECL (i_tv::t_vL) (intro_fresh_ty_vars inf_thm)
         val inf_thm1 = LIST_MP (map (snd o guess2thm) final_gL) inf_thm0
         val inf_thm2 = CONV_RULE (RAND_CONV (ALPHA_CONV v THENC
                         ABS_CONV (fL_BETA_CONV (rev fL)))) inf_thm1
      in
         SOME (guess_thm (gty, i, fvL, inf_thm2))
      end end) handle HOL_ERR _ => NONE
   in
      mapPartial process_guess gL
   end;

   val gL2 = flatten (map try_inf infL')
in
   guess_list2collection ([], gL2)
end handle HOL_ERR _ => empty_guess_collection;

end;


(******************************************************************************)
(* Heuristics that apply conversions                                          *)
(******************************************************************************)

(* Applying a rewrite rule to a guess *)
(*
val tref = ref NONE

val (v,t,thmL,guess) = valOf (!tref)
val fvL = [``x:num``, ``y:num``]
val rewrite_thm = GSYM (HO_PART_MATCH lhs (hd thmL) ((fst o dest_imp) (concl thm_org)))
val fv = []

val v = ``x:num``
val t = ``!t. (P (x:num) /\ Z t):bool``
val t' = ``!t. X t \/ (Q (x:num))``
val i = ``(i (y:num) (z:num)):num``
val fvL = [``y:num``, ``z:num``]

val rew_thm = mk_thm ([], mk_eq(t,t'))

val guess = make_set_guess_thm_opt___dummy v t' (guess_forall (i,fvL,NONE));
correct_guess fv v t (guess_rewrite_thm_opt v t rew_thm guess)
*)

fun guess_rewrite rew_thm (guess_general (i, fvL)) = guess_general (i,fvL)
  | guess_rewrite rew_thm (guess_thm (gty, i, fvL, thm)) =
      guess_thm (gty, i, fvL,
         CONV_RULE (RAND_CONV (ABS_CONV (K (GSYM rew_thm)))) thm)
  | guess_rewrite rew_thm (guess_term (gty, i, fvL, tm)) =
      guess_term (gty, i, fvL,
         (rhs o concl) (RAND_CONV (ABS_CONV (K (GSYM rew_thm))) tm))


fun QUANT_INSTANTIATE_HEURISTIC___REWRITE sys (v:term) rew_thm =
let
   val (lt,rt) = dest_eq (concl rew_thm);
   val gc1:guess_collection = sys v rt

   val f = guess_rewrite rew_thm;
   val gc2 =
  {rewrites     = #rewrites gc1,
   general      = [],
   exists_point = map f (#exists_point gc1),
   forall_point = map f (#forall_point gc1),
   forall       = map f (#forall gc1),
   exists       = map f (#exists gc1),
   forall_gap   = map f (#forall_gap gc1),
   exists_gap   = map f (#exists_gap gc1)}:guess_collection
in
   gc2
end handle UNCHANGED => raise QUANT_INSTANTIATE_HEURISTIC___no_guess_exp
         | HOL_ERR _ => raise QUANT_INSTANTIATE_HEURISTIC___no_guess_exp;



fun QUANT_INSTANTIATE_HEURISTIC___CONV conv sys v t =
let
   val thm_opt = SOME (QCHANGED_CONV (CHANGED_CONV conv) t) handle HOL_ERR _ =>  NONE
in
   if not (isSome thm_opt) then raise QUANT_INSTANTIATE_HEURISTIC___no_guess_exp else
   QUANT_INSTANTIATE_HEURISTIC___REWRITE sys v (valOf thm_opt)
end handle UNCHANGED => raise QUANT_INSTANTIATE_HEURISTIC___no_guess_exp
         | HOL_ERR _ => raise QUANT_INSTANTIATE_HEURISTIC___no_guess_exp;


fun QUANT_INSTANTIATE_HEURISTIC___EQUATION___TypeBase_one_one sys v t =
let
   val (l,_) = dest_eq t;
   val thm = TOP_ONCE_REWRITE_CONV [TypeBase.one_one_of (type_of l)] t
in
   QUANT_INSTANTIATE_HEURISTIC___REWRITE sys v thm
end handle UNCHANGED => raise QUANT_INSTANTIATE_HEURISTIC___no_guess_exp
         | HOL_ERR _ => raise QUANT_INSTANTIATE_HEURISTIC___no_guess_exp;



(******************************************************************************)
(* Heuristic tho rewrite the current term using an implication                *)
(******************************************************************************)

(* Applying a rewrite rule to a guess *)
(*
val v = ``x:num``
val ctx = []
val t  = ``(P (x:num)):bool``
val t2 = ``(x:num) = 2``
val thm = mk_thm ([], mk_imp(t, t2))
val thm2 = mk_thm ([], mk_imp(t2, t))
val thms = [thm, thm2]
val thms = [thm]
val ctx = thms
val heuristic = QUANT_INSTANTIATE_HEURISTIC___PURE_COMBINE empty_qp NONE []
val sys = heuristic;

*)

local
(*
   val inf_thm = GUESS_RULES_WEAKEN_FORALL_POINT
   val pre_thm = thm1
   val gL = (#forall_point gc)
   val ithm = inf_thm3
   val g = hd gL
   val thm = hd thmL
*)
   fun process_guess ithm g =
   let
      val (gty, i, fvL, gthm, _) = guess_extract_thm g;
      val gthm' = MATCH_MP ithm gthm
   in
      guess_thm(gty, i, fvL, gthm')
   end;

   fun process_guess_list pre_thm v t t' inf_thm gL =
   let
      val vt = mk_abs(v, t)
      val vt' = mk_abs(v, t')
      val inf_thm1 = ISPECL [vt', vt] (intro_fresh_ty_vars inf_thm)
      val inf_thm2 = CONV_RULE ((RATOR_CONV o RAND_CONV o QUANT_CONV o BINOP_CONV) BETA_CONV) inf_thm1
      val inf_thm3 = MP inf_thm2 pre_thm

      val gL' = map (process_guess inf_thm3) gL
   in
      gL'
   end handle HOL_ERR _ => [];


   fun try_single_thm strengthen sys v t thm =
   let
      val _ = if (is_imp_only (concl thm)) then () else fail();
      val thm0 = (if strengthen then (PART_MATCH (rand o rator) thm t) else
                                     (PART_MATCH rand thm t));

      val pre_thm = GEN v thm0
      val t' = if strengthen then (rand (concl thm0)) else (rand (rator (concl thm0)))

      val gfun = process_guess_list pre_thm v t t'

      val gc1:guess_collection = sys v t' handle QUANT_INSTANTIATE_HEURISTIC___no_guess_exp => fail()


      val gc2 =  {rewrites     = #rewrites gc1,
                  general      = #general gc1,
                  exists_point =  gfun GUESS_RULES_STRENGTHEN_EXISTS_POINT (#exists_point gc1),
                  forall_point =  gfun GUESS_RULES_WEAKEN_FORALL_POINT (#forall_point gc1),
                  forall       = [],
                  exists       = [],
                  exists_gap =  gfun GUESS_RULES_WEAKEN_EXISTS_GAP (#exists_gap gc1),
                  forall_gap =  gfun GUESS_RULES_STRENGTHEN_FORALL_GAP (#forall_gap gc1)}:guess_collection
   in SOME gc2 end handle HOL_ERR _ => NONE
                        | UNCHANGED => NONE
in

fun QUANT_INSTANTIATE_HEURISTIC___STRENGTHEN_WEAKEN thms sys (v:term) t =
let
   val thmL = flatten (map BODY_CONJUNCTS thms);
   val gcL_s = mapfilter (try_single_thm true sys v t) thmL
   val gcL_w = mapfilter (try_single_thm false sys v t) thmL
   val gc = guess_collection_flatten (gcL_s @ gcL_w)
in
   gc
end handle HOL_ERR _ => raise QUANT_INSTANTIATE_HEURISTIC___no_guess_exp;

end


(******************************************************************************)
(* Heuristic that uses the precondition for direct matching                   *)
(******************************************************************************)

(*
val v = ``x:'a``

val t = ``(P (x:'a)):bool``
val thm = ASSUME t

val t = ``(P (x:'a)):bool``
val thm = ASSUME (mk_neg t)

val t = ``(P (x:'a)):bool``
val thm = ASSUME t
val t = mk_neg t

val thms = [thm];
QUANT_INSTANTIATE_HEURISTIC___GIVEN_INSTANTIATION thms () (v:term) t

   val v' = genvar (type_of v);
   val t' = subst [v |-> v'] t;


val thms = [thm]

val v = ``n:num``
val t = ``n < SUC m``
val thm = hd thms
val SOME (thms, v, t) = !xxx

*)

local
   fun get_implication_gc sys v t neg dneg i P thm = let
      val _ = if neg then () else fail();
      val ithm1 = ISPECL [P, i, v] (intro_fresh_ty_vars IMP_NEG_CONTRA);

      val c0 = RATOR_CONV o RAND_CONV
      val (c2, c1) = (RAND_CONV BETA_CONV, BETA_CONV)
      val ithm2 = CONV_RULE (c0 c2) ithm1;
      val ithm3 = if dneg then CONV_RULE (c0 NEG_NEG_ELIM_CONV) ithm2 else ithm2
      val ithm4 = MP ithm3 thm
      val ithm5 = CONV_RULE (c0 c1) ithm4;

      val free_vars_lhs = let
         val bound_vars = FVL (hyp ithm5) empty_tmset
         val bound_vars' = FVL [(rand (rator (concl ithm5)))] bound_vars
         val rest_vars = FVL [rand (concl ithm5)] empty_tmset
         val free_vars = HOLset.difference (rest_vars, bound_vars')
      in
         HOLset.listItems free_vars
      end
      val ithm6 = List.foldl (fn (v, thm) => CONV_RULE FORALL_IMP_CONV (GEN v thm)) ithm5 free_vars_lhs
      val gc = QUANT_INSTANTIATE_HEURISTIC___STRENGTHEN_WEAKEN [ithm6] sys (v:term) t
                  handle QUANT_INSTANTIATE_HEURISTIC___no_guess_exp => empty_guess_collection;
   in gc end handle HOL_ERR _ => empty_guess_collection;


   fun get_direct_matches_gc neg dneg i P thm = let
      val gthm0 = if neg then GUESS_RULES_TRIVIAL_FORALL_POINT else GUESS_RULES_TRIVIAL_EXISTS_POINT
      val gthm1 = ISPECL [i, P] (intro_fresh_ty_vars gthm0)

      val c0 = if neg then (RAND_CONV BETA_CONV) else BETA_CONV
      val c1 = if dneg then c0 THENC NEG_NEG_ELIM_CONV else c0
      val gthm2 = CONV_RULE (RATOR_CONV (RAND_CONV c1)) gthm1
      val gthm = MP gthm2 thm;
      val gc = {rewrites     = [],
                general      = [],
                exists_point = if neg then [] else [guess_thm (gty_exists_point, i, [], gthm)],
                forall_point = if neg then [guess_thm (gty_forall_point, i, [], gthm)] else [],
                forall       = [],
                exists       = [],
                exists_gap   = [],
                forall_gap   = []}:guess_collection
   in gc end;

   fun try_single_thm try_imps sys vset v t v' t' thm =
   let
      val (vs, _) = strip_forall (concl thm);
      val vs' = map (fn v => genvar (type_of v)) vs
      val thm' = SPECL vs' thm

      val consts = HOLset.listItems (FVL [concl thm] vset)
      val (s, neg, dneg) = (Unify.simp_unify_terms consts t' (concl thm'), false, false) handle HOL_ERR _ =>
                           (Unify.simp_unify_terms consts (mk_neg t') (concl thm'), true, false) handle HOL_ERR _ =>
                           (Unify.simp_unify_terms consts t' (mk_neg (concl thm')), true, true) handle HOL_ERR _ =>
                     fail();
      val i = Unify.deref_tmenv s v';
      val P = mk_abs (v, t)
      val thm'' = INST s thm';
      val gc = get_direct_matches_gc neg dneg i P thm'';
      val gc' = if try_imps then let
         val gc'' = get_implication_gc sys v t neg dneg i P thm'';
      in
         guess_collection_append gc gc''
      end else gc
   in SOME gc' end handle HOL_ERR _ => NONE;
in

fun QUANT_INSTANTIATE_HEURISTIC___GIVEN_INSTANTIATION try_imps thms sys (v:term) t =
let
   val v' = genvar (type_of v);
   val t' = subst [v |-> v'] t;
   val thmL = flatten (map CONJUNCTS thms);
   val vset = HOLset.delete (FVL [t] empty_tmset, v) handle HOLset.NotFound =>
                raise QUANT_INSTANTIATE_HEURISTIC___no_guess_exp;

   val gc = guess_collection_flatten (map (try_single_thm try_imps sys vset v t v' t') thmL)
in
   gc
end handle HOL_ERR _ => raise QUANT_INSTANTIATE_HEURISTIC___no_guess_exp;

end

(******************************************************************************)
(******************************************************************************)
(*                                                                            *)
(* Put everything together                                                    *)
(* Combine Heuristics / Caching etc                                           *)
(*                                                                            *)
(******************************************************************************)
(******************************************************************************)


(******************************************************************************)
(* Quantifier Heuristics Parameters                                           *)
(******************************************************************************)

(* One needs to collect all the heuristics, theorems etc used during guess search.
   The following datastructures achieves this. *)

type quant_param =
{distinct_thms      : thm list, (* Dichotomy theorems showing distinctiness *)
 cases_thms         : thm list, (* Dichotomy theorems showing case completeness *)
 rewrite_thms       : thm list, (* Theorems used for rewrites *)
 instantiation_thms : thm list, (* Theorems used for direct instantiations *)
 imp_thms           : thm list, (* Theorems used for weakening and strengthening *)
 context_thms       : thm list, (* additional context *)
 inference_thms     : thm list, (* Theorems used as inference rules to derive guesses from guesses for subterms. *)
 convs              : conv list, (* Conversions used *)
 filter             : (term -> term -> bool) list, (* Getting a free variable and a term, these ML functions decide, whether to try and find a guess *)
 inst_filter        : (term -> term -> term -> term list -> bool) list,
   (* Getting a free variable v and a term t as well as an instantiation i for v in t and the list of free variables in i, these ML functions decide, whether this instantiation i should be used *)
 context_heuristics : (bool * (thm list -> quant_heuristic)) list, (* Heuristics that may use the context of the given theorems, together with a flag whether to apply only at top *)
 heuristics         : (bool * quant_heuristic) list, (* Heuristics that should be applied for all subterms *)
 final_rewrite_thms : thm list (* Rewrites used for cleaning up after instantiations. *) };


fun combine_qp
   ({distinct_thms      = l11,
     rewrite_thms       = l12,
     cases_thms         = l13,
     convs              = l14,
     heuristics         = l15,
     filter             = l19,
     inst_filter        = l1E,
     context_heuristics = l1A,
     imp_thms           = l1B,
     instantiation_thms = l1C,
     context_thms       = l1D,
     inference_thms     = l17,
     final_rewrite_thms = l16}:quant_param)
   ({distinct_thms      = l21,
     rewrite_thms       = l22,
     cases_thms         = l23,
     convs              = l24,
     heuristics         = l25,
     filter             = l29,
     inst_filter        = l2E,
     context_heuristics = l2A,
     imp_thms           = l2B,
     instantiation_thms = l2C,
     context_thms       = l2D,
     inference_thms     = l27,
     final_rewrite_thms = l26}:quant_param) =

   ({distinct_thms      = (append l11 l21),
     rewrite_thms       = (append l12 l22),
     cases_thms         = (append l13 l23),
     convs              = (append l14 l24),
     filter             = (append l19 l29),
     inst_filter        = (append l1E l2E),
     context_heuristics = (append l1A l2A),
     imp_thms           = (append l1B l2B),
     instantiation_thms = (append l1C l2C),
     context_thms       = (append l1D l2D),
     heuristics         = (append l15 l25),
     inference_thms     = (append l17 l27),
     final_rewrite_thms = (append l16 l26)}:quant_param)


val empty_qp =
   ({distinct_thms      = [],
     rewrite_thms       = [],
     cases_thms         = [],
     convs              = [],
     heuristics         = [],
     filter             = [],
     inst_filter        = [],
     context_heuristics = [] ,
     imp_thms           = [],
     instantiation_thms = [],
     context_thms       = [],
     inference_thms     = [],
     final_rewrite_thms = []}:quant_param)

fun combine_qps L =
    foldl (fn (a1,a2) => combine_qp a1 a2) empty_qp L;

fun distinct_qp thmL =
   {distinct_thms=thmL,
    rewrite_thms=[],
    cases_thms=[],
    filter=[],
    context_heuristics=[],
    inference_thms=[],
    imp_thms = [],
    inst_filter = [],
    instantiation_thms = [],
    context_thms = [],
    convs=[],heuristics=[],
    final_rewrite_thms=[]}:quant_param;

fun rewrite_qp thmL =
   {distinct_thms=[],
    rewrite_thms=thmL,
    cases_thms=[],
    filter=[],
    inst_filter = [],
    context_heuristics=[],
    inference_thms=[],
    imp_thms = [],
    instantiation_thms = [],
    context_thms = [],
    convs=[],heuristics=[],
    final_rewrite_thms=[]}:quant_param;

fun fixed_context_qp thmL =
   {distinct_thms=[],
    rewrite_thms=[],
    cases_thms=[],
    filter=[],
    inst_filter = [],
    context_heuristics=[],
    inference_thms=[],
    imp_thms = [],
    instantiation_thms = [],
    context_thms = thmL,
    convs=[],heuristics=[],
    final_rewrite_thms=[]}:quant_param;

fun imp_qp thmL =
   {distinct_thms=[],
    rewrite_thms=[],
    cases_thms=[],
    filter=[],
    inst_filter = [],
    context_heuristics=[],
    inference_thms=[],
    imp_thms = thmL,
    instantiation_thms = [],
    context_thms = [],
    convs=[],heuristics=[],
    final_rewrite_thms=[]}:quant_param;

fun instantiation_qp thmL =
   {distinct_thms=[],
    rewrite_thms=[],
    cases_thms=[],
    filter=[],
    inst_filter = [],
    context_heuristics=[],
    inference_thms=[],
    imp_thms = [],
    instantiation_thms = thmL,
    context_thms = [],
    convs=[],heuristics=[],
    final_rewrite_thms=[]}:quant_param;

fun final_rewrite_qp thmL =
   {distinct_thms=[],
    rewrite_thms=[],
    cases_thms=[],
    filter=[],
    inst_filter = [],
    context_heuristics=[],
    inference_thms=[],
    imp_thms = [],
    instantiation_thms = [],
    context_thms = [],
    convs=[],heuristics=[],
    final_rewrite_thms=thmL}:quant_param;

fun cases_qp thmL =
   {distinct_thms=[],
    rewrite_thms=[],
    cases_thms=thmL,
    filter=[],
    inst_filter = [],
    context_heuristics=[],
    inference_thms=[],
    convs=[],heuristics=[],
    imp_thms = [],
    instantiation_thms = [],
    context_thms = [],
    final_rewrite_thms=[]}:quant_param;

fun inference_qp thmL =
   {distinct_thms=[],
    rewrite_thms=[],
    cases_thms=[],
    filter=[],
    inst_filter = [],
    context_heuristics=[],
    inference_thms=thmL,
    convs=[],heuristics=[],
    imp_thms = [],
    instantiation_thms = [],
    context_thms = [],
    final_rewrite_thms=[]}:quant_param;

fun convs_qp cL =
   {distinct_thms=[],
    rewrite_thms=[],
    cases_thms=[],
    filter=[],
    inst_filter = [],
    context_heuristics=[],
    inference_thms=[],
    convs=cL,heuristics=[],
    imp_thms = [],
    instantiation_thms = [],
    context_thms = [],
    final_rewrite_thms=[]}:quant_param;

fun heuristics_qp hL =
   {distinct_thms=[],
    rewrite_thms=[],
    cases_thms=[],
    filter=[],
    inst_filter = [],
    context_heuristics=[],
    inference_thms=[],
    convs=[],heuristics=map (fn h => (false, h)) hL,
    imp_thms = [],
    instantiation_thms = [],
    context_thms = [],
    final_rewrite_thms=[]}:quant_param;

fun top_heuristics_qp hL =
   {distinct_thms=[],
    rewrite_thms=[],
    cases_thms=[],
    filter=[],
    inst_filter = [],
    context_heuristics=[],
    inference_thms=[],
    convs=[],
    heuristics=map (fn h => (true, h)) hL,
    imp_thms = [],
    instantiation_thms = [],
    context_thms = [],
    final_rewrite_thms=[]}:quant_param;

fun context_heuristics_qp chL =
   {distinct_thms=[],
    rewrite_thms=[],
    cases_thms=[],
    filter=[],
    inst_filter = [],
    context_heuristics=map (fn h => (false, h)) chL,
    inference_thms=[],
    imp_thms = [],
    instantiation_thms = [],
    context_thms = [],
    convs=[],heuristics=[],
    final_rewrite_thms=[]}:quant_param;

fun context_top_heuristics_qp chL =
   {distinct_thms=[],
    rewrite_thms=[],
    cases_thms=[],
    filter=[],
    inst_filter = [],
    context_heuristics=map (fn h => (true, h)) chL,
    inference_thms=[],
    imp_thms = [],
    instantiation_thms = [],
    context_thms = [],
    convs=[],heuristics=[],
    final_rewrite_thms=[]}:quant_param;

fun filter_qp fL =
   {distinct_thms=[],
    rewrite_thms=[],
    cases_thms=[],
    filter=fL,
    inst_filter = [],
    context_heuristics=[],
    inference_thms=[],
    imp_thms = [],
    instantiation_thms = [],
    context_thms = [],
    convs=[],heuristics=[],
    final_rewrite_thms=[]}:quant_param;

fun inst_filter_qp fL =
   {distinct_thms=[],
    rewrite_thms=[],
    cases_thms=[],
    filter=[],
    inst_filter = fL,
    context_heuristics=[],
    inference_thms=[],
    imp_thms = [],
    instantiation_thms = [],
    context_thms = [],
    convs=[],heuristics=[],
    final_rewrite_thms=[]}:quant_param;



(******************************************************************************)
(* Combining multiple heuristics and other stuff into one big one that        *)
(* calls itself recursively, uses caches and provides debugging information   *)
(******************************************************************************)


(* Cache *)

(*
   val heuristicL = [QUANT_INSTANTIATE_HEURISTIC___EQUATION];
   val v = ``x:num``
   val t = ``x:num = 9``
*)

type quant_heuristic_cache =  (Term.term, (Term.term, guess_collection) Redblackmap.dict) Redblackmap.dict
fun mk_quant_heuristic_cache () = (Redblackmap.mkDict Term.compare):quant_heuristic_cache

(*
val cache = mk_quant_heuristic_cache ()
val t = T
val v = T
val fv = [T]
val gc = SOME empty_guess_collection
*)

fun quant_heuristic_cache___insert (cache:quant_heuristic_cache) (v:term) (t:term) (gc:guess_collection) =
let
   val t_cache_opt = Redblackmap.peek (cache,t)
   val t_cache = if isSome t_cache_opt then valOf t_cache_opt else
                 (Redblackmap.mkDict Term.compare);

   val t_cache' = Redblackmap.insert (t_cache, v, gc)
   val cache' = Redblackmap.insert (cache, t, t_cache')
in
   cache':quant_heuristic_cache
end;



fun quant_heuristic_cache___peek (cache:quant_heuristic_cache) (v:term) (t:term) =
let
   val t_cache = Redblackmap.find (cache,t)
   val gc = Redblackmap.find (t_cache,v);
in
   SOME gc
end handle Redblackmap.NotFound => NONE;




(* Auxiliary functions *)

fun cut_term_to_string t =
    let
       val n = !QUANT_INSTANTIATE_HEURISTIC___print_term_length;
       val st = term_to_string t;
       val st' = if (String.size st > n) then
                     (substring (st,0,n)^"...") else st
    in
       st'
    end;


fun COMBINE_HEURISTIC_FUNS L =
let
   val gcL = map (fn h =>
            ((SOME (h ())
              handle QUANT_INSTANTIATE_HEURISTIC___no_guess_exp => NONE
                   | HOL_ERR _ => NONE
                   | UNCHANGED => NONE
            ))) L;
   val gc = guess_collection_flatten gcL;
in
   gc
end;

fun prefix_string 0 = ""
  | prefix_string n = "  "^(prefix_string (n-1));


(*

val heuristic = QUANT_INSTANTIATE_HEURISTIC___PURE_COMBINE empty_qp NONE
val sys = heuristic;


val heuristicL =
    [QUANT_INSTANTIATE_HEURISTIC___EQUATION,
     QUANT_INSTANTIATE_HEURISTIC___BOOL,
     QUANT_INSTANTIATE_HEURISTIC___THM_GENERAL
               (mk_guess_net inference_thmL)]

val t = ``(x = 7) \/ Q x``
val v = ``x:num``

sys v t
QUANT_INSTANTIATE_HEURISTIC___EQUATION sys v t
val t = ``!x y. P x y (z:'a)``
val v = ``z:'a``
val fv = [v]

val n = 0;
val cache_ref_opt = SOME (ref (mk_quant_heuristic_cache ()))
val heuristicL = hL
*)

(* The main function with an explicit recursion depth argument, and a list of already visited arguments. The arguments are:

   n              - recurion depth
   tL             - stack of terms for which instantiation is searched. Needed to detect cycles and abort.
   filterL        - a list of ML-functions that say which variable / term combinations to skip
   top_heuristicL - a list of heuristics that should just be tried at top-level but not used for recursive calls
   heuristicL     - the list of heuristics to combine
   ctx_top_heuristicL - context heuristics to combine and only be used at top-level
   ctx_heuristicL - context heuristics to combine. In contrast to heuristicL they get an extra context argument as input and their result is
      not cached, because it may depend on the context.
   cache_ref_opt  - a reference to a cache, if NONE is passed, a new cache is created internally
   ctx            - context theorems that might be used
   v              - the variable
   t              - the term
*)

fun BOUNDED_QUANT_INSTANTIATE_HEURISTIC___COMBINE n tL
    filterL inst_filterL top_heuristicL heuristicL ctx_top_heuristicL ctx_heuristicL cache_ref_opt (ctx:thm list) (v:term) (t:term) =
if (n >= !QUANT_INSTANTIATE_HEURISTIC___max_rec_depth) then
   ((say_HOL_WARNING "BOUNDED_QUANT_INSTANTIATE_HEURISTIC___COMBINE" "Maximal recursion depth reached!");
   raise QUANT_INSTANTIATE_HEURISTIC___no_guess_exp)
else let
   val _ = if exists (aconv t) tL then raise QUANT_INSTANTIATE_HEURISTIC___no_guess_exp else ();
   val _ = if (all (fn filter => (filter v t)) filterL) andalso (free_in v t) then () else raise QUANT_INSTANTIATE_HEURISTIC___no_guess_exp;
   val cache_ref = if isSome cache_ref_opt then valOf cache_ref_opt else
                   (ref (mk_quant_heuristic_cache ()));
   val gc_opt = quant_heuristic_cache___peek (!cache_ref) v t
   val cache_found = isSome gc_opt;

   val _ = if ((!QUANT_INSTANTIATE_HEURISTIC___debug > 0) andalso (n <= !QUANT_INSTANTIATE_HEURISTIC___debug_depth)) then
               say ((prefix_string n)^"searching guesses for ``"^
                   (term_to_string v)^"`` in ``"^(cut_term_to_string t)^"``\n")
           else ();

   val sys = BOUNDED_QUANT_INSTANTIATE_HEURISTIC___COMBINE (n+1) (t :: tL) filterL inst_filterL [] heuristicL [] ctx_heuristicL (SOME cache_ref) ctx;
   val gc = if (isSome gc_opt) then valOf gc_opt else
            let
               val hL  = map (fn h => (fn () => (h sys v t))) (top_heuristicL @ heuristicL);
               val gc  = COMBINE_HEURISTIC_FUNS hL;
               val _   = let
                            val c = quant_heuristic_cache___insert (!cache_ref) v t gc;
                            val _ = cache_ref := c
                         in
                              ()
                         end;
            in
               gc
            end;

   val gc_context = let
               val hLc = map (fn h => (fn () => (h ctx sys v t))) (ctx_top_heuristicL @ ctx_heuristicL);
               val gc  = COMBINE_HEURISTIC_FUNS (hLc);
            in
               gc
            end;
   val gc  = correct_guess_collection v t (guess_collection_clean (guess_collection_append gc gc_context));
   val gc = filter_guess_collection inst_filterL v t gc;

   val _ = if (!QUANT_INSTANTIATE_HEURISTIC___debug > 0) andalso (n <= !QUANT_INSTANTIATE_HEURISTIC___debug_depth) then
               let
                  val gL = (snd (guess_collection2list gc));
                  val prefix = prefix_string n;
                  val guesses_found_string = if null gL then "no" else Int.toString (length gL);
                  val _ = say (prefix^guesses_found_string^" guesses found for ``"^
                   (term_to_string v)^"`` in ``"^(cut_term_to_string t)^"``\n")

                  val show_thm = (!QUANT_INSTANTIATE_HEURISTIC___debug > 1);
                  fun say_guess guess = say (prefix^" - "^
                   (guess_to_string show_thm guess)^"\n")
                  val _ = foldl (fn (guess,_) => say_guess guess) () (snd (guess_collection2list gc))
               in
                  ()
               end
           else ()
   val _ = if (is_empty_guess_collection gc) then raise QUANT_INSTANTIATE_HEURISTIC___no_guess_exp else ();
in
   gc
end;



(* The finial top level function *)
val QUANT_INSTANTIATE_HEURISTIC___COMBINE =
    BOUNDED_QUANT_INSTANTIATE_HEURISTIC___COMBINE 0 [];




(******************************************************************
 * creating heuristics from a quantifier parameter
 ******************************************************************)

local
  val inference_thmL = [GUESS_RULES_DISJ, GUESS_RULES_CONJ,
                      GUESS_RULES_IMP, GUESS_RULES_EQUIV,
                      GUESS_RULES_COND, GUESS_RULES_NEG];
  val (guesses_net_complex, guesses_net_simple) = mk_guess_net inference_thmL;

  val BASIC_QUANT_INSTANTIATE_HEURISTICS =
    [QUANT_INSTANTIATE_HEURISTIC___EQUATION,
     QUANT_INSTANTIATE_HEURISTIC___BOOL,
     QUANT_INSTANTIATE_HEURISTIC___THM_GENERAL_SIMPLE guesses_net_simple,
     QUANT_INSTANTIATE_HEURISTIC___THM_GENERAL_COMPLEX guesses_net_complex,
     QUANT_INSTANTIATE_HEURISTIC___QUANT true,
     QUANT_INSTANTIATE_HEURISTIC___CONV (markerLib.DEST_LABEL_CONV),
     QUANT_INSTANTIATE_HEURISTIC___CONV (asm_marker_ELIM_CONV)
   ]
in

  (* The most basic heuristics that should always be turned on *)
  val basic_qp = heuristics_qp BASIC_QUANT_INSTANTIATE_HEURISTICS
  val direct_context_qp = context_heuristics_qp[QUANT_INSTANTIATE_HEURISTIC___GIVEN_INSTANTIATION false]
  val context_qp = context_heuristics_qp[QUANT_INSTANTIATE_HEURISTIC___GIVEN_INSTANTIATION true, QUANT_INSTANTIATE_HEURISTIC___STRENGTHEN_WEAKEN]
end;

fun qp_to_heuristic
    ({distinct_thms = distinct_thmL,
     cases_thms = cases_thmL,
     rewrite_thms = rewrite_thmL,
     inference_thms = inference_thmL2,
     inst_filter = inst_filterF,
     convs = convL,
     filter = filterF,
     context_heuristics=full_context_heuristicL,
     heuristics = full_heuristicL,
     imp_thms = imp_thmL,
     instantiation_thms = instantiation_thmL,
     context_thms = ctx_thmL,
     final_rewrite_thms = final_rewrite_thmL}:quant_param) =
    let
       fun split_fun (b:bool) L = map snd (filter (fn (f, _) => b = f) L)
       val heuristicL = split_fun false full_heuristicL
       val top_heuristicL = split_fun true full_heuristicL
       val context_heuristicL = split_fun false full_context_heuristicL
       val top_context_heuristicL = split_fun true full_context_heuristicL
       val (hcL1, hcL2, imp_case_thms) = QUANT_INSTANTIATE_HEURISTIC___cases_list cases_thmL;
       val (guesses_net_complex, guesses_net_simple) = mk_guess_net inference_thmL2;
       val extra_imp_thms = mapfilter (MATCH_MP DISJ_IMP_INTRO) imp_case_thms

       val top_heuristicL = (hcL1 @ top_heuristicL);
       val heuristicL_1 = [QUANT_INSTANTIATE_HEURISTIC___EQUATION_distinct distinct_thmL,
                           QUANT_INSTANTIATE_HEURISTIC___THM_GENERAL_SIMPLE guesses_net_simple,
                           QUANT_INSTANTIATE_HEURISTIC___THM_GENERAL_COMPLEX guesses_net_complex,
                           QUANT_INSTANTIATE_HEURISTIC___STRENGTHEN_WEAKEN (imp_thmL @ extra_imp_thms),
                           QUANT_INSTANTIATE_HEURISTIC___GIVEN_INSTANTIATION true instantiation_thmL]
       val heuristicL_2 = map QUANT_INSTANTIATE_HEURISTIC___CONV ((map (fn thm => TOP_ONCE_REWRITE_CONV [thm]) rewrite_thmL)@convL)
       val heuristicL_final = flatten [heuristicL_1, heuristicL_2, hcL2, heuristicL]
    in
       fn cache_ref_opt => fn ctx =>
          (QUANT_INSTANTIATE_HEURISTIC___COMBINE filterF inst_filterF top_heuristicL heuristicL_final
        top_context_heuristicL context_heuristicL cache_ref_opt (append ctx ctx_thmL))
    end;

(* very simple system callback for debugging *)
val debug_sys = qp_to_heuristic empty_qp NONE []

(******************************************************************
 * a stateful heuristic and quant_param
 ******************************************************************)

val quant_param_ref = ref empty_qp;
fun clear_stateful_qp () = (quant_param_ref := empty_qp);


fun stateful_qp___add_combine_arguments args =
   (quant_param_ref :=
     combine_qps ((!quant_param_ref)::args));


val TypeBase_qp = heuristics_qp [
       QUANT_INSTANTIATE_HEURISTIC___EQUATION___TypeBase_one_one,
       QUANT_INSTANTIATE_HEURISTIC___EQUATION___TypeBase_distinct,
       QUANT_INSTANTIATE_HEURISTIC___TypeBase_cases];


fun pure_stateful_qp () = (!quant_param_ref)

fun stateful_qp () = combine_qp TypeBase_qp (pure_stateful_qp ());

fun get_qp___for_types typeL =
       {distinct_thms = map TypeBase.distinct_of typeL,
        cases_thms = map TypeBase.nchotomy_of typeL,
        rewrite_thms = map TypeBase.one_one_of typeL,
        context_heuristics=[], filter=[],
        final_rewrite_thms = [],
        inference_thms = [],
        imp_thms = [],
        instantiation_thms = [],
        inst_filter = [],
        context_thms = [],
        convs=[],heuristics=[]}:quant_param;



(******************************************************************
 * The main stuff
 ******************************************************************)

(*
val only_eq = false;
val try_eq = true;
val expand_eq = false;
val heuristic = QUANT_INSTANTIATE_HEURISTIC___PURE_COMBINE neg_heuL [];
val dir = CONSEQ_CONV_UNKNOWN_direction;
val t = ``!t:num. (t = 5) ==> X``
val t = ``!z t q. ((t = z2) ==> X z) /\ (z = 8 + t)``
*)


fun move_exists_to_end t =
let
   val thm1 = SWAP_EXISTS_CONV t;

   val (top_var, r_term) = dest_exists (rhs (concl thm1));
   val thm2 = move_exists_to_end r_term;
   val thm3 = EQ_EXISTS_INTRO (top_var, thm2);
in
   TRANS thm1 thm3
end handle HOL_ERR _ => REFL t;


(*
val BOOL_SIMP_CONV_cs = (computeLib.bool_compset());
val _ = computeLib.add_conv (boolSyntax.universal,1,QCONV QUANT_SIMP_CONV) BOOL_SIMP_CONV_cs;
val _ = computeLib.add_conv (boolSyntax.existential,1,QCONV QUANT_SIMP_CONV) BOOL_SIMP_CONV_cs;
val BOOL_SIMP_CONV = WEAK_CBV_CONV BOOL_SIMP_CONV_cs;
*)

fun BOOL_SIMP_CONV rwL (gc:guess_collection) =
let
   val conv = REWRITE_CONV (append rwL (#rewrites gc));
in
   fn t => conv t handle UNCHANGED => REFL t
end;


(*
val t = ``?x. (x = 2) /\ P x``;
val t = ``?x. (x = 2) \/ P x``;
val t = ``?x. (7 + z = x) /\ P x``;

val t = ``?x. !z. ~(~(7 = x) \/ P x z)``;
val t = ``?l. ~(l = [])``

val t = ``?x a b. P /\ (f x = f 2) /\ Q (f x)``
val t = ``?p1 p2. (p1 = 7) /\ Q p1 p2``
val t = ``?p1. (p1 = 7) /\ Q p1``
val t = ``?x:'a. (!y2:'b y:'b y3:'b. (x = f y y2 y3)) /\ P x``
val t = ``?x. ~(Q3 x \/ Q x \/ Q2 x \/ ~(x = 2))``

val only_eq = true;
val try_eq = true;
val expand_eq = false;
val heuristic = QUANT_INSTANTIATE_HEURISTIC___PURE_COMBINE empty_qp NONE
val sys = heuristic;
val dir = CONSEQ_CONV_UNKNOWN_direction
val min_var_occs = true;
val rwL = []

val t = mk_exists (v, t
val t = ``!x. x = []``

heuristic ``l:'a list`` ``l:'a list = []``
*)


fun QUANT_INSTANTIATE_HEURISTIC_STEP_CONSEQ_CONV (only_eq,try_eq,expand_eq) min_var_occs heuristic rwL (ctx:thm list) dir t =
if (not (is_exists t)) andalso (not (is_forall t)) andalso (not (is_exists1 t)) then raise UNCHANGED else
let
   val (v,b) = dest_abs (rand t);
in
  (if not (free_in v b) then
     ((if is_exists t then EXISTS_SIMP_CONV else
         if is_forall t then FORALL_SIMP_CONV else
            (HO_PART_MATCH lhs UEXISTS_SIMP)) t)
   else
   if is_exists t then
   let
      val (v,qb) = dest_exists t;
      val (qvL, b0) = strip_exists qb;

      val b_thm = if min_var_occs then
                      min_var_occur_CONV v b0 handle UNCHANGED => REFL b0
                  else REFL b0;
      val b = rhs (concl b_thm);

      val guessC = correct_guess_collection v b
                       (heuristic ctx v b)
                   handle QUANT_INSTANTIATE_HEURISTIC___no_guess_exp => raise UNCHANGED;

      val exists_pointL = #exists_point guessC;
      val existsL = append (#exists guessC)
                                  (map guess_weaken (#exists_gap guessC))

      val guess = first guess_has_thm exists_pointL handle HOL_ERR _ =>
                  first guess_has_thm_no_free_vars existsL handle HOL_ERR _ =>
                  first guess_has_thm existsL handle HOL_ERR _ =>
                  first (K true) exists_pointL handle HOL_ERR _ =>
                  first (K true) existsL handle HOL_ERR _ =>
                  first (K true) (#general guessC) handle HOL_ERR _ =>
                  raise UNCHANGED;

      val (i,fvL) = guess_extract guess;
      val proof_opt = guess2thm_opt guess;
      val need_eq = (only_eq orelse (dir = CONSEQ_CONV_WEAKEN_direction));
      val try_proof_eq = isSome proof_opt andalso try_eq andalso need_eq;

      val thm_opt = if not try_proof_eq then NONE else
          if (is_guess_thm gty_exists_point guess) then
             let
                val proof = valOf proof_opt;
                val xthm0 = MATCH_MP GUESS_EXISTS_POINT_THM proof
             in
                SOME xthm0
             end
          else (*exists*)
             let
                val proof = (valOf proof_opt);
                val i_t = rand (rator (concl proof))
                val xthm0 = ISPEC i_t GUESS_EXISTS_THM
                val new_part = (rhs o rand o snd o dest_forall o concl) xthm0
                val new_part_CONV1 = if null fvL then ALL_CONV else
                                     TRY_CONV (SPLIT_QUANT_CONV (pairSyntax.list_mk_pair fvL))
                val new_part_thm = (new_part_CONV1 THENC SIMP_CONV std_ss []) new_part;
                val xthm1 = CONV_RULE (QUANT_CONV (RAND_CONV (RHS_CONV (K new_part_thm)))) xthm0
                val xthm2 = MATCH_MP xthm1 proof
                val xthm3 = CONV_RULE (RHS_CONV (DEPTH_CONV BETA_CONV)) xthm2
             in
                SOME xthm3
             end;
      val thm = if isSome thm_opt then valOf thm_opt else
                if need_eq then
                   if not expand_eq then raise UNCHANGED else
                   let
                      val thm0 = HO_PART_MATCH lhs (ISPEC i quantHeuristicsTheory.UNWIND_EXISTS_THM) (mk_exists (v,b))

                      val thm1 = foldl (fn (fv,th) =>
                          let
                             val thm2 = AP_TERM (inst [alpha |-> type_of fv] boolSyntax.existential) (ABS fv th);
                             val thm3 = CONV_RULE (LHS_CONV QUANT_SIMP_CONV) thm2
                             val thm4 = CONV_RULE (RHS_CONV (HO_PART_MATCH lhs quantHeuristicsTheory.MOVE_EXISTS_IMP_THM)) thm3
                          in
                             thm4
                          end) thm0 fvL;
                   in
                      thm1
                   end
                else
                   let
                      val vL = free_vars b;
                      val (fvL', sub) = list_variant vL fvL;
                      val i' = subst sub i;
                      val ib = subst [v |-> i'] b;
                      val ib_thm = ASSUME ib
                      val thm0 = EXISTS ((mk_exists (v,b)),i') ib_thm
                      val thm1 = foldr (fn (v,th) => SIMPLE_CHOOSE v th)
                                 thm0 fvL';
                      val thm2 = DISCH_ALL thm1
                   in
                      thm2
                   end;

      val b_thm_conv = QUANT_CONV (REWR_CONV (GSYM b_thm))
      val thm2 = if is_eq (concl thm) then
                   CONV_RULE (LHS_CONV b_thm_conv) thm
                 else
                   CONV_RULE (RAND_CONV b_thm_conv) thm

      val thm3 = if (null qvL) then thm2 else
                 let
                    val EXISTS_INTRO_FUN =
                       if is_eq (concl thm2) then
                          EQ_EXISTS_INTRO else IMP_EXISTS_INTRO;
                    val thm3 = foldr EXISTS_INTRO_FUN thm2 qvL;
                    val ex_move_thm = move_exists_to_end t;
                 in
                    THEN_CONSEQ_CONV___combine ex_move_thm thm3 t
                 end;

      val thm4 = CONSEQ_CONV___APPLY_CONV_RULE thm3 t (BOOL_SIMP_CONV rwL guessC)
   in
      thm4
   end else if is_forall t then
   let
      val neg_t = let
          val (vL, body) = strip_forall t;
          val n_body = mk_neg body
          in
             list_mk_exists (vL, n_body) end

      val thm = QUANT_INSTANTIATE_HEURISTIC_STEP_CONSEQ_CONV (only_eq,try_eq,expand_eq) min_var_occs heuristic rwL ctx (CONSEQ_CONV_DIRECTION_NEGATE dir) (neg_t)

      val neg_t_thm = NOT_FORALL_LIST_CONV (mk_neg t)
      val new_conv = TRY_CONV NOT_EXISTS_LIST_CONV THENC (BOOL_SIMP_CONV rwL empty_guess_collection)

      val thm2 = if is_eq (concl thm) then
                    let
                       val thm3 = TRANS neg_t_thm thm;
                       val thm4 = AP_TERM boolSyntax.negation thm3;
                       val thm5 = CONV_RULE (LHS_CONV NEG_NEG_ELIM_CONV) thm4
                       val thm6 = CONV_RULE (RHS_CONV new_conv) thm5;
                    in
                       thm6
                    end
<<<<<<< HEAD
		 else if rand (rator (concl thm)) ~~ neg_t then
=======
                 else if (rand (rator (concl thm))) = neg_t then
>>>>>>> 7c1215a4
                    let
                       val thm3 = IMP_TRANS (fst (EQ_IMP_RULE neg_t_thm)) thm;
                       val thm4 = CONTRAPOS thm3;
                       val thm5 = CONV_RULE (RAND_CONV NEG_NEG_ELIM_CONV) thm4
                       val thm6 = CONV_RULE (RATOR_CONV (RAND_CONV new_conv)) thm5
                    in
                       thm6
                    end
                 else if rand (concl thm) ~~ neg_t then
                    let
                       val thm3 = IMP_TRANS thm (snd (EQ_IMP_RULE neg_t_thm));
                       val thm4 = CONTRAPOS thm3;
                       val thm5 = CONV_RULE (RATOR_CONV (RAND_CONV NEG_NEG_ELIM_CONV)) thm4
                       val thm6 = CONV_RULE (RAND_CONV new_conv) thm5
                    in
                       thm6
                    end
                 else raise UNCHANGED;
   in
      thm2
   end else if is_exists1 t then
   let
      val (v,qb) = dest_exists1 t;

      val guessC = correct_guess_collection v qb
                       (heuristic ctx v qb);

      val guess = first guess_has_thm_no_free_vars (#exists_gap guessC) handle HOL_ERR _ =>
                  first guess_has_thm_no_free_vars (#exists_point guessC) handle HOL_ERR _ =>
                  first guess_has_thm_no_free_vars (#exists guessC) handle HOL_ERR _ =>
                  raise UNCHANGED;

      val (_, proof) = guess2thm guess
      val thm = if is_guess_thm gty_exists_gap guess then
                   HO_MATCH_MP GUESSES_UEXISTS_THM2 proof
                else if is_guess_thm gty_exists_point guess then
                   HO_MATCH_MP GUESSES_UEXISTS_THM3 proof
                else if is_guess_thm gty_exists guess then
                   HO_MATCH_MP GUESSES_UEXISTS_THM1 proof
                else Feedback.fail()
      val thm2 = CONV_RULE (RHS_CONV (BOOL_SIMP_CONV rwL guessC)) thm
   in
      thm2
   end else raise UNCHANGED)
     handle QUANT_INSTANTIATE_HEURISTIC___no_guess_exp =>
            raise UNCHANGED
end;



fun HEURISTIC_QUANT_INSTANTIATE_CONV re min_occs heuristic expand_eq rwL ctx =
    (if re then REDEPTH_CONV else DEPTH_CONV)
(CHANGED_CONV (QUANT_INSTANTIATE_HEURISTIC_STEP_CONSEQ_CONV (true,true,expand_eq) min_occs heuristic rwL ctx CONSEQ_CONV_UNKNOWN_direction)) THENC
REWRITE_CONV rwL;




(********************************************************)
(* Provide High level interfaces                        *)
(********************************************************)

(*****************************************************
 * One of the most basic conversions.
 *
 * It get's the following arguments:
 *
 * - cache_ref_opt
 *     a possible reference to a cache which stores
 *     previously found guesses. A new cache can be
 *     created using mk_quant_heuristic_cache
 *
 * - re : bool
 *     redescent into a term some intantiation has been found?
 *     similar to DEPTH_CONV and REDEPTH_CONV
 *
 * - min_occs
 *     should occurences of the variable be tried to be removed in
 *     a preprocessing step?
 *
 * - expand_eq : bool
 *     all build in heuristics provide proofs with all guesses
 *     if no proof is provided by user defined heuristics this
 *     argument can be set to true to do a case split instead
 *
 * - args
 *     a list of quant_params
 *****************************************************)

fun EXTENSIBLE_QUANT_INSTANTIATE_CONV cache_ref_opt re min_occs expand_eq ctx bqp args =
    let val arg = (combine_qps (bqp::args)) in
    HEURISTIC_QUANT_INSTANTIATE_CONV re min_occs (qp_to_heuristic arg cache_ref_opt) expand_eq (#final_rewrite_thms arg) ctx
    end

(*
val hL = QUANT_INSTANTIATE_HEURISTIC___PURE_COMBINE arg

(el 9 hL) dummy_sys v t

QUANT_INSTANTIATE_HEURISTIC___COMBINE hL NONE v t

(QUANT_INSTANTIATE_HEURISTIC___PURE_COMBINE arg NONE) v t

val (cache_ref_opt, re,   filter,   min_occs, expand_eq, args) =
    (NONE,          true, (K true), true,     false,     [pair_default_qp])
*)




(******************************************************************
 * A simpler interface, here just the quant_params list is needed
 ******************************************************************)
val QUANT_INSTANTIATE_CONV =
    EXTENSIBLE_QUANT_INSTANTIATE_CONV NONE true true false [] basic_qp

val NORE_QUANT_INSTANTIATE_CONV =
    EXTENSIBLE_QUANT_INSTANTIATE_CONV NONE false true false [] basic_qp

val FAST_QUANT_INSTANTIATE_CONV =
    EXTENSIBLE_QUANT_INSTANTIATE_CONV NONE false false false [] basic_qp

val EXPAND_QUANT_INSTANTIATE_CONV =
    EXTENSIBLE_QUANT_INSTANTIATE_CONV NONE true true true [] basic_qp

val NORE_EXPAND_QUANT_INSTANTIATE_CONV =
    EXTENSIBLE_QUANT_INSTANTIATE_CONV NONE false true true [] basic_qp

val FAST_EXPAND_QUANT_INSTANTIATE_CONV =
    EXTENSIBLE_QUANT_INSTANTIATE_CONV NONE false false true [] basic_qp


fun QUANT_INSTANTIATE_REDUCER cache_ref_opt re min_occs expand_eq bqp qpL =
  let exception FACTDB of thm list;
      fun get_db e = (raise e) handle FACTDB thms => thms
  in Traverse.REDUCER
    {name=SOME"QUANT_INSTANTIATE",
     initial =  FACTDB [],
     apply=(fn r => fn t =>
       let
         val thms = get_db (#context r);
         val res = EXTENSIBLE_QUANT_INSTANTIATE_CONV cache_ref_opt re min_occs expand_eq thms bqp qpL t;
       in
         res
       end handle UNCHANGED => fail()),
     addcontext=(fn (ctxt,thms) => (FACTDB (thms @ (get_db ctxt))))}
  end;

fun EXTENSIBLE_QUANT_INST_ss cache_ref_opt re min_occs expand_eq bqp qpL =
   simpLib.dproc_ss (QUANT_INSTANTIATE_REDUCER cache_ref_opt re min_occs expand_eq bqp qpL)

fun QUANT_INST_ss qpL        = EXTENSIBLE_QUANT_INST_ss NONE false true  false basic_qp qpL
fun EXPAND_QUANT_INST_ss qpL = EXTENSIBLE_QUANT_INST_ss NONE false true  true  basic_qp qpL
fun FAST_QUANT_INST_ss qpL   = EXTENSIBLE_QUANT_INST_ss NONE false false false basic_qp qpL

fun QUANT_INSTANTIATE_TAC L =  CONV_TAC (QUANT_INSTANTIATE_CONV L);
fun FAST_QUANT_INSTANTIATE_TAC L = CONV_TAC (FAST_QUANT_INSTANTIATE_CONV L);
fun ASM_QUANT_INSTANTIATE_TAC L =  DISCH_ASM_CONV_TAC (QUANT_INSTANTIATE_CONV L);
fun FAST_ASM_QUANT_INSTANTIATE_TAC L = DISCH_ASM_CONV_TAC (FAST_QUANT_INSTANTIATE_CONV L);


(******************************************************************
 * Interfaces for consequence conversions
 ******************************************************************)

fun HEURISTIC_QUANT_INSTANTIATE_CONSEQ_CONV re min_occs heuristic rwL dir =
THEN_CONSEQ_CONV
((if re then CONTEXT_REDEPTH_CONSEQ_CONV else CONTEXT_DEPTH_CONSEQ_CONV) CONSEQ_CONV_IMP_CONTEXT
   (QUANT_INSTANTIATE_HEURISTIC_STEP_CONSEQ_CONV (false,true,false) min_occs heuristic rwL) dir)
(REWRITE_CONV rwL);

fun EXTENSIBLE_QUANT_INSTANTIATE_CONSEQ_CONV cache_ref_opt re min_occs bqp args =
    let val arg = (combine_qps (bqp::args)) in
    HEURISTIC_QUANT_INSTANTIATE_CONSEQ_CONV re min_occs (qp_to_heuristic
       arg cache_ref_opt) (#final_rewrite_thms arg) end;

fun EXTENSIBLE_QUANT_INSTANTIATE_STEP_CONSEQ_CONV cache_ref_opt min_occs bqp args =
    let val arg = (combine_qps (bqp::args)) in
    (QUANT_INSTANTIATE_HEURISTIC_STEP_CONSEQ_CONV (false,true,false) min_occs
          (qp_to_heuristic arg cache_ref_opt)
            (#final_rewrite_thms arg) []) end;

val NORE_QUANT_INSTANTIATE_CONSEQ_CONV =
    EXTENSIBLE_QUANT_INSTANTIATE_CONSEQ_CONV NONE false false basic_qp

val QUANT_INSTANTIATE_CONSEQ_CONV =
    EXTENSIBLE_QUANT_INSTANTIATE_CONSEQ_CONV NONE true true basic_qp

val FAST_QUANT_INSTANTIATE_CONSEQ_CONV =
    EXTENSIBLE_QUANT_INSTANTIATE_CONSEQ_CONV NONE false false basic_qp

fun QUANT_INSTANTIATE_CONSEQ_TAC L =
    DISCH_ASM_CONSEQ_CONV_TAC (QUANT_INSTANTIATE_CONSEQ_CONV L);


(*********************************************************************
 * Oracle heuristic
 *
 * This heuristic produces unjustified guesses. If explicitly asked,
 * guesses are tried to be justified by METIS
 **********************************************************************)
fun QUANT_INSTANTIATE_HEURISTIC___ORACLE try_proof ml_callback ctx sys v t =
let
  val res_opt = ml_callback ctx v t;
  val (i, fvL) = if isSome res_opt then valOf res_opt else raise QUANT_INSTANTIATE_HEURISTIC___no_guess_exp;
in
  if not try_proof then
  {rewrites     = [],
   general      = [guess_general (i,fvL)],
   exists_point = [],
   forall_point = [],
   forall       = [],
   exists       = [],
   forall_gap   = [],
   exists_gap   = []}
  else
  {rewrites     = [],
   general      = [],
   exists_point = [],
   forall_point = [],
   forall       = [make_guess___rewrite gty_forall v t i fvL] handle HOL_ERR _ => [],
   exists       = [make_guess___rewrite gty_exists v t i fvL] handle HOL_ERR _ => [],
   forall_gap   = [],
   exists_gap   = []}
end handle HOL_ERR _ => raise QUANT_INSTANTIATE_HEURISTIC___no_guess_exp;

fun oracle_qp ml_callback = top_heuristics_qp [
  QUANT_INSTANTIATE_HEURISTIC___ORACLE false (fn _ => ml_callback) []]

fun context_oracle_qp ml_callback = context_top_heuristics_qp [
  QUANT_INSTANTIATE_HEURISTIC___ORACLE false ml_callback]

(*****************************************************************
 * Predefined filters
 *****************************************************************)

fun type_match_filter tyL v (t:term) =
  let
    val ty' = type_of v;
    val _ = tryfind (fn ty => match_type ty ty') tyL;
  in true end handle HOL_ERR _ => false;


fun type_filter tyL v (t:term) =
  let
    val ty' = type_of v;
    val _ = tryfind (fn ty => ty = ty') tyL;
  in true end handle HOL_ERR _ => false;

fun subterm_match_filter tL (v:term) t =
  can (find_term (fn t' => exists (can (fn t'' => match_term t'' t')) tL)) t

fun subterm_filter tL (v:term) t =
  can (find_term (fn t' => exists (aconv t') tL)) t

fun neg_filter f (v:term) (t:term) = not (f v t)


(*********************************************************************
 * Instantiate quantifiers by explicitly given guesses
 *
 * QUANT_INST_TAC / QUANT_INST_CONV are able to
 * instantiate quantifiers at subpositions.
 * They get a list of trible consisting of
 * (name_of_var, instantiation, list of free variables instantiation).
 * They then try to (partially) instantiate the named variables
 * with the given instantiations.
 **********************************************************************)

(*
val t = ``t = 0``
val v = ``x:num``
val ctxt = []
val try_proof = false;
val L = [("x", `0`, []), ("t", `xxx n`:term frag list, ["n"])]
val L = [("pdata'", `idata_h::pdata22`:term frag list, [`pdata22`]),
           ("idata'", `idata_t`, [])]
*)


fun QUANT_INSTANTIATE_HEURISTIC___LIST_callback ctxt L _ v t =
let
   val (v_name, v_type) = dest_var v
   val (_,i_quot,free_vars_quot) = first (fn (p,_,_) => (p = v_name)) L;

   val i_quot' = QUOTE "(" :: (i_quot @ [QUOTE "):", ANTIQUOTE(ty_antiq v_type), QUOTE ""]);

   val ctxt = append (Term.free_vars t) ctxt;
   val i = Parse.parse_in_context ctxt i_quot';
   val ctxt = append (Term.free_vars i) ctxt;

   val fvL = map (fn s => Parse.parse_in_context ctxt s) free_vars_quot;
in
  SOME (i, fvL)
end;


fun QUANT_INSTANTIATE_HEURISTIC___LIST ctxt try_proof L v t =
    QUANT_INSTANTIATE_HEURISTIC___ORACLE try_proof (QUANT_INSTANTIATE_HEURISTIC___LIST_callback ctxt L) () [] v t

fun QUANT_TAC L (asm,t) =
  let
     val ctxt = HOLset.listItems (FVL (t::asm) empty_tmset);
  in
    REDEPTH_CONSEQ_CONV_TAC
      (QUANT_INSTANTIATE_HEURISTIC_STEP_CONSEQ_CONV (false,false,false)
         false (K (QUANT_INSTANTIATE_HEURISTIC___LIST ctxt false L)) [] [])
    (asm,t)
  end;

fun INST_QUANT_CONV L t =
  let
     val ctxt = HOLset.listItems (FVL [t] empty_tmset);
  in
    DEPTH_CONV
      (QUANT_INSTANTIATE_HEURISTIC_STEP_CONSEQ_CONV (true,true,false)
         false (K (QUANT_INSTANTIATE_HEURISTIC___LIST ctxt true L)) [] [] CONSEQ_CONV_UNKNOWN_direction)
    t
  end;

end<|MERGE_RESOLUTION|>--- conflicted
+++ resolved
@@ -815,23 +815,15 @@
            else raise QUANT_INSTANTIATE_HEURISTIC___no_guess_exp
    val (l,r) = dest_eq t
 
-<<<<<<< HEAD
    val (turn,top,i,s) =
        if (l ~~ v) then (false, true, r,r)
        else if (r ~~ v) then (true,  true, l,l)
        else
-	 (false, false, match_term_var v l r, r)
+         (false, false, match_term_var v l r, r)
          handle HOL_ERR _ =>
-		(true,  false, match_term_var v r l, l)
+                (true,  false, match_term_var v r l, l)
                 handle HOL_ERR _ =>
-		       raise QUANT_INSTANTIATE_HEURISTIC___no_guess_exp
-=======
-   val (turn,top,i,s) = if (l = v) then (false, true, r,r) else
-                        if (r = v) then (true,  true, l,l) else
-                      (false, false, match_term_var v l r, r) handle HOL_ERR _ =>
-                      (true,  false, match_term_var v r l, l) handle HOL_ERR _ =>
-                      raise QUANT_INSTANTIATE_HEURISTIC___no_guess_exp;
->>>>>>> 7c1215a4
+                       raise QUANT_INSTANTIATE_HEURISTIC___no_guess_exp
 
    val _ = if (free_in v i) then Feedback.fail () else ();
    val u_genvar = genvar unit_ty;
@@ -900,15 +892,9 @@
    val _ = if is_eq t then () else raise QUANT_INSTANTIATE_HEURISTIC___no_guess_exp;
    val (l,r) = dest_eq t;
 
-<<<<<<< HEAD
    val (i,turn) = if (l ~~ v) then (r,false) else
                   if (r ~~ v) then (l,true) else
-	          raise QUANT_INSTANTIATE_HEURISTIC___no_guess_exp;
-=======
-   val (i,turn) = if (l = v) then (r,false) else
-                  if (r = v) then (l,true) else
                   raise QUANT_INSTANTIATE_HEURISTIC___no_guess_exp;
->>>>>>> 7c1215a4
 
    val thm' = ISPEC v (intro_fresh_ty_vars thm);
    val (eeq1,eeq2) = dest_disj (concl thm');
@@ -1086,15 +1072,9 @@
    val _ = if is_eq t then () else raise QUANT_INSTANTIATE_HEURISTIC___no_guess_exp;
    val (l,r) = dest_eq t;
 
-<<<<<<< HEAD
    val (i,turn) = if (l ~~ v) then (r,false) else
                   if (r ~~ v) then (l,true) else
-	          raise QUANT_INSTANTIATE_HEURISTIC___no_guess_exp;
-=======
-   val (i,turn) = if (l = v) then (r,false) else
-                  if (r = v) then (l,true) else
                   raise QUANT_INSTANTIATE_HEURISTIC___no_guess_exp;
->>>>>>> 7c1215a4
 
    val thmL' = flatten (map BODY_CONJUNCTS thmL)
    val thmL'' = append thmL' (map GSYM thmL');
@@ -2906,11 +2886,7 @@
                     in
                        thm6
                     end
-<<<<<<< HEAD
-		 else if rand (rator (concl thm)) ~~ neg_t then
-=======
-                 else if (rand (rator (concl thm))) = neg_t then
->>>>>>> 7c1215a4
+                 else if rand (rator (concl thm)) ~~ neg_t then
                     let
                        val thm3 = IMP_TRANS (fst (EQ_IMP_RULE neg_t_thm)) thm;
                        val thm4 = CONTRAPOS thm3;
