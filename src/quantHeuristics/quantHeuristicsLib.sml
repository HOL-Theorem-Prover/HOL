(*=====================================================================  *)
(* FILE          : quantHeuristicsLib.sml                                *)
(* DESCRIPTION   : some code to find instantations for quantified        *)
(*                 variables                                             *)
(*                                                                       *)
(* AUTHORS       : Thomas Tuerk                                          *)
(* DATE          : December 2008                                         *)
(* ===================================================================== *)


structure quantHeuristicsLib :> quantHeuristicsLib =
struct

(*
quietdec := true;
loadPath :=
            (concat [Globals.HOLDIR, "/src/quantHeuristics"])::
            !loadPath;

map load ["quantHeuristicsTheory"];
load "ConseqConv"
show_assums := true;
quietdec := true;
*)

open HolKernel Parse boolLib Drule ConseqConv simpLib
     quantHeuristicsTheory quantHeuristicsTools pairTools


(*
quietdec := false;
*)

val std_ss = numLib.std_ss

(*******************************************************
 * Some general auxiliary functions
 *******************************************************)

fun mapPartialAcc f acc [] = acc
  | mapPartialAcc f acc (x::xs) =
    let
       val r_opt = f x;
       val acc' = if isSome r_opt then (valOf r_opt)::acc else acc;
    in
       mapPartialAcc f acc' xs
    end;

fun mapPartial f = mapPartialAcc f [];

fun say_HOL_WARNING funname warning =
    Feedback.HOL_WARNING "quantHeuristicsBasicLib" funname warning

fun genvar_RULE thm =
let
   val fvL = free_vars (concl thm)
   val s = map (fn v => (v |-> genvar (type_of v))) fvL

   val type_vL = type_vars_in_term (concl thm)
   val ts = map (fn v => (v |-> gen_tyvar ())) type_vL
in
   INST_TYPE ts (INST s thm)
end;



(*******************************************************
 * Datatype for guesses and some general functions on
 * these guesses
 *******************************************************)


(*Heuristics can come up with guessed instantiations
  of a universal or existential quantifier for different reasons.
  The datatype guess captures these guesses and the reason.

  Let us consider terms of the form
  ?v. P v and !v. P v.

  A heuristic tries to guess an instatiation for uv / ev based on
  the body for the following reasons. All guesses consist of
  a instatiation, a list of free variables in this instatiation and
  perhaps a theorem justifying the guess.
  Let in the following i denote the guess and [fv1, ..., fvn] be the free variables in i.
  Then there are the following types of guesses:
*)

datatype guess_type =
  gty_true
| gty_false
| gty_exists
| gty_forall
| gty_exists_strong
| gty_forall_strong


datatype guess =
    guess_general of term * term list
  | guess_thm  of guess_type * term * term list * thm
  | guess_term of guess_type * term * term list * term


fun is_guess_general (guess_general _) = true
  | is_guess_general _ = false;

fun is_guess_thm gty (guess_thm (gty2, _, _, _)) = (gty = gty2)
  | is_guess_thm gty _ = false;

fun is_guess_term gty (guess_term (gty2, _, _, _)) = (gty = gty2)
  | is_guess_term gty _ = false;

fun is_guess gty (guess_term (gty2, _, _, _)) = (gty = gty2)
  | is_guess gty (guess_thm (gty2, _, _, _)) = (gty = gty2)
  | is_guess gty _ = false;


type guess_collection =
   {rewrites            : thm list,
    general             : guess list,
    true                : guess list,
    false               : guess list,
    exists              : guess list,
    forall              : guess list,
    exists_strong       : guess list,
    forall_strong       : guess list}

fun guess_collection_guess_type gty_true = (#true:guess_collection -> guess list)
  | guess_collection_guess_type gty_false = #false
  | guess_collection_guess_type gty_exists = #exists
  | guess_collection_guess_type gty_forall = #forall
  | guess_collection_guess_type gty_exists_strong = #exists_strong
  | guess_collection_guess_type gty_forall_strong = #forall_strong

val empty_guess_collection =
   {rewrites            = [],
    general             = [],
    true                = [],
    false               = [],
    exists              = [],
    forall              = [],
    exists_strong       = [],
    forall_strong       = []}:guess_collection



fun is_empty_guess_collection (gc:guess_collection) =
   (null (#rewrites gc)) andalso
   (null (#general gc)) andalso
   (null (#true gc)) andalso
   (null (#false gc)) andalso
   (null (#exists gc)) andalso
   (null (#forall gc)) andalso
   (null (#exists_strong gc)) andalso
   (null (#forall_strong gc))


fun guess_collection_append (c1:guess_collection) (c2:guess_collection) =
   {rewrites            = append (#rewrites c1) (#rewrites c2),
    general             = append (#general c1) (#general c2),
    true                = append (#true c1) (#true c2),
    false               = append (#false c1) (#false c2),
    exists              = append (#exists c1) (#exists c2),
    forall              = append (#forall c1) (#forall c2),
    exists_strong       = append (#exists_strong c1) (#exists_strong c2),
    forall_strong       = append (#forall_strong c1) (#forall_strong c2)}:guess_collection


fun guess_collection_flatten [] = empty_guess_collection
  | guess_collection_flatten (NONE::L) = guess_collection_flatten L
  | guess_collection_flatten ((SOME gc)::L) =
    guess_collection_append gc (guess_collection_flatten L);


local
fun guess_list2collection___int gp [] = gp
  | guess_list2collection___int (g1,g3,g4,g5,g6,g7,g8) (guess::gL) =
      let
         val g1 = if (is_guess_general guess) then guess::g1 else g1;
         val g3 = if (is_guess gty_true guess) then guess::g3 else g3;
         val g4 = if (is_guess gty_false guess) then guess::g4 else g4;
         val g5 = if (is_guess gty_exists guess) then guess::g5 else g5;
         val g6 = if (is_guess gty_forall guess) then guess::g6 else g6;
         val g7 = if (is_guess gty_exists_strong guess) then guess::g7 else g7;
         val g8 = if (is_guess gty_forall_strong guess) then guess::g8 else g8;
      in
         guess_list2collection___int (g1,g3,g4,g5,g6,g7,g8) gL
      end;
in
   fun guess_list2collection (rewL, gL) =
   let
      val (g1,g3,g4,g5,g6,g7,g8) = guess_list2collection___int ([],[],[],[],[],[],[]) gL;
   in
      {rewrites = rewL, general = g1, true = g3, false = g4, exists = g5,
       forall = g6, exists_strong = g7, forall_strong = g8}:guess_collection
   end;

end;


fun guess_collection2list (gc:guess_collection) =
  (#rewrites gc,
   flatten [#general gc, #true gc, #false gc, #forall gc,
            #exists gc, #forall_strong gc, #exists_strong gc]);


fun qh_mk_const n =
   prim_mk_const {Name = n, Thy = "quantHeuristics"}

val GUESS_FALSE_tm = qh_mk_const "GUESS_FALSE";
val GUESS_FORALL_tm = qh_mk_const "GUESS_FORALL";
val GUESS_FORALL_STRONG_tm = qh_mk_const "GUESS_FORALL_STRONG";
val GUESS_TRUE_tm = qh_mk_const "GUESS_TRUE";
val GUESS_EXISTS_tm = qh_mk_const "GUESS_EXISTS";
val GUESS_EXISTS_STRONG_tm = qh_mk_const "GUESS_EXISTS_STRONG";

fun guess_type2term gty_true          = GUESS_TRUE_tm
  | guess_type2term gty_false         = GUESS_FALSE_tm
  | guess_type2term gty_exists        = GUESS_EXISTS_tm
  | guess_type2term gty_forall        = GUESS_FORALL_tm
  | guess_type2term gty_exists_strong = GUESS_EXISTS_STRONG_tm
  | guess_type2term gty_forall_strong = GUESS_FORALL_STRONG_tm

fun guess_type2string gty_true          = "guess_true"
  | guess_type2string gty_false         = "guess_false"
  | guess_type2string gty_exists        = "guess_exists"
  | guess_type2string gty_forall        = "guess_forall"
  | guess_type2string gty_exists_strong = "guess_exists_strong"
  | guess_type2string gty_forall_strong = "guess_forall_strong";

fun guess_term2type gtm =
    if (same_const gtm GUESS_FALSE_tm) then gty_false else
    if (same_const gtm GUESS_TRUE_tm) then gty_true else
    if (same_const gtm GUESS_EXISTS_tm) then gty_exists else
    if (same_const gtm GUESS_FORALL_tm) then gty_forall else
    if (same_const gtm GUESS_EXISTS_STRONG_tm) then gty_exists_strong else
    if (same_const gtm GUESS_FORALL_STRONG_tm) then gty_forall_strong else
       Feedback.fail();


(*
val v = ``x:num``
val t = ``(P (x:num)):bool``
val i = ``SUC y + z``
val fvL = [``y:num``, ``z:num``]
val base = GUESS_FALSE_tm
*)
val unit_ty = Type `:unit`;

fun make_guess_thm_term gty v t i fvL =
let
   val base = guess_type2term gty;
   val vt = mk_abs (v, t);
   val fvL = if null fvL then [genvar unit_ty] else fvL;
   val ip = pairLib.mk_pabs (pairLib.list_mk_pair fvL, i);
   val ip_thm = (pairTools.PABS_ELIM_CONV ip) handle UNCHANGED => REFL ip;
in
   list_mk_icomb (base, [rhs (concl ip_thm), vt])
end;


fun mk_guess gty v t i fvL =
   guess_term (gty, i, fvL, make_guess_thm_term gty v t i fvL)


fun make_set_guess_thm (guess_term(ty, i, fvL, tm)) proofConv =
    guess_thm (ty, i, fvL, proofConv tm)
  | make_set_guess_thm guess _ =  guess

fun guess_remove_thm v t (guess_thm(ty, i, fvL, thm)) =
    mk_guess ty v t i fvL
  | guess_remove_thm v t (guess_term(ty, i, fvL, tm)) =
    mk_guess ty v t i fvL
  | guess_remove_thm _ _ guess =  guess;

fun guess_thm2term (guess_thm(ty, i, fvL, thm)) =
    guess_term (ty, i, fvL, concl thm)
  | guess_thm2term guess =  guess;


fun make_set_guess_thm___dummy guess =
    ((say_HOL_WARNING "make_set_guess_thm_opt___dummy"
		    "mk_thm was used to create a guess");
    make_set_guess_thm guess (fn x => mk_thm ([], x)));

fun make_guess___dummy gty v t i fvL =
     make_set_guess_thm___dummy (mk_guess gty v t i fvL);

fun make_set_guess_thm___assume guess =
    make_set_guess_thm guess ASSUME;

fun make_guess___assume gty v t i fvL =
     make_set_guess_thm___assume (mk_guess gty v t i fvL)


fun make_set_guess_thm___simple guess =
     make_set_guess_thm guess (fn x => EQT_ELIM
        (SIMP_CONV std_ss [GUESS_REWRITES] x))

fun make_guess___simple gty v t i fvL =
     make_set_guess_thm___simple (mk_guess gty v t i fvL)


fun guess_extract (guess_general (i,fvL)) = (i,fvL)
  | guess_extract (guess_thm (_,i,fvL,_)) = (i,fvL)
  | guess_extract (guess_term (_,i,fvL,_)) = (i,fvL)

fun guess_extract_thm (guess_thm (ty,i,fvL,thm)) = (ty,i,fvL,thm,true)
  | guess_extract_thm (guess_term (ty,i,fvL,tm)) = (ty,i,fvL,ASSUME tm, false)
  | guess_extract_thm _ = Feedback.fail();

fun guess2term (guess_general (_,_)) = NONE
  | guess2term (guess_thm (_,_,_,thm)) = SOME (concl thm)
  | guess2term (guess_term (_,_,_,tm)) = SOME tm

fun guess2thm (guess_thm (_,_,_,thm)) = (true, thm)
  | guess2thm (guess_term (_,_,_,tm)) = (false,  ASSUME tm)
  | guess2thm _ = Feedback.fail();

fun guess2thm_opt (guess_thm (_,_,_,thm)) = SOME thm
  | guess2thm_opt _ = NONE


fun guess_extract_type (guess_general (i,fvL)) = NONE
  | guess_extract_type (guess_thm (ty,i,fvL,_)) = SOME ty
  | guess_extract_type (guess_term (ty,i,fvL,_)) = SOME ty

fun guess_has_thm (guess_thm _) = true
  | guess_has_thm _ = false;

fun guess_has_no_free_vars guess =
    null (#2 (guess_extract guess));

fun guess_has_thm_no_free_vars guess =
    guess_has_thm guess andalso
    guess_has_no_free_vars guess;

fun guess_thm_to_guess thm_ok ifvL_opt thm =
let
    val (gtm, args) = strip_comb (concl thm);
    val _ = if (length args = 2) then () else Feedback.fail();
    val gty = guess_term2type gtm;
    val (i, fvL) = if isSome ifvL_opt then valOf ifvL_opt else
        let
           val qi_t = el 1 args
           val (_, qi_t) = if is_abs qi_t then (NONE,qi_t) else
               let
                   val fvTy = hd (snd (dest_type (type_of qi_t)));
                   val fv = genvar fvTy;
                   val qi_t' = mk_abs (fv, mk_comb(qi_t,fv));
               in
                   (SOME (GSYM (ETA_CONV qi_t')), qi_t')
               end;
           val (fv, i) = dest_abs qi_t;
       in
          (i, [fv])
       end;
in
   if thm_ok then
      guess_thm (gty, i, fvL, thm)
   else
      guess_term (gty, i, fvL, concl thm)
end;

fun dest_guess_tm t =
let
    val (gtm, args) = strip_comb t;
    val _ = if (length args = 2) then () else Feedback.fail();
    val gty = guess_term2type gtm;
    val (v_t, t_t) = dest_abs (el 2 args)
in
    (gty, (el 1 args), v_t, t_t)
end;

val is_guess_tm = can dest_guess_tm


type inference_collection =
   {true                : thm list,
    false               : thm list,
    exists              : thm list,
    forall              : thm list,
    exists_strong       : thm list,
    forall_strong       : thm list};


val empty_inference_collection =
   {true          = [],
    false         = [],
    exists        = [],
    forall        = [],
    exists_strong = [],
    forall_strong = []}:inference_collection;


fun GUESS_THM_list2collection inference_thmL =
let
    val L0 = flatten (map BODY_CONJUNCTS inference_thmL)
    val L1 = map (SIMP_RULE std_ss [combinTheory.K_DEF]) L0;
    fun sort_fun (thm, (l1,l2,l3,l4,l5,l6)) =
    let
       val gtm = (fst o strip_comb o snd o dest_imp o concl) thm
    in
       if (same_const gtm GUESS_FALSE_tm)then
          (thm::l1, l2, l3, l4, l5, l6) else
       if (same_const gtm GUESS_TRUE_tm) then
          (l1, thm::l2, l3, l4, l5, l6) else
       if (same_const gtm GUESS_EXISTS_tm) then
          (l1, l2, thm::l3, l4, l5, l6) else
       if (same_const gtm GUESS_FORALL_tm) then
          (l1, l2, l3, thm::l4, l5, l6) else
       if (same_const gtm GUESS_EXISTS_STRONG_tm) then
          (l1, l2, l3, l4, thm::l5, l6) else
       if (same_const gtm GUESS_FORALL_STRONG_tm) then
          (l1, l2, l3, l4, l5, thm::l6) else
          (l1, l2, l3, l4, l5, l6)
    end handle HOL_ERR _ => (l1,l2,l3,l4,l5,l6)

    val (l1,l2,l3,l4,l5,l6) = foldl sort_fun ([],[],[],[],[],[]) L1;
in
   {true          = l2,
    false         = l1,
    exists        = l3,
    forall        = l4,
    exists_strong = l5,
    forall_strong = l6 }:inference_collection
end;



(*_
val tref = ref NONE

val (v,t,thmL,guess) = valOf (!tref)
val fvL = [``x:num``, ``y:num``]
val rewrite_thm = GSYM (HO_PART_MATCH lhs (hd thmL) ((fst o dest_imp) (concl thm_org)))
val fv = []

val v = ``x:num``
val t = ``!t. (P (x:num) /\ Z t):bool``
val t' = ``!t. X t \/ (Q (x:num))``
val i = ``(i (y:num) (z:num)):num``
val fvL = [``y:num``, ``z:num``]

val rew_thm = mk_thm ([], mk_eq(t,t'))

val guess = make_set_guess_thm_opt___dummy v t' (guess_forall (i,fvL,NONE));
correct_guess fv v t (guess_rewrite_thm_opt v t rew_thm guess)
*)

fun guess_rewrite rew_thm (guess_general (i, fvL)) = guess_general (i,fvL)
  | guess_rewrite rew_thm (guess_thm (gty, i, fvL, thm)) =
      guess_thm (gty, i, fvL,
         CONV_RULE (RAND_CONV (ABS_CONV (K (GSYM rew_thm)))) thm)
  | guess_rewrite rew_thm (guess_term (gty, i, fvL, tm)) =
      guess_term (gty, i, fvL,
         (rhs o concl) (RAND_CONV (ABS_CONV (K (GSYM rew_thm))) tm))


fun term_list_to_string [] = ""
  | term_list_to_string [t] = (term_to_string t)
  | term_list_to_string (t1::t2::ts) =
    (term_to_string t1)^", "^(term_list_to_string (t2::ts))

fun guess_to_string show_thm (guess_general (i,fvL)) =
    "guess_general (``"^(term_to_string i)^"``, ["^(term_list_to_string fvL)^"])"
  | guess_to_string show_thm (guess_thm (gty, i,fvL,thm)) =
    (guess_type2string gty) ^ " (``"^(term_to_string i)^"``, ["^(term_list_to_string fvL)^"], "^
    (if show_thm then thm_to_string thm else "X")^")"
  | guess_to_string show_thm (guess_term (gty, i,fvL,tm)) =
    (guess_type2string gty) ^ " (``"^(term_to_string i)^"``, ["^(term_list_to_string fvL)^"], ``"^
    (if show_thm then term_to_string tm else "-")^"``)";


fun check_guess v t (guess_general _) = true
  | check_guess v t guess =
   let
      val (i,fvL) = guess_extract guess;
      val ty = valOf (guess_extract_type guess);
      val thm_term2 = valOf (guess2term guess)
      val fvL_t = free_vars t;
      val fvL_i = free_vars i;
      val thm_term = make_guess_thm_term ty v t i fvL
   in
      (type_of v = type_of i) andalso
      (all (fn x => (op_mem eq x fvL_i)) fvL) andalso
      (aconv thm_term thm_term2)
   end handle HOL_ERR _ => false;


fun correct_guess v t guess =
   if (check_guess v t guess) then SOME guess else
   let
      val guess2 = guess_remove_thm v t guess handle HOL_ERR _ => guess;
      val still_error = not (check_guess v t guess2);

      val error_msg = if still_error then
                         ("Error in guess: "^(guess_to_string true guess)) else
                         ("Malformed theorem in guess:\n"^(guess_to_string true guess)^
                          "\nTheorem should be of form ``"^
                          (term_to_string (valOf (guess2term guess2))) ^"``.")
      val _ = say_HOL_WARNING "correct_guess" error_msg
   in
      if still_error then NONE else SOME guess2
   end;

fun correct_guess_list v t = mapPartial (correct_guess v t)



val QUANT_INSTANTIATE_HEURISTIC___max_rec_depth = ref 250;
val QUANT_INSTANTIATE_HEURISTIC___debug = ref 0;
val _ = register_trace("QUANT_INSTANTIATE_HEURISTIC", QUANT_INSTANTIATE_HEURISTIC___debug, 3);

(*
val guess = hd (#exists gc)
val gc_ref = ref []
val gc = hd (!gc_ref)
*)

fun correct_guess_collection v t (gc:guess_collection) =
  if (!QUANT_INSTANTIATE_HEURISTIC___debug > 0) then
  let
     val gc =
     {rewrites            = #rewrites gc,
      general             = correct_guess_list v t (#general gc),
      true                = correct_guess_list v t (#true gc),
      false               = correct_guess_list v t (#false gc),
      forall              = correct_guess_list v t (#forall gc),
      exists              = correct_guess_list v t (#exists gc),
      forall_strong       = correct_guess_list v t (#forall_strong gc),
      exists_strong       = correct_guess_list v t (#exists_strong gc)}:guess_collection;

     val _ = if (all (is_guess gty_true) (#true gc)) andalso
                (all (is_guess gty_false) (#false gc)) andalso
                (all is_guess_general (#general gc)) andalso
                (all (is_guess gty_forall) (#forall gc)) andalso
                (all (is_guess gty_exists) (#exists gc)) andalso
                (all (is_guess gty_forall_strong) (#forall_strong gc)) andalso
                (all (is_guess gty_exists_strong) (#exists_strong gc)) then () else
                   say_HOL_WARNING "correct_guess_collection" "Guess-collection-invariant violated!"
  in
     gc
  end else gc;



local

(*
val t = ``(P (x:num)):bool``
val i = ``(XXX (y:num) (z:num)):num``;
val fvL = [``y:num``,``z:num``]
val v = ``x:num``;

val guess = make_set_guess_thm_opt___dummy v t (guess_forall_strong (i, fvL, NONE));
val (_,_,thm_opt) = guess_extract guess;
val thm = valOf thm_opt

*)

fun guess_type_weaken gty_true = gty_exists
  | guess_type_weaken gty_false = gty_forall
  | guess_type_weaken gty_exists_strong = gty_exists
  | guess_type_weaken gty_forall_strong = gty_forall
  | guess_type_weaken gty_exists = gty_exists
  | guess_type_weaken gty_forall = gty_forall

val [weaken_thm_forall_strong, weaken_thm_false,
        weaken_thm_true, weaken_thm_exists_strong] = BODY_CONJUNCTS GUESSES_WEAKEN_THM

fun guess_weaken_thm gty_true = weaken_thm_true
  | guess_weaken_thm gty_false = weaken_thm_false
  | guess_weaken_thm gty_exists_strong = weaken_thm_exists_strong
  | guess_weaken_thm gty_forall_strong = weaken_thm_forall_strong
  | guess_weaken_thm _ = Feedback.fail();

in

fun guess_weaken (guess_general (i, fvL)) = guess_general (i,fvL)
  | guess_weaken (guess_term (gty, i, fvL, tm)) =
    if (gty = gty_exists) orelse (gty = gty_forall) then
       (guess_term (gty, i, fvL, tm))
    else
    let
       val gty' = guess_type_weaken gty;
       val b' = guess_type2term gty'
       val (_, args) = strip_comb tm;
       val tm' = list_mk_icomb (b', args);
    in
       (guess_term (gty', i, fvL, tm'))
    end
  | guess_weaken (guess_thm (gty, i, fvL, thm)) =
    if (gty = gty_exists) orelse (gty = gty_forall) then
       (guess_thm (gty, i, fvL, thm))
    else
    let
       val gty' = guess_type_weaken gty;
       val thm' = HO_MATCH_MP (guess_weaken_thm gty) thm;
    in
       guess_thm(gty', i, fvL, thm')
    end;

end


fun guess_collection___get_exists_weaken (c:guess_collection) =
    append (#true c)
   (append (#exists c)
	   (#exists_strong c));

fun guess_collection___get_forall_weaken (c:guess_collection) =
    append (#false c)
   (append (#forall c)
	   (#forall_strong c));


local

fun elim_double_guesses_int r [] = r
  | elim_double_guesses_int r ([]::gLL) =
    elim_double_guesses_int r gLL
  | elim_double_guesses_int r ((((i, fvL),g)::gL)::gLL) =
let
   val already_present = (fvL = [i]) orelse
      exists (fn ((i', fvL'), _) => (i = i') andalso (fvL = fvL')) r
   val r' = if already_present then r else ((i, fvL), g)::r
in
   elim_double_guesses_int r' (gL::gLL)
end;

fun elim_double_guesses gL =
let
   val gL' = map (fn g => (guess_extract g, g)) gL
   val (gL1, gL2) = partition (fn ((_,_),g) =>
               guess_has_thm g) gL';
in
   map snd (elim_double_guesses_int [] [gL1, gL2])
end;


fun clean_guess (guess_thm (gty, i, fvL, thm)) =
let
   val i' = rand (rator (concl thm));
   val thm' = if is_abs i' then thm else
      let
         val ty = hd (snd (dest_type (type_of i')))
         val v = genvar ty
         val xthm = ETA_CONV (mk_abs(v, mk_comb (i', v)));
      in
         (CONV_RULE (RATOR_CONV (RAND_CONV (K (GSYM xthm)))) thm)
      end
in
   guess_thm (gty, i, fvL, thm')
end
| clean_guess (guess_term (gty, i, fvL, tm)) =
  let
     val (b, args) = strip_comb tm;
     val i' = hd args;
     val i' = if is_abs i' then i' else
      let
         val ty = hd (snd (dest_type (type_of i')))
         val v = genvar ty
      in
         mk_abs (v, mk_comb (i', v))
      end
     val tm' = list_mk_comb (b, [i', el 2 args])
  in
     guess_term (gty, i, fvL, tm')
  end
| clean_guess guess = guess;


fun elim_clean_guesses gL =
   map clean_guess (elim_double_guesses gL);

in

fun guess_collection_clean (c:guess_collection) =
   {rewrites       = #rewrites c,
    general        = #general c,
    true           = elim_clean_guesses (#true c),
    false          = elim_clean_guesses (#false c),
    exists         = elim_clean_guesses (map guess_weaken (guess_collection___get_exists_weaken c)),
    forall         = elim_clean_guesses (map guess_weaken (guess_collection___get_forall_weaken c)),
    exists_strong  = elim_clean_guesses (#exists_strong c),
    forall_strong  = elim_clean_guesses (#forall_strong c)}: guess_collection

end;



(*******************************************************
 *
 * Heuristics for the common boolean operations
 *
 *******************************************************)

(* A quant heuristics gets two arguments v and t.
   It then tries to find guesses for \v. t. *)
type quant_heuristic = term -> term -> guess_collection;

(* If a heuristic does not find any guesses, this exception is
   thrown *)
exception QUANT_INSTANTIATE_HEURISTIC___no_guess_exp;


type quant_param =
{distinct_thms      : thm list,
 cases_thms         : thm list,
 rewrite_thms       : thm list,
 inference_thms     : thm list,
 convs              : conv list,
 filter             : (term -> term -> bool) list,
 top_heuristics     : (quant_heuristic -> quant_heuristic) list,
 heuristics         : (quant_heuristic -> quant_heuristic) list,
 final_rewrite_thms : thm list};


(*
val t = ``7 + y + z = (x:num)``;
val t = ``x:'a = f y``;
val t = ``f y = x:'a``;
val t = ``x + y = x + z``;
val v = ``x:'a``
val t = ``(f (y':'b)):'a = f y``
val v = ``y':'b``
val sys = dummy_sys
*)


fun QUANT_INSTANTIATE_HEURISTIC___EQUATION sys v t =
let
   val _ = if (is_eq t) then () else raise QUANT_INSTANTIATE_HEURISTIC___no_guess_exp;
   val (l,r) = dest_eq t;

   val (turn,top,i,s) = if (eq l v) then (false, true, r,r) else
		        if (eq r v) then (true,  true, l,l) else
		      (false, false, match_term_var v l r, r) handle HOL_ERR _ =>
		      (true,  false, match_term_var v r l, l) handle HOL_ERR _ =>
		      raise QUANT_INSTANTIATE_HEURISTIC___no_guess_exp;

   val _ = if (free_in v i) then Feedback.fail () else ();
   val u_genvar = genvar unit_ty;

   val g_trueL = let
      val v_l = mk_abs (v, l);
      val v_r = mk_abs (v, r);
      val g_true_thm  = ISPECL [i, v_l, v_r] GUESS_RULES_EQUATION_TRUE
      val g_true_thm2 = CONV_RULE (
         RATOR_CONV (RAND_CONV (BINOP_CONV BETA_CONV)) THENC
         RAND_CONV (RAND_CONV (ALPHA_CONV v THENC (ABS_CONV ((BINOP_CONV BETA_CONV)))))) g_true_thm
      val pre = (lhs o fst o dest_imp o concl) g_true_thm2;
      val g_true_thm3 = MP g_true_thm2 (REFL pre)
      val g_true_thm4 = CONV_RULE (RATOR_CONV (RAND_CONV (ALPHA_CONV u_genvar))) g_true_thm3
   in
      [guess_thm (gty_true, i, [], g_true_thm4)]
   end

   val g_exists_strongL = if not top then [] else let
      val g_thm0 = ISPEC i GUESS_RULES_EQUATION_EXISTS_STRONG;
      val g_thm1 = if turn then CONV_RULE (RAND_CONV (ABS_CONV SYM_CONV)) g_thm0 else g_thm0
      val g_thm2 = CONV_RULE (RAND_CONV (ALPHA_CONV v)) g_thm1
      val g_thm3 = CONV_RULE (RATOR_CONV (RAND_CONV (ALPHA_CONV u_genvar))) g_thm2
   in
      [guess_thm (gty_exists_strong, i, [], g_thm3)]
   end
in
  {rewrites            = [],
   general             = [],
   true                = g_trueL,
   false               = [],
   forall              = [],
   exists              = [],
   forall_strong       = [],
   exists_strong = g_exists_strongL}:guess_collection
end;

(*
fun QUANT_INSTANTIATE_HEURISTIC___EQUATION sys v t =
let
   val _ = if (is_eq t) then () else raise QUANT_INSTANTIATE_HEURISTIC___no_guess_exp;
   val (l,r) = dest_eq t;

   val (turn,top,i,s) = if (l = v) then (false, true, r,r) else
		        if (r = v) then (true,  true, l,l) else
		      (false, false, match_term_var v l r, r) handle HOL_ERR _ =>
		      (true,  false, match_term_var v r l, l) handle HOL_ERR _ =>
		      raise QUANT_INSTANTIATE_HEURISTIC___no_guess_exp;

   val g_trueL = [make_guess___simple gty_true v t i []]
   val g_exists_strongL = if not top then [] else
	    [make_set_guess_thm_opt___simple v t (guess_exists_strong (i, [], NONE))]
in
  {rewrites            = [],
   general             = [],
   true                = g_trueL,
   false               = [],
   forall              = [],
   exists              = [],
   forall_strong       = [],
   exists_strong = g_exists_strongL}:guess_collection
end;
*)

(*
val t = ``x:bool``
val v = t
*)

fun QUANT_INSTANTIATE_HEURISTIC___BOOL sys v t =
let
   val _ = if (aconv v t) then () else raise QUANT_INSTANTIATE_HEURISTIC___no_guess_exp;
in
  {rewrites            = [],
   general             = [],
   true                = [make_guess___simple gty_true v t T []],
   false               = [make_guess___simple gty_false v t F []],
   forall              = [],
   exists              = [],
   forall_strong       = [make_guess___simple gty_forall_strong v t F []],
   exists_strong       = [make_guess___simple gty_exists_strong v t T []]}
end;


(*
   val t = ``l:'a list = []``;
   val v = ``l:'a list``;
   val fv = [];
   val sys = NONE;
   val thm = TypeBase.nchotomy_of ``:'a list``;
*)

fun prefix_free_vars (prefix, fvL, i) =
let
   val fvL' = map (fn x => let
     val (x_name, x_ty) = dest_var x;
     val x'_name = prefix ^ "_"^x_name;
     in
        (mk_var (x'_name, x_ty))
     end) fvL
   val i' = subst (map (fn (x,x') => (x |-> x')) (zip fvL fvL')) i;
in
   (fvL', i')
end;


fun QUANT_INSTANTIATE_HEURISTIC___EQUATION_cases thm sys v t =
let
   val _ = if is_eq t then () else raise QUANT_INSTANTIATE_HEURISTIC___no_guess_exp;
   val (l,r) = dest_eq t;

   val (i,turn) = if (eq l v) then (r,false) else
                  if (eq r v) then (l,true) else
	          raise QUANT_INSTANTIATE_HEURISTIC___no_guess_exp;

   val thm' = ISPEC v thm;
   val (eeq1,eeq2) = dest_disj (concl thm');
   val left_right_flag = if ((is_eq eeq1) andalso eq (lhs eeq1) v andalso eq (rhs eeq1) i) then false else
                         if ((is_eq eeq2) andalso eq (lhs eeq2) v andalso eq (rhs eeq2) i) then true else
                         Feedback.fail ();
   val (eeq1,eeq2,thm2) = if left_right_flag then
			     (eeq2, eeq1, CONV_RULE (PART_MATCH lhs DISJ_COMM) thm') else
                             (eeq1, eeq2, thm')

   val (fvL, eeq2b) = strip_exists eeq2;
   val (v',ni) = dest_eq eeq2b;
   val _ = if (eq v v') then () else raise QUANT_INSTANTIATE_HEURISTIC___no_guess_exp;

   val v_name = (fst o dest_var) v
   val (fvL', ni') = prefix_free_vars (v_name, fvL, ni);

   val thm3 = GEN v (CONV_RULE (RAND_CONV (INTRO_TUPLED_QUANT_CONV THENC
                                    RAND_CONV PABS_ELIM_CONV)) thm2)
   val g_thm0 = HO_MATCH_MP GUESS_RULES_TWO_CASES thm3
   val g_thm = if not turn then g_thm0 else
                 CONV_RULE (RAND_CONV (ABS_CONV SYM_CONV)) g_thm0

   val guess = guess_thm(gty_forall_strong, ni', fvL', g_thm);
in
  {rewrites            = [],
   general             = [],
   true                = [],
   false               = [],
   forall   = [],
   exists       = [],
   forall_strong    = [guess],
   exists_strong = []}:guess_collection
end handle UNCHANGED => raise QUANT_INSTANTIATE_HEURISTIC___no_guess_exp
         | HOL_ERR _ => raise QUANT_INSTANTIATE_HEURISTIC___no_guess_exp


(*
val v = ``X:('a # 'b)``
val t = ``(P (X:('a # 'b))):bool``
val thm = TypeBase.nchotomy_of (type_of v)
*)

fun QUANT_INSTANTIATE_HEURISTIC___one_case thm sys v t =
let
   val (vars, v_eq_i) = (strip_exists o snd o dest_forall o concl) thm;
   val (_,i) = dest_eq v_eq_i

   val v_name = (fst o dest_var) v
   val (vars', i') = prefix_free_vars (v_name, vars, i);

   val thm2 = CONV_RULE (QUANT_CONV ((INTRO_TUPLED_QUANT_CONV THENC
                         RAND_CONV PABS_ELIM_CONV))) thm

   val g_thm0 = ISPEC (mk_abs (v, t))
                (HO_MATCH_MP GUESS_RULES_ONE_CASE___FORALL_STRONG thm2)
   val g_thm1 = ISPEC (mk_abs (v, t))
                (HO_MATCH_MP GUESS_RULES_ONE_CASE___EXISTS_STRONG thm2)

   val g0 = guess_thm (gty_forall_strong, i',vars', g_thm0);
   val g1 = guess_thm (gty_exists_strong, i',vars', g_thm1);

in
  {rewrites            = [],
   general             = [],
   true                = [],
   false               = [],
   forall              = [],
   exists              = [],
   forall_strong       = [g0],
   exists_strong       = [g1]}:guess_collection
end handle HOL_ERR _ => raise QUANT_INSTANTIATE_HEURISTIC___no_guess_exp;


local
   fun QUANT_INSTANTIATE_HEURISTIC___FAIL sys v t =
       raise QUANT_INSTANTIATE_HEURISTIC___no_guess_exp;

   fun dest_ex_eq tt =
     let
        val (vars, eq) = strip_exists tt;
        val (l, r) = dest_eq eq;
     in
        (vars, l, r)
     end;

   fun is_sing_case_thm thm =
     let
        val (v, b) = dest_forall (concl thm);
        val (_, l, _) = dest_ex_eq b;
        val _ = (if (aconv v l) then () else Feedback.fail())
     in
        true
     end handle HOL_ERR _ => false;

   fun is_double_case_thm thm =
     let
        val (v, b) = dest_forall (concl thm);
        val (b1, b2) = dest_disj b;
        val (_, l1, _) = dest_ex_eq b1;
        val (_, l2, _) = dest_ex_eq b2;
        val _ = (if (aconv v l1) then () else Feedback.fail())
        val _ = (if (aconv v l2) then () else Feedback.fail())
     in
        true
     end handle HOL_ERR _ => false;
in
   fun QUANT_INSTANTIATE_HEURISTIC___cases thm =
   let
   in
      if is_sing_case_thm thm then
         QUANT_INSTANTIATE_HEURISTIC___one_case thm
      else if is_double_case_thm thm then
         QUANT_INSTANTIATE_HEURISTIC___EQUATION_cases thm
      else
         QUANT_INSTANTIATE_HEURISTIC___FAIL
   end;


   fun QUANT_INSTANTIATE_HEURISTIC___cases_list thmL =
   let
      val thmL1 = filter is_sing_case_thm thmL
      val thmL2 = filter is_double_case_thm thmL

      val hL1 = map QUANT_INSTANTIATE_HEURISTIC___one_case thmL1;
      val hL2 = map QUANT_INSTANTIATE_HEURISTIC___EQUATION_cases thmL2;
   in
      (hL1, hL2)
   end
end;



fun QUANT_INSTANTIATE_HEURISTIC___TypeBase_cases sys v t =
if not (is_eq t) then raise QUANT_INSTANTIATE_HEURISTIC___no_guess_exp else
(let
   val thm = TypeBase.nchotomy_of (type_of v)
in
   QUANT_INSTANTIATE_HEURISTIC___cases thm sys v t
end handle HOL_ERR _ => raise QUANT_INSTANTIATE_HEURISTIC___no_guess_exp);


(*
   val t = ``n = x:num``;
   val v = ``x:num``;
   val fv = [``x_n``];
   val sys = NONE;
   val thmL = [GSYM prim_recTheory.SUC_ID]

   val t = ``l = []:'a list``;
   val v = ``l:'a list``
   val thmL = [rich_listTheory.NOT_CONS_NIL]

   val t = ``0 = x``
*)
fun QUANT_INSTANTIATE_HEURISTIC___EQUATION_distinct thmL sys v t =
let
   val _ = if is_eq t then () else raise QUANT_INSTANTIATE_HEURISTIC___no_guess_exp;
   val (l,r) = dest_eq t;

   val (i,turn) = if (eq l v) then (r,false) else
                  if (eq r v) then (l,true) else
	          raise QUANT_INSTANTIATE_HEURISTIC___no_guess_exp;

   val thmL' = flatten (map BODY_CONJUNCTS thmL)
   val thmL'' = append thmL' (map GSYM thmL');

   val ni_thm = tryfind (fn thm => PART_MATCH (rhs o dest_neg) thm i) thmL'';
   val ni_thm = if turn then GSYM ni_thm else ni_thm;
   val ihs = if turn then rhs else lhs;
   val ni = (ihs o dest_neg o concl) ni_thm;


   val fvL_set = HOLset.difference (FVL [ni] empty_tmset, FVL [i] empty_tmset)
   val fvL_org = HOLset.listItems fvL_set
   val v_name = (fst o dest_var) v
   val (fvL, ni) = prefix_free_vars (v_name, fvL_org, ni);
   val fvL_org = if null fvL_org then [genvar unit_ty] else fvL_org;
   val ni_thm2 = GENL fvL_org  ni_thm
   val ni_thm3 = CONV_RULE (INTRO_TUPLED_QUANT_CONV THENC
                            RAND_CONV PABS_ELIM_CONV) ni_thm2


   val g_thm = let
        val (i_v, i_b) = dest_forall (concl ni_thm3);
        val i = mk_abs (i_v, ihs (dest_neg i_b))
        val g_thm0 = ISPECL [i, mk_abs(v,l), mk_abs(v,r)] GUESS_RULES_EQUATION_FALSE
        val g_thm1 = BETA_RULE g_thm0
        val g_thm2 = HO_MATCH_MP g_thm1 ni_thm3;

        val g_thm3 = CONV_RULE (RAND_CONV
                        (ALPHA_CONV v THENC
                         (if (turn) then
                            (ABS_CONV SYM_CONV)
                         else ALL_CONV))) g_thm2
     in
        g_thm3
     end
   val guess = guess_thm (gty_false, ni, fvL, g_thm);
in
  {rewrites            = [ni_thm],
   general             = [],
   true                = [],
   false               = [guess],
   forall   = [],
   exists       = [],
   forall_strong    = [],
   exists_strong = []}:guess_collection
end handle HOL_ERR _ => raise QUANT_INSTANTIATE_HEURISTIC___no_guess_exp;


fun QUANT_INSTANTIATE_HEURISTIC___EQUATION___TypeBase_distinct sys v t =
let
   val _ = if is_eq t then () else raise QUANT_INSTANTIATE_HEURISTIC___no_guess_exp;
   val thm = TypeBase.distinct_of (type_of v);
in
   QUANT_INSTANTIATE_HEURISTIC___EQUATION_distinct [thm] sys v t
end handle HOL_ERR _ => raise QUANT_INSTANTIATE_HEURISTIC___no_guess_exp;




fun dummy_term_sys v t =
let
   val i = mk_var ("i", type_of v);
   val fvL = [];
in
   {rewrites            = [],
    general             = [],
    true                = [mk_guess gty_true v t i fvL],
    false               = [mk_guess gty_false v t i fvL],
    exists              = [mk_guess gty_exists v t i fvL],
    forall              = [mk_guess gty_forall v t i fvL],
    exists_strong       = [mk_guess gty_exists_strong v t i fvL],
    forall_strong       = [mk_guess gty_forall_strong v t i fvL]}
end;

fun dummy_sys v t =
let
   val i = mk_var ("i", type_of v);
   val fvL = [];
in
   {rewrites            = [],
    general             = [],
    true                = [make_guess___dummy gty_true v t i fvL],
    false               = [make_guess___dummy gty_false v t i fvL],
    exists              = [make_guess___dummy gty_exists v t i fvL],
    forall              = [make_guess___dummy gty_forall v t i fvL],
    exists_strong       = [make_guess___dummy gty_exists_strong v t i fvL],
    forall_strong       = [make_guess___dummy gty_forall_strong v t i fvL]}
end;



(*
val t = ``!x. P x /\ (y = 2 + x) /\ Q y``
val t = ``?x. P x /\ (y = 2) /\ Q y``
val v = ``y:num``

val t = ``?y:'b. x:'a = f y``
val v = ``x:'a``
val sys = dummy_sys
val sys = heuristic
*)


local
   fun col (L1,L2,L3) =
      (GUESS_THM_list2collection [L1],
       GUESS_THM_list2collection [L2],
       GUESS_THM_list2collection [L3]);


   val f_icL     = col (GUESS_RULES_FORALL, GUESS_RULES_FORALL___NEW_FV, GUESS_RULES_FORALL___NEW_FV_1);
   val e_icL     = col (GUESS_RULES_EXISTS, GUESS_RULES_EXISTS___NEW_FV, GUESS_RULES_EXISTS___NEW_FV_1);
   val u_icL     = col (GUESS_RULES_EXISTS_UNIQUE, TRUTH, TRUTH);
in

fun QUANT_INSTANTIATE_HEURISTIC___QUANT sys (v:term) t =
let
   val ((ic, ic_fv, ic_fv_1), (v2, b)) =
       (f_icL, dest_forall t) handle HOL_ERR _ =>
       (e_icL, dest_exists t) handle HOL_ERR _ =>
       (u_icL, dest_exists1 t) handle HOL_ERR _ => raise QUANT_INSTANTIATE_HEURISTIC___no_guess_exp;

   val gc:guess_collection = sys v b

   fun apply_inference inf guess =
   let
       val (_, i, fvL, gthm0, was_thm) = guess_extract_thm guess;
       val gthm = GEN_ASSUM v2 gthm0;
       val new_fv = free_in v2 i
       val use_ic = if new_fv then (if null fvL then ic_fv_1 else ic_fv) else ic;
       val inf_thm = hd (inf use_ic) handle Empty => Feedback.fail();
       val xthm2 = HO_MATCH_MP inf_thm gthm
   in
       SOME (guess_thm_to_guess was_thm (SOME (i, if new_fv then v2::fvL else fvL)) xthm2)
   end handle HOL_ERR _ => NONE;

  val results = flatten (map (fn (s1, s2) => mapPartial (apply_inference s2) (s1 gc)) [
      (#true, #true),
      (#false, #false),
      (#exists, #exists),
      (#forall, #forall),
      (#exists_strong, #exists_strong),
      (#forall_strong, #forall_strong)])
in
   guess_list2collection ([], results)
end;

end


(******************************************************************************)
(* General heuristic for moving guesses over structure                        *)
(******************************************************************************)

val inference_thmL = [GUESS_RULES_DISJ, GUESS_RULES_CONJ,
                      GUESS_RULES_IMP, GUESS_RULES_EQUIV,
                      GUESS_RULES_COND, GUESS_RULES_NEG];

fun process_simple_guess_thm thm =
let
    val (pre, ant) = dest_imp (concl thm);
    val (gty, i, v, t) = dest_guess_tm ant;

    val i_ok = is_var i orelse
               let
                  val (i_v, i_b) = dest_abs i
               in (type_of i_v = unit_ty) andalso (is_var i_b) end
    val _ = if (i_ok) then () else Feedback.fail();
    val (_, tL) = strip_comb t
    val tL_simple = all (fn tx => is_var tx orelse
               let val (tx_b, tx_v) = dest_comb tx
               in (tx_v = v) andalso (is_var tx_b) end) tL

    val preL = strip_conj pre
    fun check_internal pre_tm =
    let
       val (gty', i', v', t') = dest_guess_tm pre_tm;
       val _ = if (aconv i i') andalso (v = v') then () else Feedback.fail();
       val index_opt = SOME (index (fn t'' => aconv t' t'') tL) handle HOL_ERR _ => NONE;
    in
       (gty', index_opt)
    end;

    val pre_checkL = map check_internal preL;
    val thm' = CONV_RULE AND_IMP_ELIM_CONV thm

    val pre_checkL_opt = if not tL_simple then NONE else SOME (map (fn (ty, index_opt) => (ty, valOf index_opt)) pre_checkL) handle Option => NONE

in
    SOME (thm', pre_checkL_opt, mk_abs (v, t), i, gty)
end handle HOL_ERR _ => NONE;

fun process_simple_guess_thm_warn thm =
let
   val r_opt = process_simple_guess_thm thm;
   val _ = if isSome r_opt then () else
       say_HOL_WARNING "process_simple_guess_thm"
         ("Inference theorem not well formed:\n"^(thm_to_string thm))
in
   r_opt
end;


fun mk_guess_net guesses_thmL =
let
    fun fresh_vars thm =
        SIMP_RULE std_ss [combinTheory.K_DEF] (genvar_RULE thm)

    val thmL0 = flatten (map (BODY_CONJUNCTS o fresh_vars) guesses_thmL)
    val thmL1 = mapPartial process_simple_guess_thm_warn thmL0

    val (sL, cL) = partition (fn (_, opt, _, _, _) => isSome opt) thmL1

    (* make guess_net for complex theorems *)
    fun group_thmL L [] = L
      | group_thmL L ((thm, _, P_t, _, _)::thmPL) =
        let
           val ((P_t', thmL), L') = pluck (fn (P_t', thmL) => (P_t = P_t')) L handle HOL_ERR _ =>
                       ((P_t, []), L)
        in
           group_thmL ((P_t', thm::thmL)::L') thmPL
        end
<<<<<<< HEAD
    val guess_net_complex = 
       foldr (fn ((P_t, thmL), n) => Ho_Net.enter ([],[],P_t, (P_t, thmL)) n) Ho_Net.empty_net
=======
    val guess_net_complex =
       foldr (fn ((P_t, thmL), n) => Ho_Net.enter ([],P_t, (P_t, thmL)) n) Ho_Net.empty_net
>>>>>>> cad894cc
          (group_thmL [] cL)


    (* make guess_net for simple theorems *)
    fun free_var_process (thm, pre_checkL_opt, v_t, i, gty) =
    let
       val (v, t) = dest_abs v_t;
       val (b_op, tL) = strip_comb t;

       val pre_checkL = valOf pre_checkL_opt
       fun remove_free_var (n, tx) = is_comb tx andalso
           all (fn (ty, n') => (not (n = n')) orelse ((ty = gty_forall) orelse (ty = gty_exists)))
               pre_checkL

       val ntL = enumerate 0 tL;
       val remove_varsL = filter remove_free_var ntL;

       fun remove_vars_combins [] = [[]]
         | remove_vars_combins (x::xs) =
              let
                 val L = remove_vars_combins xs
              in
                 (map (fn z1 => x::z1) L) @ L
              end;
       val combs = remove_vars_combins remove_varsL

       fun apply_combs cL =
       let
           val pre_checkL' = filter (fn (_,n) => all (fn (n', _) => not (n = n')) cL) pre_checkL
           fun mk_tL (sub,tL') [] = (sub, rev tL')
             | mk_tL (sub,tL') ((n, tx)::ntL) =
           let
               val do_remove = exists (fn (n', _) => n = n') cL
               val (sub', tL'') = if not do_remove then (sub, tx::tL') else
                   let
                      val (tx_b, tx_v) = dest_comb tx;
                      val tx' = genvar (type_of tx);

                   in
                      ((tx_b |-> mk_abs(tx_v, tx'))::sub, tx'::tL')
                   end;
           in
              mk_tL (sub', tL'') ntL
           end;
           val (sub, tL') = mk_tL ([], []) ntL;
           val tL'' = map (fn tx => (true, fst (dest_comb tx)) handle HOL_ERR _ => (false, tx)) tL'
           val _ = if exists fst tL'' then () else Feedback.fail();

           val xthm0 = SIMP_RULE std_ss [GUESS_RULES_CONSTANT_FORALL, GUESS_RULES_CONSTANT_EXISTS, ETA_THM] (INST sub thm)

           val (i_f, i_v) = if is_abs i then (false, snd (dest_abs i)) else (true, i)

           val xthm1 = GENL (i_v::(map snd tL'')) xthm0
       in
           SOME (b_op, (i_f, map fst tL'', pre_checkL', gty, xthm1))
       end handle HOL_ERR _ => NONE;
    in
       mapPartial apply_combs combs
    end;
    fun group_simpleL L [] = L
      | group_simpleL L ((tm, x)::tmxs) =
        let
           val ((_, xL), L') = pluck (fn (tm', _) => (same_const tm tm')) L handle HOL_ERR _ =>
                       ((tm, []), L)
        in
           group_simpleL ((tm, x::xL)::L') tmxs
        end
    val guess_net_simple = group_simpleL [] (flatten (map free_var_process sL))
in
    (guess_net_complex, guess_net_simple)
end;



(*

val guesses_thmL = inference_thmL;
val guesses_net = mk_guess_net guesses_thmL
val heuristic = QUANT_INSTANTIATE_HEURISTIC___PURE_COMBINE empty_qp (SOME (ref (mk_quant_heuristic_cache())))
val heuristic = QUANT_INSTANTIATE_HEURISTIC___PURE_COMBINE empty_qp NONE
val heuristic = QUANT_INSTANTIATE_HEURISTIC___PURE_COMBINE std_qp NONE
val sys = heuristic;


val heuristic = QUANT_INSTANTIATE_HEURISTIC___PURE_COMBINE list_qp NONE
val sys = heuristic;

val sys = dummy_sys

val v = ``x:num``
val t = ``(x = 2) ==> P x``

sys v t


val v = ``x:'a list``
val t = ``Q ==> (~((x:'a list) = []) /\ P x)``

sys v t
GUESS_RULES_IMP

val t = ``(x + (y:num) = z) \/ Q y``

val t = ``!x. (x + (y:num) = z) \/ Q y``


val t = ``~(uf (x:'a) = uf y) \/ (P y /\ Q y)``
val v = ``x:'a``
val fv = [v]
val t = b


QUANT_INSTANTIATE_HEURISTIC___debug :=

val t = ``~(uf (x:'a) = uf (SND s)) \/ (IS_SOME (e (FST s)) /\
   s IN var_res_prop___PROP f (wpb,rpb) sfb)``

val heuristic = QUANT_INSTANTIATE_HEURISTIC___PURE_COMBINE empty_qp NONE
val sys = heuristic;
QUANT_INSTANTIATE_HEURISTIC___print_term_length := 2000
*)

fun strip_comb_abs t =
  let
     val (t1, t2) = dest_comb t;
     val (_, t3) = dest_abs t1;
  in
     strip_comb_abs t3
  end handle HOL_ERR _ => t;


fun dest_comb_abs fv fb =
  let
     val (t1, t2) = dest_comb fb;
     val _ = if (t2 = fv) then () else Feedback.fail();
     val t3 = strip_comb_abs t1
     val (fv', _) = dest_abs (t3);
  in
     fv'
  end

fun get_org_name fv fb =
   dest_comb_abs fv (find_term (can (dest_comb_abs fv)) fb) handle HOL_ERR _ => fv;



fun local_cache_sys sys =
  let
   val lc_ref = ref []
  in fn v => fn t =>
  let
    val gc_opt = assoc t (!lc_ref)
  in
    if (isSome gc_opt) then valOf gc_opt else raise QUANT_INSTANTIATE_HEURISTIC___no_guess_exp
  end handle HOL_ERR _ =>
  let
     val gc_opt = SOME (sys v t) handle QUANT_INSTANTIATE_HEURISTIC___no_guess_exp => NONE;
     val _ = lc_ref := (t,gc_opt)::(!lc_ref);
  in
     if (isSome gc_opt) then valOf gc_opt else raise QUANT_INSTANTIATE_HEURISTIC___no_guess_exp

  end
end;



local
   fun exists_forall_CONV t =
      HO_REWR_CONV GUESS_RULES_CONSTANT_FORALL t handle HOL_ERR _ =>
      HO_REWR_CONV GUESS_RULES_CONSTANT_EXISTS t

   fun guess_rule_elim_constant_RULE v xthm0 =
   let
      val (_, t') = dest_abs (rand (rhs (concl xthm0)));
   in
      if (free_in v t') then xthm0 else
         CONV_RULE (RHS_CONV exists_forall_CONV) xthm0
   end

   fun RRAND_CONV c t =
     if is_comb t then RAND_CONV (RRAND_CONV c) t else
     c t

   fun test_thmL v_t_type tvset v t (P_t, thmL) =
   let
       val ty_m = match_type (type_of P_t) v_t_type
       val P_t' = inst ty_m P_t;
       val (v'', t'') = dest_abs P_t';
       val t''' = subst [v'' |-> v] t'';
       val (term_sub, ty_sub) = ho_match_term [] tvset t''' t
       val _ = map (fn xx => if (free_in v (#residue xx)) then Feedback.fail() else ())
                    (term_sub)

       val P_t'' = subst term_sub (inst ty_sub P_t');
       val eq_thm0 = ((ALPHA_CONV v) THENC (DEPTH_CONV BETA_CONV)) P_t'';
       val eq_thm1_opt = SOME ((DEPTH_CONV BETA_CONV) (mk_abs (v, t))) handle UNCHANGED => NONE

       val eq_thm = if isSome eq_thm1_opt then
                      TRANS eq_thm0 (GSYM (valOf eq_thm1_opt)) else eq_thm0

       val ty_sub2 = ty_m @ ty_sub;
       fun process_thm thm0 =
       let
           val xthm0 = INST_TY_TERM (term_sub, ty_sub2) thm0;
           val xthm1 = CONV_RULE (RRAND_CONV (K eq_thm)) xthm0
       in
           SOME xthm1
       end handle HOL_ERR _ => NONE

       val thmL' = mapPartial process_thm thmL
   in
      thmL'
   end handle HOL_ERR _ => [];

(*   val (thm,gthm,rthm) = el 1 resL *)

   fun GUESS_MP thm gthm =
   let
      val i  = (rand o rator o fst o dest_imp o concl) thm;
      val gi = (rand o rator o concl) gthm;
   in
      if is_var i then
        let
           val i_ty =  (hd o snd o dest_type o type_of) i
           val gi_ty = (hd o snd o dest_type o type_of) gi
           val ty_sub = [i_ty |-> gi_ty];
           val i' = inst ty_sub i;

           val xthm0 = INST_TY_TERM ([i' |-> gi], ty_sub) thm
           val xthm1 = MP xthm0 gthm
        in
           xthm1
        end
      else if (is_var (snd (dest_abs i)) handle HOL_ERR _ => false) then
        let
           val (i_v, i_b) = dest_abs i;
           val (g_v, g_b) = dest_abs gi;
           val _ = if free_in g_v g_b then Feedback.fail() else ();

           val ty_sub = [type_of i_v |-> type_of g_v];

           val xthm0 = INST_TY_TERM ([i_b |-> g_b], ty_sub) thm
           val xthm1 = MP xthm0 gthm
        in
           xthm1
        end
     else MP thm gthm
   end;


   fun try_guess ifv_opt thm_ok thm guess =
   let
       val (ty, i, fvL, gthm, was_thm) = guess_extract_thm guess;
       val (ifv_opt, nthm) = if isSome ifv_opt then
            (ifv_opt, GUESS_MP thm gthm)
           else (SOME (i, fvL), GUESS_MP thm gthm)
   in
       SOME (ifv_opt, thm_ok andalso was_thm, nthm)
   end handle HOL_ERR _ => NONE;

   fun elim_precond sys v (ifv_opt,thm_ok,thm) =
   let
       val xthm0 = CONV_RULE (RATOR_CONV (
                    (RAND_CONV (RAND_CONV (ALPHA_CONV v) THENC DEPTH_CONV BETA_CONV)))) thm

       val precond = (fst o dest_imp) (concl xthm0)
       val (gty, _, v', t') = dest_guess_tm precond;
   in
       if (free_in v' t') then
       let
          val gc:guess_collection = sys v' t';
          val gL = (guess_collection_guess_type gty) gc;
       in
          mapPartial (try_guess ifv_opt thm_ok xthm0) gL
       end else
           [(ifv_opt, thm_ok, MP (CONV_RULE (RATOR_CONV (RAND_CONV exists_forall_CONV)) xthm0) TRUTH)]
   end handle QUANT_INSTANTIATE_HEURISTIC___no_guess_exp => []
            | HOL_ERR _ => [];

   fun elim_preconds sys v doneL [] = doneL
     | elim_preconds sys v doneL (ithm::thmL) =
       if (is_imp_only (concl (#3 ithm))) then
          elim_preconds sys v doneL (append (elim_precond sys v ithm) thmL)
       else
          if (isSome (#1 ithm)) then
             elim_preconds sys v (ithm::doneL) thmL
          else
             elim_preconds sys v doneL thmL

in

fun QUANT_INSTANTIATE_HEURISTIC___THM_GENERAL_COMPLEX guesses_net_complex sys v t =
let
   val v_t = mk_abs (v, t);
   val possible_thmL = Ho_Net.lookup v_t guesses_net_complex;
   val tvset = FVL [t] empty_tmset;
   val _ = if HOLset.member (tvset, v) then () else raise QUANT_INSTANTIATE_HEURISTIC___no_guess_exp;

   val current_thmL = flatten (map (test_thmL (type_of v_t) tvset v t) possible_thmL);

   val sys' = local_cache_sys sys;
   val results = elim_preconds sys' v [] (map (fn y => (NONE, true, y)) current_thmL)
in
   guess_list2collection ([], (map (fn (ifv_opt, ok, thm) => guess_thm_to_guess ok ifv_opt thm) results))
end

end;



(*

val guesses_thmL = inference_thmL;
val (guesses_net_complex, guesses_net_simple) = mk_guess_net guesses_thmL

val (guesses_net_complex, guesses_net_simple) = mk_guess_net[]

val heuristic = QUANT_INSTANTIATE_HEURISTIC___PURE_COMBINE empty_qp (SOME (ref (mk_quant_heuristic_cache())))
val heuristic = QUANT_INSTANTIATE_HEURISTIC___PURE_COMBINE empty_qp NONE
val heuristic = QUANT_INSTANTIATE_HEURISTIC___PURE_COMBINE std_qp NONE
val sys = heuristic;


val sys = dummy_sys

val v = ``z:num``
val t = ``(z = 2) ==> P z``


val v = ``z:num``
val t = ``(z = 2)``

sys v t


val v = ``x:'a list``
val t = ``Q ==> (~((x:'a list) = []) /\ P x)``

sys v t
GUESS_RULES_IMP

val t = ``(x + (y:num) = z) \/ Q y``

val t = ``!x. (x + (y:num) = z) \/ Q y``


val t = ``~(uf (x:'a) = uf y) \/ (P y /\ Q y)``
val v = ``x:'a``
val fv = [v]
val t = b
val v = ``x:num``
val t = ``if b x then ((x = 2) /\ Q x) else (Q2 x /\ (x = 2))``

QUANT_INSTANTIATE_HEURISTIC___debug :=

val t = ``~(uf (x:'a) = uf (SND s)) \/ (IS_SOME (e (FST s)) /\
   s IN var_res_prop___PROP f (wpb,rpb) sfb)``

val heuristic = QUANT_INSTANTIATE_HEURISTIC___PURE_COMBINE empty_qp NONE
val sys = heuristic;

sys v t
sys v b

t b

val t = ``Q2 2 /\ (x = 2)``
sys v t

QUANT_INSTANTIATE_HEURISTIC___print_term_length := 2000
*)

local
   fun fL_BETA_CONV [] = ALL_CONV
     | fL_BETA_CONV (true::fL) =
          RAND_CONV BETA_CONV THENC
          RATOR_CONV (fL_BETA_CONV fL)
     | fL_BETA_CONV (false::fL) =
          RATOR_CONV (fL_BETA_CONV fL)
in

fun QUANT_INSTANTIATE_HEURISTIC___THM_GENERAL_SIMPLE guesses_net_simple sys v t =
let
   val (b_op, tL) = strip_comb t;
   val (_, infL) = first (fn (tm, _) => same_const b_op tm) guesses_net_simple;

   val fL = map (free_in v) tL
   val infL' = filter (fn (_, fL', _, _, _) => fL = fL') infL
   val _ = if null infL' then raise QUANT_INSTANTIATE_HEURISTIC___no_guess_exp else ();

   val gcL = map (fn t => sys v t handle QUANT_INSTANTIATE_HEURISTIC___no_guess_exp => empty_guess_collection) tL;

   fun try_inf (i_f, _, pre_checkL, gty, inf_thm) =
   let
      val (gty1, arg_n1) = hd pre_checkL;
      val pre_checkL_tl = tl pre_checkL;
      val gL = (guess_collection_guess_type gty1) (el (arg_n1+1) gcL);

      fun process_guess guess =
      (let
         val (i, fvL) = guess_extract guess;
         val _ = if not i_f andalso not (null fvL) then Feedback.fail() else ();

         val gL' = map (fn (gty, n) =>
               first (fn g => guess_extract g = (i, fvL)) ((guess_collection_guess_type gty) (el (n+1) gcL))) pre_checkL_tl;

         val final_gL = guess::gL';
         val do_proof = all guess_has_thm final_gL;
      in
      if (not do_proof) then SOME (mk_guess gty v t i fvL) else
      let
         val gthm1 = snd (guess2thm guess);
         val i_t = (rand o rator o concl) gthm1;
         val i_tv = if i_f then i_t else snd (dest_abs i_t);
         val t_vL = map (fn (fv, ttt) => if fv then mk_abs (v, ttt) else ttt) (zip fL tL)
         val inf_thm0 = ISPECL (i_tv::t_vL) inf_thm
         val inf_thm1 = LIST_MP (map (snd o guess2thm) final_gL) inf_thm0
         val inf_thm2 = CONV_RULE (RAND_CONV (ALPHA_CONV v THENC
                         ABS_CONV (fL_BETA_CONV (rev fL)))) inf_thm1
      in
         SOME (guess_thm (gty, i, fvL, inf_thm2))
      end end) handle HOL_ERR _ => NONE
   in
      mapPartial process_guess gL
   end;

   val gL2 = flatten (map try_inf infL')
in
   guess_list2collection ([], gL2)
end handle HOL_ERR _ => empty_guess_collection;

end;

(*
correct_guess_list v t
(QUANT_INSTANTIATE_HEURISTIC___REWRITE sys fv v rew_thm)

rew_thm
*)

fun QUANT_INSTANTIATE_HEURISTIC___REWRITE sys (v:term) rew_thm =
let
   val (lt,rt) = dest_eq (concl rew_thm);
   val gc1:guess_collection = sys v rt

   val f = guess_rewrite rew_thm;
   val gc2 =
  {rewrites            = #rewrites gc1,
   general             = [],
   true                = map f (#true gc1),
   false               = map f (#false gc1),
   forall   = map f (#forall gc1),
   exists       = map f (#exists gc1),
   forall_strong    = map f (#forall_strong gc1),
   exists_strong = map f (#exists_strong gc1)}:guess_collection
in
   gc2
end;



fun QUANT_INSTANTIATE_HEURISTIC___CONV conv sys v t =
let
   val thm_opt = SOME (QCHANGED_CONV (CHANGED_CONV conv) t) handle HOL_ERR _ =>  NONE
in
   if not (isSome thm_opt) then raise QUANT_INSTANTIATE_HEURISTIC___no_guess_exp else
   QUANT_INSTANTIATE_HEURISTIC___REWRITE sys v (valOf thm_opt)
end;



fun QUANT_INSTANTIATE_HEURISTIC___EQUATION___TypeBase_one_one sys v t =
let
   val (l,_) = dest_eq t;
   val thm = TOP_ONCE_REWRITE_CONV [TypeBase.one_one_of (type_of l)] t
in
   QUANT_INSTANTIATE_HEURISTIC___REWRITE sys v thm
end handle UNCHANGED => raise QUANT_INSTANTIATE_HEURISTIC___no_guess_exp
         | HOL_ERR _ => raise QUANT_INSTANTIATE_HEURISTIC___no_guess_exp;






(*
   val heuristicL = [QUANT_INSTANTIATE_HEURISTIC___EQUATION];
   val v = ``x:num``
   val t = ``x:num = 9``
*)



val QUANT_INSTANTIATE_HEURISTIC___print_term_length = ref 20;
val _ = register_trace("QUANT_INSTANTIATE_HEURISTIC___print_term_length", QUANT_INSTANTIATE_HEURISTIC___print_term_length, 20);

fun cut_term_to_string t =
    let
       val n = !QUANT_INSTANTIATE_HEURISTIC___print_term_length;
       val st = term_to_string t;
       val st' = if (String.size st > n) then
		     (substring (st,0,n)^"...") else st
    in
       st'
    end;


fun COMBINE_HEURISTIC_FUNS L =
let
   val gcL = map (fn h =>
	    ((SOME (h ())
              handle QUANT_INSTANTIATE_HEURISTIC___no_guess_exp => NONE
	      handle HOL_ERR _ => raise UNCHANGED)
                                  handle UNCHANGED =>
              (say_HOL_WARNING "QUANT_INSTANTIATE_HEURISTIC___COMBINE"
			      ("Some heuristic produced an error!"); NONE)
            )) L;
   val gc = guess_collection_flatten gcL;
in
   gc
end;


type quant_heuristic_cache =  (Term.term, (Term.term, guess_collection) Redblackmap.dict) Redblackmap.dict
fun mk_quant_heuristic_cache () = (Redblackmap.mkDict Term.compare):quant_heuristic_cache

(*
val cache = mk_quant_heuristic_cache ()
val t = T
val v = T
val fv = [T]
val gc = SOME empty_guess_collection
*)

fun quant_heuristic_cache___insert (cache:quant_heuristic_cache) (v:term) (t:term) (gc:guess_collection) =
let
   val t_cache_opt = Redblackmap.peek (cache,t)
   val t_cache = if isSome t_cache_opt then valOf t_cache_opt else
		 (Redblackmap.mkDict Term.compare);

   val t_cache' = Redblackmap.insert (t_cache, v, gc)
   val cache' = Redblackmap.insert (cache, t, t_cache')
in
   cache':quant_heuristic_cache
end;



fun quant_heuristic_cache___peek (cache:quant_heuristic_cache) (v:term) (t:term) =
let
   val t_cache = Redblackmap.find (cache,t)
   val gc = Redblackmap.find (t_cache,v);
in
   SOME gc
end handle Redblackmap.NotFound => NONE;



(*

val heuristic = QUANT_INSTANTIATE_HEURISTIC___PURE_COMBINE empty_qp NONE
val sys = heuristic;


val heuristicL =
    [QUANT_INSTANTIATE_HEURISTIC___EQUATION,
     QUANT_INSTANTIATE_HEURISTIC___BOOL,
     QUANT_INSTANTIATE_HEURISTIC___THM_GENERAL
               (mk_guess_net inference_thmL)]

val t = ``(x = 7) \/ Q x``
val v = ``x:num``

sys v t
QUANT_INSTANTIATE_HEURISTIC___EQUATION sys v t
val t = ``!x y. P x y (z:'a)``
val v = ``z:'a``
val fv = [v]

val n = 0;
val cache_ref_opt = SOME (ref (mk_quant_heuristic_cache ()))
val heuristicL = hL
*)

fun prefix_string 0 = ""
  | prefix_string n = "  "^(prefix_string (n-1));

fun BOUNDED_QUANT_INSTANTIATE_HEURISTIC___COMBINE n
    filterL top_heuristicL heuristicL cache_ref_opt (v:term) (t:term) =
if (n >= !QUANT_INSTANTIATE_HEURISTIC___max_rec_depth) then
   ((say_HOL_WARNING "BOUNDED_QUANT_INSTANTIATE_HEURISTIC___COMBINE" "Maximal recursion depth reached!");
   empty_guess_collection)
else let
   val _ = if (all (fn filter => (filter v t)) filterL) andalso (free_in v t) then () else raise QUANT_INSTANTIATE_HEURISTIC___no_guess_exp;
   val cache_ref = if isSome cache_ref_opt then valOf cache_ref_opt else
                   (ref (mk_quant_heuristic_cache ()));
   val gc_opt = quant_heuristic_cache___peek (!cache_ref) v t
   val cache_found = isSome gc_opt;
   val _ = if ((not cache_found) andalso (!QUANT_INSTANTIATE_HEURISTIC___debug > 0)) then
	       say ((prefix_string n)^"searching guesses for ``"^
	           (term_to_string v)^"`` in ``"^(cut_term_to_string t)^"``\n")
           else ();

   val gc = if (isSome gc_opt) then valOf gc_opt else
	    let
               val sys = BOUNDED_QUANT_INSTANTIATE_HEURISTIC___COMBINE (n+1) filterL [] heuristicL (SOME cache_ref);
               val hL  = map (fn h => (fn () => (h sys v t))) (top_heuristicL @ heuristicL);
               val gc  = COMBINE_HEURISTIC_FUNS hL;
               val gc  = correct_guess_collection v t (guess_collection_clean gc);
	       val _   = let
                 	    val c = quant_heuristic_cache___insert (!cache_ref) v t gc;
		            val _ = cache_ref := c
			 in
	 		      ()
  		         end;
	    in
	       gc
	    end;

   val _ = if ((not cache_found) andalso (!QUANT_INSTANTIATE_HEURISTIC___debug > 0)) then
               let
		  val prefix = prefix_string n;
                  val _ = say (prefix^"found guesses for ``"^
	           (term_to_string v)^"`` in ``"^(cut_term_to_string t)^"``\n")

	          val show_thm = (!QUANT_INSTANTIATE_HEURISTIC___debug > 1);
                  fun say_guess guess = say (prefix^" - "^
	           (guess_to_string show_thm guess)^"\n")
		  val _ = foldl (fn (guess,_) => say_guess guess) () (snd (guess_collection2list gc))
               in
                  ()
               end
           else ()
   val _ = if (is_empty_guess_collection gc) then raise QUANT_INSTANTIATE_HEURISTIC___no_guess_exp else ();
in
   gc
end;

(*
             QUANT_INSTANTIATE_HEURISTIC___EQUATION___TypeBase_cases,
             QUANT_INSTANTIATE_HEURISTIC___EQUATION___TypeBase_distinct,
             QUANT_INSTANTIATE_HEURISTIC___EQUATION___TypeBase_one_one,
*)

val QUANT_INSTANTIATE_HEURISTIC___COMBINE =
    BOUNDED_QUANT_INSTANTIATE_HEURISTIC___COMBINE 0;

val (guesses_net_complex, guesses_net_simple) = mk_guess_net inference_thmL
fun QUANT_INSTANTIATE_HEURISTIC___PURE_COMBINE
    ({distinct_thms = distinct_thmL,
     cases_thms = cases_thmL,
     rewrite_thms = rewrite_thmL,
     inference_thms = inference_thmL2,
     convs = convL,
     filter = filterF,
     top_heuristics = top_heuristicL,
     heuristics = heuristicL,
     final_rewrite_thms = final_rewrite_thmL}:quant_param) =
    let
       val (hcL1, hcL2) = QUANT_INSTANTIATE_HEURISTIC___cases_list cases_thmL
       val (guesses_net_complex2, guesses_net_simple2) = mk_guess_net inference_thmL2;
    in
    QUANT_INSTANTIATE_HEURISTIC___COMBINE filterF (hcL1 @ top_heuristicL)
    (append [QUANT_INSTANTIATE_HEURISTIC___EQUATION,
             QUANT_INSTANTIATE_HEURISTIC___BOOL,
       	     QUANT_INSTANTIATE_HEURISTIC___EQUATION_distinct distinct_thmL,
             QUANT_INSTANTIATE_HEURISTIC___THM_GENERAL_SIMPLE guesses_net_simple,
             QUANT_INSTANTIATE_HEURISTIC___THM_GENERAL_SIMPLE guesses_net_simple2,
             QUANT_INSTANTIATE_HEURISTIC___THM_GENERAL_COMPLEX guesses_net_complex,
             QUANT_INSTANTIATE_HEURISTIC___THM_GENERAL_COMPLEX guesses_net_complex2,
             QUANT_INSTANTIATE_HEURISTIC___QUANT] (append hcL2
    (append (map QUANT_INSTANTIATE_HEURISTIC___CONV (
       (TOP_ONCE_REWRITE_CONV rewrite_thmL)::(markerLib.DEST_LABEL_CONV)::
            asm_marker_ELIM_CONV::convL))
	    heuristicL))) end;


(*
val only_eq = false;
val try_eq = true;
val expand_eq = false;
val heuristic = QUANT_INSTANTIATE_HEURISTIC___PURE_COMBINE neg_heuL [];
val dir = CONSEQ_CONV_UNKNOWN_direction;
val t = ``!t:num. (t = 5) ==> X``
val t = ``!z t q. ((t = z2) ==> X z) /\ (z = 8 + t)``
*)


fun move_exists_to_end t =
let
   val thm1 = SWAP_EXISTS_CONV t;

   val (top_var, r_term) = dest_exists (rhs (concl thm1));
   val thm2 = move_exists_to_end r_term;
   val thm3 = EQ_EXISTS_INTRO (top_var, thm2);
in
   TRANS thm1 thm3
end handle HOL_ERR _ => REFL t;


(*
val BOOL_SIMP_CONV_cs = (computeLib.bool_compset());
val _ = computeLib.add_conv (boolSyntax.universal,1,QCONV QUANT_SIMP_CONV) BOOL_SIMP_CONV_cs;
val _ = computeLib.add_conv (boolSyntax.existential,1,QCONV QUANT_SIMP_CONV) BOOL_SIMP_CONV_cs;
val BOOL_SIMP_CONV = WEAK_CBV_CONV BOOL_SIMP_CONV_cs;
*)

fun BOOL_SIMP_CONV rwL (gc:guess_collection) =
let
   val conv = REWRITE_CONV (append rwL (#rewrites gc));
in
   fn t => conv t handle UNCHANGED => REFL t
end;


(*
val t = ``?x. (7 + z = x) /\ P x``;

val t = ``?x. !z. ~(~(7 = x) \/ P x z)``;
val t = ``?l. ~(l = [])``

val t = ``?x a b. P /\ (f x = f 2) /\ Q (f x)``
val t = ``?p1 p2. (p1 = 7) /\ Q p1 p2``
val t = ``?p1. (p1 = 7) /\ Q p1``
val t = ``?x:'a. (!y2:'b y:'b y3:'b. (x = f y y2 y3)) /\ P x``
val t = ``?x. ~(Q3 x \/ Q x \/ Q2 x \/ ~(x = 2))``

val only_eq = true;
val try_eq = true;
val expand_eq = false;
fun varfilter x = true
val heuristic = QUANT_INSTANTIATE_HEURISTIC___PURE_COMBINE empty_qp NONE
val sys = heuristic;
val dir = CONSEQ_CONV_UNKNOWN_direction
val min_var_occs = true;
val rwL = []
val t = mk_exists (v, t
val t = ``!x. x = []``

heuristic ``l:'a list`` ``l:'a list = []``
*)


fun QUANT_INSTANTIATE_HEURISTIC_STEP_CONSEQ_CONV (only_eq,try_eq,expand_eq) varfilter min_var_occs heuristic rwL dir t =
if (not (is_exists t)) andalso (not (is_forall t)) andalso (not (is_exists1 t)) then raise UNCHANGED else
let
   val (v,b) = dest_abs (rand t);
   val _ = if varfilter v then () else raise UNCHANGED;
in
  (if not (free_in v b) then
     ((if is_exists t then EXISTS_SIMP_CONV else
         if is_forall t then FORALL_SIMP_CONV else
            (HO_PART_MATCH lhs UEXISTS_SIMP)) t)
   else
   if is_exists t then
   let
      val (v,qb) = dest_exists t;
      val (qvL, b0) = strip_exists qb;

      val b_thm = if min_var_occs then
                      min_var_occur_CONV v b0 handle UNCHANGED => REFL b0
                  else REFL b0;
      val b = rhs (concl b_thm);

      val guessC = correct_guess_collection v b
		       (heuristic v b)
                   handle QUANT_INSTANTIATE_HEURISTIC___no_guess_exp => raise UNCHANGED;

      val trueL = #true guessC;
      val existsL = append (#exists guessC)
                                  (map guess_weaken (#exists_strong guessC))

      val guess = first guess_has_thm trueL handle HOL_ERR _ =>
                  first guess_has_thm_no_free_vars existsL handle HOL_ERR _ =>
                  first guess_has_thm existsL handle HOL_ERR _ =>
                  first (K true) trueL handle HOL_ERR _ =>
                  first (K true) existsL handle HOL_ERR _ =>
                  first (K true) (#general guessC) handle HOL_ERR _ =>
                  raise UNCHANGED;

      val (i,fvL) = guess_extract guess;
      val proof_opt = guess2thm_opt guess;
      val need_eq = (only_eq orelse (dir = CONSEQ_CONV_WEAKEN_direction));
      val try_proof_eq = isSome proof_opt andalso try_eq andalso need_eq;

      val thm_opt = if not try_proof_eq then NONE else
          if (is_guess_thm gty_true guess) then
             let
                val proof = valOf proof_opt;
                val xthm0 = MATCH_MP GUESS_TRUE_THM proof
             in
                SOME xthm0
  	     end
          else (*exists*)
             let
                val proof = (valOf proof_opt);
                val i_t = rand (rator (concl proof))
                val xthm0 = ISPEC i_t GUESS_EXISTS_THM
                val new_part = (rhs o rand o snd o dest_forall o concl) xthm0
                val new_part_CONV1 = if null fvL then ALL_CONV else
                                     TRY_CONV (SPLIT_QUANT_CONV (pairSyntax.list_mk_pair fvL))
                val new_part_thm = (new_part_CONV1 THENC SIMP_CONV std_ss []) new_part;
                val xthm1 = CONV_RULE (QUANT_CONV (RAND_CONV (RHS_CONV (K new_part_thm)))) xthm0
                val xthm2 = MATCH_MP xthm1 proof
                val xthm3 = CONV_RULE (RHS_CONV (DEPTH_CONV BETA_CONV)) xthm2
             in
                SOME xthm3
             end;
      val thm = if isSome thm_opt then valOf thm_opt else
                if need_eq then
                   if not expand_eq then raise UNCHANGED else
		   let
                      val thm0 = HO_PART_MATCH lhs (ISPEC i quantHeuristicsTheory.UNWIND_EXISTS_THM) (mk_exists (v,b))

                      val thm1 = foldl (fn (fv,th) =>
                          let
                             val thm2 = AP_TERM (inst [alpha |-> type_of fv] boolSyntax.existential) (ABS fv th);
		             val thm3 = CONV_RULE (LHS_CONV QUANT_SIMP_CONV) thm2
    		             val thm4 = CONV_RULE (RHS_CONV (HO_PART_MATCH lhs quantHeuristicsTheory.MOVE_EXISTS_IMP_THM)) thm3
                          in
                             thm4
			  end) thm0 fvL;
                   in
                      thm1
                   end
                else
                   let
                      val vL = free_vars b;
                      val (fvL', sub) = list_variant vL fvL;
                      val i' = subst sub i;
                      val ib = subst [v |-> i'] b;
                      val ib_thm = ASSUME ib
                      val thm0 = EXISTS ((mk_exists (v,b)),i') ib_thm
                      val thm1 = foldr (fn (v,th) => SIMPLE_CHOOSE v th)
				 thm0 fvL';
                      val thm2 = DISCH_ALL thm1
                   in
                      thm2
                   end;

      val b_thm_conv = QUANT_CONV (REWR_CONV (GSYM b_thm))
      val thm2 = if is_eq (concl thm) then
                   CONV_RULE (LHS_CONV b_thm_conv) thm
                 else
                   CONV_RULE (RAND_CONV b_thm_conv) thm

      val thm3 = if (null qvL) then thm2 else
		 let
		    val EXISTS_INTRO_FUN =
                       if is_eq (concl thm2) then
                          EQ_EXISTS_INTRO else IMP_EXISTS_INTRO;
		    val thm3 = foldr EXISTS_INTRO_FUN thm2 qvL;
	            val ex_move_thm = move_exists_to_end t;
		 in
		    THEN_CONSEQ_CONV___combine ex_move_thm thm3 t
		 end;

      val thm4 = CONSEQ_CONV___APPLY_CONV_RULE thm3 t (BOOL_SIMP_CONV rwL guessC)
   in
      thm4
   end else if is_forall t then
   let
      val neg_t = let
          val (vL, body) = strip_forall t;
          val n_body = mk_neg body
          in
             list_mk_exists (vL, n_body) end

      val thm = QUANT_INSTANTIATE_HEURISTIC_STEP_CONSEQ_CONV (only_eq,try_eq,expand_eq) varfilter min_var_occs heuristic rwL (CONSEQ_CONV_DIRECTION_NEGATE dir) (neg_t)

      val neg_t_thm = NOT_FORALL_LIST_CONV (mk_neg t)
      val new_conv = TRY_CONV NOT_EXISTS_LIST_CONV THENC (BOOL_SIMP_CONV rwL empty_guess_collection)

      val thm2 = if is_eq (concl thm) then
                    let
                       val thm3 = TRANS neg_t_thm thm;
		       val thm4 = AP_TERM boolSyntax.negation thm3;
                       val thm5 = CONV_RULE (LHS_CONV NEG_NEG_ELIM_CONV) thm4
		       val thm6 = CONV_RULE (RHS_CONV new_conv) thm5;
                    in
                       thm6
                    end
		 else if eq (rand (rator (concl thm))) neg_t then
                    let
                       val thm3 = IMP_TRANS (fst (EQ_IMP_RULE neg_t_thm)) thm;
		       val thm4 = CONTRAPOS thm3;
                       val thm5 = CONV_RULE (RAND_CONV NEG_NEG_ELIM_CONV) thm4
		       val thm6 = CONV_RULE (RATOR_CONV (RAND_CONV new_conv)) thm5
                    in
                       thm6
                    end
                 else if eq (rand (concl thm)) neg_t then
                    let
                       val thm3 = IMP_TRANS thm (snd (EQ_IMP_RULE neg_t_thm));
		       val thm4 = CONTRAPOS thm3;
                       val thm5 = CONV_RULE (RATOR_CONV (RAND_CONV NEG_NEG_ELIM_CONV)) thm4
		       val thm6 = CONV_RULE (RAND_CONV new_conv) thm5
                    in
                       thm6
                    end
                 else raise UNCHANGED;
   in
      thm2
   end else if is_exists1 t then
   let
      val (v,qb) = dest_exists1 t;

      val guessC = correct_guess_collection v qb
		       (heuristic v qb);

      val guess = first guess_has_thm_no_free_vars (#exists_strong guessC) handle HOL_ERR _ =>
                  first guess_has_thm_no_free_vars (#true guessC) handle HOL_ERR _ =>
                  first guess_has_thm_no_free_vars (#exists guessC) handle HOL_ERR _ =>
                  raise UNCHANGED;

      val (_, proof) = guess2thm guess
      val thm = if is_guess_thm gty_exists_strong guess then
                   HO_MATCH_MP GUESSES_UEXISTS_THM2 proof
                else if is_guess_thm gty_true guess then
                   HO_MATCH_MP GUESSES_UEXISTS_THM3 proof
                else if is_guess_thm gty_exists guess then
                   HO_MATCH_MP GUESSES_UEXISTS_THM1 proof
                else Feedback.fail()
      val thm2 = CONV_RULE (RHS_CONV (BOOL_SIMP_CONV rwL guessC)) thm
   in
      thm2
   end else raise UNCHANGED)
     handle QUANT_INSTANTIATE_HEURISTIC___no_guess_exp =>
            raise UNCHANGED
end;



fun HEURISTIC_QUANT_INSTANTIATE_CONV re filter min_occs heuristic expand_eq rwL =
    (if re then REDEPTH_CONV else DEPTH_CONV)
(CHANGED_CONV (QUANT_INSTANTIATE_HEURISTIC_STEP_CONSEQ_CONV (true,true,expand_eq) filter min_occs heuristic rwL CONSEQ_CONV_UNKNOWN_direction)) THENC
REWRITE_CONV rwL;




(*******************************************************
 * Combine this basic operations to high level ones
 *******************************************************)

fun combine_qp
   ({distinct_thms      = l11,
     rewrite_thms       = l12,
     cases_thms         = l13,
     convs              = l14,
     heuristics         = l15,
     filter             = l19,
     top_heuristics     = l18,
     inference_thms     = l17,
     final_rewrite_thms = l16}:quant_param)
   ({distinct_thms      = l21,
     rewrite_thms       = l22,
     cases_thms         = l23,
     convs              = l24,
     heuristics         = l25,
     filter             = l29,
     top_heuristics     = l28,
     inference_thms     = l27,
     final_rewrite_thms = l26}:quant_param) =

   ({distinct_thms      = (append l11 l21),
     rewrite_thms       = (append l12 l22),
     cases_thms         = (append l13 l23),
     convs              = (append l14 l24),
     filter             = (append l19 l29),
     top_heuristics     = (append l18 l28),
     heuristics         = (append l15 l25),
     inference_thms     = (append l17 l27),
     final_rewrite_thms = (append l16 l26)}:quant_param)


val empty_qp =
   ({distinct_thms      = [],
     rewrite_thms       = [],
     cases_thms         = [],
     convs              = [],
     heuristics         = [],
     filter             = [],
     top_heuristics     = [],
     inference_thms     = [],
     final_rewrite_thms = []}:quant_param)

fun combine_qps L =
    foldl (fn (a1,a2) => combine_qp a1 a2) empty_qp L;


fun distinct_qp thmL =
   {distinct_thms=thmL,
    rewrite_thms=[],
    cases_thms=[],
    filter=[],
    top_heuristics=[],
    inference_thms=[],
    convs=[],heuristics=[],
    final_rewrite_thms=[]}:quant_param;


fun rewrite_qp thmL =
   {distinct_thms=[],
    rewrite_thms=thmL,
    cases_thms=[],
    filter=[],
    top_heuristics=[],
    inference_thms=[],
    convs=[],heuristics=[],
    final_rewrite_thms=[]}:quant_param;

fun final_rewrite_qp thmL =
   {distinct_thms=[],
    rewrite_thms=[],
    cases_thms=[],
    filter=[],
    top_heuristics=[],
    inference_thms=[],
    convs=[],heuristics=[],
    final_rewrite_thms=thmL}:quant_param;


fun cases_qp thmL =
   {distinct_thms=[],
    rewrite_thms=[],
    cases_thms=thmL,
    filter=[],
    top_heuristics=[],
    inference_thms=[],
    convs=[],heuristics=[],
    final_rewrite_thms=[]}:quant_param;

fun inference_qp thmL =
   {distinct_thms=[],
    rewrite_thms=[],
    cases_thms=[],
    filter=[],
    top_heuristics=[],
    inference_thms=thmL,
    convs=[],heuristics=[],
    final_rewrite_thms=[]}:quant_param;

fun convs_qp cL =
   {distinct_thms=[],
    rewrite_thms=[],
    cases_thms=[],
    filter=[],
    top_heuristics=[],
    inference_thms=[],
    convs=cL,heuristics=[],
    final_rewrite_thms=[]}:quant_param;

fun heuristics_qp hL =
   {distinct_thms=[],
    rewrite_thms=[],
    cases_thms=[],
    filter=[],
    top_heuristics=[],
    inference_thms=[],
    convs=[],heuristics=hL,
    final_rewrite_thms=[]}:quant_param;


fun top_heuristics_qp hL =
   {distinct_thms=[],
    rewrite_thms=[],
    cases_thms=[],
    filter=[],
    top_heuristics=hL,
    inference_thms=[],
    convs=[],heuristics=[],
    final_rewrite_thms=[]}:quant_param;

fun filter_qp fL =
   {distinct_thms=[],
    rewrite_thms=[],
    cases_thms=[],
    filter=fL,
    top_heuristics=[],
    inference_thms=[],
    convs=[],heuristics=[],
    final_rewrite_thms=[]}:quant_param;

(*****************************************************
 * One of the most basic conversions.
 *
 * It get's the following arguments:
 *
 * - cache_ref_opt
 *     a possible reference to a cache which stores
 *     previously found guesses. A new cache can be
 *     created using mk_quant_heuristic_cache
 *
 * - re : bool
 *     redescent into a term some intantiation has been found?
 *     similar to DEPTH_CONV and REDEPTH_CONV
 *
 * - filter : term -> bool
 *     the conversion just tries to instantiate variables,
 *     for which this function returns true
 *
 * - expand_eq : bool
 *     all build in heuristics provide proofs with all guesses
 *     if no proof is provided by user defined heuristics this
 *     argument can be set to true to do a case split instead
 *
 * - args
 *     a list of quant_params
 *****************************************************)

fun EXTENSIBLE_QUANT_INSTANTIATE_CONV cache_ref_opt re filter min_occs expand_eq args =
    let val arg = (combine_qps args) in
    HEURISTIC_QUANT_INSTANTIATE_CONV re filter min_occs (QUANT_INSTANTIATE_HEURISTIC___PURE_COMBINE arg cache_ref_opt) expand_eq (#final_rewrite_thms arg)
    end

(*
val hL = QUANT_INSTANTIATE_HEURISTIC___PURE_COMBINE arg

(el 9 hL) dummy_sys v t

QUANT_INSTANTIATE_HEURISTIC___COMBINE hL NONE v t

(QUANT_INSTANTIATE_HEURISTIC___PURE_COMBINE arg NONE) v t

val (cache_ref_opt, re,   filter,   min_occs, expand_eq, args) =
    (NONE,          true, (K true), true,     false,     [pair_default_qp])
*)

(*A simpler interface, here just the
  quant_params list is needed*)
val QUANT_INSTANTIATE_CONV =
    EXTENSIBLE_QUANT_INSTANTIATE_CONV NONE true (K true) true false

val FAST_QUANT_INSTANTIATE_CONV =
    EXTENSIBLE_QUANT_INSTANTIATE_CONV NONE true (K true) false false


(*a stateful heuristic and
    quant_param*)

val quant_param_ref =
   ref empty_qp;

fun clear_stateful_qp () =
    (quant_param_ref := empty_qp);


fun stateful_qp___add_combine_arguments args =
   (quant_param_ref :=
     combine_qps ((!quant_param_ref)::args));



fun QUANT_INSTANTIATE_HEURISTIC___STATEFUL sys v t =
  let
    val {distinct_thms = distinct_thmL,
         cases_thms = cases_thmL,
         rewrite_thms = rewrite_thmL,
         top_heuristics = _,
         filter = _,
         convs = convL,
         heuristics = heuristicL,
         inference_thms= inference_thmL2,
         final_rewrite_thms = final_rewrite_thmL} = !quant_param_ref;

    val (guesses_net_complex2, guesses_net_simple2) = mk_guess_net inference_thmL2;

    val (hcL1, hcL2) = QUANT_INSTANTIATE_HEURISTIC___cases_list cases_thmL;
    val hL = (QUANT_INSTANTIATE_HEURISTIC___EQUATION_distinct distinct_thmL)::
             (QUANT_INSTANTIATE_HEURISTIC___THM_GENERAL_SIMPLE guesses_net_simple2)::
             (QUANT_INSTANTIATE_HEURISTIC___THM_GENERAL_COMPLEX guesses_net_complex2)::
             (append (map QUANT_INSTANTIATE_HEURISTIC___CONV ((TOP_ONCE_REWRITE_CONV rewrite_thmL)::convL))
	      (append hcL1 (append hcL2 heuristicL)));
    val gc = guess_collection_flatten (map (fn h => SOME (h sys v t) handle QUANT_INSTANTIATE_HEURISTIC___no_guess_exp => NONE) hL)
in
   gc
end;


val TypeBase_qp =
   {distinct_thms=[],
    rewrite_thms=[],
    cases_thms=[],
    top_heuristics=[],
    filter=[],
    final_rewrite_thms = [],
    inference_thms = [],
    convs=[],heuristics=[
       QUANT_INSTANTIATE_HEURISTIC___EQUATION___TypeBase_one_one,
       QUANT_INSTANTIATE_HEURISTIC___EQUATION___TypeBase_distinct,
       QUANT_INSTANTIATE_HEURISTIC___TypeBase_cases]}:quant_param;


val pure_stateful_qp =
   {distinct_thms=[],
    rewrite_thms=[],
    cases_thms=[],
    top_heuristics=[],
    filter=[],
    inference_thms = [],
    final_rewrite_thms = [],
    convs=[],heuristics=[
       QUANT_INSTANTIATE_HEURISTIC___STATEFUL]}:quant_param;

val stateful_qp = combine_qp TypeBase_qp pure_stateful_qp;



fun get_qp___for_types typeL =
       {distinct_thms = map TypeBase.distinct_of typeL,
        cases_thms = map TypeBase.nchotomy_of typeL,
        rewrite_thms = map TypeBase.one_one_of typeL,
        top_heuristics=[], filter=[],
        final_rewrite_thms = [],
        inference_thms = [],
        convs=[],heuristics=[]}:quant_param;

fun QUANT_INSTANTIATE_TAC L =
    CONV_TAC (QUANT_INSTANTIATE_CONV L);


fun ASM_QUANT_INSTANTIATE_TAC L =
    DISCH_ASM_CONV_TAC (QUANT_INSTANTIATE_CONV L);


fun FAST_QUANT_INSTANTIATE_TAC L =
    CONV_TAC (FAST_QUANT_INSTANTIATE_CONV L);

fun ASM_FAST_QUANT_INSTANTIATE_TAC L =
    DISCH_ASM_CONV_TAC (FAST_QUANT_INSTANTIATE_CONV L);




(***********************************************
 * Instantiate quantifiers by explicitly given
 * guesses
 ***********************************************)

fun REWRITE_PROVE t =
let
   open metisLib
   val thm = REWRITE_CONV [] t handle UNCHANGED => REFL t;
   val t2 = rhs (concl thm)
   val thm2 = if t2 = T then TRUTH else METIS_PROVE [] t2;
in
   EQ_MP (GSYM thm) thm2
end;


fun make_guess___rewrite gty v t i fvL =
     make_set_guess_thm (mk_guess gty v t i fvL) REWRITE_PROVE




(*
val t = ``t = 0``
val v = ``t:num``
val ctxt = []
val try_proof = false;
val L = [("x", `0`, []), ("t", `xxx n`:term frag list, ["n"])]
val L = [("pdata'", `idata_h::pdata22`:term frag list, [`pdata22`]),
	   ("idata'", `idata_t`, [])]
*)


fun QUANT_INSTANTIATE_HEURISTIC___LIST ctxt try_proof L v t =
let
   val (v_name, v_type) = dest_var v
   val (_,i_quot,free_vars_quot) = first (fn (p,_,_) => (p = v_name)) L;

   val i_quot' = QUOTE "(" :: (i_quot @ [QUOTE "):", ANTIQUOTE(ty_antiq v_type), QUOTE ""]);

   val ctxt = append (Term.free_vars t) ctxt;
   val i = Parse.parse_in_context ctxt i_quot';
   val ctxt = append (Term.free_vars i) ctxt;

   val fvL = map (fn s => Parse.parse_in_context ctxt s) free_vars_quot;

in
  if not try_proof then
  {rewrites            = [],
   general             = [guess_general (i,fvL)],
   true                = [],
   false               = [],
   forall   = [],
   exists       = [],
   forall_strong    = [],
   exists_strong = []}
  else
  {rewrites            = [],
   general             = [],
   true                = [],
   false               = [],
   forall              = [make_guess___rewrite gty_forall v t i fvL],
   exists              = [make_guess___rewrite gty_exists v t i fvL],
   forall_strong       = [make_guess___rewrite gty_forall_strong v t i fvL],
   exists_strong       = [make_guess___rewrite gty_exists_strong v t i fvL]}:guess_collection
end handle HOL_ERR _ => raise QUANT_INSTANTIATE_HEURISTIC___no_guess_exp;



fun QUANT_INST_TAC L (asm,t) =
  let
     val ctxt = HOLset.listItems (FVL (t::asm) empty_tmset);
  in
    REDEPTH_CONSEQ_CONV_TAC
      (QUANT_INSTANTIATE_HEURISTIC_STEP_CONSEQ_CONV (false,false,false)
         (K true) false (QUANT_INSTANTIATE_HEURISTIC___LIST ctxt false L) [])
    (asm,t)
  end;




fun QUANT_INST_CONV L t =
  let
     val ctxt = HOLset.listItems (FVL [t] empty_tmset);
  in
    DEPTH_CONV
      (QUANT_INSTANTIATE_HEURISTIC_STEP_CONSEQ_CONV (true,true,false)
         (K true) false (QUANT_INSTANTIATE_HEURISTIC___LIST ctxt true L) [] CONSEQ_CONV_UNKNOWN_direction)
    t
  end;



fun HEURISTIC_QUANT_INSTANTIATE_CONSEQ_CONV re filter min_occs heuristic rwL dir =
THEN_CONSEQ_CONV
((if re then REDEPTH_CONSEQ_CONV else DEPTH_CONSEQ_CONV)
   (QUANT_INSTANTIATE_HEURISTIC_STEP_CONSEQ_CONV (false,true,false) filter min_occs heuristic rwL) dir)
(REWRITE_CONV rwL);


fun EXTENSIBLE_QUANT_INSTANTIATE_CONSEQ_CONV cache_ref_opt re filter min_occs args =
    let val arg = (combine_qps args) in
    HEURISTIC_QUANT_INSTANTIATE_CONSEQ_CONV re filter min_occs (QUANT_INSTANTIATE_HEURISTIC___PURE_COMBINE
       arg cache_ref_opt) (#final_rewrite_thms arg) end;

val QUANT_INSTANTIATE_CONSEQ_CONV =
    EXTENSIBLE_QUANT_INSTANTIATE_CONSEQ_CONV NONE true (K true) true

val FAST_QUANT_INSTANTIATE_CONSEQ_CONV =
    EXTENSIBLE_QUANT_INSTANTIATE_CONSEQ_CONV NONE true (K true) false

fun EXTENSIBLE_QUANT_INSTANTIATE_STEP_CONSEQ_CONV cache_ref_opt filter min_occs args =
    let val arg = (combine_qps args) in
    (QUANT_INSTANTIATE_HEURISTIC_STEP_CONSEQ_CONV (false,true,false) filter min_occs
          (QUANT_INSTANTIATE_HEURISTIC___PURE_COMBINE arg cache_ref_opt)
            (#final_rewrite_thms arg)) end;


(*******************************************************************
 * Simpset frags
 *******************************************************************)

fun QUANT_INST_ss qpL = simpLib.conv_ss
   {name = "QUANT_INSTANTIATE_CONV",
    trace = 2,
    key = NONE,
    conv = K (K (QUANT_INSTANTIATE_CONV qpL))}


end<|MERGE_RESOLUTION|>--- conflicted
+++ resolved
@@ -1237,13 +1237,8 @@
         in
            group_thmL ((P_t', thm::thmL)::L') thmPL
         end
-<<<<<<< HEAD
-    val guess_net_complex = 
+    val guess_net_complex =
        foldr (fn ((P_t, thmL), n) => Ho_Net.enter ([],[],P_t, (P_t, thmL)) n) Ho_Net.empty_net
-=======
-    val guess_net_complex =
-       foldr (fn ((P_t, thmL), n) => Ho_Net.enter ([],P_t, (P_t, thmL)) n) Ho_Net.empty_net
->>>>>>> cad894cc
           (group_thmL [] cL)
 
 
