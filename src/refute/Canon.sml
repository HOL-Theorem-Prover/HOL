structure Canon :> Canon =
struct

open HolKernel Parse boolLib liteLib AC Ho_Rewrite Abbrev tautLib;

infixr 5 |-> -->
infix THEN THENL THENC THENCQC THENQC

fun ERR x = STRUCT_ERR "Canon" x;
fun WRAP_ERR x = STRUCT_WRAP "Canon" x;

(* Fix the grammar used by this file *)
val ambient_grammars = Parse.current_grammars();
val _ = Parse.temp_set_grammars combinTheory.combin_grammars

val INST  = HolKernel.INST;
val subst = HolKernel.subst;

val conj_tm = boolSyntax.conjunction;
val disj_tm = boolSyntax.disjunction;
val false_tm = boolSyntax.F

val EXISTS_DEF           = boolTheory.EXISTS_DEF
val EXISTS_UNIQUE_DEF    = boolTheory.EXISTS_UNIQUE_DEF
val LEFT_AND_EXISTS_THM  = GSYM LEFT_EXISTS_AND_THM
val AND_FORALL_THM       = GSYM FORALL_AND_THM
val LEFT_OR_FORALL_THM   = GSYM LEFT_FORALL_OR_THM
val RIGHT_OR_FORALL_THM  = GSYM RIGHT_FORALL_OR_THM
val LEFT_IMP_FORALL_THM  = GSYM LEFT_EXISTS_IMP_THM
val RIGHT_IMP_FORALL_THM = GSYM boolTheory.RIGHT_FORALL_IMP_THM
val RIGHT_AND_EXISTS_THM = GSYM RIGHT_EXISTS_AND_THM
val OR_EXISTS_THM        = GSYM EXISTS_OR_THM
val LEFT_IMP_EXISTS_THM  = boolTheory.LEFT_EXISTS_IMP_THM
val RIGHT_IMP_EXISTS_THM = GSYM RIGHT_EXISTS_IMP_THM;

(* -------------------------------------------------------------------------
 * Sometimes useful: a 1-way Skolemization conversion, introducing defs for
 * epsilon-terms.
 *
 * Taken directly from GTT.
 * ------------------------------------------------------------------------- *)
val (args,ONEWAY_SKOLEM_CONV) =
  let val args = ref []
      val P = ``P:'a->bool``
      and z = ``z:'a``
      and aty = Type.alpha
  and pth1 = prove
   (``(?x:'a. P) = P``,
    REWRITE_TAC[EXISTS_SIMP])
  and pth2 = prove
   (``(z:'a = $@ P) ==> ($? P = P z)``,
    DISCH_THEN SUBST1_TAC THEN
    REWRITE_TAC [BETA_THM,EXISTS_DEF])
  in (args,fn gvs => fn tm =>
    let val _ = args := (gvs,tm)::(!args)
<<<<<<< HEAD
	val (eq,atm) = dest_comb tm
	val (v,bod) = dest_abs atm
	val fvs = free_vars bod
    in if op_mem aconv v fvs then
	let val nfvs = op_intersect aconv fvs gvs
	    val eps = mk_thy_const{Name="@",Thy="min",
=======
        val (eq,atm) = dest_comb tm
        val (v,bod) = dest_abs atm
        val fvs = free_vars bod
    in if mem v fvs then
        let val nfvs = intersect fvs gvs
            val eps = mk_thy_const{Name="@",Thy="min",
>>>>>>> 7c1215a4
                         Ty=(type_of v --> Type.bool) --> type_of v}
            val etm = mk_comb(eps,atm)
            val stm = list_mk_abs(nfvs,etm)
            val gv = genvar(type_of stm)
            val th1 = ASSUME(mk_eq(gv,stm))
            val th2 = RIGHT_BETAS nfvs th1
            val th3 = PINST [aty |-> type_of v]
                            [P |-> atm, z |-> lhs(concl th2)] pth2
        in
            CONV_RULE (RAND_CONV BETA_CONV) (MP th3 th2)
        end
       else
           let val th1 = PINST  [aty |-> type_of v] [P |-> atm] pth1
           in CONV_RULE (LAND_CONV(RAND_CONV(ALPHA_CONV v))) th1
           end
    end
    handle e as (HOL_ERR _) => WRAP_ERR("ONEWAY_SKOLEM_CONV",e))
  end
  ;;


(* -------------------------------------------------------------------------
  Conversion for negation normal form. The user has the option of
  performing one-way Skolemization too, and of angling for a short
  CNF (cnflag = true) or a short DNF (cnflag = false). The user can give
  a conversion to be applied at literals (can always use REFL).

  This is exponential on equations; we could produce a linear version
  by recursively doing NNF_CONV_P and NNF_CONV_N in parallel, but it
  hardly seems worth it for practical cases. (It also makes keeping
  track of bound variables to use as args to Skolem functions harder.)

  This code comes directly from JRH's GTT.  Ported by DRS.

   val x = NNF_CONV NO_CONV false (--`p ==> q = ~q ==> ~p`--);
   val x = NNF_CONV NO_CONV false (--`~(p ==> q) ==> q ==> p`--);
   val x = NNF_CONV NO_CONV false (--`?y:'a. !x. P y ==> P x`--);
   val x = NNF_CONV NO_CONV false
      (--`(!x y. ?z. !w. P x /\ Q y ==> R z /\ U w)
           ==> (?x y. P x /\ Q y) ==> (?z. R z)`--);

   val ths = ASSUME (mk_neg ERIC);
   CONV_RULE (NNF_SKOLEM_CONV NO_CONV true) ths;
   CONV_RULE (NNF_CONV NO_CONV true) ths;
  |- ?P. ~(!Q R x'. ?v w. !y z. P x' /\ Q y ==> (P v \/ R w) /\ (R z ==> Q v))

 *-------------------------------------------------------------------------- *)

val (NNF_CONV,NNF_SKOLEM_CONV) =
    let val p = ``p:bool`` and q = ``q:bool`` and q' = ``q':bool``
        val P = ``P:'a->bool`` and aty = ``:'a``
        val pth_pimp = TAUT`(p ==> q) = q \/ ~p`
        val pth_peq1 = TAUT`(p = q) = (p \/ ~q) /\ (~p \/ q)`
        val pth_peq2 = TAUT`(p = q) = (p /\ q) \/ (~p /\ ~q)`
        val pth_pcond1 =
          TAUT`(if p then q else q') = (p \/ q') /\ (~p \/ q)`
        val pth_pcond2 =
          TAUT`(if p then q else q') = (p /\ q) \/ (~p /\ q')`
        val pth_nnot = TAUT`~~p:bool = p`
        val pth_nand = TAUT`~(p /\ q) = ~p \/ ~q`
        val pth_nor = TAUT`~(p \/ q) = ~p /\ ~q`
        val pth_nimp = TAUT`~(p ==> q) = ~q /\ p`
        val pth_neq1 = TAUT`~(p = q) = (p \/ q) /\ (~p \/ ~q)`
        val pth_neq2 = TAUT`~(p = q) = (p /\ ~q) \/ (~p /\ q)`
        val pth_ncond1 =
          TAUT`~(if p then q else q') = (p \/ ~q') /\ (~p \/ ~q)`
        val pth_ncond2 =
          TAUT`~(if p then q else q') = (p /\ ~q) \/ (~p /\ ~q')`
        val EXISTS_UNIQUE_THM2 = prove
            (``!P. (?!x:'a. P x) = (?x. P x /\ !y. P y ==> (y = x))``,
                GEN_TAC THEN REWRITE_TAC [EXISTS_UNIQUE_DEF,
                                          LEFT_AND_EXISTS_THM,BETA_THM] THEN
                EQ_TAC THEN DISCH_THEN(X_CHOOSE_THEN ``x:'a`` STRIP_ASSUME_TAC)
                THEN
                EXISTS_TAC ``x:'a`` THEN
                ASM_REWRITE_TAC[] THEN REPEAT STRIP_TAC THENL
                [ALL_TAC, MATCH_MP_TAC EQ_TRANS THEN
                 EXISTS_TAC ``x:'a`` THEN
                 CONJ_TAC THENL [ALL_TAC, CONV_TAC SYM_CONV]] THEN
                FIRST_ASSUM MATCH_MP_TAC THEN ASM_REWRITE_TAC[])
        val TRIVIALIZE_CONV = GEN_REWRITE_CONV TOP_DEPTH_CONV
            [NOT_CLAUSES, AND_CLAUSES, OR_CLAUSES, IMP_CLAUSES, EQ_CLAUSES,
             COND_CLAUSES, COND_ID, FORALL_SIMP, EXISTS_SIMP,
             EXISTS_UNIQUE_THM2]
        fun LOCAL_QUANT_CONV pth tm =
            let val (uq,atm) = dest_comb tm
                val (v,bod) = dest_abs atm
                val th0 = PINST [aty |-> (type_of v)] [P |-> atm] pth
                val (eq,rtm) = dest_comb(rand(concl th0))
                val (vv,bod) = dest_abs rtm
                val (nt,red) = dest_comb bod
                val th1 = ABS vv (AP_TERM nt (BETA_CONV red))
                val th2 = ALPHA_CONV v (rand(concl th1))
            in TRANS th0 (AP_TERM eq (TRANS th1 th2))
            end
        val eta =  CONV_RULE ((LAND_CONV o RAND_CONV o RAND_CONV) ETA_CONV)
        val LOCAL_NOT_FORALL_CONV =
            let val pth = eta (ISPEC P NOT_FORALL_THM)
            in LOCAL_QUANT_CONV pth
            end
        val LOCAL_NOT_EXISTS_CONV =
            let val pth = eta (ISPEC P NOT_EXISTS_THM)
            in LOCAL_QUANT_CONV pth
            end
        val LOCAL_COND_ELIM_THM1 = prove
            (``!P:'a->bool.
                   P(if a then b else c) = (~a \/ P(b)) /\ (a \/ P(c))``,
                GEN_TAC THEN COND_CASES_TAC THEN ASM_REWRITE_TAC[])
        val LOCAL_COND_ELIM_CONV1 =
            HIGHER_REWRITE_CONV[LOCAL_COND_ELIM_THM1]
        val LOCAL_COND_ELIM_THM2 = prove
            (``!P:'a->bool.
                   P(if a then b else c) = a /\ P(b) \/ ~a /\ P(c)``,
                GEN_TAC THEN COND_CASES_TAC THEN ASM_REWRITE_TAC[])
        val LOCAL_COND_ELIM_CONV2 = HIGHER_REWRITE_CONV[LOCAL_COND_ELIM_THM2]
        fun NNF_CONV_OPT baseconv skolemize cnflag =
            let fun NNF_CONV_P emb bvs tm =
                let val (ll,r) = dest_comb tm
                in let val s = name_of_const ll
                   in if s = ("~","bool") then NNF_CONV_N emb bvs r
                      else if s = ("?","bool") then
                          if skolemize then
                              RIGHT_NNF emb bvs (ONEWAY_SKOLEM_CONV bvs tm)
                          else
                              let val (v,bod) = dest_abs r
                              in AP_TERM ll (ABS v (NNF_CONV_P emb bvs bod))
                              end
                      else if s = ("!","bool") then
                          let val (v,bod) = dest_abs r
                          in AP_TERM ll (ABS v (NNF_CONV_P true (v::bvs) bod))
                          end
                      else NNF_CONV_TERMINAL emb bvs tm
                   end
                   handle HOL_ERR _ =>
                   let val (oper,l) = dest_comb ll
                   in let val s = name_of_const oper
                       in if s = ("/\\","bool") orelse s = ("\\/","bool") then
                           MK_COMB(AP_TERM oper (NNF_CONV_P emb bvs l),
                                   NNF_CONV_P emb bvs r)
                          else if s = ("==>","min") then
                           RIGHT_NNF emb bvs (INST [p |-> l, q |-> r] pth_pimp)
                          else if s = ("=","min") then
                              let val pth =
                                  if cnflag andalso emb then
                                      INST [p |-> l, q |-> r] pth_peq1
                                  else INST [p |-> l, q |-> r] pth_peq2
                              in RIGHT_NNF emb bvs pth
                              end
                          else NNF_CONV_TERMINAL emb bvs tm
                       end
                       handle HOL_ERR _ =>
                       let val (b,c) = dest_comb oper
                       in if name_of_const b = ("COND","bool") then
                           if cnflag andalso emb then
                               INST [p |-> b, q |-> l, q' |-> r] pth_pcond1
                           else INST [p |-> b, q |-> l, q' |-> r] pth_pcond2
                          else fail()
                       end
                       handle HOL_ERR _ => NNF_CONV_TERMINAL emb bvs tm
                   end
                end
                handle HOL_ERR _ => NNF_CONV_TERMINAL emb bvs tm
                and NNF_CONV_N emb bvs tm =
                    let val (ll,r) = dest_comb tm
                    in let val s = name_of_const ll
                       in if s = ("~","bool") then
                           RIGHT_NNF emb bvs (INST [p |-> r] pth_nnot)
                       else if s = ("?","bool") then
                           RIGHT_NNF emb bvs (LOCAL_NOT_EXISTS_CONV tm)
                       else if s = ("!","bool") then
                           RIGHT_NNF emb bvs (LOCAL_NOT_FORALL_CONV tm)
                       else NNF_CONV_TERMINAL emb bvs(mk_neg tm)
                       end
                       handle HOL_ERR _ =>
                       let val (oper,l) = dest_comb ll
                       in let val s = name_of_const oper
                          in if s = ("/\\","bool") then
                              RIGHT_NNF emb bvs (INST [p|->l, q|-> r] pth_nand)
                             else if s = ("\\/","bool") then
                                 RIGHT_NNF emb bvs (INST [p|->l,q|->r] pth_nor)
                             else if s = ("==>","min") then
                                RIGHT_NNF emb bvs (INST [p|->l,q|->r] pth_nimp)
                             else if s = ("=","min") then
                                 let val pth =
                                     if cnflag andalso emb then
                                         INST [p |-> l, q |-> r] pth_neq1
                                     else INST [p |-> l, q |-> r] pth_neq2
                                 in RIGHT_NNF emb bvs pth
                                 end
                             else NNF_CONV_TERMINAL emb bvs (mk_neg tm)
                          end
                          handle HOL_ERR _ =>
                          let val (b,c) = dest_comb oper
                          in if name_of_const b = ("COND","bool") then
                              if cnflag andalso emb then
                                  INST [p |-> b, q |-> l, q' |-> r] pth_ncond1
                              else INST [p |-> b, q |-> l, q' |-> r] pth_ncond2
                             else fail()
                          end handle HOL_ERR _
                          => NNF_CONV_TERMINAL emb bvs (mk_neg tm)
                       end
                    end
                    handle HOL_ERR _ => NNF_CONV_TERMINAL emb bvs (mk_neg tm)
                and RIGHT_NNF emb bvs th =
                    TRANS th (NNF_CONV_P emb bvs (rand(concl th)))
                and NNF_CONV_TERMINAL emb bvs tm =
                    let val th =
                        if cnflag andalso emb then
                            LOCAL_COND_ELIM_CONV1 tm
                        else LOCAL_COND_ELIM_CONV2 tm
                        val tm' = rand(concl th)
                    in TRANS th (NNF_CONV_P emb bvs tm')
                    end
                    handle HOL_ERR _ =>
                        let val th = baseconv tm
                            val tm' = rand(concl th)
                        in TRANS th (NNF_CONV_P emb bvs tm')
                        end
                    handle HOL_ERR _ => REFL tm
            in NNF_CONV_P false
            end
            handle e as HOL_ERR _ => WRAP_ERR("NNF_CONV_P",e);
    in ((fn baseconv => fn cnflag =>
         TRIVIALIZE_CONV THENC
         NNF_CONV_OPT baseconv false cnflag []),
        (fn baseconv => fn cnflag =>
         TRIVIALIZE_CONV THENC
         NNF_CONV_OPT baseconv true cnflag []))
    end;;


(*---------------------------------------------------------------------------*
 * Put a term formula not containing equivalences or conds into prenex form. *
 *  PRENEX_CONV (--`P /\ Q`--) handle e => Raise e;                          *
 *  PRENEX_CONV (--`P (x:'a) ==> P y /\ Q`--) handle e => Raise e;           *
 *  PRENEX_CONV (--`!x:'a. P x ==> P y /\ Q`--) handle e => Raise e;         *
 *  PRENEX_CONV `(!x:'a. P x) /\ Q`;;                                        *
 *  PRENEX_CONV (--`(!x:'a. P x) /\ Q`--);;                                  *
 *  PRENEX_CONV (--`(?x. P x) ==> P y /\ Q`--) handle e => Raise e;          *
 *  PRENEX_CONV (--`(?x. P x) ==> (!y. P y /\ Q)`--) handle e => Raise e;    *
 * ------------------------------------------------------------------------- *)

val PRENEX_CONV = let
  val PRENEX1_QCONV =
    GEN_REWRITE_CONV I
    [NOT_FORALL_THM, NOT_EXISTS_THM,
     AND_FORALL_THM, LEFT_AND_FORALL_THM, RIGHT_AND_FORALL_THM,
     LEFT_OR_FORALL_THM, RIGHT_OR_FORALL_THM,
     LEFT_IMP_FORALL_THM, RIGHT_IMP_FORALL_THM,
     LEFT_AND_EXISTS_THM, RIGHT_AND_EXISTS_THM,
     OR_EXISTS_THM, LEFT_OR_EXISTS_THM, RIGHT_OR_EXISTS_THM,
     LEFT_IMP_EXISTS_THM, RIGHT_IMP_EXISTS_THM]
  fun PRENEX2_QCONV tm =
    (PRENEX1_QCONV THENCQC (BINDER_CONV PRENEX2_QCONV)) tm
  fun PRENEX_QCONV tm = let
    val (lop,r) = dest_comb tm
          exception DEST_CONST
  in
    let
      val cname = name_of_const lop
                handle HOL_ERR _ => raise DEST_CONST
    in
      if cname = ("!","bool") orelse cname = ("?","bool")
        then AP_TERM lop (Conv.ABS_CONV PRENEX_QCONV r)
      else if cname = ("~","bool")
             then (RAND_CONV PRENEX_QCONV THENQC PRENEX2_QCONV) tm
           else failwith "unchanged"
    end
    handle DEST_CONST => let
      val (oper,l) = dest_comb lop
      val cname = name_of_const oper
    in
      if cname = ("/\\","bool") orelse
         cname = ("\\/","bool") orelse
         cname = ("==>","min")
        then
          let
            val th =
              let
                val lth = PRENEX_QCONV l
              in
                let
                  val rth = PRENEX_QCONV r
                in
                  MK_COMB(AP_TERM oper lth,rth)
                end
                handle HOL_ERR _ => AP_THM (AP_TERM oper lth) r
              end
              handle HOL_ERR _ => AP_TERM lop (PRENEX_QCONV r)
            val tm' = rand(concl th)
            val th' = PRENEX2_QCONV tm'
          in
            TRANS th th'
          end
          handle HOL_ERR _ => PRENEX2_QCONV tm
                  else failwith "unchanged"
    end
        end
  in
     fn tm => TRY_CONV PRENEX_QCONV tm
  end;


(* -------------------------------------------------------------------------
 * Put a propositional term in NNF into CNF.
 *
 * PROP_CNF_CONV (--`P /\ Q \/ SS /\ R`--);
 * ------------------------------------------------------------------------- *)

val PROP_CNF_CONV =
  let val th1 = TAUT`a \/ (b /\ c) = (a \/ b) /\ (a \/ c)`
      and th2 = TAUT`(a /\ b) \/ c = (a \/ c) /\ (b \/ c)`
      val f =  DISTRIB_CONV(th1,th2) THENC
          DEPTH_BINOP_CONV conj_tm (ASSOC_CONV DISJ_ASSOC) THENC
          ASSOC_CONV CONJ_ASSOC
  in fn tm => f tm
      handle e => WRAP_ERR("PROP_CNF_CONV",e)
  end;


(* -------------------------------------------------------------------------
 * Likewise DNF.
 * ------------------------------------------------------------------------- *)

val PROP_DNF_CONV =
    let val th1 = TAUT`a /\ (b \/ c) = (a /\ b) \/ (a /\ c)`
        and th2 = TAUT`(a \/ b) /\ c = (a /\ c) \/ (b /\ c)`
        val f =  DISTRIB_CONV(th1,th2) THENC
            DEPTH_BINOP_CONV disj_tm (ASSOC_CONV CONJ_ASSOC) THENC
            ASSOC_CONV DISJ_ASSOC
    in fn tm => f tm
        handle e => WRAP_ERR("PROP_DNF_CONV",e)
    end;


(* -------------------------------------------------------------------------
 * Put a formula in NNF into prenex CNF.
 *
 * CNF_CONV (--`P /\ Q \/ SS /\ R`--);
 * CNF_CONV (--`!x. P /\ (?y. Q y) \/ SS /\ R`--);
 * ------------------------------------------------------------------------- *)

val CNF_CONV =
  let val f =
      PRENEX_CONV THENC
      BODY_CONV (PROP_CNF_CONV THENC
                 DEPTH_BINOP_CONV conj_tm (ASSOC_CONV DISJ_ASSOC) THENC
                 ASSOC_CONV CONJ_ASSOC)
  in fn tm => f tm
      handle e => WRAP_ERR("CNF_CONV",e)
  end;;

(* ------------------------------------------------------------------------- *)
(* Put a formula in NNF into prenex DNF.                                     *)
(* ------------------------------------------------------------------------- *)

val DNF_CONV =
  let val f =
      PRENEX_CONV THENC
      BODY_CONV (PROP_DNF_CONV THENC
                 DEPTH_BINOP_CONV disj_tm (ASSOC_CONV CONJ_ASSOC) THENC
                 ASSOC_CONV DISJ_ASSOC)
  in fn tm => f tm
      handle e => WRAP_ERR("DNF_CONV",e)
  end;;


(* ------------------------------------------------------------------------- *)
(* Reassociate an NNF to put the disjuncts with the lowest disjunctive       *)
(* paths first (useful as input to tableaux provers).                       *)
(* ------------------------------------------------------------------------- *)
val DISJPATH_CONV =
    let val DISJ_AC = EQT_ELIM o AC_CONV(DISJ_ASSOC,DISJ_SYM)
        fun DISJPATH_CONV tm =
            if is_disj tm then
                let val djs = strip_disj tm
                    val dnths = map DISJPATH_CONV djs
                    val sdths = sort (fn (_,m) => fn (_,n) => m <= n) dnths
                    val th1 = end_itlist MK_DISJ (map fst sdths)
                    val th2 = DISJ_AC(mk_eq(tm,lhand(concl th1)))
                in (TRANS th2 th1,itlist (fn x => fn y => y + snd x) dnths 0)
                end
            else if is_conj tm then
                let val (l,r) = dest_conj tm
                    val (lth,ln) = DISJPATH_CONV l
                    and (rth,rn) = DISJPATH_CONV r
                in (MK_CONJ lth rth,ln * rn)
                end

             else if is_forall tm then
                let val (v,bod) = dest_forall tm
                    val (th,n) = DISJPATH_CONV bod
                in (MK_FORALL v th,n)
                end
             else (REFL tm,1)
    in fn tm => fst(DISJPATH_CONV tm)
                handle e as (HOL_ERR _) => WRAP_ERR("DISJPATH_CONV",e)
    end;;

(* ------------------------------------------------------------------------- *)
(* Attempt to combine alpha-equivalent Skolem functions.                     *)
(* ------------------------------------------------------------------------- *)

val RATSKOL =
    let fun findreps skols th =
        case skols of
            [] => th
          | (sk::sks) =>
                let val rsk = rand sk
                    val sk' = first (fn sk' => aconv (rand sk') rsk) sks
                    val th1 = TRANS (ASSUME sk') (SYM(ASSUME sk))
                in findreps sks (SUBS[th1] th)
                end
            handle HOL_ERR _ => findreps sks th
    in fn th => findreps (hyp th) th
        handle e => WRAP_ERR("RATSKOL",e)
    end;;

(* ------------------------------------------------------------------------- *)
(* Eliminate Skolem functions definitions from a theorem.                    *)
(* ------------------------------------------------------------------------- *)

val SKELIM =
    let fun skelim eq th =
        let val (l,r) = dest_eq eq
        in MP (INST [l |-> r] (DISCH eq th)) (REFL r)
        end
    in fn skols => fn th =>
<<<<<<< HEAD
	let val vars = map lhand skols
	    val markup =
                map (fn skol =>
			(skol,lhand skol,
			 op_intersect aconv vars (free_vars(rand skol))))
                    skols
	    fun take sofar l =
		let val ((skol,v,var),rest) =
                        Lib.pluck (fn (skol,v,vars) =>
                                      null (op_set_diff aconv vars sofar)) l
		in
=======
        let val vars = map lhand skols
            val markup = map (fn skol =>
                              (skol,lhand skol,
                               intersect vars (free_vars(rand skol)))) skols
            fun take sofar l =
                let val ((skol,v,var),rest) = Lib.pluck
                      (fn (skol,v,vars) => null (subtract vars sofar)) l
                in
>>>>>>> 7c1215a4
                   skol::take (v::sofar) rest
                end
                handle HOL_ERR _ => []
            val sskols = take [] markup
        in itlist skelim sskols th
        end
    handle e => WRAP_ERR("SKELIM",e)
    end;

(* ------------------------------------------------------------------------- *)
(* Wrapper to apply conversion then a refutation procedure.                  *)
(* ------------------------------------------------------------------------- *)

fun CONV_THEN_REFUTE (conv:conv) refuter tm =
    let val th1 = conv tm
        val tm' = rand(concl th1)
        val th2 = refuter tm'
    in PROVE_HYP (EQ_MP th1 (ASSUME tm)) th2
    end;;


(* -------------------------------------------------------------------------
 * Wrapper for a refuter which takes a list of theorems in CNF.
 * ------------------------------------------------------------------------- *)

fun thm_eq th1 th2 =
  let
    val hyps1 = hypset th1 and c1 = concl th1
    val hyps2 = hypset th2 and c2 = concl th2
  in
    HOLset.equal(hyps1,hyps2) andalso aconv c1 c2
  end

local fun split_thms [] dun = dun
        | split_thms (th::thl) dun =
           split_thms (snd(SPEC_VAR th)::thl) dun
            handle HOL_ERR _ =>
               split_thms ((CONJUNCT1 th)::(CONJUNCT2 th)::thl) dun
               handle HOL_ERR _
                => let val th' = CONV_RULE CNF_CONV th
                   in
                     if (thm_eq th th') then split_thms thl (th::dun)
                     else split_thms (th'::thl) dun
                   end
in
fun CNF_THEN_REFUTE cnfrefuter tm = cnfrefuter (split_thms [ASSUME tm] [])
        handle e => WRAP_ERR("CNF_THEN_REFUTE",e)
end;;


(* ------------------------------------------------------------------------- *)
(* Wrapper to prove a term by negating it, putting it into the user's        *)
(* chosen version of NNF, splitting up the disjuncts and calling refuter.    *)
(*                                                                           *)
(* The expectation is that "refute p" gives "p |- F".                        *)
(* ------------------------------------------------------------------------- *)
(* used for debugging refutation provers *)

val latest = ref (NONE: (thm * thm * term) option);

val REFUTE =
  let val pth = TAUT`(~p ==> F) ==> p`
      val p = Term`p:bool`
      val CONJ_AC = EQT_ELIM o AC_CONV(CONJ_ASSOC,CONJ_SYM)
      val pth_d = TAUT`(a \/ b) /\ c = (a /\ c) \/ (b /\ c)`
      fun refute refuter tm =
          let (* val _ = trace (1,"refute -- ",tm)  *)
              val (l,r) = dest_disj tm
          in SIMPLE_DISJ_CASES (refute refuter l) (refute refuter r)
          end
      handle HOL_ERR _ =>
          let val cjs = strip_conj tm
              val (ourdj,ocjs) = Lib.pluck is_disj cjs
              val acth = CONJ_AC (mk_eq(tm,list_mk_conj(ourdj::ocjs)))
              val exth = CONV_RULE (RAND_CONV(REWR_CONV pth_d)) acth
              val tm' = rand(concl exth)
              val rth = refute refuter tm'
          in PROVE_HYP (EQ_MP exth (ASSUME tm)) rth
          end
      handle HOL_ERR _ => refuter tm
    (* (trace_tm (3,"Attempting next disjunction -- ",tm); refuter tm)  *)
  in fn baseconv => fn afterconv => fn cnflag => fn refuter => fn tm =>
    let val ntm = mk_neg tm
        val th1 = (NNF_SKOLEM_CONV baseconv cnflag THENC afterconv) ntm
        val th2 = RATSKOL th1
        val (l,r) = dest_eq(concl th2)
        val _ = latest := SOME (th1,th2,r)
<<<<<<< HEAD
	val rth = if aconv r false_tm then ASSUME r else refute refuter r
	val th3 = PROVE_HYP (EQ_MP th2 (ASSUME l)) rth
	val th4 = SKELIM (hyp th1) th3
	val th5 = DISCH ntm th4 (* (itlist DISCH (subtract (hyp th4) [ntm])*)
=======
        val rth = if r = false_tm then ASSUME r else refute refuter r
        val th3 = PROVE_HYP (EQ_MP th2 (ASSUME l)) rth
        val th4 = SKELIM (hyp th1) th3
        val th5 = DISCH ntm th4 (* (itlist DISCH (subtract (hyp th4) [ntm])*)
>>>>>>> 7c1215a4
    in MP (INST [p |-> tm] pth) th5
    end
    handle e as HOL_ERR _ => WRAP_ERR("REFUTE",e)
  end;


(* -------------------------------------------------------------------------
 * Prove formula by applying refuter to its CNF breakdown.
 * ------------------------------------------------------------------------- *)

fun CNF_REFUTE baseconv afterconv refuter tm =
  REFUTE baseconv afterconv true (CNF_THEN_REFUTE refuter) tm
  handle e => WRAP_ERR("CNF_REFUTE",e);;

(* -------------------------------------------------------------------------
 * Produce a conversion which throws theorems into a proof procedure.
 * ------------------------------------------------------------------------- *)

fun CONV_OF_PROVER prover ths tm =
    let val tms = map concl ths
        val tm' = itlist (curry mk_imp) tms tm
        val th' = prover tm'
    in EQT_INTRO (itlist (C MP) (rev ths) th')
    end
handle e => WRAP_ERR("CONV_OF_PROVER",e);;

(* ------------------------------------------------------------------------- *)
(* Equate lambda-reduced and universally quantified applied definitions.     *)
(* ------------------------------------------------------------------------- *)

val EQ_ABS_CONV =
  let val pth = prove
      (``(f:'a->'b = \x. t x) = (!x. f x = t x)``,
       REWRITE_TAC[FUN_EQ_THM, BETA_THM])
      val cnv = REWR_CONV pth
      fun EQ_ABS_CONV tm =
          (cnv THENC BINDER_CONV EQ_ABS_CONV) tm
          handle HOL_ERR _ => REFL tm
  in EQ_ABS_CONV
  end;

(* ------------------------------------------------------------------------- *)
(* Elimination of topmost free lambda-expressions in a formula.              *)
(* ------------------------------------------------------------------------- *)

val UNLAMB_CONV =
    let val pth = prove
        (``P (t:'a) = (!x. (x = t) ==> P x)``,
            EQ_TAC THEN REPEAT STRIP_TAC THEN ASM_REWRITE_TAC[] THEN
            FIRST_ASSUM MATCH_MP_TAC THEN REFL_TAC)
        and P_tm = ``P:'a->bool`` and t_tm = ``t:'a``
        and aty = Type.alpha
    in fn tm =>
        let val t = find_term is_abs tm
            val gv = genvar(type_of t)
            val abs = mk_abs(gv,subst[t |-> gv] tm)
            val th1 = PINST [aty |-> type_of t] [P_tm |-> abs, t_tm |-> t] pth
            val tm1 = concl th1
            val th0 = SYM(BETA_CONV(rand(rator tm1)))
            val th2 = CONV_RULE
                (RAND_CONV(BINDER_CONV
                           (COMB2_CONV
                            (RAND_CONV EQ_ABS_CONV) BETA_CONV))) th1
        in TRANS th0 th2
        end
    end;


(* ------------------------------------------------------------------------- *)
(* Perform a superior FOL reduction of a higher order NNF formula.           *)
(* ------------------------------------------------------------------------- *)

val I_THM = combinTheory.I_THM;
fun last [] = failwith "last"
  | last [h] = h
  | last (h::t) = last t;

val FOL_CONV =
    let val APP_CONV =
<<<<<<< HEAD
	let val th = prove
	    (``!(f:'a->'b) x. f x = I f x``, REWRITE_TAC[I_THM])
	in REWR_CONV th
	end
	fun get_heads x tm sofar =
	    let val (v,bod) = dest_forall tm
	    in if aconv x v then sofar else get_heads x bod sofar
	    end
	handle HOL_ERR _ =>
	    let val (l,r) = dest_disj tm
	    in get_heads x l (get_heads x r sofar)
	    end
	handle HOL_ERR _ =>
	    let val (l,r) = dest_conj tm
	    in get_heads x l (get_heads x r sofar)
	    end
	handle HOL_ERR _ =>
	    let val tm' = dest_neg tm
	    in get_heads x tm' sofar
	    end
	handle HOL_ERR _ =>
	    let val (hop,args) = strip_comb tm
		val sofar' =
		    if aconv hop x then insert (length args) sofar else sofar
	    in itlist (get_heads x) args sofar'
	    end

	fun FOL1_CONV v tm =
	    let val nums = get_heads v tm []
	    in if length nums <= 1 then REFL tm else
		let val snums = sort (curry op <=) nums
		    val hnum = hd snums and tnums = tl snums
		    val (atys,_) = splitlist Type.dom_rng (type_of v)
		    val otys = fst(liteLib.chop_list(last tnums) atys)
		    val args = map genvar otys
		    val maxterm = list_mk_comb(v,args)
		    fun mk_instance n t =
			if n = hnum then REFL t
=======
        let val th = prove
            (``!(f:'a->'b) x. f x = I f x``, REWRITE_TAC[I_THM])
        in REWR_CONV th
        end
        fun get_heads x tm sofar =
            let val (v,bod) = dest_forall tm
            in if x = v then sofar else get_heads x bod sofar
            end
        handle HOL_ERR _ =>
            let val (l,r) = dest_disj tm
            in get_heads x l (get_heads x r sofar)
            end
        handle HOL_ERR _ =>
            let val (l,r) = dest_conj tm
            in get_heads x l (get_heads x r sofar)
            end
        handle HOL_ERR _ =>
            let val tm' = dest_neg tm
            in get_heads x tm' sofar
            end
        handle HOL_ERR _ =>
            let val (hop,args) = strip_comb tm
                val sofar' =
                    if hop = x then insert (length args) sofar else sofar
            in itlist (get_heads x) args sofar'
            end

        fun FOL1_CONV v tm =
            let val nums = get_heads v tm []
            in if length nums <= 1 then REFL tm else
                let val snums = sort (curry op <=) nums
                    val hnum = hd snums and tnums = tl snums
                    val (atys,_) = splitlist Type.dom_rng (type_of v)
                    val otys = fst(liteLib.chop_list(last tnums) atys)
                    val args = map genvar otys
                    val maxterm = list_mk_comb(v,args)
                    fun mk_instance n t =
                        if n = hnum then REFL t
>>>>>>> 7c1215a4
                      else (APP_CONV THENC (LAND_CONV (mk_instance (n-1)))) t
                    val instances = map (fn n => mk_instance n maxterm) tnums
                    val frozen = map (ADD_ASSUM (mk_eq(v,v))) instances
                    val thm = GEN_REWRITE_CONV DEPTH_CONV frozen tm
                in PROVE_HYP (REFL v) thm
                end
            end
        fun FOLS_CONV tm =
            let val (v,bod) = dest_forall tm
                val th1 = FOLS_CONV bod
                val tm1 = rand(concl th1)
            in AP_TERM(rator tm) (ABS v (TRANS th1 (FOL1_CONV v tm1)))
            end
        handle HOL_ERR _ =>
            let val (l,r) = dest_disj tm
            in MK_DISJ (FOLS_CONV l) (FOLS_CONV r)
            end
        handle HOL_ERR _ =>
            let val (l,r) = dest_conj tm
            in MK_CONJ (FOLS_CONV l) (FOLS_CONV r)
            end
        handle HOL_ERR _ => REFL tm
    in fn tm =>
        let val fvs = free_vars tm
        in (EVERY_CONV (map FOL1_CONV fvs) THENC FOLS_CONV) tm
        end
    end;

val _ = Parse.temp_set_grammars ambient_grammars;

end; (* struct *)<|MERGE_RESOLUTION|>--- conflicted
+++ resolved
@@ -53,21 +53,12 @@
     REWRITE_TAC [BETA_THM,EXISTS_DEF])
   in (args,fn gvs => fn tm =>
     let val _ = args := (gvs,tm)::(!args)
-<<<<<<< HEAD
-	val (eq,atm) = dest_comb tm
-	val (v,bod) = dest_abs atm
-	val fvs = free_vars bod
-    in if op_mem aconv v fvs then
-	let val nfvs = op_intersect aconv fvs gvs
-	    val eps = mk_thy_const{Name="@",Thy="min",
-=======
         val (eq,atm) = dest_comb tm
         val (v,bod) = dest_abs atm
         val fvs = free_vars bod
-    in if mem v fvs then
-        let val nfvs = intersect fvs gvs
+    in if op_mem aconv v fvs then
+        let val nfvs = op_intersect aconv fvs gvs
             val eps = mk_thy_const{Name="@",Thy="min",
->>>>>>> 7c1215a4
                          Ty=(type_of v --> Type.bool) --> type_of v}
             val etm = mk_comb(eps,atm)
             val stm = list_mk_abs(nfvs,etm)
@@ -496,28 +487,17 @@
         in MP (INST [l |-> r] (DISCH eq th)) (REFL r)
         end
     in fn skols => fn th =>
-<<<<<<< HEAD
-	let val vars = map lhand skols
-	    val markup =
+        let val vars = map lhand skols
+            val markup =
                 map (fn skol =>
-			(skol,lhand skol,
-			 op_intersect aconv vars (free_vars(rand skol))))
+                        (skol,lhand skol,
+                         op_intersect aconv vars (free_vars(rand skol))))
                     skols
-	    fun take sofar l =
-		let val ((skol,v,var),rest) =
+            fun take sofar l =
+                let val ((skol,v,var),rest) =
                         Lib.pluck (fn (skol,v,vars) =>
                                       null (op_set_diff aconv vars sofar)) l
-		in
-=======
-        let val vars = map lhand skols
-            val markup = map (fn skol =>
-                              (skol,lhand skol,
-                               intersect vars (free_vars(rand skol)))) skols
-            fun take sofar l =
-                let val ((skol,v,var),rest) = Lib.pluck
-                      (fn (skol,v,vars) => null (subtract vars sofar)) l
                 in
->>>>>>> 7c1215a4
                    skol::take (v::sofar) rest
                 end
                 handle HOL_ERR _ => []
@@ -605,17 +585,10 @@
         val th2 = RATSKOL th1
         val (l,r) = dest_eq(concl th2)
         val _ = latest := SOME (th1,th2,r)
-<<<<<<< HEAD
-	val rth = if aconv r false_tm then ASSUME r else refute refuter r
-	val th3 = PROVE_HYP (EQ_MP th2 (ASSUME l)) rth
-	val th4 = SKELIM (hyp th1) th3
-	val th5 = DISCH ntm th4 (* (itlist DISCH (subtract (hyp th4) [ntm])*)
-=======
-        val rth = if r = false_tm then ASSUME r else refute refuter r
+        val rth = if aconv r false_tm then ASSUME r else refute refuter r
         val th3 = PROVE_HYP (EQ_MP th2 (ASSUME l)) rth
         val th4 = SKELIM (hyp th1) th3
         val th5 = DISCH ntm th4 (* (itlist DISCH (subtract (hyp th4) [ntm])*)
->>>>>>> 7c1215a4
     in MP (INST [p |-> tm] pth) th5
     end
     handle e as HOL_ERR _ => WRAP_ERR("REFUTE",e)
@@ -695,53 +668,13 @@
 
 val FOL_CONV =
     let val APP_CONV =
-<<<<<<< HEAD
-	let val th = prove
-	    (``!(f:'a->'b) x. f x = I f x``, REWRITE_TAC[I_THM])
-	in REWR_CONV th
-	end
-	fun get_heads x tm sofar =
-	    let val (v,bod) = dest_forall tm
-	    in if aconv x v then sofar else get_heads x bod sofar
-	    end
-	handle HOL_ERR _ =>
-	    let val (l,r) = dest_disj tm
-	    in get_heads x l (get_heads x r sofar)
-	    end
-	handle HOL_ERR _ =>
-	    let val (l,r) = dest_conj tm
-	    in get_heads x l (get_heads x r sofar)
-	    end
-	handle HOL_ERR _ =>
-	    let val tm' = dest_neg tm
-	    in get_heads x tm' sofar
-	    end
-	handle HOL_ERR _ =>
-	    let val (hop,args) = strip_comb tm
-		val sofar' =
-		    if aconv hop x then insert (length args) sofar else sofar
-	    in itlist (get_heads x) args sofar'
-	    end
-
-	fun FOL1_CONV v tm =
-	    let val nums = get_heads v tm []
-	    in if length nums <= 1 then REFL tm else
-		let val snums = sort (curry op <=) nums
-		    val hnum = hd snums and tnums = tl snums
-		    val (atys,_) = splitlist Type.dom_rng (type_of v)
-		    val otys = fst(liteLib.chop_list(last tnums) atys)
-		    val args = map genvar otys
-		    val maxterm = list_mk_comb(v,args)
-		    fun mk_instance n t =
-			if n = hnum then REFL t
-=======
         let val th = prove
             (``!(f:'a->'b) x. f x = I f x``, REWRITE_TAC[I_THM])
         in REWR_CONV th
         end
         fun get_heads x tm sofar =
             let val (v,bod) = dest_forall tm
-            in if x = v then sofar else get_heads x bod sofar
+            in if aconv x v then sofar else get_heads x bod sofar
             end
         handle HOL_ERR _ =>
             let val (l,r) = dest_disj tm
@@ -758,7 +691,7 @@
         handle HOL_ERR _ =>
             let val (hop,args) = strip_comb tm
                 val sofar' =
-                    if hop = x then insert (length args) sofar else sofar
+                    if aconv hop x then insert (length args) sofar else sofar
             in itlist (get_heads x) args sofar'
             end
 
@@ -773,7 +706,6 @@
                     val maxterm = list_mk_comb(v,args)
                     fun mk_instance n t =
                         if n = hnum then REFL t
->>>>>>> 7c1215a4
                       else (APP_CONV THENC (LAND_CONV (mk_instance (n-1)))) t
                     val instances = map (fn n => mk_instance n maxterm) tnums
                     val frozen = map (ADD_ASSUM (mk_eq(v,v))) instances
