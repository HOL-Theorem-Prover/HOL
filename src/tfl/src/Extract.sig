--- conflicted
+++ resolved
@@ -2,12 +2,9 @@
 sig
   include Abbrev
 
-<<<<<<< HEAD
-=======
   type simpls
   val simpls_of_congs : thm list -> simpls
 
->>>>>>> b3df9248
   (* extract FV congs (proto_def,WFR) (p,th) *)
   val extract :
      term list
