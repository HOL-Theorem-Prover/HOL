(*----------------------------------------------------------------------------
 * Rewriting splits into two parts:
 *
 *    1. Rewriting a subterm (M) by a set of rewrite rules. Conceptually,
 *       we choose the first rewrite rule that matches M
 *
 *           R = |- lhs = rhs
 *
 *       from the set, and instantiate to get
 *
 *           R' = |- M = rhs'.
 *
 *    2. Traversing the term. For a contextual rewriter, like this one, this
 *       involves adding new context at each node that introduces context
 *       (like a conditional statement).
 *--------------------------------------------------------------------------*)

structure RW :> RW =
struct

open HolKernel Parse boolLib pairLib;

val RW_ERR = mk_HOL_ERR "RW";

val monitoring = ref 0

val _ = register_trace ("TFL rewrite monitoring", monitoring, 20);

fun lztrace(i,fname,msgf) = if i <= !monitoring then
                         Lib.say ("RW."^fname^": "^ msgf() ^ "\n")
                      else ()


(* Fix the grammar used by this file *)
val ambient_grammars = Parse.current_grammars();
val _ = Parse.temp_set_grammars boolTheory.bool_grammars


(*----------------------------------------------------------------------------
 * |- !x y z. w   --->  |- w[x|->g1][y|->g2][z|->g3]
 * This belongs in Drule.sml.
 *---------------------------------------------------------------------------*)

fun GSPEC_ALL th =
   (case (dest_thy_const(rator (concl th)))
     of {Name = "!",Thy="bool",Ty} =>
          GSPEC_ALL (SPEC (genvar (#1(dom_rng(#1(dom_rng Ty))))) th)
     | _ => th)
    handle HOL_ERR _ => th;


fun gvterm tm =
  case dest_term tm
   of COMB(t1,t2) => mk_comb(gvterm t1,gvterm t2)
    | LAMB(v,M) =>
       let val gv = genvar (type_of v)
           val M' = gvterm(subst [v |-> gv] M)
       in mk_abs(gv,M')
       end
    | otherwise => tm;

fun GENVAR_THM th =
 let val M = concl th
     val M' = gvterm M
 in
  EQ_MP (ALPHA M M') th
 end;

 (*--------------------------------------------------------------------------
  * Support for constructing rewrite rule sets. The following routines
  * are attempts at providing "not too restrictive" checks for whether
  * a rewrite will loop or not. These have been arrived at by trial and
  * error, and  can certainly be improved!
  * A couple of old versions follow.
  *
  * fun embedded_in tm =
  *   let val head = #1(strip_comb tm)
  *   in if is_var head then can (find_term (aconv head)) else fn _ => false
  *   end;
  *
  * fun embedded_in tm =
  *   let val head = #1(strip_comb tm)
  *   in if is_var head then can (find_term (can (match_term tm)))
  *                     else fn _ => false
  *   end;
  *--------------------------------------------------------------------------*)

<<<<<<< HEAD
 fun alike head tm1 tm2 = 
  eq (#1 (strip_comb tm2)) head
=======
 fun alike head tm1 tm2 =
  (#1 (strip_comb tm2) = head)
>>>>>>> cad894cc
  andalso
  can (match_term tm1) tm2;

 fun embedded1 tm =
  let val head = #1(strip_comb tm)
  in if is_var head then alike head tm else K false
  end;

 (* For changing the notion of a looping rewrite. *)

 val embedded_ref = ref embedded1;


 (*---------------------------------------------------------------------------
  * I could check that the lhs is not embedded in the rhs, but that wouldn't
  * allow me to unroll recursive functions.
  *--------------------------------------------------------------------------*)
 fun might_loop th =
    let val (ants,(lhs,rhs)) = (I##dest_eq)(strip_imp_only(concl th))
        val embedded_in = !embedded_ref
        val islooper = (aconv lhs rhs) orelse (exists (embedded_in lhs) ants)
    in if (islooper  andalso !monitoring > 0)
       then Lib.say ("excluding possibly looping rewrite:\n"
                     ^thm_to_string th^"\n\n")
       else ();
       islooper
    end;

(* ---------------------------------------------------------------------------
 * Split a theorem into a list of theorems suitable for rewriting:
 *
 *   Apply the following transformations:
 *
 *        |t1 /\ t2|     -->    |t1| @ |t2|
 *        |t1 ==> t2|    -->    (t1 |- |t2|)
 *        |!x.tm|        -->    |{x |-> newvar}tm|
 *
 *   Bottom-out with |- t --> |- t = T and |- ~t --> |- t = F
 *
 *---------------------------------------------------------------------------*)
 fun mk_simpls SPECer =
  let val istrue = boolSyntax.T
      fun mk_rewrs th =
      let val tm = Thm.concl th
      in  if (is_eq tm) then [th] else
          if (is_neg tm) then [EQF_INTRO th] else
          if (is_conj tm)
          then (op @ o (mk_rewrs ## mk_rewrs) o Drule.CONJ_PAIR) th else
          if (is_imp tm)
          then let val ant = list_mk_conj (fst(strip_imp_only tm))
                   fun step imp cnj =
                       step (MP imp (CONJUNCT1 cnj)) (CONJUNCT2 cnj)
                       handle HOL_ERR _ => MP imp cnj
               in EQT_INTRO th
                  ::map (DISCH ant) (mk_rewrs (step th (ASSUME ant)))
               end else
          if (is_forall tm) then mk_rewrs (SPECer th) else
          if (eq tm istrue) then [] else
          [EQT_INTRO th]
      end
      handle HOL_ERR _ => raise RW_ERR "mk_simpls" ""
  in
    filter (not o might_loop) o mk_rewrs
  end;

 fun mk_simplsl SPECer = flatten o map (mk_simpls SPECer);

 local val MK_FRESH = mk_simpls GSPEC_ALL        (* partly apply *)
       val MK_READABLE = mk_simpls SPEC_ALL      (* partly apply *)
 in
 fun MK_RULES_APART th = MK_FRESH (GEN_ALL th)
 and MK_RULES th = MK_READABLE (GEN_ALL th)
 end;


(* Tells whether to add context to the simplication set as term is traversed *)
datatype context_policy = ADD | DONT_ADD;


(* Provides a quick way of telling if a rewrite rule is conditional or not. *)
datatype choice = COND of thm | UNCOND of thm;

fun dest_choice (COND th)   = th
  | dest_choice (UNCOND th) = th;


(*----------------------------------------------------------------------------
 * Takes a rewrite rule and applies it to a term, which, if it is an instance
 * of the left-hand side of the rule, results in the return of the
 * instantiated rule. Handles conditional rules.
 *---------------------------------------------------------------------------*)
fun PRIM_RW_CONV th =
 let val (has_condition,eq) = ((not o null)##I)(strip_imp_only (concl th))
     val pat = lhs eq
     val matcher = Term.match_term pat
     fun match_then_inst tm =
        let val (tm_theta, ty_theta) = matcher tm
            val th' = INST tm_theta (INST_TYPE ty_theta th)
        in
          if has_condition then (COND th') else (UNCOND th')
        end
 in match_then_inst
 end;


(*----------------------------------------------------------------------------
 * Match and instantiate a congruence rule. A congruence rule looks like
 *
 *        (c1 ==> (M1 = M1')) /\ .../\ (cm ==> (Mn = Mn'))
 *       -------------------------------------------------
 *                    f M1...Mn = f M1'...Mn'
 *
 * The ci do not have to be there, i.e., unconditional antecedents can
 * certainly exist.
 *---------------------------------------------------------------------------*)
fun CONGR th =
   let val (ants,eq) = strip_imp_only (concl th)
       (* TODO: Check that it is a congruence rule *)
       val pat = lhs eq
       val matcher = Term.match_term pat
       fun match_then_inst tm =
          let val (tm_theta, ty_theta) = matcher tm
          in INST tm_theta (INST_TYPE ty_theta th) end
   in
     match_then_inst
   end;


datatype simpls = RW of {thms     : thm list list,
                        congs    : thm list list,
                        rw_net   : (term -> choice) Net.net,
                        cong_net : (term -> thm) Net.net};

val empty_simpls = RW{thms = [[]],  congs = [[]],
                      rw_net = Net.empty,
                      cong_net = Net.empty};

fun dest_simpls (RW{thms, congs,...}) =
   {rws = rev(flatten thms),
    congs = rev(flatten congs)};


fun add_rws (RW{thms,rw_net,congs, cong_net}) thl =
 RW{thms   = thl::thms,
    congs  = congs,
  cong_net = cong_net,
    rw_net = itlist Net.insert
             (map (fn th => let val left = lhs(#2(strip_imp_only(concl th)))
                            in  (left,  PRIM_RW_CONV th) end)
                  (flatten (map MK_RULES_APART thl)))        rw_net}
 handle HOL_ERR _
 => raise RW_ERR "add_rws" "Unable to deal with input";


fun add_congs (RW{cong_net, congs, thms, rw_net}) thl =
  RW{thms = thms, rw_net = rw_net,
     congs = thl::congs,
     cong_net = itlist Net.insert
         (map (fn th =>
                let val c = concl th
                    val eq = snd(dest_imp c) handle HOL_ERR _ => c
                in
                   (lhs eq,  CONGR th)
                end)
              (map (GSPEC_ALL o GEN_ALL) thl))         cong_net}
  handle HOL_ERR _ =>
  raise RW_ERR"add_congs" "Unable to deal with input"


(*----------------------------------------------------------------------------
 * In RW_STEP, we find the list of matching rewrites, and choose the first
 * one that succeeds. Conditional rules succeed if they can solve their
 * antecedent by applying the prover (it gets to use the context and the
 * supplied simplifications).
 * Note.
 * "ant_vars_fixed" is true when the instantiated rewrite rule has no
 * uninstantiated variables in its antecedent. If "ant_vars_fixed" is not
 * true, we get the instantiation from the context.
 *
 * Note.
 * "sys_var" could be more rigorous in its check, but we don't
 * have a defined notion of the syntax of system variables.
 *---------------------------------------------------------------------------*)

fun stringulate _ [] = []
  | stringulate f [x] = [f x]
  | stringulate f (h::t) = f h::",\n"::stringulate f t;

val drop_opt = List.mapPartial Lib.I

local fun sys_var tm = (is_var tm andalso
                        not(Lexis.ok_identifier(fst(dest_var tm))))
      val failed = RW_ERR "RW_STEP" "all applications failed"
in
fun RW_STEP {context=(cntxt,_),prover,simpls as RW{rw_net,...}} tm = let
  fun match f =
      (case f tm of
         UNCOND th => SOME th
       | COND th => let
           val condition = fst(dest_imp(concl th))
           val cond_thm = prover simpls cntxt condition
          val ant_vars_fixed = not(can(find_term sys_var) condition)
         in
           SOME ((if ant_vars_fixed then MP else MATCH_MP) th cond_thm)
         end)
      handle HOL_ERR _ => NONE
  fun try [] = raise failed
    | try (f::rst) =
      case match f of
        NONE => try rst
      | SOME th =>
        if !monitoring > 0 then
          (set_trace "assumptions" 1;
           case drop_opt (map match rst) of
             [] => (Lib.say (String.concat
                                 ["RW_STEP:\n", Parse.thm_to_string th]);
                    th before set_trace "assumptions" 0)
           | L => (Lib.say (String.concat
                                ["RW_STEP: multiple rewrites possible \
                                 \(first taken):\n",
                                 String.concat
                                    (stringulate Parse.thm_to_string (th::L))]);
                   th before set_trace "assumptions" 0))
        else th
in
   try (Net.match tm rw_net)
end
end

(*---------------------------------------------------------------------------
 * It should be a mistake to have more than one applicable congruence rule for
 * a constant, but I don't currently check that.
 *---------------------------------------------------------------------------*)

fun CONG_STEP (RW{cong_net,...}) tm = Lib.trye hd (Net.match tm cong_net) tm;


(*----------------------------------------------------------------------------
 *                          Prettyprinting
 *---------------------------------------------------------------------------*)
local open Portable
in
fun pp_simpls ppstrm (RW{thms,congs,...}) =
   let val {add_string,add_break,begin_block,end_block,add_newline,...} =
         with_ppstream ppstrm
       val pp_thm = Parse.pp_thm ppstrm
       val thms' = mk_simplsl SPEC_ALL (rev(flatten thms))
       val congs' = rev(flatten congs)
       val how_many_thms = length thms'
       val how_many_congs = length congs'
   in
      begin_block PP.CONSISTENT 0;
      if (how_many_thms = 0)
      then (add_string "<empty simplification set>")
      else ( add_string"Rewrite Rules:"; add_newline();
             add_string"--------------"; add_newline();
             begin_block PP.INCONSISTENT 0;
             pr_list pp_thm (fn () => add_string";")
                            (fn () => add_break(2,0))
                            thms';
             end_block());
      add_newline();
      add_string("Number of rewrite rules = "^Lib.int_to_string how_many_thms);
      add_newline();
      if (how_many_congs = 0)
      then ()
      else (add_newline();
            add_string"Congruence Rules"; add_newline();
            add_string"----------------"; add_newline();
            begin_block PP.CONSISTENT 0;
            pr_list pp_thm (fn () => add_string";")
                           (fn () => add_break(2,0))
                           congs';
            end_block();
            add_newline();
            add_string("Number of congruence rules = "
                       ^Lib.int_to_string how_many_congs);
            add_newline());

      end_block()
   end
end;

fun join_simpls s1 s2 =
   let val {rws,congs,...} = dest_simpls s1
   in add_congs (add_rws s2 rws) congs
   end;

 (* end implementation of simpls type *)

val std_simpls = add_rws empty_simpls
 ([boolTheory.REFL_CLAUSE,
   boolTheory.EQ_CLAUSES,
   boolTheory.NOT_CLAUSES,
   boolTheory.AND_CLAUSES,
   boolTheory.OR_CLAUSES,
   boolTheory.IMP_CLAUSES,
   boolTheory.COND_CLAUSES,
   boolTheory.FORALL_SIMP,
   boolTheory.EXISTS_SIMP,
   boolTheory.ABS_SIMP]
 @
   [Q.prove(`(!x:'a. ?y. x = y) /\ !x:'a. ?y. y = x`,
     CONJ_TAC THEN GEN_TAC THEN EXISTS_TAC(Term`x:'a`) THEN REFL_TAC)]);

(*----------------------------------------------------------------------------
 *
 *                             TERM TRAVERSAL
 *
 *---------------------------------------------------------------------------*)

exception UNCHANGED;

fun QCONV cnv cp tm = cnv cp tm handle UNCHANGED => REFL tm;

val ALL_QCONV = fn _ => raise UNCHANGED;

fun THENQC cnv1 cnv2 cp tm =
   let val th1 = cnv1 cp tm
   in TRANS th1 (cnv2 cp (rhs (concl th1))) handle UNCHANGED => th1
   end
   handle UNCHANGED => cnv2 cp tm;

fun ORELSEQC cnv1 cnv2 cp tm =
   cnv1 cp tm handle UNCHANGED => raise UNCHANGED
                   | HOL_ERR _ => cnv2 cp tm;

fun REPEATQC conv cp tm =
   ORELSEQC (THENQC conv (REPEATQC conv)) ALL_QCONV cp tm;

local val CHANGED_QRW_ERR = RW_ERR "CHANGED_QRW" ""
in
fun CHANGED_QCONV cnv cp tm =
   let val th = cnv cp tm handle UNCHANGED => raise CHANGED_QRW_ERR
       val (lhs,rhs) = dest_eq (concl th)
   in if aconv lhs rhs then raise CHANGED_QRW_ERR else th
   end
end;

fun TRY_QCONV cnv = ORELSEQC cnv ALL_QCONV;

datatype delta = CHANGE of thm | NO_CHANGE of term list * term
fun unchanged (NO_CHANGE _) = true | unchanged _ = false;


(*---------------------------------------------------------------------------
 * And now, a whole bunch of support for rewriting with congruence rules.
 *---------------------------------------------------------------------------*)

fun variants away0 vlist =
  rev(fst (rev_itlist (fn v => fn (V,away) =>
             let val v' = variant away v in (v'::V, v'::away) end)
           vlist ([],away0)));

fun variant_theta away0 vlist =
 rev_itlist (fn v => fn (V,away) =>
    let val v' = variant away v
    in if eq v v' then (V,away) else ((v|->v')::V, v'::away) end)
 vlist ([],away0);

(*---------------------------------------------------------------------------
 * Takes a list of free variables and a list of pairs. If any of
 * the free variables are in the pairs, they are replaced in the pairs
 * by variants.  The final pairs are returned.
 *---------------------------------------------------------------------------*)

fun vstrl_variants away0 vstrl =
  let val fvl = free_varsl vstrl
      val clashes = op_intersect aconv away0 fvl
  in if null clashes then vstrl
     else let val theta =
               #1(rev_itlist (fn v => fn (theta, pool) =>
                     let val v' = variant pool v
                     in if eq v v' then (theta,pool)
                                else ((v|->v')::theta, v'::pool)
                     end) clashes ([], op_union aconv away0 fvl))
          in map (subst theta) vstrl
          end
  end;

fun thml_fvs thl =
   Lib.op_U aconv (map (fn th => let val (asl,c) = dest_thm th
                                 in free_varsl (c::asl)
                                 end) thl);

fun dest_combn tm 0 = (tm,[])
  | dest_combn tm n =
     let val (Rator,Rand) = dest_comb tm
         val (f,rands) = dest_combn Rator (n-1)
     in (f,Rand::rands)
     end;

fun add_cntxt ADD = add_rws | add_cntxt DONT_ADD = Lib.K;

(*---------------------------------------------------------------------------*)
(* Handler for simple cong. rule antecedents: ones without quantification.   *)
(*---------------------------------------------------------------------------*)

fun simple cnv (cps as {context as (cntxt,b),prover,simpls}) (ant,rst) = let
  val _ = lztrace(5, "simple",
                  (fn () => "ant: " ^ term_to_backend_string ant))
in
 case total ((I##dest_eq) o strip_imp_only) ant of
   SOME (L,(lhs,rhs)) => let
     val outcome =
         if aconv lhs rhs then NO_CHANGE (L,lhs)
         else let val cps' =
                   if null L then cps else
                       {context = (map ASSUME L @ cntxt,b),
                        prover  = prover,
                        simpls  = add_cntxt b simpls (map ASSUME L)}
              in CHANGE(cnv cps' lhs) handle HOL_ERR _ => NO_CHANGE (L,lhs)
                                           | UNCHANGED => NO_CHANGE (L,lhs)
              end
   in
     case outcome of
       CHANGE th => let
         val Mnew = boolSyntax.rhs(concl th)
       in
         lztrace(5, "simple",
                 (fn () => "outcome: " ^ term_to_backend_string Mnew));
         (CHANGE (itlist DISCH L th), map (subst [rhs |-> Mnew]) rst)
       end
     |  _ => (lztrace(5, "simple", (fn () => "unchanged outcome "^
                                             term_to_backend_string lhs));
              (outcome, map (subst [rhs |-> lhs]) rst))
   end
 | NONE => (CHANGE(ASSUME ant), rst)    (* Not an equality, so just assume *)
end


fun complex cnv (cps as {context as (cntxt,b),prover,simpls}) (ant,rst) =
let fun tr (i,mf) = lztrace(i,"complex",mf)
    fun trterm (i,m,t) = tr(i, (fn () => m ^ term_to_backend_string t))
    fun trvlist (i,m,tlist) =
        tr(i, (fn () => String.concatWith "\n"
                           (m :: map term_to_backend_string tlist)))
    fun trthlist (i,m,thlist) =
        tr(i,
           trace ("assumptions", 1)
             (fn () => String.concatWith "\n"
                         (m :: map thm_to_backend_string thlist)))
    val _  = trterm(5, "Antecedent: ", ant)
    val _ = trthlist(6, "Context: ", cntxt)
    val ant_frees = free_vars ant
    val _ = trvlist(10, "Antecedent frees: ", ant_frees)
    val context_frees = free_varsl (map concl (fst context))
    val _ = trvlist(10, "Context frees: ", context_frees)
    val (vlist,ceqn) = strip_forall ant
    val (lhs,rhs) = dest_eq(snd(strip_imp_only ceqn))
    val (f,args) = (I##rev) (dest_combn lhs (length vlist))
    val _ = assert is_pabs f
    val (rhsv,_) = dest_combn rhs (length vlist)
    val vstrl = #1(strip_pabs f)
    val vstrl1 = vstrl_variants (op_union eq ant_frees context_frees) vstrl
    val ceqn' = subst (map (op|->) (zip args vstrl1)) ceqn
    val (L,(lhs,rhs)) = (I##dest_eq) (strip_imp_only ceqn')
    val outcome =
     if aconv lhs rhs then NO_CHANGE (L,lhs) else
     let val lhs_beta_maybe =
               Conv.DEPTH_CONV GEN_BETA_CONV lhs handle HOL_ERR _ => REFL lhs
         val lhs' = boolSyntax.rhs(concl lhs_beta_maybe)
         val cps' = case L of [] => cps
                    | otherwise =>
                       {context = (map ASSUME L @ cntxt,b),
                        prover  = prover,
                        simpls  = add_cntxt b simpls (map ASSUME L)}
     in CHANGE(TRANS lhs_beta_maybe (cnv cps' lhs'))
        handle HOL_ERR _ => if aconv lhs lhs' then NO_CHANGE (L,lhs)
                            else CHANGE lhs_beta_maybe
             | UNCHANGED => if aconv lhs lhs' then NO_CHANGE (L,lhs)
                            else CHANGE lhs_beta_maybe
     end
in
 case outcome of
   CHANGE th => let
     val Mnew = boolSyntax.rhs(concl th)
     val _ = trterm(5, "rhs of CHANGE th (Mnew): ", Mnew)
     val _ = trvlist(10, "assumptions of CHANGE th: ", hyp th)
     val g = list_mk_pabs(vstrl1,Mnew)
     val gvstrl1 = list_mk_comb(g,vstrl1)
     val eq = SYM(DEPTH_CONV GEN_BETA_CONV gvstrl1
                  handle HOL_ERR _ => REFL gvstrl1)
     val th1 = TRANS th eq (* f vstrl1 = g vstrl1 *)
     val pairs = zip args vstrl1
     fun generalize v thm =
         case op_assoc1 Term.eq v pairs
          of SOME (_,tup) => pairTools.PGEN v tup thm
           | NONE => raise RW_ERR "complex" "generalize"
     val result = itlist generalize vlist (itlist DISCH L th1)
     val _ = lztrace(6, "complex",
                     trace ("assumptions", 1)
                     (fn () => "Changed outcome: " ^
                               thm_to_backend_string result))
   in
     (CHANGE result, map (subst [rhsv |-> g]) rst)
   end
 | otherwise => let
   in
     tr(5, K "outcome was no change");
     (outcome, map (subst [rhsv |-> f]) rst)
   end
end;


(*---------------------------------------------------------------------------
 * Note.
 * When doing rewriting of quantified antecedents to congruence rules, as
 * in the one for "let" statements
 *
 *     |- (M = M') /\ (!x. (x = M') ==> (f x = g x)) ==> LET f M = LET g M',
 *                    |----------------------------|
 *
 * the temptation is there to only rewrite (in context) f to g, and
 * use MK_COMB to get f x = g x. (Assume that f is a lambda term.) However,
 * the free variables in the context (i.e., x) map to bound variables in
 * f and the attempt to abstract on the way out of the rewrite will fail, or
 * isolate the free variables.
 *---------------------------------------------------------------------------*)

fun do_cong cnv cps th0 = let
  val th = th0
(*  val th = GENVAR_THM th0 *)
  val (a, c) = dest_imp (concl th)
  val _ = lztrace(6, "do_cong",
                  (fn () => "th concl: "^term_to_backend_string c))
  val ants = strip_conj a
  val _ = lztrace(6, "do_cong",
                    (fn () => String.concatWith "\n"
                               ("ants: " :: map term_to_backend_string ants)))
  fun loop [] = []    (* loop proves each antecedent in turn. *)
    | loop (ant::rst) =
      let val (outcome,rst') =
           if is_forall ant
             then complex cnv cps (ant,rst)
             else simple cnv cps (ant,rst)
      in
        outcome::loop rst'
      end
  val outcomes = loop ants
  fun mk_ant (NO_CHANGE (L,tm)) = itlist DISCH L (REFL tm)
    | mk_ant (CHANGE th) = th
in
  if Lib.all unchanged outcomes
    then raise UNCHANGED
    else MATCH_MP th (LIST_CONJ (map mk_ant outcomes))
end;


fun SUB_QCONV cnv (cps as {context,prover,simpls}) tm =
 case dest_term tm
  of COMB(Rator,Rand) =>
      (do_cong cnv cps (CONG_STEP simpls tm)
       handle UNCHANGED => raise UNCHANGED
          | HOL_ERR _ =>
              let val th = cnv cps Rator
              in MK_COMB (th, cnv cps Rand) handle UNCHANGED => AP_THM th Rand
              end
              handle UNCHANGED => AP_TERM Rator (cnv cps Rand))
   | LAMB(Bvar,Body) =>
      let val Bth = cnv cps Body
      in ABS Bvar Bth
         handle HOL_ERR _ =>
          let val _ = lztrace(6, "SUB_QCONV",
                              trace ("assumptions", 1)
                              (fn () => "ABS failure: " ^
                                        term_to_backend_string Bvar ^ "  " ^
                                        thm_to_backend_string Bth))
              val v = genvar (type_of Bvar)
              val th1 = ALPHA_CONV v tm
              val call2 = cnv cps (body(rhs(concl th1)))
              val _ = lztrace(6, "SUB_QCONV",
                              trace ("assumptions", 1)
                              (fn () => "ABS 2nd call: "^
                                        thm_to_backend_string call2))
              val eq_thm' = ABS v call2
              val at = snd(dest_eq(concl eq_thm'))
              val v' = variant (free_vars at) Bvar
              val th2 = ALPHA_CONV v' at
          in TRANS (TRANS th1 eq_thm') th2
          end
      end
   | otherwise => raise UNCHANGED     (* Constants and  variables *);


fun DEPTH_QCONV cnv cps tm =
   THENQC (SUB_QCONV (DEPTH_QCONV cnv)) (REPEATQC cnv) cps tm;

fun REDEPTH_QCONV cnv cps tm =
   THENQC
     (SUB_QCONV (REDEPTH_QCONV cnv))
     (ORELSEQC (THENQC cnv (REDEPTH_QCONV cnv)) ALL_QCONV)
     cps tm;

fun TOP_DEPTH_QCONV cnv cps tm =
 THENQC
   (REPEATQC cnv)
   (TRY_QCONV
       (THENQC (CHANGED_QCONV (SUB_QCONV (TOP_DEPTH_QCONV cnv)))
               (TRY_QCONV (THENQC cnv (TOP_DEPTH_QCONV cnv)))))
  cps tm;

fun ONCE_DEPTH_QCONV cnv cps tm =
   TRY_QCONV (ORELSEQC cnv (SUB_QCONV (ONCE_DEPTH_QCONV cnv))) cps tm;


type cntxt_solver = {context:thm list * context_policy,
                     simpls:simpls,
                     prover:simpls -> thm list -> term -> thm};

type strategy = (cntxt_solver -> term -> thm) -> (cntxt_solver -> term -> thm)

(* strategy builders *)

fun DEPTH x = QCONV (DEPTH_QCONV x);
fun REDEPTH x = QCONV (REDEPTH_QCONV x);
fun TOP_DEPTH x = QCONV (TOP_DEPTH_QCONV x);
fun ONCE_DEPTH x = QCONV (ONCE_DEPTH_QCONV x);

fun RAND f cntxt tm =
   let val (Rator,Rand) = dest_comb tm
   in AP_TERM Rator (f cntxt Rand)
   end
   handle HOL_ERR _ => raise RW_ERR "RAND" ""

fun RATOR f cntxt tm =
   let val (Rator,Rand) = dest_comb tm
   in AP_THM (f cntxt Rator) Rand
   end
   handle HOL_ERR _  => raise RW_ERR "RATOR" ""

fun ABST f cntxt tm =
   let val (Bvar,Body) = dest_abs tm
   in ABS Bvar (f cntxt Body)
   end
   handle HOL_ERR _ => raise RW_ERR "ABST" "";


(*---------------------------------------------------------------------------*
 * This is the basis for all the high-level rewriting entrypoints. Basically,*
 * the simpls get computed and after that the traverser moves around the     *
 * term and applies RW_STEP at nodes.                                        *
 *---------------------------------------------------------------------------*)

fun RW_STEPS traverser (simpls,context,congs,prover) thl =
   let val simpls' = add_congs(add_rws simpls thl) congs
   in
      traverser RW_STEP {context=context, prover=prover, simpls=simpls'}
   end;


(*---------------------------------------------------------------------------*
 * Define an implicit set of rewrites, so that common rewrite rules don't    *
 * need to be constantly given by the user.                                  *
 *---------------------------------------------------------------------------*)

local val implicit = ref std_simpls
in
   fun implicit_simpls() = !implicit
   fun set_implicit_simpls rws = (implicit := rws)
end

val add_implicit_rws = fn thl => set_implicit_simpls
                                       (add_rws (implicit_simpls()) thl)
val add_implicit_congs = fn thl => set_implicit_simpls
                                       (add_congs(implicit_simpls()) thl)
val add_implicit_simpls = fn s => set_implicit_simpls
                                       (join_simpls s (implicit_simpls()))


datatype repetitions
          = Once
          | Fully
          | Special of strategy;

datatype rules
          = Default of thm list
          | Pure of thm list
          | Simpls of simpls * thm list

datatype context = Context of thm list * context_policy
datatype congs   = Congs of thm list
datatype solver  = Solver of simpls -> thm list -> term -> thm;


(* Term rewriting *)

(*---------------------------------------------------------------------------
 * The basic choices are in the traversal strategy and whether or not to use
 * a default set of simplifications.
 *---------------------------------------------------------------------------*)

fun Rewrite Once (Simpls(ss,thl),Context cntxt,Congs congs,Solver solver) =
                 RW_STEPS ONCE_DEPTH (ss,cntxt,congs,solver) thl

 | Rewrite Fully (Simpls(ss,thl),Context cntxt,Congs congs,Solver solver) =
                 RW_STEPS TOP_DEPTH (ss,cntxt,congs,solver) thl

 | Rewrite(Special f)(Simpls(ss,thl),Context cntxt,Congs congs,Solver solver) =
                     RW_STEPS f (ss,cntxt,congs,solver) thl

 | Rewrite Once (Default thl,Context cntxt,Congs congs,Solver solver) =
                RW_STEPS ONCE_DEPTH (implicit_simpls(),
                                     cntxt,congs,solver) thl

 | Rewrite Once (Pure thl,Context cntxt,Congs congs,Solver solver) =
                RW_STEPS ONCE_DEPTH (empty_simpls,cntxt,congs,solver) thl

 | Rewrite Fully (Default thl,Context cntxt,Congs congs,Solver solver) =
                 RW_STEPS TOP_DEPTH(implicit_simpls(),
                                    cntxt,congs,solver) thl

 | Rewrite Fully (Pure thl,Context cntxt,Congs congs,Solver solver) =
                  RW_STEPS TOP_DEPTH (empty_simpls,cntxt,congs,solver) thl

 | Rewrite (Special f) (Default thl,Context cntxt,Congs congs,Solver solver) =
                 RW_STEPS f (implicit_simpls(),cntxt,congs,solver) thl

 | Rewrite (Special f) (Pure thl,Context cntxt,Congs congs,Solver solver) =
                       RW_STEPS f (empty_simpls,cntxt,congs,solver) thl;



(*---------------------------------------------------------------------------
 * Theorem rewriting
 *---------------------------------------------------------------------------*)

fun REWRITE_RULE style controls = CONV_RULE(Rewrite style controls);

fun add_hyps asl =
let val asl_thms = map ASSUME asl
    fun add (Simpls(ss,thl),Context(L,p),c,s) =
            (Simpls(ss, thl@asl_thms), Context(L@asl_thms,p),c,s)
      | add (Pure thl,Context(L,p),c,s) =
            (Pure(thl@asl_thms),Context(L@asl_thms,p),c,s)
      | add (Default thl,Context(L,p),c,s) =
            (Default(thl@asl_thms),Context(L@asl_thms,p),c,s)
in add
end

fun ASM_REWRITE_RULE style controls =
 fn th => REWRITE_RULE  style (add_hyps(hyp th) controls) th;


(*---------------------------------------------------------------------------
 * Goal rewriting
 *---------------------------------------------------------------------------*)

fun REWRITE_TAC style controls = CONV_TAC(Rewrite style controls);

fun ASM_REWRITE_TAC style controls =
  W(fn (asl,w) => REWRITE_TAC style (add_hyps asl controls));


(*---------------------------------------------------------------------------
 * Some solvers. One just does minor checking in the context; the other
 * makes a recursive invocation of the rewriter.
 *---------------------------------------------------------------------------*)

fun solver_err() = raise RW_ERR "solver error" "";
fun always_fails x y z = solver_err();

(*---------------------------------------------------------------------------
 * Just checks the context to see if it can find an instance of "tm".
 *---------------------------------------------------------------------------*)

fun std_solver _ context tm =
 let val _ = if !monitoring > 0
             then Lib.say("Solver: trying to lookup in context\n"
                          ^term_to_string tm^"\n") else ()
     fun loop [] = (if !monitoring > 0 then
                      Lib.say "Solver: couldn't find it.\n"
                    else ();
                    solver_err())
       | loop (x::rst) =
           let val c = concl x
           in if eq c boolSyntax.F
              then CCONTR tm x
              else if aconv tm c then x
                   else INST_TY_TERM (Term.match_term c tm) x
                      handle HOL_ERR _ => loop rst
           end
     val thm = loop (boolTheory.TRUTH::context)
 in
    if !monitoring > 0 then Lib.say "Solver: found it.\n" else ();
    thm
 end;


(*---------------------------------------------------------------------------*
 * Make a recursive invocation of rewriting. Can be magically useful, but    *
 * also can loop. In which case, use the std_solver.                         *
 *---------------------------------------------------------------------------*)

fun rw_solver simpls context tm =
 let open boolSyntax
     val _ = if !monitoring > 0
             then Lib.say("Solver: attempting to prove (by rewriting)\n  "
                          ^term_to_string tm^"\n") else ()
     val th = TOP_DEPTH RW_STEP {context = (context,ADD),
                                  simpls = simpls,
                                  prover = rw_solver} tm
     val _ = if !monitoring > 0
             then let val (lhs,rhs) = dest_eq(concl th)
                  in if eq rhs T
                     then Lib.say("Solver: proved\n"^thm_to_string th^"\n\n")
                     else Lib.say("Solver: unable to prove.\n\n")
                  end
             else ()
     val tm' = boolSyntax.rhs(concl th)
     fun loop [] = solver_err()
       | loop (x::rst) =
           let val c = concl x
           in if eq c F then CCONTR tm x
              else if aconv tm' c then x
                   else INST_TY_TERM (Term.match_term c tm') x
                      handle HOL_ERR _ => loop rst
           end
 in EQ_MP (SYM th) (loop (boolTheory.TRUTH::context))
 end;


(*---------------------------------------------------------------------------*
 * The following are all instantiations of the above routines, to make them  *
 * easier to invoke. Some of these are holdovers from unconditional          *
 * rewriting and may not make a whole lot of sense. The "C" versions stand   *
 * for using context as rewrite rules, and proving conditions via            *
 * recursive invocations of the rewriter.                                    *
 *---------------------------------------------------------------------------*)

(* Rewrite a term *)

fun CRW_CONV thl = Rewrite Fully (Default thl,Context([],ADD),
                                  Congs[],Solver rw_solver)

fun RW_CONV thl = Rewrite Fully (Default thl,Context([],ADD),
                                 Congs[],Solver std_solver)

fun PURE_RW_CONV thl = Rewrite Fully (Pure thl,Context([],DONT_ADD),
                                      Congs[],Solver std_solver)
fun ONCE_RW_CONV thl = Rewrite Once
                               (Default thl,Context([],ADD),
                                Congs[],Solver std_solver)

fun PURE_ONCE_RW_CONV thl = Rewrite Once (Pure thl,Context([],DONT_ADD),
                                          Congs[],Solver std_solver);


(* Rewrite a theorem *)

fun CRW_RULE thl = REWRITE_RULE Fully (Default thl,Context([],ADD),
                                       Congs[],Solver rw_solver);
fun RW_RULE thl = REWRITE_RULE Fully (Default thl,Context([],ADD),
                                      Congs[],Solver std_solver);
fun ONCE_RW_RULE thl = REWRITE_RULE Once (Default thl,Context([],ADD),
                                          Congs[], Solver std_solver);
fun PURE_RW_RULE thl = REWRITE_RULE Fully (Pure thl,Context([],DONT_ADD),
                                           Congs[],Solver std_solver);
fun PURE_ONCE_RW_RULE thl = REWRITE_RULE Once (Pure thl,Context([],DONT_ADD),
                                               Congs[],Solver std_solver);


(* Rewrite a theorem with the help of its assumptions *)

fun ASM_CRW_RULE thl =
ASM_REWRITE_RULE Fully (Default thl,Context([],ADD),Congs[],Solver rw_solver);

fun ASM_RW_RULE thl =
ASM_REWRITE_RULE Fully (Default thl,Context([],ADD),Congs[],Solver std_solver);

fun ONCE_ASM_RW_RULE thl =
ASM_REWRITE_RULE Once (Default thl,Context([],ADD),Congs[],Solver std_solver);

fun PURE_ASM_RW_RULE thl =
ASM_REWRITE_RULE Fully (Pure thl,Context([],DONT_ADD),
                        Congs[],Solver std_solver);

fun PURE_ONCE_ASM_RW_RULE thl =
ASM_REWRITE_RULE Once (Pure thl,Context([],DONT_ADD),
                       Congs[],Solver std_solver);


(* Rewrite a goal *)

fun CRW_TAC thl =
REWRITE_TAC Fully (Default thl,Context([],ADD),Congs[],Solver rw_solver);

fun RW_TAC thl =
REWRITE_TAC Fully (Default thl,Context([],ADD),Congs[],Solver std_solver);

fun ONCE_RW_TAC thl =
REWRITE_TAC Once(Default thl,Context([],ADD),Congs[],Solver std_solver);

fun PURE_RW_TAC thl =
REWRITE_TAC Fully (Pure thl,Context([],DONT_ADD),Congs[],Solver std_solver);

fun PURE_ONCE_RW_TAC thl =
REWRITE_TAC Once (Pure thl,Context([],DONT_ADD), Congs[],Solver std_solver);


(* Rewrite a goal with the help of its assumptions *)

fun ASM_CRW_TAC thl =
ASM_REWRITE_TAC Fully (Default thl,Context([],ADD),Congs[],Solver rw_solver);

fun ASM_RW_TAC thl =
ASM_REWRITE_TAC Fully (Default thl,Context([],ADD),Congs[],Solver std_solver);

fun ONCE_ASM_RW_TAC thl =
ASM_REWRITE_TAC Once (Default thl,Context([],ADD),
                      Congs[],Solver std_solver);

fun PURE_ASM_RW_TAC thl =
ASM_REWRITE_TAC Fully (Pure thl,Context([],DONT_ADD),
                       Congs[],Solver std_solver);

fun PURE_ONCE_ASM_RW_TAC thl =
ASM_REWRITE_TAC Once (Pure thl,Context([],DONT_ADD),Congs[],Solver std_solver);

fun Simpl tac std_thms thl =
  let val pss = add_rws (implicit_simpls()) std_thms
      val RWTAC = REWRITE_TAC Fully (Simpls(pss,thl),Context([],ADD),
                                     Congs[],Solver std_solver)
  in RWTAC THEN TRY(CHANGED_TAC tac THEN RWTAC)
  end;

val _ = Parse.temp_set_grammars ambient_grammars;

end (* structure RW *)

(*
(*
val bar_defn = Hol_defn "bar"
`bar s = STATE_OPTION_BIND
            STATE_OPTION_GET
            (\s1. STATE_OPTION_BIND
                    STATE_OPTION_GET
                    (\s2. STATE_OPTION_IGNORE_BIND
                            (if s1=s2 then STATE_OPTION_UNIT () else (\b. bar b))
                            (STATE_OPTION_UNIT ())))
            s`;
*)
val stem = "bar";
val q =
`bar s = STATE_OPTION_BIND
            STATE_OPTION_GET
            (\s1. STATE_OPTION_BIND
                    STATE_OPTION_GET
                    (\s2. STATE_OPTION_IGNORE_BIND
                            (if s1=s2 then STATE_OPTION_UNIT () else (\b. bar b))
                            (STATE_OPTION_UNIT ())))
            s`;
val [eqns] = parse_quote q;
val facts = TypeBase.theTypeBase();
val tup_eqs = eqns;
val thy = facts;
val [(p,th)] = (zip given_pats corollaries'')
extract [R1] congs f (proto_def,WFR) (pat,corr)
val FV = [R1]
val tma = boolSyntax.rhs(concl th);

val R = rand WFR
val CUT_LEM = ISPECL [f,R] relationTheory.RESTRICT_LEMMA
val restr_fR = rator(rator(lhs(snd(dest_imp (concl (SPEC_ALL CUT_LEM))))))
fun mk_restr p = mk_comb(restr_fR, p)

Given (p,th) from Defn.sml::extract:

 val tma = boolSyntax.rhs(concl th)
 val tmb = rator tma;
 val tmc = body (rand tmb);
 val tmd = body (rand tmc);
 val tme = ``^tmd q``;

 val nested_ref = ref false;
 val (Pure thl,Context cntxt,Congs congs,Solver solver) = (* rwArgs *)
     (Pure [CUT_LEM],
      Context ([],DONT_ADD),
      Congs congs,
      Solver (solver (mk_restr p, f, FV@free_vars(concl th), nested_ref)));

(*
 val thl = [CUT_LEM]
 val cntxt = ([],DONT_ADD)
 val solver = solver (mk_restr p, f, FV@free_vars(concl th), nested_ref);
*)

RW_STEPS TOP_DEPTH (empty_simpls,cntxt,congs,solver) thl tma;  (* d.n.work *)
RW_STEPS TOP_DEPTH (empty_simpls,cntxt,congs,solver) thl tmb;  (* d.n.work *)
RW_STEPS TOP_DEPTH (empty_simpls,cntxt,congs,solver) thl tmc;  (* d.n.work *)
RW_STEPS TOP_DEPTH (empty_simpls,cntxt,congs,solver) thl tmd;  (* d.n.work *)
RW_STEPS TOP_DEPTH (empty_simpls,cntxt,congs,solver) thl tme;  (* works *)

val simpls' = add_congs(add_rws empty_simpls thl) congs;

TOP_DEPTH_QCONV RW_STEP {context=cntxt, prover=solver, simpls=simpls'} tmb;
val cnv = RW_STEP;
val cps = {context=cntxt, prover=solver, simpls=simpls'};
val tm = tmb;
(* SUB_QCONV is where cong rule applied *)
val cnv = TOP_DEPTH_QCONV cnv;
SUB_QCONV cnv cps tmb;
val (cps as {context,prover,simpls}) = cps;
val COMB(Rator,Rand) = dest_term tmb;
val th = CONG_STEP simpls tmb;
do_cong cnv cps th;
val (ant1::rst) = strip_conj (fst(dest_imp (concl th)))
val (outcome1,[ant2]) = simple cnv cps (ant1,rst)
val (outcome2 as CHANGE chthm,[]) = complex cnv cps (ant2,[]);
(* note: chthm is actually unchanged, no? the lhs & rhs are aconv ... *)

val ant = ant2;
val rst = [];
val {context as (cntxt,b),prover,simpls} = cps;

val ant_frees = free_vars ant
    val context_frees = free_varsl (map concl (fst context))
    val (vlist,ceqn) = strip_forall ant
    val (lhs,rhs) = dest_eq(snd(strip_imp_only ceqn))
    val (f,args) = (I##rev) (dest_combn lhs (length vlist))
    val _ = assert is_pabs f
    val (rhsv,_) = dest_combn rhs (length vlist)
    val vstrl = #1(strip_pabs f)
    val vstrl1 = vstrl_variants (union ant_frees context_frees) vstrl
    val ceqn' = subst (map (op|->) (zip args vstrl1)) ceqn
    val (L,(lhs,rhs)) = (I##dest_eq) (strip_imp_only ceqn');
aconv lhs rhs; (* false *)
val lhs_beta_maybe =
               Conv.DEPTH_CONV GEN_BETA_CONV lhs handle HOL_ERR _ => REFL lhs
val lhs' = boolSyntax.rhs(concl lhs_beta_maybe);
val cps' = {context = (map ASSUME L @ cntxt,b),
            prover  = prover,
            simpls  = add_cntxt b simpls (map ASSUME L)};
TOP_DEPTH_QCONV RW_STEP cps' lhs';
val cnv = TOP_DEPTH_QCONV RW_STEP;
SUB_QCONV cnv cps' lhs';
val (cps as {context,prover,simpls}) = cps';
val tm = lhs';
val COMB(Rator,Rand) = dest_term tm;
val cong_thm = CONG_STEP simpls tm;
do_cong cnv cps cong_thm;
val th = cong_thm;
val ants = strip_conj (fst(dest_imp (concl th)))
val (ant::rst) = ants;
val (outcome1,rst') =
     if not(is_forall ant)
        then simple cnv cps (ant,rst)
        else complex cnv cps (ant,rst);
val (ant::rst) = rst';
val (outcome2,rst') = simple cnv cps (ant,rst);
val {context as (cntxt,b),prover,simpls} = cps;
val SOME (L,(lhs,rhs)) = total ((I##dest_eq) o strip_imp_only) ant;
val cps' = {context = (map ASSUME L @ cntxt,b),
            prover  = prover,
            simpls  = add_cntxt b simpls (map ASSUME L)};
TOP_DEPTH_QCONV RW_STEP cps' lhs;
REPEATQC RW_STEP cps' lhs;
RW_STEP cps' lhs;
val {context=(cntxt,_),prover,simpls as RW{rw_net,...}} = cps';
val tm = lhs;
val [matchf] = Net.match tm rw_net;
val COND th = matchf tm;
val condition = fst(dest_imp(concl th));
val cond_thm = prover simpls cntxt condition; (* fails *)
val tm = condition;
val rcontext = rev cntxt;
val antl = [list_mk_conj(map concl rcontext)];

*)<|MERGE_RESOLUTION|>--- conflicted
+++ resolved
@@ -85,13 +85,8 @@
   *   end;
   *--------------------------------------------------------------------------*)
 
-<<<<<<< HEAD
- fun alike head tm1 tm2 = 
+ fun alike head tm1 tm2 =
   eq (#1 (strip_comb tm2)) head
-=======
- fun alike head tm1 tm2 =
-  (#1 (strip_comb tm2) = head)
->>>>>>> cad894cc
   andalso
   can (match_term tm1) tm2;
 
