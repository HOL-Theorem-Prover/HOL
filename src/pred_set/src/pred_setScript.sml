(* =====================================================================*)
(* LIBRARY: pred_set							*)
(* FILE:    mk_pred_set.sml						*)
(* DESCRIPTION: a simple theory of predicates-as-sets			*)
(*									*)
(* AUTHOR:  T. Kalker							*)
(* DATE:    8 June 1989  			         		*)
(*									*)
(* REVISED: Tom Melham (extensively revised and extended)		*)
(* DATE:    January 1992						*)
(* =====================================================================*)

(* interactive use
app load ["pairLib", "numLib", "PGspec", "PSet_ind", "Q",
          "Defn", "TotalDefn", "metisLib", "OpenTheoryMap",
          "numpairTheory"];
*)
open HolKernel Parse boolLib Prim_rec pairLib numLib
     pairTheory numTheory prim_recTheory arithmeticTheory whileTheory
     BasicProvers metisLib mesonLib simpLib boolSimps;

val AP = numLib.ARITH_PROVE
val ARITH_ss = numSimps.ARITH_ss
val arith_ss = bool_ss ++ ARITH_ss

fun store_thm(r as(n,t,tac)) = let
  val th = boolLib.store_thm r
in
  if String.isPrefix "IN_" n then let
      val stem0 = String.extract(n,3,NONE)
      val stem = Substring.full stem0
                    |> Substring.position "["
                    |> #1 |> Substring.string
    in
      if isSome (CharVector.find (equal #"_") stem) then th
      else
        case Lib.total (#1 o strip_comb o lhs o #2 o strip_forall o concl) th of
          NONE => th
        | SOME t =>
            if same_const t IN_tm then let
                val applied_thm = SIMP_RULE bool_ss [SimpLHS, IN_DEF] th
                val applied_name = stem ^ "_applied"
              in
                save_thm(applied_name, applied_thm)
              ; export_rewrites [applied_name]
              ; th
              end
            else th
    end
  else th
end


(* ---------------------------------------------------------------------*)
(* Create the new theory.						*)
(* ---------------------------------------------------------------------*)

val _ = new_theory "pred_set";

val _ = type_abbrev ("set", ``:'a -> bool``);
val _ = disable_tyabbrev_printing "set";

local open OpenTheoryMap
  val ns = ["Set"]
in
  fun ot0 x y = OpenTheory_const_name{const={Thy="pred_set",Name=x},name=(ns,y)}
  fun ot x = ot0 x x
end

(* =====================================================================*)
(* Membership. 								*)
(* =====================================================================*)

(* ---------------------------------------------------------------------*)
(* The axiom of specification: x IN {y | P y} iff P x			*)
(* ---------------------------------------------------------------------*)

val SPECIFICATION = store_thm(
  "SPECIFICATION",
  --`!P x. $IN (x:'a) (P:'a set) = P x`--,
  REWRITE_TAC [IN_DEF] THEN BETA_TAC THEN REWRITE_TAC []);

<<<<<<< HEAD
val IN_APP = store_thm (
=======
val IN_APP = Tactical.store_thm (
>>>>>>> b5682d77
  "IN_APP",
  ``!x P. (x IN P) = P x``,
  SIMP_TAC bool_ss [IN_DEF]);

<<<<<<< HEAD
val IN_ABS = store_thm (
=======
val IN_ABS = Tactical.store_thm (
>>>>>>> b5682d77
  "IN_ABS",
  ``!x P. (x IN \x. P x) = P x``,
  SIMP_TAC bool_ss [IN_DEF]);
val _ = export_rewrites ["IN_ABS"]

(* ---------------------------------------------------------------------*)
(* Axiom of extension: (s = t) iff !x. x IN s = x IN t			*)
(* ---------------------------------------------------------------------*)

val EXTENSION = store_thm
   ("EXTENSION",
    (--`!s t. (s=t) = (!x:'a. x IN s = x IN t)`--),
    REPEAT GEN_TAC THEN
    REWRITE_TAC [SPECIFICATION,SYM (FUN_EQ_CONV (--`f:'a->'b = g`--))]);

val NOT_EQUAL_SETS =
    store_thm
    ("NOT_EQUAL_SETS",
	     (--`!s:'a set. !t. ~(s = t) = ?x. x IN t = ~(x IN s)`--),
     PURE_ONCE_REWRITE_TAC [EXTENSION] THEN
     CONV_TAC (ONCE_DEPTH_CONV NOT_FORALL_CONV) THEN
     REPEAT STRIP_TAC THEN EQ_TAC THENL
     [DISCH_THEN (STRIP_THM_THEN MP_TAC) THEN
      ASM_CASES_TAC (--`(x:'a) IN s`--) THEN ASM_REWRITE_TAC [] THEN
      REPEAT STRIP_TAC THEN EXISTS_TAC (--`x:'a`--) THEN ASM_REWRITE_TAC[],
      STRIP_TAC THEN EXISTS_TAC (--`x:'a`--) THEN
      ASM_CASES_TAC (--`(x:'a) IN s`--) THEN ASM_REWRITE_TAC []]);

(* --------------------------------------------------------------------- *)
(* A theorem from homeier@org.aero.uniblab (Peter Homeier)		 *)
(* --------------------------------------------------------------------- *)

val NUM_SET_WOP =
    store_thm
    ("NUM_SET_WOP",
     (--`!s. (?n. n IN s) = ?n. n IN s /\ (!m. m IN s ==> n <= m)`--),
     REPEAT (STRIP_TAC ORELSE EQ_TAC) THENL
     [let val th = BETA_RULE (ISPEC (--`\n:num. n IN s`--) WOP)
      in IMP_RES_THEN (X_CHOOSE_THEN (--`N:num`--) STRIP_ASSUME_TAC) th
      end THEN EXISTS_TAC (--`N:num`--) THEN CONJ_TAC THENL
      [FIRST_ASSUM ACCEPT_TAC,
       GEN_TAC THEN CONV_TAC CONTRAPOS_CONV THEN
       ASM_REWRITE_TAC [GSYM NOT_LESS]],
      EXISTS_TAC (--`n:num`--) THEN FIRST_ASSUM ACCEPT_TAC]);

(* ===================================================================== *)
(* Generalized set specification.					 *)
(* ===================================================================== *)
val GSPEC_DEF_LEMMA =
    TAC_PROOF
    (([], (--`?g:('b->('a#bool))-> 'a set.
           !f. !v:'a. v IN (g f) = ?x:'b. (v,T) = f x`--)),
     EXISTS_TAC (--`\f. \y:'a. ?x:'b. (y,T) = f x`--) THEN
     REPEAT GEN_TAC THEN
     PURE_ONCE_REWRITE_TAC [SPECIFICATION] THEN
     CONV_TAC (DEPTH_CONV BETA_CONV) THEN
     REFL_TAC);

(* --------------------------------------------------------------------- *)
(* generalized axiom of specification:					 *)
(*									 *)
(*   GSPECIFICATION = |- !f v. v IN (GSPEC f) = (?x. v,T = f x)		 *)
(* --------------------------------------------------------------------- *)

val GSPECIFICATION = new_specification
  ("GSPECIFICATION", ["GSPEC"], GSPEC_DEF_LEMMA);
val _ = TeX_notation {hol = "|", TeX = ("\\HOLTokenBar{}", 1)}
val _ = ot0 "GSPEC" "specification"

val GSPECIFICATION_applied = save_thm(
  "GSPECIFICATION_applied[simp]",
  REWRITE_RULE [SPECIFICATION] GSPECIFICATION);

(* --------------------------------------------------------------------- *)
(* load generalized specification code.					 *)
(* --------------------------------------------------------------------- *)

val SET_SPEC_CONV = PGspec.SET_SPEC_CONV GSPECIFICATION;

val SET_SPEC_ss = SSFRAG
  {name=SOME"SET_SPEC",
   ac=[], congs=[], dprocs=[], filter=NONE, rewrs=[],
   convs = [{conv = K (K SET_SPEC_CONV),
   key = SOME([], ``x IN GSPEC f``),
   name = "SET_SPEC_CONV", trace = 2}]}

val _ = augment_srw_ss [SET_SPEC_ss]


(* --------------------------------------------------------------------- *)
(* activate generalized specification parser/pretty-printer.		 *)
(* --------------------------------------------------------------------- *)
(* define_set_abstraction_syntax "GSPEC"; *)
(* set_flag("print_set",true); *)

val _ = add_rule{term_name = "gspec special", fixity = Closefix,
                 pp_elements = [TOK "{", TM, HardSpace 1, TOK "|",
                                BreakSpace(1,0),TM, TOK "}"],
                 paren_style = OnlyIfNecessary,
                 block_style = (AroundEachPhrase, (PP.CONSISTENT, 0))};

val _ = add_rule{term_name = "gspec2 special", fixity = Closefix,
                 pp_elements = [TOK "{",TM, TOK "|", TM, TOK "|", TM, TOK "}"],
                 paren_style = OnlyIfNecessary,
                 block_style = (AroundEachPhrase, (PP.CONSISTENT, 0))}

val GSPEC_ETA = store_thm(
  "GSPEC_ETA",
  ``{x | P x} = P``,
  SRW_TAC [] [EXTENSION, SPECIFICATION]);

val GSPEC_PAIR_ETA = store_thm(
  "GSPEC_PAIR_ETA",
  ``{(x,y) | P x y} = UNCURRY P``,
  SRW_TAC [] [EXTENSION, SPECIFICATION] THEN EQ_TAC THEN STRIP_TAC
  THENL [ ASM_REWRITE_TAC [UNCURRY_DEF],
    Q.EXISTS_TAC `FST x` THEN
    Q.EXISTS_TAC `SND x` THEN
    FULL_SIMP_TAC std_ss [UNCURRY] ]) ;

val IN_GSPEC_IFF = store_thm ("IN_GSPEC_IFF",
  ``y IN {x | P x} = P y``,
  REWRITE_TAC [GSPEC_ETA, SPECIFICATION]) ;

val PAIR_IN_GSPEC_IFF = store_thm ("PAIR_IN_GSPEC_IFF",
  ``(x,y) IN {(x,y) | P x y} = P x y``,
  REWRITE_TAC [GSPEC_PAIR_ETA, UNCURRY_DEF, SPECIFICATION]) ;

val IN_GSPEC = store_thm ("IN_GSPEC",
  ``!y x P. P y /\ (x = f y) ==> x IN {f x | P x}``,
  REWRITE_TAC [GSPECIFICATION] THEN REPEAT STRIP_TAC THEN
  Q.EXISTS_TAC `y` THEN ASM_SIMP_TAC std_ss []) ;

val PAIR_IN_GSPEC_1 = Q.store_thm ("PAIR_IN_GSPEC_1",
  `(a,b) IN {(y,x) | y | P y} = P a /\ (b = x)`,
  SIMP_TAC bool_ss [GSPECIFICATION,
    combinTheory.o_THM, FST, SND, PAIR_EQ] THEN
    MATCH_ACCEPT_TAC CONJ_COMM) ;

val PAIR_IN_GSPEC_2 = Q.store_thm ("PAIR_IN_GSPEC_2",
  `(a,b) IN {(x,y) | y | P y} = P b /\ (a = x)`,
  SIMP_TAC bool_ss [GSPECIFICATION,
    combinTheory.o_THM, FST, SND, PAIR_EQ] THEN
    MATCH_ACCEPT_TAC CONJ_COMM) ;

val PAIR_IN_GSPEC_same = Q.store_thm ("PAIR_IN_GSPEC_same",
  `(a,b) IN {(x,x) | P x} = P a /\ (a = b)`,
  SIMP_TAC bool_ss [GSPECIFICATION,
    combinTheory.o_THM, FST, SND, PAIR_EQ] THEN
    EQ_TAC THEN REPEAT STRIP_TAC THEN ASM_REWRITE_TAC []) ;

(* the phrase "gspec special" is dealt with in the translation from
   pre-pre-terms to terms *)

(* --------------------------------------------------------------------- *)
(* A theorem from homeier@org.aero.uniblab (Peter Homeier)		 *)
(* --------------------------------------------------------------------- *)

val lemma =
    TAC_PROOF
    (([], (--`!s x. x IN s ==>  !f:'a->'b. (f x) IN {f x | x IN s}`--)),
     REPEAT STRIP_TAC THEN CONV_TAC SET_SPEC_CONV THEN
     EXISTS_TAC (--`x:'a`--) THEN ASM_REWRITE_TAC[]);

val SET_MINIMUM =
    store_thm
    ("SET_MINIMUM",
     (--`!s:'a -> bool. !M.
      (?x. x IN s) = ?x. x IN s /\ !y. y IN s ==> M x <= M y`--),
     REPEAT (STRIP_TAC ORELSE EQ_TAC) THENL
     [IMP_RES_THEN (ASSUME_TAC o ISPEC (--`M:'a->num`--)) lemma THEN
      let val th = SET_SPEC_CONV (--`(n:num) IN {M x | (x:'a) IN s}`--)
      in IMP_RES_THEN (STRIP_ASSUME_TAC o REWRITE_RULE [th]) NUM_SET_WOP
      end THEN EXISTS_TAC (--`x':'a`--) THEN CONJ_TAC THENL
      [FIRST_ASSUM ACCEPT_TAC,
       FIRST_ASSUM (SUBST_ALL_TAC o SYM) THEN
       REPEAT STRIP_TAC THEN FIRST_ASSUM MATCH_MP_TAC THEN
       EXISTS_TAC (--`y:'a`--) THEN CONJ_TAC THENL
       [REFL_TAC, FIRST_ASSUM ACCEPT_TAC]],
      EXISTS_TAC (--`x:'a`--) THEN FIRST_ASSUM ACCEPT_TAC]);


(* ===================================================================== *)
(* The empty set							 *)
(* ===================================================================== *)

val EMPTY_DEF = new_definition
    ("EMPTY_DEF", (--`EMPTY = (\x:'a.F)`--));
open Unicode
val _ = overload_on (UChar.emptyset, ``pred_set$EMPTY``)
val _ = TeX_notation {hol = UChar.emptyset, TeX = ("\\HOLTokenEmpty{}", 1)}
val _ = ot0 "EMPTY" "{}"

val NOT_IN_EMPTY =
    store_thm
    ("NOT_IN_EMPTY",
     (--`!x:'a.~(x IN EMPTY)`--),
     PURE_REWRITE_TAC [EMPTY_DEF,SPECIFICATION] THEN
     CONV_TAC (ONCE_DEPTH_CONV BETA_CONV) THEN
     REPEAT STRIP_TAC);

val _ = export_rewrites ["NOT_IN_EMPTY"]

val MEMBER_NOT_EMPTY =
    store_thm
    ("MEMBER_NOT_EMPTY",
     (--`!s:'a set. (?x. x IN s) = ~(s = EMPTY)`--),
     REWRITE_TAC [EXTENSION,NOT_IN_EMPTY] THEN
     CONV_TAC (ONCE_DEPTH_CONV NOT_FORALL_CONV) THEN
     REWRITE_TAC [NOT_CLAUSES]);

val EMPTY_applied = store_thm(
  "EMPTY_applied",
  ``EMPTY x <=> F``,
  REWRITE_TAC [EMPTY_DEF])
val _ = export_rewrites ["EMPTY_applied"]

(* ===================================================================== *)
(* The set of everything						 *)
(* ===================================================================== *)

val UNIV_DEF = new_definition
    ("UNIV_DEF",(--`UNIV = (\x:'a.T)`--));

val _ = ot0 "UNIV" "universe"

val IN_UNIV =
    store_thm
    ("IN_UNIV",
     (--`!x:'a. x IN UNIV`--),
     GEN_TAC THEN PURE_REWRITE_TAC [UNIV_DEF,SPECIFICATION] THEN
     CONV_TAC BETA_CONV THEN ACCEPT_TAC TRUTH);
val _ = export_rewrites ["IN_UNIV"]

val UNIV_NOT_EMPTY =
    store_thm
    ("UNIV_NOT_EMPTY",
     (--`~(UNIV:'a set = EMPTY)`--),
     REWRITE_TAC [EXTENSION,IN_UNIV,NOT_IN_EMPTY]);
val _ = export_rewrites ["UNIV_NOT_EMPTY"]

val EMPTY_NOT_UNIV =
    store_thm
    ("EMPTY_NOT_UNIV",
     (--`~(EMPTY = (UNIV:'a set))`--),
     REWRITE_TAC [EXTENSION,IN_UNIV,NOT_IN_EMPTY]);

val EQ_UNIV =
    store_thm
    ("EQ_UNIV",
     (--`(!x:'a. x IN s) = (s = UNIV)`--),
     REWRITE_TAC [EXTENSION,IN_UNIV]);

val _ = overload_on ("univ", ``\x:'a itself. UNIV : 'a set``)
val _ = set_fixity "univ" (Prefix 2200)

val _ = overload_on (UnicodeChars.universal_set, ``\x:'a itself. UNIV: 'a set``)
val _ = set_fixity UnicodeChars.universal_set (Prefix 2200)

fun univ_printer (tyg, tmg) backend printer ppfns gravs depth tm = let
  open smpp infix >>
  val ppfns = ppfns : term_pp_types.ppstream_funs
  val (elty, _) = dom_rng (type_of tm)
  val itself_t = Term.inst [alpha |-> elty] boolSyntax.the_value
  val U = if get_tracefn "Unicode" () = 1 then UnicodeChars.universal_set
          else "univ"
in
  #add_string ppfns U >>
  printer {gravs = gravs, depth = depth, binderp = false} itself_t
end

val _ = temp_add_user_printer("UNIVprinter", ``UNIV: 'a set``, univ_printer)
val _ = TeX_notation {hol = "univ", TeX = ("\\ensuremath{\\cal{U}}", 1)}
val _ = TeX_notation {hol = UnicodeChars.universal_set,
                      TeX = ("\\ensuremath{\\cal{U}}", 1)}


(* ===================================================================== *)
(* Set inclusion.							 *)
(* ===================================================================== *)

val SUBSET_DEF = new_definition(
  "SUBSET_DEF",
  ``$SUBSET s t = !x:'a. x IN s ==> x IN t``);
val _ = set_fixity "SUBSET" (Infix(NONASSOC, 450))
val _ = unicode_version { u = UChar.subset, tmnm = "SUBSET"};
val _ = TeX_notation {hol = "SUBSET", TeX = ("\\HOLTokenSubset{}", 1)}
val _ = TeX_notation {hol = UChar.subset, TeX = ("\\HOLTokenSubset{}", 1)}
val _ = ot0 "SUBSET" "subset"

val SUBSET_TRANS = store_thm
    ("SUBSET_TRANS",
     (--`!(s:'a set) t u. s SUBSET t /\ t SUBSET u ==> s SUBSET u`--),
     REWRITE_TAC [SUBSET_DEF] THEN
     REPEAT STRIP_TAC THEN
     REPEAT (FIRST_ASSUM MATCH_MP_TAC) THEN
     FIRST_ASSUM ACCEPT_TAC);

val SUBSET_REFL = store_thm
    ("SUBSET_REFL",
     (--`!(s:'a set). s SUBSET s`--),
     REWRITE_TAC[SUBSET_DEF]);

val SUBSET_ANTISYM = store_thm
    ("SUBSET_ANTISYM",
     (--`!(s:'a set) t. (s SUBSET t) /\ (t SUBSET s) ==> (s = t)`--),
     REWRITE_TAC [SUBSET_DEF, EXTENSION] THEN
     REPEAT STRIP_TAC THEN
     EQ_TAC THEN
     FIRST_ASSUM MATCH_ACCEPT_TAC);

val EMPTY_SUBSET =
    store_thm
    ("EMPTY_SUBSET",
     (--`!s:'a set. EMPTY SUBSET s`--),
     REWRITE_TAC [SUBSET_DEF,NOT_IN_EMPTY]);
val _ = export_rewrites ["EMPTY_SUBSET"]

val SUBSET_EMPTY =
    store_thm
    ("SUBSET_EMPTY",
     (--`!s:'a set. s SUBSET EMPTY = (s = EMPTY)`--),
     PURE_REWRITE_TAC [SUBSET_DEF,NOT_IN_EMPTY] THEN
     REWRITE_TAC [EXTENSION,NOT_IN_EMPTY]);

val _ = export_rewrites ["SUBSET_EMPTY"]

val SUBSET_UNIV =
    store_thm
    ("SUBSET_UNIV",
     (--`!s:'a set. s SUBSET UNIV`--),
     REWRITE_TAC [SUBSET_DEF,IN_UNIV]);
val  _ = export_rewrites ["SUBSET_UNIV"]

val UNIV_SUBSET =
    store_thm
    ("UNIV_SUBSET",
     (--`!s:'a set. UNIV SUBSET s = (s = UNIV)`--),
     REWRITE_TAC [SUBSET_DEF,IN_UNIV,EXTENSION]);
val _ = export_rewrites ["UNIV_SUBSET"]

(* ===================================================================== *)
(* Proper subset.							 *)
(* ===================================================================== *)

val PSUBSET_DEF =  new_definition(
  "PSUBSET_DEF",
  ``PSUBSET (s:'a set) t <=> s SUBSET t /\ ~(s = t)``);
val _ = set_fixity "PSUBSET" (Infix(NONASSOC, 450))
val _ = unicode_version { u = UTF8.chr 0x2282, tmnm = "PSUBSET"}
val _ = TeX_notation {hol = "PSUBSET", TeX = ("\\HOLTokenPSubset", 1)}
val _ = TeX_notation {hol = UTF8.chr 0x2282, TeX = ("\\HOLTokenPSubset", 1)}
val _ = ot0 "PSUBSET" "properSubset"

val PSUBSET_TRANS = store_thm ("PSUBSET_TRANS",
   (--`!s:'a set. !t u. (s PSUBSET t /\ t PSUBSET u) ==> (s PSUBSET u)`--),
     PURE_ONCE_REWRITE_TAC [PSUBSET_DEF] THEN
     REPEAT GEN_TAC THEN STRIP_TAC THEN CONJ_TAC THENL
     [IMP_RES_TAC SUBSET_TRANS,
      DISCH_THEN SUBST_ALL_TAC THEN
      IMP_RES_TAC SUBSET_ANTISYM THEN
      RES_TAC]);

val PSUBSET_IRREFL =
    store_thm
    ("PSUBSET_IRREFL",
     (--`!s:'a set. ~(s PSUBSET s)`--),
     REWRITE_TAC [PSUBSET_DEF,SUBSET_REFL]);

val NOT_PSUBSET_EMPTY =
    store_thm
    ("NOT_PSUBSET_EMPTY",
     (--`!s:'a set. ~(s PSUBSET EMPTY)`--),
     REWRITE_TAC [PSUBSET_DEF,SUBSET_EMPTY,NOT_AND]);

val NOT_UNIV_PSUBSET =
    store_thm
    ("NOT_UNIV_PSUBSET",
     (--`!s:'a set. ~(UNIV PSUBSET s)`--),
     REWRITE_TAC [PSUBSET_DEF,UNIV_SUBSET,DE_MORGAN_THM] THEN
     GEN_TAC THEN CONV_TAC (RAND_CONV SYM_CONV) THEN
     PURE_ONCE_REWRITE_TAC [DISJ_SYM] THEN
     MATCH_ACCEPT_TAC EXCLUDED_MIDDLE);

val PSUBSET_UNIV =
    store_thm
    ("PSUBSET_UNIV",
     (--`!s:'a set. (s PSUBSET UNIV) = ?x:'a. ~(x IN s)`--),
     REWRITE_TAC [PSUBSET_DEF,SUBSET_UNIV,EXTENSION,IN_UNIV] THEN
     CONV_TAC (ONCE_DEPTH_CONV NOT_FORALL_CONV) THEN GEN_TAC THEN REFL_TAC);

(* ===================================================================== *)
(* Union								 *)
(* ===================================================================== *)

val UNION_DEF = new_infixl_definition
     ("UNION_DEF", (--`UNION s t = {x:'a | x IN s \/ x IN t}`--),500);
val _ = unicode_version{ u = UChar.union, tmnm = "UNION"}
val _ = TeX_notation {hol = "UNION", TeX = ("\\HOLTokenUnion{}", 1)}
val _ = TeX_notation {hol = UChar.union, TeX = ("\\HOLTokenUnion{}", 1)}
val _ = ot0 "UNION" "union"

val IN_UNION = store_thm
     ("IN_UNION",
      (--`!s t (x:'a). x IN (s UNION t) = x IN s \/ x IN t`--),
      PURE_ONCE_REWRITE_TAC [UNION_DEF] THEN
      CONV_TAC (ONCE_DEPTH_CONV SET_SPEC_CONV) THEN
      REPEAT GEN_TAC THEN REFL_TAC);
val _ = export_rewrites ["IN_UNION"]

val UNION_ASSOC = store_thm
    ("UNION_ASSOC",
     (--`!(s:'a set) t u. s UNION (t UNION u) = (s UNION t) UNION u`--),
     REWRITE_TAC [EXTENSION, IN_UNION] THEN
     REPEAT (STRIP_TAC ORELSE EQ_TAC) THEN
     ASM_REWRITE_TAC[]);

val UNION_IDEMPOT = store_thm
    ("UNION_IDEMPOT",
     (--`!(s:'a set). s UNION s = s`--),
     REWRITE_TAC[EXTENSION, IN_UNION]);

val UNION_COMM = store_thm
    ("UNION_COMM",
     (--`!(s:'a set) t. s UNION t = t UNION s`--),
     REWRITE_TAC[EXTENSION, IN_UNION] THEN
     REPEAT GEN_TAC THEN MATCH_ACCEPT_TAC DISJ_SYM);

val SUBSET_UNION =
    store_thm
    ("SUBSET_UNION",
     (--`(!s:'a set. !t. s SUBSET (s UNION t)) /\
      (!s:'a set. !t. s SUBSET (t UNION s))`--),
     PURE_REWRITE_TAC [SUBSET_DEF,IN_UNION] THEN
     REPEAT STRIP_TAC THEN ASM_REWRITE_TAC[]);

val UNION_SUBSET = store_thm(
    "UNION_SUBSET",
  ``!s t u. (s UNION t) SUBSET u = s SUBSET u /\ t SUBSET u``,
  PROVE_TAC [IN_UNION, SUBSET_DEF]);

val SUBSET_UNION_ABSORPTION =
    store_thm
    ("SUBSET_UNION_ABSORPTION",
     (--`!s:'a set. !t. s SUBSET t = (s UNION t = t)`--),
     REWRITE_TAC [SUBSET_DEF,EXTENSION,IN_UNION] THEN
     REPEAT (STRIP_TAC ORELSE EQ_TAC) THENL
     [RES_TAC,ASM_REWRITE_TAC[],RES_TAC]);

val UNION_EMPTY =
    store_thm
    ("UNION_EMPTY",
     (--`(!s:'a set. EMPTY UNION s = s) /\
      (!s:'a set. s UNION EMPTY = s)`--),
     REWRITE_TAC [IN_UNION,EXTENSION,NOT_IN_EMPTY]);

val _ = export_rewrites ["UNION_EMPTY"]

val UNION_UNIV =
    store_thm
    ("UNION_UNIV",
     (--`(!s:'a set. UNIV UNION s = UNIV) /\
      (!s:'a set. s UNION UNIV = UNIV)`--),
     REWRITE_TAC [IN_UNION,EXTENSION,IN_UNIV]);

val _ = export_rewrites ["UNION_UNIV"]

val EMPTY_UNION = store_thm("EMPTY_UNION",
(--`!s:'a set. !t. (s UNION t = EMPTY) = ((s = EMPTY) /\ (t = EMPTY))`--),
     REWRITE_TAC [EXTENSION,NOT_IN_EMPTY,IN_UNION,DE_MORGAN_THM] THEN
     REPEAT (STRIP_TAC ORELSE EQ_TAC) THEN RES_TAC);
val _ = export_rewrites ["EMPTY_UNION"]



(* ===================================================================== *)
(* Intersection								 *)
(* ===================================================================== *)

val INTER_DEF = new_infixl_definition
     ("INTER_DEF",
      (--`INTER s t = {x:'a | x IN s /\ x IN t}`--), 600);
val _ = unicode_version{ u = UChar.inter, tmnm = "INTER"};
val _ = TeX_notation {hol = "INTER", TeX = ("\\HOLTokenInter{}", 1)}
val _ = TeX_notation {hol = UChar.inter, TeX = ("\\HOLTokenInter{}", 1)}
val _ = ot0 "INTER" "intersect"

val IN_INTER = store_thm
     ("IN_INTER",
      (--`!s t (x:'a). x IN (s INTER t) = x IN s /\ x IN t`--),
      PURE_ONCE_REWRITE_TAC [INTER_DEF] THEN
      CONV_TAC (ONCE_DEPTH_CONV SET_SPEC_CONV) THEN
      REPEAT GEN_TAC THEN REFL_TAC);
val _ = export_rewrites ["IN_INTER"]

val INTER_ASSOC = store_thm
    ("INTER_ASSOC",
     (--`!(s:'a set) t u. s INTER (t INTER u) = (s INTER t) INTER u`--),
     REWRITE_TAC [EXTENSION, IN_INTER, CONJ_ASSOC]);

val INTER_IDEMPOT = store_thm
    ("INTER_IDEMPOT",
     (--`!(s:'a set). s INTER s = s`--),
     REWRITE_TAC[EXTENSION, IN_INTER]);

val INTER_COMM = store_thm
    ("INTER_COMM",
     (--`!(s:'a set) t. s INTER t = t INTER s`--),
     REWRITE_TAC[EXTENSION, IN_INTER] THEN
     REPEAT GEN_TAC THEN
     MATCH_ACCEPT_TAC CONJ_SYM);

val INTER_SUBSET =
    store_thm
    ("INTER_SUBSET",
     (--`(!s:'a set. !t. (s INTER t) SUBSET s) /\
      (!s:'a set. !t. (t INTER s) SUBSET s)`--),
     PURE_REWRITE_TAC [SUBSET_DEF,IN_INTER] THEN
     REPEAT STRIP_TAC);

val SUBSET_INTER = Q.store_thm
("SUBSET_INTER",
 `!s t u. s SUBSET (t INTER u) = s SUBSET t /\ s SUBSET u`,
  PROVE_TAC [IN_INTER, SUBSET_DEF]);

val SUBSET_INTER_ABSORPTION =
    store_thm
    ("SUBSET_INTER_ABSORPTION",
     (--`!s:'a set. !t. s SUBSET t = (s INTER t = s)`--),
     REWRITE_TAC [SUBSET_DEF,EXTENSION,IN_INTER] THEN
     REPEAT (STRIP_TAC ORELSE EQ_TAC) THENL
     [FIRST_ASSUM ACCEPT_TAC, RES_TAC, RES_TAC]);

val INTER_EMPTY =
    store_thm
    ("INTER_EMPTY",
     (--`(!s:'a set. EMPTY INTER s = EMPTY) /\
      (!s:'a set. s INTER EMPTY = EMPTY)`--),
     REWRITE_TAC [IN_INTER,EXTENSION,NOT_IN_EMPTY]);

val _ = export_rewrites ["INTER_EMPTY"]

val INTER_UNIV =
    store_thm
    ("INTER_UNIV",
     (--`(!s:'a set. UNIV INTER s = s) /\
      (!s:'a set. s INTER UNIV = s)`--),
     REWRITE_TAC [IN_INTER,EXTENSION,IN_UNIV]);


(* ===================================================================== *)
(* Distributivity							 *)
(* ===================================================================== *)

val UNION_OVER_INTER = store_thm
   ("UNION_OVER_INTER",
    (--`!s:'a set. !t u.
      s INTER (t UNION u) = (s INTER t) UNION (s INTER u)`--),
    REWRITE_TAC [EXTENSION,IN_INTER,IN_UNION] THEN
    REPEAT (STRIP_TAC ORELSE EQ_TAC) THEN
    ASM_REWRITE_TAC[]);

val INTER_OVER_UNION = store_thm
   ("INTER_OVER_UNION",
    (--`!s:'a set. !t u.
      s UNION (t INTER u) = (s UNION t) INTER (s UNION u)`--),
    REWRITE_TAC [EXTENSION,IN_INTER,IN_UNION] THEN
    REPEAT (STRIP_TAC ORELSE EQ_TAC) THEN
    ASM_REWRITE_TAC[]);

(* ===================================================================== *)
(* Disjoint sets.							 *)
(* ===================================================================== *)

val DISJOINT_DEF = new_definition ("DISJOINT_DEF",
(--`DISJOINT (s:'a set) t = ((s INTER t) = EMPTY)`--));

val IN_DISJOINT =
    store_thm
    ("IN_DISJOINT",
     (--`!s:'a set. !t. DISJOINT s t = ~(?x. x IN s /\ x IN t)`--),
     REWRITE_TAC [DISJOINT_DEF,EXTENSION,IN_INTER,NOT_IN_EMPTY] THEN
     CONV_TAC (ONCE_DEPTH_CONV NOT_EXISTS_CONV) THEN
     REPEAT GEN_TAC THEN REFL_TAC);

val DISJOINT_SYM =
    store_thm
    ("DISJOINT_SYM",
     (--`!s:'a set. !t. DISJOINT s t = DISJOINT t s`--),
     PURE_ONCE_REWRITE_TAC [DISJOINT_DEF] THEN REPEAT GEN_TAC THEN
     SUBST1_TAC (SPECL [--`s:'a set`--, --`t:'a set`--] INTER_COMM) THEN
     REFL_TAC);

(* --------------------------------------------------------------------- *)
(* A theorem from homeier@org.aero.uniblab (Peter Homeier)		 *)
(* --------------------------------------------------------------------- *)
val DISJOINT_EMPTY =
    store_thm
    ("DISJOINT_EMPTY",
     (--`!s:'a set. DISJOINT EMPTY s /\ DISJOINT s EMPTY`--),
     REWRITE_TAC [DISJOINT_DEF,INTER_EMPTY]);

val DISJOINT_EMPTY_REFL =
    store_thm
    ("DISJOINT_EMPTY_REFL",
     (--`!s:'a set. (s = EMPTY) = (DISJOINT s s)`--),
     REWRITE_TAC [DISJOINT_DEF,INTER_IDEMPOT]);
val DISJOINT_EMPTY_REFL_RWT = save_thm(
  "DISJOINT_EMPTY_REFL_RWT",
  ONCE_REWRITE_RULE [EQ_SYM_EQ] DISJOINT_EMPTY_REFL)

(* --------------------------------------------------------------------- *)
(* A theorem from homeier@org.aero.uniblab (Peter Homeier)		 *)
(* --------------------------------------------------------------------- *)
val DISJOINT_UNION = store_thm ("DISJOINT_UNION",
--`!(s:'a set) t u. DISJOINT (s UNION t) u = DISJOINT s u /\ DISJOINT t u`--,
     REWRITE_TAC [IN_DISJOINT,IN_UNION] THEN
     CONV_TAC (ONCE_DEPTH_CONV NOT_EXISTS_CONV) THEN
     CONV_TAC (ONCE_DEPTH_CONV AND_FORALL_CONV) THEN
     REWRITE_TAC [DE_MORGAN_THM,RIGHT_AND_OVER_OR] THEN
     REPEAT GEN_TAC THEN EQ_TAC THEN
     DISCH_THEN(fn th => GEN_TAC THEN
                         STRIP_ASSUME_TAC (SPEC (--`x:'a`--) th)) THEN
     ASM_REWRITE_TAC []);

val DISJOINT_UNION_BOTH = Q.store_thm
("DISJOINT_UNION_BOTH",
 `!s t u:'a set.
        (DISJOINT (s UNION t) u = DISJOINT s u /\ DISJOINT t u) /\
        (DISJOINT u (s UNION t) = DISJOINT s u /\ DISJOINT t u)`,
  PROVE_TAC [DISJOINT_UNION, DISJOINT_SYM]);

val DISJOINT_SUBSET = Q.store_thm
("DISJOINT_SUBSET",
  `!s t u. DISJOINT s t /\ u SUBSET t ==> DISJOINT s u`,
  REWRITE_TAC [DISJOINT_DEF, SUBSET_DEF, IN_INTER, NOT_IN_EMPTY,
               EXTENSION] THEN
  PROVE_TAC []);


(* ===================================================================== *)
(* Set difference							 *)
(* ===================================================================== *)

val DIFF_DEF = new_infixl_definition
    ("DIFF_DEF",
     (--`DIFF s t = {x:'a | x IN s /\ ~ (x IN t)}`--),500);
val _ = ot0 "DIFF" "difference"

val IN_DIFF = store_thm
    ("IN_DIFF",
     (--`!(s:'a set) t x. x IN (s DIFF t) = x IN s /\ ~(x IN t)`--),
     REPEAT GEN_TAC THEN
     PURE_ONCE_REWRITE_TAC [DIFF_DEF] THEN
     CONV_TAC (ONCE_DEPTH_CONV SET_SPEC_CONV) THEN
     REFL_TAC);

val _ = export_rewrites ["IN_DIFF"]

val DIFF_EMPTY =
    store_thm
    ("DIFF_EMPTY",
     (--`!s:'a set. s DIFF EMPTY = s`--),
     GEN_TAC THEN
     REWRITE_TAC [NOT_IN_EMPTY,IN_DIFF,EXTENSION]);

val EMPTY_DIFF =
    store_thm
    ("EMPTY_DIFF",
     (--`!s:'a set. EMPTY DIFF s = EMPTY`--),
     GEN_TAC THEN
     REWRITE_TAC [NOT_IN_EMPTY,IN_DIFF,EXTENSION]);
val _ = export_rewrites ["EMPTY_DIFF"]

val DIFF_UNIV =
    store_thm
    ("DIFF_UNIV",
     (--`!s:'a set. s DIFF UNIV = EMPTY`--),
     GEN_TAC THEN
     REWRITE_TAC [NOT_IN_EMPTY,IN_DIFF,IN_UNIV,EXTENSION]);

val DIFF_DIFF =
    store_thm
    ("DIFF_DIFF",
     (--`!s:'a set. !t. (s DIFF t) DIFF t = s DIFF t`--),
     REWRITE_TAC [EXTENSION,IN_DIFF,SYM(SPEC_ALL CONJ_ASSOC)]);

val DIFF_EQ_EMPTY =
    store_thm
    ("DIFF_EQ_EMPTY",
     (--`!s:'a set. s DIFF s = EMPTY`--),
     REWRITE_TAC [EXTENSION,IN_DIFF,NOT_IN_EMPTY,DE_MORGAN_THM] THEN
     PURE_ONCE_REWRITE_TAC [DISJ_SYM] THEN
     REWRITE_TAC [EXCLUDED_MIDDLE]);

val DIFF_SUBSET = Q.store_thm
("DIFF_SUBSET",
  `!s t. (s DIFF t) SUBSET s`,
  REWRITE_TAC [SUBSET_DEF, IN_DIFF] THEN PROVE_TAC []);

val UNION_DIFF = store_thm(
  "UNION_DIFF",
  ``s SUBSET t ==> (s UNION (t DIFF s) = t) /\ ((t DIFF s) UNION s = t)``,
  SRW_TAC [][EXTENSION, SUBSET_DEF] THEN PROVE_TAC []);

val DIFF_UNION = store_thm(
"DIFF_UNION",
``!x y z. x DIFF (y UNION z) = x DIFF y DIFF z``,
SRW_TAC[][EXTENSION] THEN METIS_TAC[])

val DIFF_COMM = store_thm(
"DIFF_COMM",
``!x y z. x DIFF y DIFF z = x DIFF z DIFF y``,
SRW_TAC[][EXTENSION] THEN METIS_TAC[])

val DIFF_SAME_UNION = store_thm(
"DIFF_SAME_UNION",
``!x y. ((x UNION y) DIFF x = y DIFF x) /\ ((x UNION y) DIFF y = x DIFF y)``,
SRW_TAC[][EXTENSION,EQ_IMP_THM])

(* ===================================================================== *)
(* The insertion function.					         *)
(* ===================================================================== *)

val INSERT_DEF =
    new_infixr_definition
    ("INSERT_DEF", (--`INSERT (x:'a) s = {y | (y = x) \/ y IN s}`--),490);
val _ = ot0 "INSERT" "insert"

(* --------------------------------------------------------------------- *)
(* set up sets as a list-form  the {x1;...;xn} notation                  *)
(* --------------------------------------------------------------------- *)

val _ = add_listform {leftdelim = [TOK "{"], rightdelim = [TOK "}"],
                      separator = [TOK ";", BreakSpace(1,0)],
                      cons = "INSERT", nilstr = "EMPTY",
                      block_info = (PP.INCONSISTENT, 0)};

(* --------------------------------------------------------------------- *)
(* Theorems about INSERT.						 *)
(* --------------------------------------------------------------------- *)

val IN_INSERT =
     store_thm
     ("IN_INSERT",
      (--`!x:'a. !y s. x IN (y INSERT s) = ((x=y) \/ x IN s)`--),
      PURE_ONCE_REWRITE_TAC [INSERT_DEF] THEN
      CONV_TAC (ONCE_DEPTH_CONV SET_SPEC_CONV) THEN
      REPEAT GEN_TAC THEN REFL_TAC);

val _ = export_rewrites ["IN_INSERT"]

val COMPONENT =
     store_thm
     ("COMPONENT",
      (--`!x:'a. !s. x IN (x INSERT s)`--),
      REWRITE_TAC [IN_INSERT]);

val SET_CASES = store_thm("SET_CASES",
(--`!s:'a set.
       (s = EMPTY) \/
       ?x:'a. ?t. ((s = x INSERT t) /\ ~(x IN t))`--),
     REWRITE_TAC [EXTENSION,NOT_IN_EMPTY] THEN GEN_TAC THEN
     DISJ_CASES_THEN MP_TAC (SPEC (--`?x:'a. x IN s`--) EXCLUDED_MIDDLE) THENL
     [STRIP_TAC THEN DISJ2_TAC THEN
      MAP_EVERY EXISTS_TAC [--`x:'a`--, --`{y:'a | y IN s /\ ~(y = x)}`--] THEN
      REWRITE_TAC [IN_INSERT] THEN
      CONV_TAC (ONCE_DEPTH_CONV SET_SPEC_CONV) THEN
      ASM_REWRITE_TAC [] THEN
      REPEAT (STRIP_TAC ORELSE EQ_TAC) THEN
      ASM_REWRITE_TAC[EXCLUDED_MIDDLE],
      CONV_TAC (ONCE_DEPTH_CONV NOT_EXISTS_CONV) THEN
      STRIP_TAC THEN DISJ1_TAC THEN FIRST_ASSUM ACCEPT_TAC]);

val DECOMPOSITION =
    store_thm
    ("DECOMPOSITION",
     (--`!s:'a set. !x. x IN s = ?t. (s = x INSERT t) /\ ~(x IN t)`--),
     REPEAT GEN_TAC THEN EQ_TAC THENL
     [DISCH_TAC THEN EXISTS_TAC (--`{y:'a | y IN s /\ ~(y = x)}`--) THEN
      ASM_REWRITE_TAC [EXTENSION,IN_INSERT] THEN
      CONV_TAC (ONCE_DEPTH_CONV SET_SPEC_CONV) THEN
      REWRITE_TAC [] THEN
      REPEAT (STRIP_TAC ORELSE EQ_TAC) THEN
      ASM_REWRITE_TAC [EXCLUDED_MIDDLE],
      STRIP_TAC THEN ASM_REWRITE_TAC [IN_INSERT]]);

val ABSORPTION =
    store_thm
    ("ABSORPTION",
     (--`!x:'a. !s. (x IN s) = (x INSERT s = s)`--),
     REWRITE_TAC [EXTENSION,IN_INSERT] THEN
     REPEAT (STRIP_TAC ORELSE EQ_TAC) THEN
     ASM_REWRITE_TAC [] THEN
     FIRST_ASSUM (fn th => fn g => PURE_ONCE_REWRITE_TAC [SYM(SPEC_ALL th)] g)
     THEN DISJ1_TAC THEN REFL_TAC);

val ABSORPTION_RWT = store_thm(
  "ABSORPTION_RWT",
  ``!x:'a s. x IN s ==> (x INSERT s = s)``,
  METIS_TAC [ABSORPTION]);

val INSERT_INSERT =
    store_thm
    ("INSERT_INSERT",
     (--`!x:'a. !s. x INSERT (x INSERT s) = x INSERT s`--),
     REWRITE_TAC [IN_INSERT,EXTENSION] THEN
     REPEAT (STRIP_TAC ORELSE EQ_TAC) THEN
     ASM_REWRITE_TAC[]);

val INSERT_COMM =
    store_thm
    ("INSERT_COMM",
     (--`!x:'a. !y s. x INSERT (y INSERT s) = y INSERT (x INSERT s)`--),
     REWRITE_TAC [IN_INSERT,EXTENSION] THEN
     REPEAT (STRIP_TAC ORELSE EQ_TAC) THEN
     ASM_REWRITE_TAC[]);

val INSERT_UNIV =
    store_thm
    ("INSERT_UNIV",
     (--`!x:'a. x INSERT UNIV = UNIV`--),
     REWRITE_TAC [EXTENSION,IN_INSERT,IN_UNIV]);

val NOT_INSERT_EMPTY =
    store_thm
    ("NOT_INSERT_EMPTY",
     (--`!x:'a. !s. ~(x INSERT s = EMPTY)`--),
     REWRITE_TAC [EXTENSION,IN_INSERT,NOT_IN_EMPTY,IN_UNION] THEN
     CONV_TAC (ONCE_DEPTH_CONV NOT_FORALL_CONV) THEN
     REPEAT GEN_TAC THEN EXISTS_TAC (--`x:'a`--) THEN
     REWRITE_TAC []);

val NOT_EMPTY_INSERT =
    store_thm
    ("NOT_EMPTY_INSERT",
     (--`!x:'a. !s. ~(EMPTY = x INSERT s)`--),
     REWRITE_TAC [EXTENSION,IN_INSERT,NOT_IN_EMPTY,IN_UNION] THEN
     CONV_TAC (ONCE_DEPTH_CONV NOT_FORALL_CONV) THEN
     REPEAT GEN_TAC THEN EXISTS_TAC (--`x:'a`--) THEN
     REWRITE_TAC []);

val _ = export_rewrites ["NOT_INSERT_EMPTY"];
(* don't need both because simplifier's rewrite creator automatically gives
   both senses to inequalities *)

val INSERT_UNION = store_thm (
  "INSERT_UNION",
  (--`!(x:'a) s t.
        (x INSERT s) UNION t =
        (if x IN t then s UNION t else x INSERT (s UNION t))`--),
  REPEAT GEN_TAC THEN COND_CASES_TAC THEN
  ASM_REWRITE_TAC [EXTENSION,IN_UNION,IN_INSERT] THEN
  REPEAT (STRIP_TAC ORELSE EQ_TAC) THEN ASM_REWRITE_TAC []);

val INSERT_UNION_EQ =
    store_thm
    ("INSERT_UNION_EQ",
     (--`!x:'a. !s t. (x INSERT s) UNION t = x INSERT (s UNION t)`--),
     REPEAT GEN_TAC THEN
     REWRITE_TAC [EXTENSION,IN_UNION,IN_INSERT,DISJ_ASSOC]);

val INSERT_INTER =
    store_thm
    ("INSERT_INTER",
     (--`!x:'a. !s t.
      (x INSERT s) INTER t =
      (if x IN t then x INSERT (s INTER t) else s INTER t)`--),
     REPEAT GEN_TAC THEN COND_CASES_TAC THEN
     ASM_REWRITE_TAC [EXTENSION,IN_INTER,IN_INSERT] THEN
     GEN_TAC THEN EQ_TAC THENL
     [STRIP_TAC THEN ASM_REWRITE_TAC [],
      STRIP_TAC THEN ASM_REWRITE_TAC [],
      PURE_ONCE_REWRITE_TAC [CONJ_SYM] THEN
      DISCH_THEN (CONJUNCTS_THEN MP_TAC) THEN
      STRIP_TAC THEN ASM_REWRITE_TAC [],
      STRIP_TAC THEN ASM_REWRITE_TAC []]);

val DISJOINT_INSERT = store_thm("DISJOINT_INSERT[simp]",
(--`!(x:'a) s t. DISJOINT (x INSERT s) t = (DISJOINT s t) /\ ~(x IN t)`--),
     REWRITE_TAC [IN_DISJOINT,IN_INSERT] THEN
     CONV_TAC (ONCE_DEPTH_CONV NOT_EXISTS_CONV) THEN
     REWRITE_TAC [DE_MORGAN_THM] THEN
     REPEAT GEN_TAC THEN EQ_TAC THENL
     [let val v = genvar (==`:'a`==)
          val GTAC = X_GEN_TAC v
      in DISCH_THEN (fn th => CONJ_TAC THENL [GTAC,ALL_TAC] THEN MP_TAC th)
         THENL [DISCH_THEN (STRIP_ASSUME_TAC o SPEC v) THEN ASM_REWRITE_TAC [],
                DISCH_THEN (MP_TAC o SPEC (--`x:'a`--)) THEN REWRITE_TAC[]]
      end,
      REPEAT STRIP_TAC THEN ASM_CASES_TAC (--`x':'a = x`--) THENL
      [ASM_REWRITE_TAC[], ASM_REWRITE_TAC[]]]);

val DISJOINT_INSERT' = save_thm(
  "DISJOINT_INSERT'[simp]",
  ONCE_REWRITE_RULE [DISJOINT_SYM] DISJOINT_INSERT);

val INSERT_SUBSET =
    store_thm
    ("INSERT_SUBSET",
     (--`!x:'a. !s t. (x INSERT s) SUBSET t = (x IN t /\ s SUBSET t)`--),
     REWRITE_TAC [IN_INSERT,SUBSET_DEF] THEN
     REPEAT (STRIP_TAC ORELSE EQ_TAC) THENL
     [FIRST_ASSUM MATCH_MP_TAC THEN DISJ1_TAC THEN REFL_TAC,
      FIRST_ASSUM MATCH_MP_TAC THEN DISJ2_TAC THEN FIRST_ASSUM ACCEPT_TAC,
      ASM_REWRITE_TAC [],
      RES_TAC]);

val SUBSET_INSERT =
    store_thm
    ("SUBSET_INSERT",
     (--`!x:'a. !s. ~(x IN s) ==> !t. s SUBSET (x INSERT t) = s SUBSET t`--),
     PURE_REWRITE_TAC [SUBSET_DEF,IN_INSERT] THEN
     REPEAT STRIP_TAC THEN EQ_TAC THENL
     [REPEAT STRIP_TAC THEN
      let fun tac th g = SUBST_ALL_TAC th g
                         handle  _ => STRIP_ASSUME_TAC th g
      in RES_THEN (STRIP_THM_THEN tac) THEN RES_TAC
      end,
      REPEAT STRIP_TAC THEN DISJ2_TAC THEN
      FIRST_ASSUM MATCH_MP_TAC THEN
      FIRST_ASSUM ACCEPT_TAC]);

val INSERT_DIFF =
    store_thm
    ("INSERT_DIFF",
     (--`!s t. !x:'a. (x INSERT s) DIFF t =
     		  (if x IN t then s DIFF t else (x INSERT (s DIFF t)))`--),
     REPEAT GEN_TAC THEN COND_CASES_TAC THENL
     [ASM_REWRITE_TAC [EXTENSION,IN_DIFF,IN_INSERT] THEN
      GEN_TAC THEN EQ_TAC THENL
      [STRIP_TAC THEN ASM_REWRITE_TAC[] THEN
       FIRST_ASSUM (fn th => fn g => SUBST_ALL_TAC th g) THEN RES_TAC,
       STRIP_TAC THEN ASM_REWRITE_TAC[]],
      ASM_REWRITE_TAC [EXTENSION,IN_DIFF,IN_INSERT] THEN
      REPEAT (STRIP_TAC ORELSE EQ_TAC) THEN ASM_REWRITE_TAC [] THEN
      FIRST_ASSUM (fn th => fn g => SUBST_ALL_TAC th g) THEN RES_TAC]);

(* with INSERT to hand, it's easy to talk about concrete sets *)
val UNIV_BOOL = store_thm(
  "UNIV_BOOL",
  ``univ(:bool) = {T; F}``,
  SRW_TAC [][EXTENSION]);
val _ = export_rewrites ["UNIV_BOOL"]

(* ===================================================================== *)
(* Removal of an element						 *)
(* ===================================================================== *)

val DELETE_DEF =
    new_infixl_definition
    ("DELETE_DEF", (--`DELETE s (x:'a) = s DIFF {x}`--),500);

val IN_DELETE =
    store_thm
    ("IN_DELETE",
     (--`!s. !x:'a. !y. x IN (s DELETE y) = (x IN s /\ ~(x = y))`--),
     PURE_ONCE_REWRITE_TAC [DELETE_DEF] THEN
     REWRITE_TAC [IN_DIFF,IN_INSERT,NOT_IN_EMPTY]);
val _ = export_rewrites ["IN_DELETE"]

val DELETE_NON_ELEMENT =
    store_thm
    ("DELETE_NON_ELEMENT",
     (--`!x:'a. !s. ~(x IN s) = (s DELETE x = s)`--),
     PURE_REWRITE_TAC [EXTENSION,IN_DELETE] THEN
     REPEAT (STRIP_TAC ORELSE EQ_TAC) THENL
     [FIRST_ASSUM ACCEPT_TAC,
      FIRST_ASSUM (fn th => fn g => SUBST_ALL_TAC th g handle _ => NO_TAC g)
      THEN RES_TAC,
      RES_TAC THEN FIRST_ASSUM MATCH_MP_TAC THEN REFL_TAC]);

val DELETE_NON_ELEMENT_RWT = save_thm(
  "DELETE_NON_ELEMENT_RWT",
  DELETE_NON_ELEMENT |> SPEC_ALL |> EQ_IMP_RULE |> #1
                     |> Q.GENL [`s`, `x`])

val IN_DELETE_EQ =
    store_thm
    ("IN_DELETE_EQ",
     (--`!s x. !x':'a.
      (x IN s = x' IN s) = (x IN (s DELETE x') = x' IN (s DELETE x))`--),
     REPEAT GEN_TAC THEN ASM_CASES_TAC (--`x:'a = x'`--) THENL
     [ASM_REWRITE_TAC [],
      FIRST_ASSUM (ASSUME_TAC o NOT_EQ_SYM) THEN
      ASM_REWRITE_TAC [IN_DELETE]]);

val EMPTY_DELETE =
    store_thm
    ("EMPTY_DELETE",
     (--`!x:'a. EMPTY DELETE x = EMPTY`--),
     REWRITE_TAC [EXTENSION,NOT_IN_EMPTY,IN_DELETE]);

val _ = export_rewrites ["EMPTY_DELETE"];

val DELETE_DELETE =
    store_thm
    ("DELETE_DELETE",
     (--`!x:'a. !s. (s DELETE x) DELETE x = s DELETE x`--),
     REWRITE_TAC [EXTENSION,IN_DELETE,SYM(SPEC_ALL CONJ_ASSOC)]);

val DELETE_COMM =
    store_thm
    ("DELETE_COMM",
     (--`!x:'a. !y. !s. (s DELETE x) DELETE y = (s DELETE y) DELETE x`--),
     PURE_REWRITE_TAC [EXTENSION,IN_DELETE,CONJ_ASSOC] THEN
     REPEAT GEN_TAC THEN EQ_TAC THEN STRIP_TAC THEN
     REPEAT CONJ_TAC THEN FIRST_ASSUM ACCEPT_TAC);

val DELETE_SUBSET =
    store_thm
    ("DELETE_SUBSET",
     (--`!x:'a. !s. (s DELETE x) SUBSET s`--),
     PURE_REWRITE_TAC [SUBSET_DEF,IN_DELETE] THEN
     REPEAT STRIP_TAC);

val SUBSET_DELETE =
    store_thm
    ("SUBSET_DELETE",
     (--`!x:'a. !s t. s SUBSET (t DELETE x) = (~(x IN s) /\ (s SUBSET t))`--),
     REWRITE_TAC [SUBSET_DEF,IN_DELETE,EXTENSION] THEN
     REPEAT GEN_TAC THEN EQ_TAC THENL
     [REPEAT STRIP_TAC THENL
      [ASSUME_TAC (REFL (--`x:'a`--)) THEN RES_TAC, RES_TAC],
      REPEAT STRIP_TAC THENL
      [RES_TAC, FIRST_ASSUM (fn th => fn g => SUBST_ALL_TAC th g) THEN
       RES_TAC]]);

val SUBSET_INSERT_DELETE =
    store_thm
    ("SUBSET_INSERT_DELETE",
     (--`!x:'a. !s t. s SUBSET (x INSERT t) = ((s DELETE x) SUBSET t)`--),
     REPEAT GEN_TAC THEN
     REWRITE_TAC [SUBSET_DEF,IN_INSERT,IN_DELETE] THEN
     EQ_TAC THEN REPEAT STRIP_TAC THENL
     [RES_TAC THEN RES_TAC,
      ASM_CASES_TAC (--`x':'a = x`--) THEN
      ASM_REWRITE_TAC[] THEN RES_TAC]);

val DIFF_INSERT =
    store_thm
    ("DIFF_INSERT",
     (--`!s t. !x:'a. s DIFF (x INSERT t) = (s DELETE x) DIFF t`--),
     PURE_REWRITE_TAC [EXTENSION,IN_DIFF,IN_INSERT,IN_DELETE] THEN
     REWRITE_TAC [DE_MORGAN_THM,CONJ_ASSOC]);

val PSUBSET_INSERT_SUBSET =
    store_thm
    ("PSUBSET_INSERT_SUBSET",
     (--`!s t. s PSUBSET t = ?x:'a. ~(x IN s) /\ (x INSERT s) SUBSET t`--),
     PURE_REWRITE_TAC [PSUBSET_DEF,NOT_EQUAL_SETS] THEN
     REPEAT (STRIP_TAC ORELSE EQ_TAC) THENL
     [ASM_CASES_TAC (--`(x:'a) IN s`--) THENL
      [ASM_CASES_TAC (--`(x:'a) IN t`--) THENL
       [RES_TAC, IMP_RES_TAC SUBSET_DEF THEN RES_TAC],
       EXISTS_TAC (--`x:'a`--) THEN RES_TAC THEN
       ASM_REWRITE_TAC [INSERT_SUBSET]],
      IMP_RES_TAC INSERT_SUBSET,
      IMP_RES_TAC INSERT_SUBSET THEN
      EXISTS_TAC (--`x:'a`--) THEN ASM_REWRITE_TAC[]]);

val lemma =
    TAC_PROOF(([], (--`~(a:bool = b) = (b = ~a)`--)),
    BOOL_CASES_TAC (--`b:bool`--) THEN REWRITE_TAC[]);

val PSUBSET_MEMBER = store_thm("PSUBSET_MEMBER",
(--`!s:'a set.
    !t. s PSUBSET t = (s SUBSET t /\ ?y. y IN t /\ ~(y IN s))`--),
     REPEAT GEN_TAC THEN PURE_ONCE_REWRITE_TAC [PSUBSET_DEF] THEN
     PURE_ONCE_REWRITE_TAC [EXTENSION,SUBSET_DEF] THEN
     CONV_TAC (ONCE_DEPTH_CONV NOT_FORALL_CONV) THEN
     PURE_ONCE_REWRITE_TAC [lemma] THEN
     REPEAT (STRIP_TAC ORELSE EQ_TAC) THENL
     [RES_TAC,
      EXISTS_TAC (--`x:'a`--) THEN ASM_REWRITE_TAC [] THEN
      ASM_CASES_TAC (--`(x:'a) IN s`--) THENL
       [RES_TAC THEN RES_TAC,FIRST_ASSUM ACCEPT_TAC],
      RES_TAC,
      EXISTS_TAC (--`y:'a`--) THEN ASM_REWRITE_TAC[]]);

val DELETE_INSERT = store_thm("DELETE_INSERT",
(--`!(x:'a) y s.
    (x INSERT s) DELETE y = (if (x=y) then s DELETE y
                             else x INSERT (s DELETE y))`--),
     REWRITE_TAC [EXTENSION,IN_DELETE,IN_INSERT] THEN
     REPEAT GEN_TAC THEN EQ_TAC THENL
     [DISCH_THEN (STRIP_THM_THEN MP_TAC) THEN DISCH_TAC THEN
      let fun tac th g = SUBST_ALL_TAC th g handle _ => ASSUME_TAC th g
      in DISCH_THEN (STRIP_THM_THEN tac) THENL
         [ASM_REWRITE_TAC [IN_INSERT],
         COND_CASES_TAC THEN ASM_REWRITE_TAC [IN_DELETE,IN_INSERT]]
      end,
      COND_CASES_TAC THEN ASM_REWRITE_TAC [IN_DELETE,IN_INSERT] THENL
      [STRIP_TAC THEN ASM_REWRITE_TAC [],
       STRIP_TAC THEN ASM_REWRITE_TAC []]]);

val INSERT_DELETE =
    store_thm
    ("INSERT_DELETE",
     (--`!x:'a. !s. x IN s ==> (x INSERT (s DELETE x) = s)`--),
     PURE_REWRITE_TAC [EXTENSION,IN_INSERT,IN_DELETE] THEN
     REPEAT GEN_TAC THEN DISCH_THEN (fn th => GEN_TAC THEN MP_TAC th) THEN
     ASM_CASES_TAC (--`x':'a = x`--) THEN ASM_REWRITE_TAC[]);

(* --------------------------------------------------------------------- *)
(* A theorem from homeier@org.aero.uniblab (Peter Homeier)		 *)
(* --------------------------------------------------------------------- *)
val DELETE_INTER =
    store_thm
    ("DELETE_INTER",
     (--`!s t. !x:'a. (s DELETE x) INTER t = (s INTER t) DELETE x`--),
     PURE_ONCE_REWRITE_TAC [EXTENSION] THEN REPEAT GEN_TAC THEN
     REWRITE_TAC [IN_INTER,IN_DELETE] THEN
     EQ_TAC THEN REPEAT STRIP_TAC THEN
     FIRST [FIRST_ASSUM ACCEPT_TAC,RES_TAC]);


(* --------------------------------------------------------------------- *)
(* A theorem from homeier@org.aero.uniblab (Peter Homeier)		 *)
(* --------------------------------------------------------------------- *)
val DISJOINT_DELETE_SYM =
    store_thm
    ("DISJOINT_DELETE_SYM",
     (--`!s t. !x:'a. DISJOINT (s DELETE x) t = DISJOINT (t DELETE x) s`--),
     REWRITE_TAC [DISJOINT_DEF,EXTENSION,NOT_IN_EMPTY] THEN
     REWRITE_TAC [IN_INTER,IN_DELETE,DE_MORGAN_THM] THEN
     REPEAT GEN_TAC THEN EQ_TAC THEN
     let val X = (--`X:'a`--)
     in DISCH_THEN (fn th => X_GEN_TAC X THEN STRIP_ASSUME_TAC (SPEC X th))
        THEN ASM_REWRITE_TAC []
     end);

(* ===================================================================== *)
(* Choice								 *)
(* ===================================================================== *)

val CHOICE_EXISTS =
    TAC_PROOF
    (([], (--`?CHOICE. !s:'a set. ~(s = EMPTY) ==> (CHOICE s) IN s`--)),
     REWRITE_TAC [EXTENSION,NOT_IN_EMPTY] THEN
     EXISTS_TAC (--`\s. @x:'a. x IN s`--) THEN
     CONV_TAC (ONCE_DEPTH_CONV BETA_CONV) THEN
     CONV_TAC (ONCE_DEPTH_CONV SELECT_CONV) THEN
     CONV_TAC (ONCE_DEPTH_CONV NOT_FORALL_CONV) THEN
     REWRITE_TAC []);

val CHOICE_DEF = new_specification("CHOICE_DEF",["CHOICE"],CHOICE_EXISTS);
val _ = ot0 "CHOICE" "choice"

(* ===================================================================== *)
(* The REST of a set after removing a chosen element.			 *)
(* ===================================================================== *)

val REST_DEF =
    new_definition
    ("REST_DEF", (--`REST (s:'a set) = s DELETE (CHOICE s)`--));

val CHOICE_NOT_IN_REST =
    store_thm
    ("CHOICE_NOT_IN_REST",
     (--`!s:'a set. ~(CHOICE s IN REST s)`--),
     REWRITE_TAC [IN_DELETE,REST_DEF]);

val CHOICE_INSERT_REST = store_thm("CHOICE_INSERT_REST",
(--`!s:'a set. ~(s = EMPTY) ==> ((CHOICE s) INSERT (REST s) = s)`--),
     REPEAT GEN_TAC THEN STRIP_TAC THEN
     REWRITE_TAC [EXTENSION,IN_INSERT,REST_DEF,IN_DELETE] THEN
     GEN_TAC THEN EQ_TAC THEN STRIP_TAC THENL
     [IMP_RES_TAC CHOICE_DEF THEN ASM_REWRITE_TAC [],
      ASM_REWRITE_TAC [EXCLUDED_MIDDLE]]);

val REST_SUBSET =
    store_thm
    ("REST_SUBSET",
     (--`!s:'a set. (REST s) SUBSET s`--),
     REWRITE_TAC [SUBSET_DEF,REST_DEF,IN_DELETE] THEN REPEAT STRIP_TAC);

val lemma =
    TAC_PROOF(([], (--`(P /\ Q = P) = (P ==> Q)`--)),
    	      BOOL_CASES_TAC (--`P:bool`--) THEN REWRITE_TAC[]);

val REST_PSUBSET =
    store_thm
    ("REST_PSUBSET",
     (--`!s:'a set. ~(s = EMPTY) ==> (REST s) PSUBSET s`--),
     REWRITE_TAC [PSUBSET_DEF,REST_SUBSET] THEN
     GEN_TAC THEN STRIP_TAC THEN
     REWRITE_TAC [EXTENSION,REST_DEF,IN_DELETE] THEN
     CONV_TAC NOT_FORALL_CONV THEN
     REWRITE_TAC [DE_MORGAN_THM,lemma,NOT_IMP] THEN
     EXISTS_TAC (--`CHOICE (s:'a set)`--) THEN
     IMP_RES_TAC CHOICE_DEF THEN
     ASM_REWRITE_TAC []);

(* ===================================================================== *)
(* Singleton set.							 *)
(* ===================================================================== *)

val SING_DEF =
    new_definition
    ("SING_DEF", (--`SING s = ?x:'a. s = {x}`--));
val _ = ot0 "SING" "singleton"

val SING =
    store_thm
    ("SING",
     (--`!x:'a. SING {x}`--),
     PURE_ONCE_REWRITE_TAC [SING_DEF] THEN
     GEN_TAC THEN EXISTS_TAC (--`x:'a`--) THEN REFL_TAC);
val _ = export_rewrites ["SING"]

val SING_EMPTY = store_thm(
  "SING_EMPTY",
  ``SING {} = F``,
  SRW_TAC [][SING_DEF]);
val _ = export_rewrites ["SING_EMPTY"]

val SING_INSERT = store_thm(
  "SING_INSERT",
  ``SING (x INSERT s) = (s = {}) \/ (s = {x})``,
  SRW_TAC [][SimpLHS, SING_DEF, EXTENSION] THEN
  SRW_TAC [][EQ_IMP_THM, DISJ_IMP_THM, FORALL_AND_THM, EXTENSION] THEN
  METIS_TAC []);
val _ = export_rewrites ["SING_INSERT"]

val SING_UNION = store_thm(
  "SING_UNION",
  ``SING (s UNION t) = SING s /\ (t = {}) \/ SING t /\ (s = {}) \/
                       SING s /\ SING t /\ (s = t)``,
  SRW_TAC [][SING_DEF, EXTENSION, EQ_IMP_THM, FORALL_AND_THM,
             DISJ_IMP_THM] THEN METIS_TAC []);

val IN_SING =
    store_thm
    ("IN_SING",
     (--`!x y. x IN {y:'a} = (x = y)`--),
     REWRITE_TAC [IN_INSERT,NOT_IN_EMPTY]);

val NOT_SING_EMPTY =
    store_thm
    ("NOT_SING_EMPTY",
     (--`!x:'a. ~({x} = EMPTY)`--),
     REWRITE_TAC [EXTENSION,IN_SING,NOT_IN_EMPTY] THEN
     CONV_TAC (ONCE_DEPTH_CONV NOT_FORALL_CONV) THEN
     GEN_TAC THEN EXISTS_TAC (--`x:'a`--) THEN REWRITE_TAC[]);

val NOT_EMPTY_SING =
    store_thm
    ("NOT_EMPTY_SING",
     (--`!x:'a. ~(EMPTY = {x})`--),
     REWRITE_TAC [EXTENSION,IN_SING,NOT_IN_EMPTY] THEN
     CONV_TAC (ONCE_DEPTH_CONV NOT_FORALL_CONV) THEN
     GEN_TAC THEN EXISTS_TAC (--`x:'a`--) THEN REWRITE_TAC[]);

val EQUAL_SING =
    store_thm
    ("EQUAL_SING",
     (--`!x:'a. !y. ({x} = {y}) = (x = y)`--),
     REWRITE_TAC [EXTENSION,IN_SING] THEN
     REPEAT GEN_TAC THEN EQ_TAC THENL
     [DISCH_THEN (fn th => REWRITE_TAC [SYM(SPEC_ALL th)]),
      DISCH_THEN SUBST1_TAC THEN GEN_TAC THEN REFL_TAC]);
val _ = export_rewrites ["EQUAL_SING"]

val DISJOINT_SING_EMPTY =
    store_thm
    ("DISJOINT_SING_EMPTY",
     (--`!x:'a. DISJOINT {x} EMPTY`--),
     REWRITE_TAC [DISJOINT_DEF,INTER_EMPTY]);

val INSERT_SING_UNION =
    store_thm
    ("INSERT_SING_UNION",
     (--`!s. !x:'a. x INSERT s = {x} UNION s`--),
     REWRITE_TAC [EXTENSION,IN_INSERT,IN_UNION,NOT_IN_EMPTY]);

val SING_DELETE =
    store_thm
    ("SING_DELETE",
    (--`!x:'a. {x} DELETE x = EMPTY`--),
    REWRITE_TAC [EXTENSION,NOT_IN_EMPTY,IN_DELETE,IN_INSERT] THEN
    PURE_ONCE_REWRITE_TAC [CONJ_SYM] THEN
    REWRITE_TAC [DE_MORGAN_THM,EXCLUDED_MIDDLE]);
val _ = export_rewrites ["SING_DELETE"]

val DELETE_EQ_SING =
    store_thm
    ("DELETE_EQ_SING",
     (--`!s. !x:'a. (x IN s) ==> ((s DELETE x = EMPTY) = (s = {x}))`--),
     PURE_ONCE_REWRITE_TAC [EXTENSION] THEN
     REWRITE_TAC [NOT_IN_EMPTY,DE_MORGAN_THM,IN_INSERT,IN_DELETE] THEN
     REPEAT STRIP_TAC THEN EQ_TAC THENL
     [DISCH_TAC THEN GEN_TAC THEN
      FIRST_ASSUM (fn th=>fn g => STRIP_ASSUME_TAC (SPEC (--`x':'a`--) th) g)
      THEN ASM_REWRITE_TAC [] THEN DISCH_THEN SUBST_ALL_TAC THEN RES_TAC,
      let val th = PURE_ONCE_REWRITE_RULE [DISJ_SYM] EXCLUDED_MIDDLE
      in DISCH_TAC THEN GEN_TAC THEN ASM_REWRITE_TAC [th]
      end]);

val CHOICE_SING =
    store_thm
    ("CHOICE_SING",
     (--`!x:'a. CHOICE {x} = x`--),
     GEN_TAC THEN
     MP_TAC (MATCH_MP CHOICE_DEF (SPEC (--`x:'a`--) NOT_SING_EMPTY)) THEN
     REWRITE_TAC [IN_SING]);
val _ = export_rewrites ["CHOICE_SING"]

val REST_SING =
    store_thm
    ("REST_SING",
     (--`!x:'a. REST {x} = EMPTY`--),
     REWRITE_TAC [CHOICE_SING,REST_DEF,SING_DELETE]);
val _ = export_rewrites ["REST_SING"]

val SING_IFF_EMPTY_REST =
    store_thm
    ("SING_IFF_EMPTY_REST",
     (--`!s:'a set. SING s = ~(s = EMPTY) /\ (REST s = EMPTY)`--),
     PURE_ONCE_REWRITE_TAC [SING_DEF] THEN
     GEN_TAC THEN EQ_TAC THEN STRIP_TAC THENL
     [ASM_REWRITE_TAC [REST_SING] THEN
      REWRITE_TAC [EXTENSION,NOT_IN_EMPTY,IN_INSERT] THEN
      CONV_TAC NOT_FORALL_CONV THEN
      EXISTS_TAC (--`x:'a`--) THEN REWRITE_TAC [],
      EXISTS_TAC (--`CHOICE s:'a`--) THEN
      IMP_RES_THEN (SUBST1_TAC o SYM) CHOICE_INSERT_REST THEN
      ASM_REWRITE_TAC [EXTENSION,IN_SING,CHOICE_SING]]);



(* ===================================================================== *)
(* The image of a function on a set.					 *)
(* ===================================================================== *)

val IMAGE_DEF =
    new_definition
    ("IMAGE_DEF", (--`IMAGE (f:'a->'b) s = {f x | x IN s}`--));

val _ = ot0 "IMAGE" "image"

val IN_IMAGE =
    store_thm
    ("IN_IMAGE",
     (--`!y:'b. !s f. (y IN (IMAGE f s)) = ?x:'a. (y = f x) /\ x IN s`--),
      PURE_ONCE_REWRITE_TAC [IMAGE_DEF] THEN
      CONV_TAC (ONCE_DEPTH_CONV SET_SPEC_CONV) THEN
      REPEAT GEN_TAC THEN REFL_TAC);
val _ = export_rewrites ["IN_IMAGE"]

val IMAGE_IN =
    store_thm
    ("IMAGE_IN",
     (--`!x s. (x IN s) ==> !(f:'a->'b). f x IN (IMAGE f s)`--),
     PURE_ONCE_REWRITE_TAC [IN_IMAGE] THEN
     REPEAT STRIP_TAC THEN
     EXISTS_TAC (--`x:'a`--) THEN
     CONJ_TAC THENL [REFL_TAC, FIRST_ASSUM ACCEPT_TAC]);

val IMAGE_EMPTY =
     store_thm
     ("IMAGE_EMPTY",
      (--`!f:'a->'b. IMAGE f EMPTY = EMPTY`--),
      REWRITE_TAC[EXTENSION,IN_IMAGE,NOT_IN_EMPTY]);
val _ = export_rewrites ["IMAGE_EMPTY"]

val IMAGE_ID =
    store_thm
    ("IMAGE_ID",
     (--`!s:'a set. IMAGE (\x:'a.x) s = s`--),
     REWRITE_TAC [EXTENSION,IN_IMAGE] THEN
     CONV_TAC (ONCE_DEPTH_CONV BETA_CONV) THEN
     REPEAT (STRIP_TAC ORELSE EQ_TAC) THENL
     [ALL_TAC,EXISTS_TAC (--`x:'a`--)] THEN
     ASM_REWRITE_TAC []);

val o_THM = combinTheory.o_THM;

val IMAGE_COMPOSE =
    store_thm
    ("IMAGE_COMPOSE",
     (--`!f:'b->'c. !g:'a->'b. !s. IMAGE (f o g) s = IMAGE f (IMAGE g s)`--),
     PURE_REWRITE_TAC [EXTENSION,IN_IMAGE,o_THM] THEN
     REPEAT (STRIP_TAC ORELSE EQ_TAC) THENL
     [EXISTS_TAC (--`g (x':'a):'b`--) THEN
      CONJ_TAC THENL [ALL_TAC,EXISTS_TAC (--`x':'a`--)] THEN
      ASM_REWRITE_TAC [],
      EXISTS_TAC (--`x'':'a`--) THEN ASM_REWRITE_TAC[]]);

val IMAGE_INSERT =
    store_thm
    ("IMAGE_INSERT",
     (--`!(f:'a->'b) x s. IMAGE f (x INSERT s) = f x INSERT (IMAGE f s)`--),
     PURE_REWRITE_TAC [EXTENSION,IN_INSERT,IN_IMAGE] THEN
     REPEAT (STRIP_TAC ORELSE EQ_TAC) THENL
     [ALL_TAC,DISJ2_TAC THEN EXISTS_TAC (--`x'':'a`--),
      EXISTS_TAC (--`x:'a`--),EXISTS_TAC (--`x'':'a`--)] THEN
     ASM_REWRITE_TAC[]);
val _ = export_rewrites ["IMAGE_INSERT"]

val IMAGE_EQ_EMPTY =
    store_thm
    ("IMAGE_EQ_EMPTY",
     (--`!s. !f:'a->'b. ((IMAGE f s) = EMPTY) = (s = EMPTY)`--),
     GEN_TAC THEN
     STRIP_ASSUME_TAC (SPEC (--`s:'a set`--) SET_CASES) THEN
     ASM_REWRITE_TAC [IMAGE_EMPTY,IMAGE_INSERT,NOT_INSERT_EMPTY]);
val _ = export_rewrites ["IMAGE_EQ_EMPTY"]

val IMAGE_DELETE = store_thm("IMAGE_DELETE",
(--`!(f:'a->'b) x s. ~(x IN s) ==> (IMAGE f (s DELETE x) = (IMAGE f s))`--),
     REPEAT GEN_TAC THEN STRIP_TAC THEN
     PURE_REWRITE_TAC [EXTENSION,IN_DELETE,IN_IMAGE] THEN
     REPEAT (STRIP_TAC ORELSE EQ_TAC) THEN
     EXISTS_TAC (--`x'':'a`--) THEN ASM_REWRITE_TAC [] THEN
     DISCH_THEN SUBST_ALL_TAC THEN RES_TAC);

val IMAGE_UNION = store_thm("IMAGE_UNION",
(--`!(f:'a->'b) s t. IMAGE f (s UNION t) = (IMAGE f s) UNION (IMAGE f t)`--),
     PURE_REWRITE_TAC [EXTENSION,IN_UNION,IN_IMAGE] THEN
     REPEAT (STRIP_TAC ORELSE EQ_TAC) THENL
     [DISJ1_TAC,DISJ2_TAC,ALL_TAC,ALL_TAC] THEN
     EXISTS_TAC (--`x':'a`--) THEN ASM_REWRITE_TAC []);

val IMAGE_SUBSET =
    store_thm
    ("IMAGE_SUBSET",
     (--`!s t. (s SUBSET t) ==> !f:'a->'b. (IMAGE f s) SUBSET (IMAGE f t)`--),
     PURE_REWRITE_TAC [SUBSET_DEF,IN_IMAGE] THEN
     REPEAT STRIP_TAC THEN RES_TAC THEN
     EXISTS_TAC (--`x':'a`--) THEN ASM_REWRITE_TAC []);

val IMAGE_INTER = store_thm ("IMAGE_INTER",
--`!(f:'a->'b) s t. IMAGE f (s INTER t) SUBSET (IMAGE f s INTER IMAGE f t)`--,
     REPEAT GEN_TAC THEN
     REWRITE_TAC [SUBSET_DEF,IN_IMAGE,IN_INTER] THEN
     REPEAT STRIP_TAC THEN
     EXISTS_TAC (--`x':'a`--) THEN
     CONJ_TAC THEN FIRST_ASSUM ACCEPT_TAC);

val IMAGE_11 = store_thm(
  "IMAGE_11",
  ``(!x y. (f x = f y) <=> (x = y)) ==>
    ((IMAGE f s1 = IMAGE f s2) <=> (s1 = s2))``,
  STRIP_TAC THEN SIMP_TAC (srw_ss()) [EQ_IMP_THM] THEN
  SRW_TAC [boolSimps.DNF_ss][EXTENSION, EQ_IMP_THM]);

val IMAGE_CONG = store_thm(
"IMAGE_CONG",
``!f s f' s'. (s = s') /\ (!x. x IN s' ==> (f x = f' x))
==> (IMAGE f s = IMAGE f' s')``,
SRW_TAC[][EXTENSION] THEN METIS_TAC[])
val _ = DefnBase.export_cong"IMAGE_CONG"

val GSPEC_IMAGE = Q.store_thm ("GSPEC_IMAGE",
  `GSPEC f = IMAGE (FST o f) (SND o f)`,
  REWRITE_TAC [EXTENSION, IN_IMAGE, GSPECIFICATION] THEN
  GEN_TAC THEN EQ_TAC THEN STRIP_TAC THEN
  Q.EXISTS_TAC `x'` THEN Cases_on `f x'` THEN
  FULL_SIMP_TAC bool_ss [EXTENSION, SPECIFICATION,
    combinTheory.o_THM, FST, SND, PAIR_EQ]) ;

(* ===================================================================== *)
(* Injective functions on a set.					 *)
(* ===================================================================== *)

val INJ_DEF =
    new_definition
    ("INJ_DEF",
     (--`INJ (f:'a->'b) s t =
          (!x. x IN s ==> (f x) IN t) /\
          (!x y. (x IN s /\ y IN s) ==> (f x = f y) ==> (x = y))`--));

val INJ_IFF = store_thm(
  "INJ_IFF",
  ``INJ (f:'a -> 'b) s t <=>
      (!x. x IN s ==> f x IN t) /\
      (!x y. x IN s /\ y IN s ==> ((f x = f y) <=> (x = y)))``,
  METIS_TAC[INJ_DEF]);

val INJ_ID =
    store_thm
    ("INJ_ID",
     (--`!s. INJ (\x:'a.x) s s`--),
     PURE_ONCE_REWRITE_TAC [INJ_DEF] THEN
     CONV_TAC (ONCE_DEPTH_CONV BETA_CONV) THEN
     REPEAT STRIP_TAC);

val INJ_COMPOSE =
    store_thm
    ("INJ_COMPOSE",
     (--`!f:'a->'b. !g:'b->'c.
      !s t u. (INJ f s t  /\ INJ g t u) ==> INJ (g o f) s u`--),
     PURE_REWRITE_TAC [INJ_DEF,o_THM] THEN
     REPEAT (STRIP_TAC ORELSE EQ_TAC) THENL
     [FIRST_ASSUM MATCH_MP_TAC THEN RES_TAC,
      RES_TAC THEN RES_TAC]);

val INJ_EMPTY =
    store_thm
    ("INJ_EMPTY[simp]",
     (--`!f:'a->'b. (!s. INJ f {} s) /\ (!s. INJ f s {} = (s = {}))`--),
     REWRITE_TAC [INJ_DEF,NOT_IN_EMPTY,EXTENSION] THEN
     REPEAT (STRIP_TAC ORELSE EQ_TAC) THEN RES_TAC);

val INJ_DELETE = Q.store_thm
("INJ_DELETE",
 `!s t f. INJ f s t ==> !e. e IN s ==> INJ f (s DELETE e) (t DELETE (f e))`,
RW_TAC bool_ss [INJ_DEF, DELETE_DEF] THENL
[`~(e = x)` by FULL_SIMP_TAC bool_ss
                 [DIFF_DEF,DIFF_INSERT, DIFF_EMPTY, IN_DELETE] THEN
  FULL_SIMP_TAC bool_ss [DIFF_DEF,DIFF_INSERT, DIFF_EMPTY, IN_DELETE] THEN
  METIS_TAC [],
METIS_TAC [IN_DIFF]]);

val INJ_INSERT = store_thm(
"INJ_INSERT",
``!f x s t. INJ f (x INSERT s) t =
   INJ f s t /\ (f x) IN t /\
   (!y. y IN s /\ (f x = f y) ==> (x = y))``,
SRW_TAC[][INJ_DEF] THEN METIS_TAC[])

val INJ_SUBSET = store_thm(
"INJ_SUBSET",
``!f s t s0 t0. INJ f s t /\ s0 SUBSET s /\ t SUBSET t0 ==> INJ f s0 t0``,
SRW_TAC[][INJ_DEF,SUBSET_DEF])

val INJ_IMAGE = Q.prove (`INJ f s t ==> INJ f s (IMAGE f s)`,
  REWRITE_TAC [INJ_DEF, IN_IMAGE] THEN
  REPEAT DISCH_TAC THEN ASM_REWRITE_TAC [] THEN
  REPEAT STRIP_TAC THEN Q.EXISTS_TAC `x` THEN ASM_REWRITE_TAC [])  ;

(* ===================================================================== *)
(* Surjective functions on a set.					 *)
(* ===================================================================== *)

val SURJ_DEF =
    new_definition
    ("SURJ_DEF",
     (--`SURJ (f:'a->'b) s t =
           (!x. x IN s ==> (f x) IN t) /\
           (!x. (x IN t) ==> ?y. y IN s /\ (f y = x))`--));

val SURJ_ID =
    store_thm
    ("SURJ_ID",
     (--`!s. SURJ (\x:'a.x) s s`--),
     PURE_ONCE_REWRITE_TAC [SURJ_DEF] THEN
     CONV_TAC (ONCE_DEPTH_CONV BETA_CONV) THEN
     REPEAT STRIP_TAC THEN
     EXISTS_TAC (--`x:'a`--) THEN
     ASM_REWRITE_TAC []);

val SURJ_COMPOSE =
    store_thm
    ("SURJ_COMPOSE",
     (--`!f:'a->'b. !g:'b->'c.
      !s t u. (SURJ f s t  /\ SURJ g t u) ==> SURJ (g o f) s u`--),
     PURE_REWRITE_TAC [SURJ_DEF,o_THM] THEN
     REPEAT (STRIP_TAC ORELSE EQ_TAC) THENL
     [FIRST_ASSUM MATCH_MP_TAC THEN RES_TAC,
      RES_TAC THEN RES_TAC THEN
      EXISTS_TAC (--`y'':'a`--) THEN
      ASM_REWRITE_TAC []]);

val SURJ_EMPTY = store_thm ("SURJ_EMPTY",
--`!f:'a->'b. (!s. SURJ f {} s = (s = {})) /\ (!s. SURJ f s {} = (s = {}))`--,
     REWRITE_TAC [SURJ_DEF,NOT_IN_EMPTY,EXTENSION]);

val IMAGE_SURJ =
    store_thm
    ("IMAGE_SURJ",
     (--`!f:'a->'b. !s t. SURJ f s t = ((IMAGE f s) = t)`--),
     PURE_REWRITE_TAC [SURJ_DEF,EXTENSION,IN_IMAGE] THEN
     REPEAT GEN_TAC THEN EQ_TAC THENL
     [REPEAT (STRIP_TAC ORELSE EQ_TAC) THENL
      [RES_TAC THEN ASM_REWRITE_TAC [],
       MAP_EVERY PURE_ONCE_REWRITE_TAC [[CONJ_SYM],[EQ_SYM_EQ]] THEN
       FIRST_ASSUM MATCH_MP_TAC THEN FIRST_ASSUM ACCEPT_TAC],
      DISCH_THEN (ASSUME_TAC o CONV_RULE (ONCE_DEPTH_CONV SYM_CONV)) THEN
      ASM_REWRITE_TAC [] THEN REPEAT STRIP_TAC THENL
      [EXISTS_TAC (--`x:'a`--) THEN ASM_REWRITE_TAC [],
       EXISTS_TAC (--`x':'a`--) THEN ASM_REWRITE_TAC []]]);

val SURJ_IMAGE = store_thm(
  "SURJ_IMAGE",
  ``SURJ f s (IMAGE f s)``,
  REWRITE_TAC[IMAGE_SURJ]);
val _ = export_rewrites ["SURJ_IMAGE"]

val SURJ_INJ_INV = store_thm(
  "SURJ_INJ_INV",
  ``SURJ f s t ==> ?g. INJ g t s /\ !y. y IN t ==> (f (g y) = y)``,
  SIMP_TAC (srw_ss())[SURJ_DEF, INJ_DEF] THEN
  DISCH_THEN (CONJUNCTS_THEN2 ASSUME_TAC
                (ASSUME_TAC o
                 SIMP_RULE (srw_ss() ++ DNF_ss)
                           [SKOLEM_THM, GSYM RIGHT_EXISTS_IMP_THM])) THEN
  METIS_TAC[]);

(* ===================================================================== *)
(* Bijective functions on a set.					 *)
(* ===================================================================== *)

val BIJ_DEF =
    new_definition
    ("BIJ_DEF",
     (--`BIJ (f:'a->'b) s t = INJ f s t /\ SURJ f s t`--));

val BIJ_ID =
    store_thm
    ("BIJ_ID",
     (--`!s. BIJ (\x:'a.x) s s`--),
     REWRITE_TAC [BIJ_DEF,INJ_ID,SURJ_ID]);

val BIJ_EMPTY = store_thm("BIJ_EMPTY",
(--`!f:'a->'b. (!s. BIJ f {} s = (s = {})) /\ (!s. BIJ f s {} = (s = {}))`--),
     REWRITE_TAC [BIJ_DEF,INJ_EMPTY,SURJ_EMPTY]);
val _ = export_rewrites ["BIJ_EMPTY"]

val BIJ_COMPOSE =
    store_thm
    ("BIJ_COMPOSE",
     (--`!f:'a->'b. !g:'b->'c.
      !s t u. (BIJ f s t  /\ BIJ g t u) ==> BIJ (g o f) s u`--),
     PURE_REWRITE_TAC [BIJ_DEF] THEN
     REPEAT STRIP_TAC THENL
     [IMP_RES_TAC INJ_COMPOSE,IMP_RES_TAC SURJ_COMPOSE]);

val BIJ_DELETE = Q.store_thm
("BIJ_DELETE",
 `!s t f. BIJ f s t ==> !e. e IN s ==> BIJ f (s DELETE e) (t DELETE (f e))`,
RW_TAC bool_ss [BIJ_DEF, SURJ_DEF, INJ_DELETE, DELETE_DEF, INJ_DEF] THENL
[FULL_SIMP_TAC bool_ss [DIFF_DEF,DIFF_INSERT, DIFF_EMPTY, IN_DELETE] THEN
  METIS_TAC [],
  `?y. y IN s /\ (f y = x)` by METIS_TAC [IN_DIFF] THEN
  Q.EXISTS_TAC `y` THEN RW_TAC bool_ss [] THEN
  `~(y = e)` by (FULL_SIMP_TAC bool_ss [DIFF_DEF, DIFF_INSERT, DIFF_EMPTY,
                                       IN_DELETE] THEN
                 METIS_TAC [IN_DIFF]) THEN
  FULL_SIMP_TAC bool_ss [DIFF_DEF, DIFF_INSERT, DIFF_EMPTY, IN_DELETE]]);

(* ===================================================================== *)
(* Left and right inverses.						 *)
(* ===================================================================== *)

(* Left inverse, to option type, result is NONE outside image of domain *)
val LINV_OPT_def = new_definition ("LINV_OPT_def",
  ``LINV_OPT f s y =
    if y IN IMAGE f s then SOME (@x. x IN s /\ (f x = y)) else NONE``) ;

val SELECT_EQ_AX = Q.prove (`($@ P = x) ==> $? P ==> P x`,
  DISCH_THEN (fn th => REWRITE_TAC [SYM th]) THEN DISCH_TAC THEN
  irule SELECT_AX THEN ASM_REWRITE_TAC [ETA_AX]) ;

val INJ_LINV_OPT = Q.store_thm ("INJ_LINV_OPT",
  `INJ f s t ==> !x:'a. !y:'b.
    (LINV_OPT f s y = SOME x) = (y = f x) /\ x IN s /\ y IN t`,
  REWRITE_TAC [LINV_OPT_def, INJ_DEF, IMAGE_DEF, GSPECIFICATION] THEN
  REPEAT STRIP_TAC THEN
  REVERSE COND_CASES_TAC THEN FULL_SIMP_TAC std_ss [] THEN1
  (POP_ASSUM (ASSUME_TAC o Q.SPEC `x`) THEN REV_FULL_SIMP_TAC std_ss []) THEN
  EQ_TAC THENL [
    DISCH_THEN (ASSUME_TAC o MATCH_MP SELECT_EQ_AX) THEN
    VALIDATE (POP_ASSUM (fn th => REWRITE_TAC [BETA_RULE (UNDISCH th)])) THEN
    Q.EXISTS_TAC `x'` THEN ASM_REWRITE_TAC [],
    DISCH_TAC THEN irule SELECT_UNIQUE THEN
    BETA_TAC THEN GEN_TAC THEN EQ_TAC
    THENL [
      FIRST_X_ASSUM (ASSUME_TAC o Q.SPECL [`y'`, `x`]) THEN
      REPEAT STRIP_TAC THEN RES_TAC THEN FULL_SIMP_TAC bool_ss [],
      REPEAT STRIP_TAC THEN ASM_REWRITE_TAC []]]) ;

(* LINV was previously "defined" by new_specification, giving LINV_DEF *)
val LINV_LO = new_definition ("LINV_LO",
  ``LINV f s y = THE (LINV_OPT f s y)``) ;

(* --------------------------------------------------------------------- *)
(* LINV_DEF:								 *)
(*   |- !f s t. INJ f s t ==> (!x. x IN s ==> (LINV f s(f x) = x))	 *)
(* --------------------------------------------------------------------- *)

val LINV_DEF = Q.store_thm ("LINV_DEF",
  `!f s t. INJ f s t ==> (!x. x IN s ==> (LINV f s(f x) = x))`,
  REWRITE_TAC [LINV_LO] THEN REPEAT GEN_TAC THEN
  DISCH_THEN (fn th => ASSUME_TAC th THEN
    ASSUME_TAC (MATCH_MP INJ_LINV_OPT th)) THEN
  GEN_TAC THEN POP_ASSUM (ASSUME_TAC o Q.SPECL [`x`, `f x`]) THEN
  DISCH_TAC THEN FULL_SIMP_TAC std_ss [INJ_DEF] THEN
  RES_TAC THEN FULL_SIMP_TAC std_ss []) ;

val BIJ_LINV_INV = Q.store_thm (
"BIJ_LINV_INV",
`!f s t. BIJ f s t ==> !x. x IN t ==> (f (LINV f s x) = x)`,
RW_TAC bool_ss [BIJ_DEF] THEN
IMP_RES_TAC LINV_DEF THEN FULL_SIMP_TAC bool_ss [INJ_DEF, SURJ_DEF] THEN
METIS_TAC []);

val BIJ_LINV_BIJ = Q.store_thm (
"BIJ_LINV_BIJ",
`!f s t. BIJ f s t ==> BIJ (LINV f s) t s`,
RW_TAC bool_ss [BIJ_DEF] THEN
IMP_RES_TAC LINV_DEF THEN FULL_SIMP_TAC bool_ss [INJ_DEF, SURJ_DEF] THEN
METIS_TAC []);

val BIJ_IFF_INV = Q.store_thm(
"BIJ_IFF_INV",
`!f s t. BIJ f s t =
  (!x. x IN s ==> f x IN t) /\
  ?g. (!x. x IN t ==> g x IN s) /\
      (!x. x IN s ==> (g (f x) = x)) /\
      (!x. x IN t ==> (f (g x) = x))`,
REPEAT GEN_TAC THEN
EQ_TAC THEN STRIP_TAC THEN1 (
  CONJ_TAC THEN1 METIS_TAC [BIJ_DEF,INJ_DEF] THEN
  Q.EXISTS_TAC `LINV f s` THEN
  IMP_RES_TAC BIJ_LINV_BIJ THEN
  CONJ_TAC THEN1 METIS_TAC [BIJ_DEF,INJ_DEF] THEN
  CONJ_TAC THEN1 METIS_TAC [BIJ_DEF,LINV_DEF] THEN
  METIS_TAC [BIJ_LINV_INV] ) THEN
SRW_TAC [][BIJ_DEF,INJ_DEF,SURJ_DEF] THEN
METIS_TAC []);

val BIJ_INSERT = store_thm(
  "BIJ_INSERT",
  ``BIJ f (e INSERT s) t <=>
      e NOTIN s /\ f e IN t /\ BIJ f s (t DELETE f e) \/
      e IN s /\ BIJ f s t``,
  Cases_on `e IN s` THEN1
    (SRW_TAC [][ABSORPTION |> SPEC_ALL |> EQ_IMP_RULE |> #1]) THEN
  SRW_TAC [][] THEN SRW_TAC [][BIJ_IFF_INV] THEN EQ_TAC THENL [
    SRW_TAC [][DISJ_IMP_THM, FORALL_AND_THM] THEN METIS_TAC [],
    SRW_TAC [][DISJ_IMP_THM, FORALL_AND_THM] THEN
    Q.EXISTS_TAC `\x. if x = f e then e else g x` THEN
    SRW_TAC [][]
  ]);

(* RINV was previously "defined" by new_specification, giving RINV_DEF *)
val RINV_LO = new_definition ("RINV_LO",
  ``RINV f s y = THE (LINV_OPT f s y)``) ;

(* --------------------------------------------------------------------- *)
(* RINV_DEF:								 *)
(*   |- !f s t. SURJ f s t ==> (!x. x IN t ==> (f(RINV f s x) = x))      *)
(* --------------------------------------------------------------------- *)

val RINV_DEF = Q.store_thm ("RINV_DEF",
  `!f s t. SURJ f s t ==> (!x. x IN t ==> (f (RINV f s x) = x))`,
  REPEAT GEN_TAC THEN
  DISCH_THEN (fn th => ASSUME_TAC th THEN
    ASSUME_TAC (REWRITE_RULE [IMAGE_SURJ] th)) THEN
  REPEAT STRIP_TAC THEN
  FULL_SIMP_TAC std_ss [RINV_LO, SURJ_DEF, LINV_OPT_def,
    optionTheory.THE_DEF] THEN
  RES_TAC THEN
  irule (BETA_RULE (Q.SPECL [`P`, `\y. f y = x`] SELECT_ELIM_THM)) THEN1
    SIMP_TAC std_ss [] THEN
  Q.EXISTS_TAC `y` THEN ASM_SIMP_TAC std_ss []) ;

(* ===================================================================== *)
(* Finiteness								 *)
(* ===================================================================== *)

val FINITE_DEF =
 new_definition
 ("FINITE_DEF",
  (--`!s:'a set.
    FINITE s = !P. P EMPTY /\ (!s. P s ==> !e. P (e INSERT s)) ==> P s`--));
val _ = ot0 "FINITE" "finite"

val FINITE_EMPTY =
    store_thm
    ("FINITE_EMPTY",
     (--`FINITE (EMPTY:'a set)`--),
     PURE_ONCE_REWRITE_TAC [FINITE_DEF] THEN
     REPEAT STRIP_TAC);

val FINITE_INSERT =
    TAC_PROOF
    (([], (--`!s. FINITE s ==> !x:'a. FINITE (x INSERT s)`--)),
     PURE_ONCE_REWRITE_TAC [FINITE_DEF] THEN
     REPEAT STRIP_TAC THEN SPEC_TAC ((--`x:'a`--),(--`x:'a`--)) THEN
     REPEAT (FIRST_ASSUM MATCH_MP_TAC) THEN
     CONJ_TAC THEN FIRST_ASSUM MATCH_ACCEPT_TAC);

val SIMPLE_FINITE_INDUCT =
    TAC_PROOF
    (([], (--`!P. P EMPTY /\ (!s. P s ==> (!e:'a. P(e INSERT s)))
                ==>
               !s. FINITE s ==> P s`--)),
     GEN_TAC THEN STRIP_TAC THEN
     PURE_ONCE_REWRITE_TAC [FINITE_DEF] THEN
     GEN_TAC THEN DISCH_THEN MATCH_MP_TAC THEN
     ASM_REWRITE_TAC []);

val lemma =
  let val tac = ASM_CASES_TAC (--`P:bool`--) THEN ASM_REWRITE_TAC[]
      val lem = TAC_PROOF(([],(--`(P ==> P /\ Q) = (P ==> Q)`--)), tac)
      val th1 = SPEC (--`\s:'a set. FINITE s /\ P s`--)
                     SIMPLE_FINITE_INDUCT
  in REWRITE_RULE [lem,FINITE_EMPTY] (BETA_RULE th1)
  end;

val FINITE_INDUCT = store_thm("FINITE_INDUCT",
  ``!P. P {} /\ (!s. FINITE s /\ P s ==> (!e. ~(e IN s) ==> P(e INSERT s))) ==>
    !s:'a set. FINITE s ==> P s``,
  GEN_TAC THEN STRIP_TAC THEN
  MATCH_MP_TAC lemma THEN
  ASM_REWRITE_TAC [] THEN
  REPEAT STRIP_TAC THENL
  [IMP_RES_THEN MATCH_ACCEPT_TAC FINITE_INSERT,
   ASM_CASES_TAC (--`(e:'a) IN s`--) THENL
   [IMP_RES_THEN SUBST1_TAC ABSORPTION, RES_TAC] THEN
   ASM_REWRITE_TAC []]);

val _ = IndDefLib.export_rule_induction "FINITE_INDUCT";

(* --------------------------------------------------------------------- *)
(* Load the set induction tactic in...                                   *)
(* --------------------------------------------------------------------- *)

val SET_INDUCT_TAC = PSet_ind.SET_INDUCT_TAC FINITE_INDUCT;

val set_tyinfo = TypeBasePure.mk_nondatatype_info
                      (``:'a set``,
                       {nchotomy = SOME SET_CASES,
                        induction= SOME FINITE_INDUCT,
                        size=NONE,
                        encode=NONE});

val _ = TypeBase.write [set_tyinfo];

val FINITE_DELETE =
    TAC_PROOF
    (([], --`!s. FINITE s ==> !x:'a. FINITE (s DELETE x)`--),
     SET_INDUCT_TAC THENL
     [REWRITE_TAC [EMPTY_DELETE,FINITE_EMPTY],
      PURE_ONCE_REWRITE_TAC [DELETE_INSERT] THEN
      REPEAT STRIP_TAC THEN
      COND_CASES_TAC THENL
      [FIRST_ASSUM MATCH_ACCEPT_TAC,
       FIRST_ASSUM (fn th => fn g => ASSUME_TAC (SPEC (--`x:'a`--) th) g) THEN
       IMP_RES_TAC FINITE_INSERT THEN
       FIRST_ASSUM MATCH_ACCEPT_TAC]]);

val INSERT_FINITE =
    TAC_PROOF
    (([], (--`!x:'a. !s. FINITE(x INSERT s) ==> FINITE s`--)),
     REPEAT GEN_TAC THEN ASM_CASES_TAC (--`(x:'a) IN s`--) THENL
     [IMP_RES_TAC ABSORPTION THEN ASM_REWRITE_TAC [],
      DISCH_THEN (MP_TAC o SPEC (--`x:'a`--) o  MATCH_MP FINITE_DELETE) THEN
      REWRITE_TAC [DELETE_INSERT] THEN
      IMP_RES_TAC DELETE_NON_ELEMENT THEN ASM_REWRITE_TAC[]]);

val FINITE_INSERT =
    store_thm
    ("FINITE_INSERT",
     (--`!x:'a. !s. FINITE(x INSERT s) = FINITE s`--),
     REPEAT GEN_TAC THEN EQ_TAC THENL
     [MATCH_ACCEPT_TAC INSERT_FINITE,
      DISCH_THEN (MATCH_ACCEPT_TAC o MATCH_MP FINITE_INSERT)]);

val _ = export_rewrites ["FINITE_EMPTY", "FINITE_INSERT"]

val DELETE_FINITE =
    TAC_PROOF
    (([], (--`!x:'a. !s. FINITE (s DELETE x) ==> FINITE s`--)),
     REPEAT GEN_TAC THEN ASM_CASES_TAC (--`(x:'a) IN s`--) THEN
     DISCH_TAC THENL
     [IMP_RES_THEN (SUBST1_TAC o SYM) INSERT_DELETE THEN
      ASM_REWRITE_TAC [FINITE_INSERT],
      IMP_RES_THEN (SUBST1_TAC o SYM) DELETE_NON_ELEMENT THEN
      FIRST_ASSUM ACCEPT_TAC]);


val FINITE_DELETE =
    store_thm
    ("FINITE_DELETE",
     (--`!x:'a. !s. FINITE(s DELETE x) = FINITE s`--),
     REPEAT GEN_TAC THEN EQ_TAC THENL
     [MATCH_ACCEPT_TAC DELETE_FINITE,
      DISCH_THEN (MATCH_ACCEPT_TAC o MATCH_MP FINITE_DELETE)]);

val FINITE_REST =
    store_thm
    ("FINITE_REST",
     (--`!s:'a set. FINITE s ==> FINITE (REST s)`--),
     REWRITE_TAC [REST_DEF, FINITE_DELETE]);

val UNION_FINITE = prove(
  --`!s:'a set. FINITE s ==> !t. FINITE t ==> FINITE (s UNION t)`--,
  SET_INDUCT_TAC THENL [
    REWRITE_TAC [UNION_EMPTY],
    SET_INDUCT_TAC THENL [
      IMP_RES_TAC FINITE_INSERT THEN ASM_REWRITE_TAC [UNION_EMPTY],
      `(e INSERT s) UNION (e' INSERT s') =
          s UNION (e INSERT e' INSERT s')` by
         SIMP_TAC bool_ss [IN_UNION, EXTENSION, IN_INSERT, NOT_IN_EMPTY,
                           EQ_IMP_THM, FORALL_AND_THM, DISJ_IMP_THM] THEN
      ASM_SIMP_TAC bool_ss [FINITE_INSERT, FINITE_EMPTY]
    ]
  ]);

val FINITE_UNION_LEMMA = TAC_PROOF(([],
--`!s:'a set. FINITE s ==> !t. FINITE (s UNION t) ==> FINITE t`--),
     SET_INDUCT_TAC THENL
     [REWRITE_TAC [UNION_EMPTY],
      GEN_TAC THEN ASM_REWRITE_TAC [INSERT_UNION] THEN
      COND_CASES_TAC THENL
      [FIRST_ASSUM MATCH_ACCEPT_TAC,
       DISCH_THEN (MP_TAC o MATCH_MP INSERT_FINITE) THEN
       FIRST_ASSUM MATCH_ACCEPT_TAC]]);

val FINITE_UNION = prove(
  --`!s:'a set. !t. FINITE(s UNION t) ==> (FINITE s /\ FINITE t)`--,
  REPEAT STRIP_TAC THEN IMP_RES_THEN MATCH_MP_TAC FINITE_UNION_LEMMA THEN
  PROVE_TAC [UNION_COMM, UNION_ASSOC, UNION_IDEMPOT]);

val FINITE_UNION =
    store_thm
    ("FINITE_UNION",
     (--`!s:'a set. !t. FINITE(s UNION t) = FINITE s /\ FINITE t`--),
     REPEAT STRIP_TAC THEN EQ_TAC THENL
     [REPEAT STRIP_TAC THEN IMP_RES_TAC FINITE_UNION,
      REPEAT STRIP_TAC THEN IMP_RES_TAC UNION_FINITE]);

val _ = export_rewrites ["FINITE_DELETE", "FINITE_UNION"]

val INTER_FINITE =
    store_thm
    ("INTER_FINITE",
     (--`!s:'a set. FINITE s ==> !t. FINITE (s INTER t)`--),
     SET_INDUCT_TAC THENL
     [REWRITE_TAC [INTER_EMPTY,FINITE_EMPTY],
      REWRITE_TAC [INSERT_INTER] THEN GEN_TAC THEN
      COND_CASES_TAC THENL
      [FIRST_ASSUM (fn th => fn g => ASSUME_TAC (SPEC (--`t:'a set`--) th) g
                                     handle _ => NO_TAC g) THEN
       IMP_RES_TAC FINITE_INSERT THEN
       FIRST_ASSUM MATCH_ACCEPT_TAC,
       FIRST_ASSUM MATCH_ACCEPT_TAC]]);

val SUBSET_FINITE =
    store_thm
    ("SUBSET_FINITE",
     (--`!s:'a set. FINITE s ==> (!t. t SUBSET s ==> FINITE t)`--),
     SET_INDUCT_TAC THENL
     [PURE_ONCE_REWRITE_TAC [SUBSET_EMPTY] THEN
      REPEAT STRIP_TAC THEN ASM_REWRITE_TAC [FINITE_EMPTY],
      GEN_TAC THEN ASM_CASES_TAC (--`(e:'a) IN t`--) THENL
      [REWRITE_TAC [SUBSET_INSERT_DELETE] THEN
       STRIP_TAC THEN RES_TAC THEN IMP_RES_TAC DELETE_FINITE,
       IMP_RES_TAC SUBSET_INSERT THEN ASM_REWRITE_TAC []]]);

val SUBSET_FINITE_I = store_thm(
  "SUBSET_FINITE_I",
  ``!s t. FINITE s /\ t SUBSET s ==> FINITE t``,
  METIS_TAC [SUBSET_FINITE]);


val PSUBSET_FINITE =
    store_thm
    ("PSUBSET_FINITE",
     (--`!s:'a set. FINITE s ==> (!t. t PSUBSET s ==> FINITE t)`--),
     PURE_ONCE_REWRITE_TAC [PSUBSET_DEF] THEN
     REPEAT STRIP_TAC THEN IMP_RES_TAC SUBSET_FINITE);

val FINITE_DIFF =
    store_thm
    ("FINITE_DIFF",
     (--`!s:'a set. FINITE s ==> !t. FINITE(s DIFF t)`--),
     SET_INDUCT_TAC THENL
     [REWRITE_TAC [EMPTY_DIFF,FINITE_EMPTY],
      ASM_REWRITE_TAC [INSERT_DIFF] THEN
      GEN_TAC THEN COND_CASES_TAC THENL
      [FIRST_ASSUM MATCH_ACCEPT_TAC,
       FIRST_ASSUM (fn th => fn g => ASSUME_TAC (SPEC (--`t:'a set`--)th) g)
       THEN IMP_RES_THEN MATCH_ACCEPT_TAC FINITE_INSERT]]);
val _ = export_rewrites ["FINITE_DIFF"]

val FINITE_DIFF_down = Q.store_thm
("FINITE_DIFF_down",
  `!P Q. FINITE (P DIFF Q) /\ FINITE Q ==> FINITE P`,
  Q_TAC SUFF_TAC `!Q. FINITE Q ==> !P. FINITE (P DIFF Q) ==> FINITE P` THEN1
    PROVE_TAC [] THEN
  HO_MATCH_MP_TAC FINITE_INDUCT THEN SRW_TAC [][DIFF_EMPTY] THEN
  PROVE_TAC [DIFF_INSERT, FINITE_DELETE]);

val FINITE_SING =
    store_thm
    ("FINITE_SING",
     (--`!x:'a. FINITE {x}`--),
     GEN_TAC THEN MP_TAC FINITE_EMPTY THEN
     SUBST1_TAC (SYM (SPEC (--`x:'a`--) SING_DELETE)) THEN
     DISCH_TAC THEN IMP_RES_THEN MATCH_ACCEPT_TAC FINITE_INSERT);

val SING_FINITE =
    store_thm
    ("SING_FINITE",
     (--`!s:'a set. SING s ==> FINITE s`--),
     PURE_ONCE_REWRITE_TAC [SING_DEF] THEN
     GEN_TAC THEN DISCH_THEN (STRIP_THM_THEN SUBST1_TAC) THEN
     MATCH_ACCEPT_TAC FINITE_SING);
val _ = export_rewrites ["SING_FINITE"]

val IMAGE_FINITE =
    store_thm
    ("IMAGE_FINITE",
     (--`!s. FINITE s ==> !f:'a->'b. FINITE(IMAGE f s)`--),
     SET_INDUCT_TAC THENL
     [REWRITE_TAC [IMAGE_EMPTY,FINITE_EMPTY],
      ASM_REWRITE_TAC [IMAGE_INSERT,FINITE_INSERT]]);

val FINITELY_INJECTIVE_IMAGE_FINITE = Q.store_thm
("FINITELY_INJECTIVE_IMAGE_FINITE",
  `!f. (!x. FINITE { y | x = f y }) ==> !s. FINITE (IMAGE f s) = FINITE s`,
  GEN_TAC THEN STRIP_TAC THEN
  SIMP_TAC (srw_ss()) [EQ_IMP_THM, FORALL_AND_THM, IMAGE_FINITE] THEN
  Q_TAC SUFF_TAC `!Q. FINITE Q ==> !P. (IMAGE f P = Q) ==> FINITE P` THEN1
     SIMP_TAC (srw_ss() ++ DNF_ss) [] THEN
  HO_MATCH_MP_TAC FINITE_INDUCT THEN
  SRW_TAC [][IMAGE_EQ_EMPTY] THEN
  `Q = IMAGE f (P DIFF { y | e = f y})`
     by (POP_ASSUM MP_TAC THEN
         SRW_TAC [][EXTENSION, IN_IMAGE, GSPECIFICATION] THEN
         PROVE_TAC []) THEN
  `FINITE (P DIFF { y | e = f y})` by PROVE_TAC [] THEN
  METIS_TAC [FINITE_DIFF_down]);

val INJECTIVE_IMAGE_FINITE = Q.store_thm
("INJECTIVE_IMAGE_FINITE",
  `!f. (!x y. (f x = f y) = (x = y)) ==>
       !s. FINITE (IMAGE f s) = FINITE s`,
  REPEAT STRIP_TAC THEN MATCH_MP_TAC FINITELY_INJECTIVE_IMAGE_FINITE THEN
  GEN_TAC THEN Cases_on `?e. x = f e` THENL [
    POP_ASSUM STRIP_ASSUME_TAC THEN
    Q_TAC SUFF_TAC `{y | x = f y} = {e}` THEN1 SRW_TAC [][] THEN
    ASM_SIMP_TAC (srw_ss()) [GSPECIFICATION, EXTENSION] THEN PROVE_TAC [],
    Q_TAC SUFF_TAC `{y | x = f y} = {}` THEN1 SRW_TAC [][] THEN
    FULL_SIMP_TAC (srw_ss()) [EXTENSION, GSPECIFICATION]
  ]);
val _ = export_rewrites ["INJECTIVE_IMAGE_FINITE"]

val lem = Q.prove
(`!t. FINITE t ==> !s f. INJ f s t ==> FINITE s`,
 SET_INDUCT_TAC
  THEN RW_TAC bool_ss [INJ_EMPTY,FINITE_EMPTY]
  THEN Cases_on `?a. a IN s' /\ (f a = e)`
  THEN POP_ASSUM (STRIP_ASSUME_TAC o SIMP_RULE bool_ss []) THENL
     [RW_TAC bool_ss []
       THEN IMP_RES_TAC INJ_DELETE
       THEN FULL_SIMP_TAC bool_ss [DELETE_INSERT]
       THEN METIS_TAC [DELETE_NON_ELEMENT,FINITE_DELETE],
      Q.PAT_ASSUM `INJ x y z` MP_TAC
       THEN RW_TAC bool_ss [INJ_DEF]
       THEN `!x. x IN s' ==> f x IN s` by METIS_TAC [IN_INSERT]
       THEN `INJ f s' s` by METIS_TAC [INJ_DEF]
       THEN METIS_TAC[]]);

val FINITE_INJ = Q.store_thm
("FINITE_INJ",
 `!(f:'a->'b) s t. INJ f s t /\ FINITE t ==> FINITE s`,
 METIS_TAC [lem]);

val REL_RESTRICT_DEF = new_definition(
  "REL_RESTRICT_DEF",
  ``REL_RESTRICT R s x y = x IN s /\ y IN s /\ R x y``);

val REL_RESTRICT_EMPTY = store_thm(
  "REL_RESTRICT_EMPTY",
  ``REL_RESTRICT R {} = REMPTY``,
  SRW_TAC [][REL_RESTRICT_DEF, FUN_EQ_THM]);
val _ = export_rewrites ["REL_RESTRICT_EMPTY"]

val REL_RESTRICT_SUBSET = store_thm(
  "REL_RESTRICT_SUBSET",
  ``s1 SUBSET s2 ==> REL_RESTRICT R s1 RSUBSET REL_RESTRICT R s2``,
  SRW_TAC [][relationTheory.RSUBSET, REL_RESTRICT_DEF, SUBSET_DEF]);

(* =====================================================================*)
(* Cardinality 								*)
(* =====================================================================*)

(* --------------------------------------------------------------------- *)
(* card_rel_def: defining equations for a relation `R s n`, which means  *)
(* that the finite s has cardinality n.				 	 *)
(* --------------------------------------------------------------------- *)

val card_rel_def =
    (--`(!s. R s 0 = (s = EMPTY)) /\
      (!s n. R s (SUC n) = ?x:'a. x IN s /\ R (s DELETE x) n)`--);

(* ---------------------------------------------------------------------*)
(* Prove that such a relation exists.					*)
(* ---------------------------------------------------------------------*)

val CARD_REL_EXISTS =  prove_rec_fn_exists num_Axiom card_rel_def;

(* ---------------------------------------------------------------------*)
(* Now, prove that it doesn't matter which element we delete		*)
(* Proof modified for Version 12 IMP_RES_THEN		 [TFM 91.01.23]	*)
(* ---------------------------------------------------------------------*)

val CARD_REL_DEL_LEMMA =
    TAC_PROOF
    ((strip_conj card_rel_def,
      (--`!(n:num) s (x:'a).
       x IN s ==>
       R (s DELETE x) n  ==>
      !y:'a. y IN s ==> R (s DELETE y) n`--)),
     INDUCT_TAC THENL
     [REPEAT GEN_TAC THEN DISCH_TAC THEN
      IMP_RES_TAC DELETE_EQ_SING THEN ASM_REWRITE_TAC [] THEN
      DISCH_THEN SUBST1_TAC THEN REWRITE_TAC [IN_SING] THEN
      GEN_TAC THEN DISCH_THEN SUBST1_TAC THEN REWRITE_TAC [SING_DELETE],
      ASM_REWRITE_TAC [] THEN REPEAT STRIP_TAC THEN
      let val th = (SPEC (--`y:'a = x'`--) EXCLUDED_MIDDLE)
      in DISJ_CASES_THEN2 SUBST_ALL_TAC ASSUME_TAC th
      end
      THENL
      [MP_TAC (SPECL [(--`s:'a set`--),(--`x:'a`--),(--`x':'a`--)]
                     IN_DELETE_EQ) THEN
       ASM_REWRITE_TAC [] THEN DISCH_TAC THEN
       PURE_ONCE_REWRITE_TAC [DELETE_COMM] THEN
       EXISTS_TAC (--`x:'a`--) THEN ASM_REWRITE_TAC[],
       let val th = (SPEC (--`x:'a = y`--) EXCLUDED_MIDDLE)
       in DISJ_CASES_THEN2 SUBST_ALL_TAC ASSUME_TAC th
       end
       THENL
       [EXISTS_TAC (--`x':'a`--) THEN ASM_REWRITE_TAC [],
        EXISTS_TAC (--`x:'a`--) THEN ASM_REWRITE_TAC [IN_DELETE] THEN
        RES_THEN (TRY o IMP_RES_THEN ASSUME_TAC) THEN
        PURE_ONCE_REWRITE_TAC [DELETE_COMM] THEN
	FIRST_ASSUM MATCH_MP_TAC THEN ASM_REWRITE_TAC [IN_DELETE] THEN
	CONV_TAC (ONCE_DEPTH_CONV SYM_CONV) THEN FIRST_ASSUM ACCEPT_TAC]]]);


(* --------------------------------------------------------------------- *)
(* So `R s` specifies a unique number.				         *)
(* --------------------------------------------------------------------- *)

val CARD_REL_UNIQUE =
    TAC_PROOF
    ((strip_conj card_rel_def,
      (--`!n:num. !s:'a set. R s n ==> (!m. R s m ==> (n = m))`--)),
     INDUCT_TAC THEN ASM_REWRITE_TAC [] THENL
     [GEN_TAC THEN STRIP_TAC THEN INDUCT_TAC THEN
      CONV_TAC (ONCE_DEPTH_CONV SYM_CONV) THENL
      [STRIP_TAC THEN REFL_TAC, ASM_REWRITE_TAC[NOT_SUC,NOT_IN_EMPTY]],
      GEN_TAC THEN STRIP_TAC THEN INDUCT_TAC THENL
      [ASM_REWRITE_TAC [NOT_SUC,SYM(SPEC_ALL MEMBER_NOT_EMPTY)] THEN
       EXISTS_TAC (--`x:'a`--) THEN FIRST_ASSUM ACCEPT_TAC,
       ASM_REWRITE_TAC [INV_SUC_EQ] THEN STRIP_TAC THEN
       IMP_RES_TAC CARD_REL_DEL_LEMMA THEN RES_TAC]]);

(* --------------------------------------------------------------------- *)
(* Now, ?n. R s n if s is finite.					*)
(* --------------------------------------------------------------------- *)

val CARD_REL_EXISTS_LEMMA = TAC_PROOF
((strip_conj card_rel_def,
 (--`!s:'a set. FINITE s ==> ?n:num. R s n`--)),
     SET_INDUCT_TAC THENL
     [EXISTS_TAC (--`0`--) THEN ASM_REWRITE_TAC[],
      FIRST_ASSUM (fn th => fn g => CHOOSE_THEN ASSUME_TAC th g) THEN
      EXISTS_TAC (--`SUC n`--) THEN ASM_REWRITE_TAC [] THEN
      EXISTS_TAC (--`e:'a`--) THEN IMP_RES_TAC DELETE_NON_ELEMENT THEN
      ASM_REWRITE_TAC [DELETE_INSERT,IN_INSERT]]);

(* ---------------------------------------------------------------------*)
(* So (@n. R s n) = m iff R s m        (\s.@n.R s n defines a function)	*)
(* Proof modified for Version 12 IMP_RES_THEN		 [TFM 91.01.23]	*)
(* ---------------------------------------------------------------------*)

val CARD_REL_THM =
    TAC_PROOF
    ((strip_conj card_rel_def,
     (--`!m s. FINITE s ==> (((@n:num. R (s:'a set) n) = m) = R s m)`--)),
     REPEAT STRIP_TAC THEN
     IMP_RES_TAC CARD_REL_EXISTS_LEMMA THEN
     EQ_TAC THENL
     [DISCH_THEN (SUBST1_TAC o SYM) THEN CONV_TAC SELECT_CONV THEN
      EXISTS_TAC (--`n:num`--) THEN FIRST_ASSUM MATCH_ACCEPT_TAC,
      STRIP_TAC THEN
      IMP_RES_THEN ASSUME_TAC CARD_REL_UNIQUE THEN
      CONV_TAC SYM_CONV THEN
      FIRST_ASSUM MATCH_MP_TAC THEN
      CONV_TAC SELECT_CONV THEN
      EXISTS_TAC (--`n:num`--) THEN FIRST_ASSUM MATCH_ACCEPT_TAC]);

(* ---------------------------------------------------------------------*)
(* Now, prove the existence of the required cardinality function.	*)
(* ---------------------------------------------------------------------*)

val CARD_EXISTS = TAC_PROOF(([],
(--` ?CARD.
       (CARD EMPTY = 0) /\
       (!s. FINITE s ==>
       !x:'a. CARD(x INSERT s) = (if x IN s then CARD s else SUC(CARD s)))`--)),
     STRIP_ASSUME_TAC CARD_REL_EXISTS THEN
     EXISTS_TAC (--`\s:'a set. @n:num. R s n`--) THEN
     CONV_TAC (ONCE_DEPTH_CONV BETA_CONV) THEN CONJ_TAC THENL
     [ASSUME_TAC FINITE_EMPTY THEN IMP_RES_TAC CARD_REL_THM THEN
      FIRST_ASSUM MATCH_MP_TAC THEN ASM_REWRITE_TAC [],
      REPEAT STRIP_TAC THEN COND_CASES_TAC THENL
      [IMP_RES_THEN SUBST1_TAC ABSORPTION THEN REFL_TAC,
       IMP_RES_THEN (ASSUME_TAC o SPEC (--`x:'a`--)) FINITE_INSERT THEN
       IMP_RES_THEN (TRY o MATCH_MP_TAC) CARD_REL_THM THEN
       ASM_REWRITE_TAC [] THEN EXISTS_TAC (--`x:'a`--) THEN
       IMP_RES_TAC DELETE_NON_ELEMENT THEN
       ASM_REWRITE_TAC [IN_INSERT,DELETE_INSERT] THEN
       CONV_TAC SELECT_CONV THEN
       IMP_RES_THEN (TRY o MATCH_ACCEPT_TAC) CARD_REL_EXISTS_LEMMA]]);

(* ---------------------------------------------------------------------*)
(* Finally, introduce the CARD function via a constant specification.	*)
(* ---------------------------------------------------------------------*)

val CARD_DEF = new_specification ("CARD_DEF", ["CARD"], CARD_EXISTS);

(* ---------------------------------------------------------------------*)
(* Various cardinality results.						*)
(* ---------------------------------------------------------------------*)

val CARD_EMPTY = save_thm("CARD_EMPTY",CONJUNCT1 CARD_DEF);
val _ = export_rewrites ["CARD_EMPTY"]

val CARD_INSERT = save_thm("CARD_INSERT",CONJUNCT2 CARD_DEF);
val _ = export_rewrites ["CARD_INSERT"]

val CARD_EQ_0 =
    store_thm
    ("CARD_EQ_0",
     (--`!s:'a set. FINITE s ==> ((CARD s = 0) = (s = EMPTY))`--),
     SET_INDUCT_TAC THENL
     [REWRITE_TAC [CARD_EMPTY],
      IMP_RES_TAC CARD_INSERT THEN
      ASM_REWRITE_TAC [NOT_INSERT_EMPTY,NOT_SUC]]);

val CARD_DELETE =
    store_thm
    ("CARD_DELETE",
     (--`!s. FINITE s ==>
          !x:'a. CARD(s DELETE x) = if x IN s then CARD s - 1 else CARD s`--),
     SET_INDUCT_TAC THENL
     [REWRITE_TAC [EMPTY_DELETE,NOT_IN_EMPTY],
      PURE_REWRITE_TAC [DELETE_INSERT,IN_INSERT] THEN
      REPEAT GEN_TAC THEN ASM_CASES_TAC (--`x:'a = e`--) THENL
      [IMP_RES_TAC CARD_DEF THEN ASM_REWRITE_TAC [SUC_SUB1],
       SUBST1_TAC (SPECL [(--`e:'a`--),(--`x:'a`--)] EQ_SYM_EQ) THEN
       IMP_RES_THEN (ASSUME_TAC o SPEC (--`x:'a`--)) FINITE_DELETE THEN
       IMP_RES_TAC CARD_DEF THEN ASM_REWRITE_TAC [IN_DELETE,SUC_SUB1] THEN
       COND_CASES_TAC THEN ASM_REWRITE_TAC [] THEN
       STRIP_ASSUME_TAC (SPEC (--`CARD(s:'a set)`--) num_CASES) THENL
       [let fun tac th g = SUBST_ALL_TAC th g handle _ => ASSUME_TAC th g
        in REPEAT_GTCL IMP_RES_THEN tac CARD_EQ_0
        end THEN IMP_RES_TAC NOT_IN_EMPTY,
	ASM_REWRITE_TAC [SUC_SUB1]]]]);


val lemma1 =
    TAC_PROOF
    (([], (--`!n m. (SUC n <= SUC m) = (n <= m)`--)),
     REWRITE_TAC [LESS_OR_EQ,INV_SUC_EQ,LESS_MONO_EQ]);

val lemma2 =
    TAC_PROOF
    (([], (--`!n m. (n <= SUC m) = (n <= m \/ (n = SUC m))`--)),
     REWRITE_TAC [LESS_OR_EQ,LESS_THM] THEN
     REPEAT (STRIP_TAC ORELSE EQ_TAC) THEN ASM_REWRITE_TAC[]);

val CARD_INTER_LESS_EQ =
    store_thm
    ("CARD_INTER_LESS_EQ",
     (--`!s:'a set. FINITE s ==> !t. CARD (s INTER t) <= CARD s`--),
     SET_INDUCT_TAC THENL
     [REWRITE_TAC [CARD_DEF,INTER_EMPTY,LESS_EQ_REFL],
      PURE_ONCE_REWRITE_TAC [INSERT_INTER] THEN
      GEN_TAC THEN COND_CASES_TAC THENL
      [IMP_RES_THEN (ASSUME_TAC o SPEC (--`t:'a set`--)) INTER_FINITE THEN
       IMP_RES_TAC CARD_DEF THEN ASM_REWRITE_TAC [IN_INTER,lemma1],
       IMP_RES_TAC CARD_DEF THEN ASM_REWRITE_TAC [lemma2]]]);

val CARD_UNION =
    store_thm
    ("CARD_UNION",
     (--`!s:'a set.
       FINITE s ==>
       !t. FINITE t ==>
           (CARD (s UNION t) + CARD (s INTER t) = CARD s + CARD t)`--),
     SET_INDUCT_TAC THENL
     [REWRITE_TAC [UNION_EMPTY,INTER_EMPTY,CARD_DEF,ADD_CLAUSES],
      REPEAT STRIP_TAC THEN REWRITE_TAC [INSERT_UNION,INSERT_INTER] THEN
      ASM_CASES_TAC (--`(e:'a) IN t`--) THENL
      [IMP_RES_THEN (ASSUME_TAC o SPEC (--`t:'a set`--)) INTER_FINITE THEN
       IMP_RES_TAC CARD_DEF THEN RES_TAC THEN
       ASM_REWRITE_TAC [IN_INTER,ADD_CLAUSES],
       IMP_RES_TAC UNION_FINITE THEN
       IMP_RES_TAC CARD_DEF THEN RES_TAC THEN
       ASM_REWRITE_TAC [ADD_CLAUSES, INV_SUC_EQ, IN_UNION]]]);

val CARD_UNION_EQN = store_thm(
  "CARD_UNION_EQN",
  ``!s:'a set t.
      FINITE s /\ FINITE t ==>
      (CARD (s UNION t) = CARD s + CARD t - CARD (s INTER t))``,
  REPEAT STRIP_TAC THEN
  `CARD (s INTER t) <= CARD s`
    by SRW_TAC [][CARD_INTER_LESS_EQ] THEN
  `CARD (s INTER t) <= CARD s + CARD t` by SRW_TAC [ARITH_ss][] THEN
  SRW_TAC [][GSYM ADD_EQ_SUB, CARD_UNION]);

val lemma =
    TAC_PROOF
    (([], (--`!n m. (n <= SUC m) = (n <= m \/ (n = SUC m))`--)),
     REWRITE_TAC [LESS_OR_EQ,LESS_THM] THEN
     REPEAT (STRIP_TAC ORELSE EQ_TAC) THEN ASM_REWRITE_TAC[]);

val CARD_SUBSET =
    store_thm
    ("CARD_SUBSET",
     (--`!s:'a set.
         FINITE s ==> !t. t SUBSET s ==> CARD t <= CARD s`--),
     SET_INDUCT_TAC THENL
     [REWRITE_TAC [SUBSET_EMPTY,CARD_EMPTY] THEN
        GEN_TAC THEN DISCH_THEN SUBST1_TAC THEN
        REWRITE_TAC [CARD_DEF,LESS_EQ_REFL],
      IMP_RES_THEN (ASSUME_TAC o SPEC (--`e:'a`--)) FINITE_INSERT THEN
        IMP_RES_TAC CARD_INSERT THEN
        ASM_REWRITE_TAC [SUBSET_INSERT_DELETE] THEN
        REPEAT STRIP_TAC THEN RES_THEN MP_TAC THEN
        IMP_RES_TAC SUBSET_FINITE THEN
        IMP_RES_TAC DELETE_FINITE THEN
        IMP_RES_TAC CARD_DELETE THEN
        ASM_REWRITE_TAC [] THEN COND_CASES_TAC THENL
        [let val th = SPEC (--`CARD (t:'a set)`--) num_CASES
         in REPEAT_TCL STRIP_THM_THEN SUBST_ALL_TAC th
         end THENL
          [REWRITE_TAC [LESS_OR_EQ,LESS_0],
           REWRITE_TAC [SUC_SUB1,LESS_OR_EQ,LESS_MONO_EQ,INV_SUC_EQ]],
        STRIP_TAC THEN ASM_REWRITE_TAC [lemma]]]);

val CARD_PSUBSET =
    store_thm
    ("CARD_PSUBSET",
     (--`!s:'a set.
         FINITE s ==> !t. t PSUBSET s ==> CARD t < CARD s`--),
     REPEAT STRIP_TAC THEN IMP_RES_TAC PSUBSET_DEF THEN
     IMP_RES_THEN (IMP_RES_THEN MP_TAC) CARD_SUBSET THEN
     PURE_ONCE_REWRITE_TAC [LESS_OR_EQ] THEN
     DISCH_THEN (STRIP_THM_THEN
       (fn th => fn g => ACCEPT_TAC th g handle _ => MP_TAC th g)) THEN
     IMP_RES_THEN STRIP_ASSUME_TAC PSUBSET_INSERT_SUBSET THEN
     IMP_RES_THEN (IMP_RES_THEN MP_TAC) CARD_SUBSET THEN
     IMP_RES_TAC INSERT_SUBSET THEN
     IMP_RES_TAC SUBSET_FINITE THEN
     IMP_RES_TAC CARD_INSERT THEN
     ASM_REWRITE_TAC [LESS_EQ] THEN
     REPEAT STRIP_TAC THEN FIRST_ASSUM ACCEPT_TAC);

val SUBSET_EQ_CARD = Q.store_thm
("SUBSET_EQ_CARD",
 `!s. FINITE s ==> !t. FINITE t /\ (CARD s = CARD t) /\ s SUBSET t ==> (s=t)`,
SET_INDUCT_TAC THEN RW_TAC bool_ss [EXTENSION] THENL
[PROVE_TAC [CARD_DEF, CARD_EQ_0], ALL_TAC] THEN
 EQ_TAC THEN RW_TAC bool_ss [] THENL
 [FULL_SIMP_TAC bool_ss [SUBSET_DEF], ALL_TAC] THEN
 Q.PAT_ASSUM `!t. FINITE t /\ (CARD s = CARD t) /\ s SUBSET t ==> (s = t)`
            (MP_TAC o Q.SPEC `t DELETE e`) THEN
 RW_TAC arith_ss [FINITE_DELETE, CARD_DELETE, SUBSET_DELETE] THENL
 [ALL_TAC, FULL_SIMP_TAC bool_ss [INSERT_SUBSET]] THEN
 `CARD t = SUC (CARD s)` by PROVE_TAC [CARD_INSERT] THEN
 `s SUBSET t` by FULL_SIMP_TAC bool_ss [INSERT_SUBSET] THEN
 FULL_SIMP_TAC arith_ss [] THEN
 RW_TAC bool_ss [INSERT_DEF, DELETE_DEF, GSPECIFICATION,IN_DIFF,NOT_IN_EMPTY]);

val CARD_SING =
    store_thm
    ("CARD_SING",
     (--`!x:'a. CARD {x} = 1`--),
     CONV_TAC (ONCE_DEPTH_CONV num_CONV) THEN
     GEN_TAC THEN ASSUME_TAC FINITE_EMPTY THEN
     IMP_RES_THEN (ASSUME_TAC o SPEC (--`x:'a`--)) FINITE_INSERT THEN
     IMP_RES_TAC CARD_DEF THEN ASM_REWRITE_TAC [NOT_IN_EMPTY,CARD_DEF]);

val SING_IFF_CARD1 =
    store_thm
    ("SING_IFF_CARD1",
     (--`!s:'a set. SING s = (CARD s = 1) /\ FINITE s`--),
     REWRITE_TAC [SING_DEF,ONE] THEN
     GEN_TAC THEN EQ_TAC THENL
     [DISCH_THEN (CHOOSE_THEN SUBST1_TAC) THEN
      CONJ_TAC THENL
      [ASSUME_TAC FINITE_EMPTY THEN
       IMP_RES_TAC CARD_INSERT THEN
       ASM_REWRITE_TAC [CARD_EMPTY,NOT_IN_EMPTY],
       REWRITE_TAC [FINITE_INSERT,FINITE_EMPTY]],
      STRIP_ASSUME_TAC (SPEC (--`s:'a set`--) SET_CASES) THENL
      [ASM_REWRITE_TAC [CARD_EMPTY,NOT_EQ_SYM(SPEC_ALL NOT_SUC)],
       ASM_REWRITE_TAC [FINITE_INSERT] THEN
       DISCH_THEN (CONJUNCTS_THEN2 MP_TAC ASSUME_TAC) THEN
       IMP_RES_TAC CARD_INSERT THEN
       IMP_RES_TAC CARD_EQ_0 THEN
       ASM_REWRITE_TAC [INV_SUC_EQ] THEN
       DISCH_TAC THEN EXISTS_TAC (--`x:'a`--) THEN
       ASM_REWRITE_TAC []]]);

(* ---------------------------------------------------------------------*)
(* A theorem from homeier@aero.uniblab (Peter Homeier)      		*)
(* ---------------------------------------------------------------------*)
val CARD_DIFF =
    store_thm
    ("CARD_DIFF",
     (--`!t:'a set.
          FINITE t ==>
          !s:'a set. FINITE s ==>
                       (CARD (s DIFF t) = (CARD s - CARD (s INTER t)))`--),
     SET_INDUCT_TAC THEN REPEAT STRIP_TAC THENL
     [REWRITE_TAC [DIFF_EMPTY,INTER_EMPTY,CARD_EMPTY,SUB_0],
      PURE_ONCE_REWRITE_TAC [INTER_COMM] THEN
      PURE_ONCE_REWRITE_TAC [INSERT_INTER] THEN
      COND_CASES_TAC THENL
      [let val th = SPEC (--`s':'a set`--)
                         (UNDISCH (SPEC (--`s:'a set`--) INTER_FINITE))
       in PURE_ONCE_REWRITE_TAC [MATCH_MP CARD_INSERT th]
       end THEN
       IMP_RES_THEN (ASSUME_TAC o SPEC (--`e:'a`--)) FINITE_DELETE THEN
       IMP_RES_TAC CARD_DELETE THEN
       RES_TAC THEN ASM_REWRITE_TAC [IN_INTER,DIFF_INSERT] THEN
       PURE_ONCE_REWRITE_TAC [SYM (SPEC_ALL SUB_PLUS)] THEN
       REWRITE_TAC [ONE,ADD_CLAUSES,DELETE_INTER] THEN
       MP_TAC (SPECL [(--`s':'a set`--),(--`s:'a set`--),(--`e:'a`--)]
                     IN_INTER) THEN
       ASM_REWRITE_TAC [DELETE_NON_ELEMENT] THEN
       DISCH_THEN SUBST1_TAC THEN
       SUBST1_TAC (SPECL [(--`s:'a set`--),(--`s':'a set`--)] INTER_COMM)
       THEN REFL_TAC,
       IMP_RES_TAC DELETE_NON_ELEMENT THEN
       PURE_ONCE_REWRITE_TAC [INTER_COMM] THEN
       RES_TAC THEN ASM_REWRITE_TAC [DIFF_INSERT]]]);

(* Improved version of the above - DIFF's second argument can be infinite *)
val CARD_DIFF_EQN = store_thm(
  "CARD_DIFF_EQN",
  ``!s. FINITE s ==> (CARD (s DIFF t) = CARD s - CARD (s INTER t))``,
  Induct_on `FINITE` THEN SRW_TAC [][] THEN
  Cases_on `e IN t` THEN
  SRW_TAC [][INSERT_INTER, INSERT_DIFF, INTER_FINITE] THEN
  `CARD (s INTER t) <= CARD s`
    by METIS_TAC [CARD_INTER_LESS_EQ] THEN
  SRW_TAC [numSimps.ARITH_ss][]);

(* ---------------------------------------------------------------------*)
(* A theorem from homeier@aero.uniblab (Peter Homeier)	        	*)
(* ---------------------------------------------------------------------*)
val LESS_CARD_DIFF =
    store_thm
    ("LESS_CARD_DIFF",
     (--`!t:'a set. FINITE t ==>
      !s. FINITE s ==> (CARD t < CARD s) ==> (0 < CARD(s DIFF t))`--),
     REPEAT STRIP_TAC THEN
     REPEAT_GTCL IMP_RES_THEN SUBST1_TAC CARD_DIFF THEN
     PURE_REWRITE_TAC [GSYM SUB_LESS_0] THEN
     let val th1 = UNDISCH (SPEC (--`s:'a set`--) CARD_INTER_LESS_EQ)
         val th2 = SPEC (--`t:'a set`--)
                        (PURE_ONCE_REWRITE_RULE [LESS_OR_EQ] th1)
     in DISJ_CASES_THEN2 ACCEPT_TAC (SUBST_ALL_TAC o SYM) th2
     end THEN
     let val th3 = SPEC (--`s:'a set`--)
                        (UNDISCH(SPEC(--`t:'a set`--) CARD_INTER_LESS_EQ))
         val th4 = PURE_ONCE_REWRITE_RULE [INTER_COMM] th3
     in
     IMP_RES_TAC (PURE_ONCE_REWRITE_RULE [GSYM NOT_LESS] th4)
     end);

val BIJ_FINITE = store_thm(
  "BIJ_FINITE",
  ``!f s t. BIJ f s t /\ FINITE s ==> FINITE t``,
  Q_TAC SUFF_TAC
    `!s. FINITE s ==> !f t. BIJ f s t ==> FINITE t` THEN1 METIS_TAC [] THEN
  Induct_on `FINITE s` THEN SRW_TAC[][BIJ_EMPTY, BIJ_INSERT] THEN
  METIS_TAC [FINITE_DELETE]);

val FINITE_BIJ_CARD_EQ = Q.store_thm
("FINITE_BIJ_CARD_EQ",
 `!S. FINITE S ==> !t f. BIJ f S t /\ FINITE t ==> (CARD S = CARD t)`,
SET_INDUCT_TAC THEN RW_TAC bool_ss [BIJ_EMPTY, CARD_EMPTY] THEN
`BIJ f s (t DELETE (f e))` by
     METIS_TAC [DELETE_NON_ELEMENT, IN_INSERT, DELETE_INSERT, BIJ_DELETE] THEN
RW_TAC bool_ss [CARD_INSERT] THEN
Q.PAT_ASSUM `$! m` (MP_TAC o Q.SPECL [`t DELETE f e`, `f`]) THEN
RW_TAC bool_ss [FINITE_DELETE] THEN
`f e IN t` by (Q.PAT_ASSUM `BIJ f (e INSERT s) t` MP_TAC THEN
               RW_TAC (bool_ss++SET_SPEC_ss) [BIJ_DEF,INJ_DEF,INSERT_DEF]) THEN
RW_TAC arith_ss [CARD_DELETE] THEN
`~(CARD t = 0)` by METIS_TAC [EMPTY_DEF, IN_DEF, CARD_EQ_0] THEN
RW_TAC arith_ss []);

val CARD_INJ_IMAGE = store_thm(
  "CARD_INJ_IMAGE",
  ``!f s. (!x y. (f x = f y) <=> (x = y)) /\ FINITE s ==>
          (CARD (IMAGE f s) = CARD s)``,
  REWRITE_TAC [GSYM AND_IMP_INTRO] THEN NTAC 3 STRIP_TAC THEN
  Q.ID_SPEC_TAC `s` THEN HO_MATCH_MP_TAC FINITE_INDUCT THEN
  SRW_TAC [][]);

val CARD_IMAGE = store_thm("CARD_IMAGE",
  ``!s. FINITE s ==> (CARD (IMAGE f s) <= CARD s)``,
  SET_INDUCT_TAC THEN
  ASM_SIMP_TAC bool_ss [CARD_DEF, IMAGE_INSERT, IMAGE_FINITE,
    IMAGE_EMPTY, ZERO_LESS_EQ] THEN
  COND_CASES_TAC THEN ASM_SIMP_TAC arith_ss []) ;

val FINITE_COMPLETE_INDUCTION = Q.store_thm(
  "FINITE_COMPLETE_INDUCTION",
  `!P. (!x. (!y. y PSUBSET x ==> P y) ==> FINITE x ==> P x)
      ==>
       !x. FINITE x ==> P x`,
  GEN_TAC THEN STRIP_TAC THEN
  MATCH_MP_TAC ((BETA_RULE o
                 Q.ISPEC `\x. FINITE x ==> P x` o
                 REWRITE_RULE [prim_recTheory.WF_measure] o
                 Q.ISPEC `measure CARD`)
                relationTheory.WF_INDUCTION_THM) THEN
  REPEAT STRIP_TAC THEN
  RULE_ASSUM_TAC (REWRITE_RULE [AND_IMP_INTRO]) THEN
  Q.PAT_ASSUM `!x. (!y. y PSUBSET x ==> P y) /\ FINITE x ==>
                   P x` MATCH_MP_TAC THEN
  ASM_REWRITE_TAC [] THEN REPEAT STRIP_TAC THEN
  FIRST_X_ASSUM MATCH_MP_TAC THEN
  ASM_REWRITE_TAC [prim_recTheory.measure_def,
                   relationTheory.inv_image_def] THEN
  BETA_TAC THEN mesonLib.ASM_MESON_TAC [PSUBSET_FINITE, CARD_PSUBSET]);

val lem = Q.prove
(`!s. FINITE s ==>
  !t. FINITE t ==>
  !f. INJ f s t ==> CARD s <= CARD t`,
 SET_INDUCT_TAC
  THEN RW_TAC arith_ss [CARD_DEF]
  THEN `INJ f ((e INSERT s) DELETE e) (t DELETE (f e))`
       by METIS_TAC [INJ_DELETE,IN_INSERT]
  THEN FULL_SIMP_TAC bool_ss [DELETE_INSERT]
  THEN `s DELETE e = s` by METIS_TAC [DELETE_NON_ELEMENT]
  THEN POP_ASSUM SUBST_ALL_TAC
  THEN `FINITE (t DELETE (f e))` by RW_TAC bool_ss [FINITE_DELETE]
  THEN `CARD s <= CARD (t DELETE (f e))` by METIS_TAC []
  THEN `f e IN t` by METIS_TAC [INJ_DEF, IN_INSERT]
  THEN `CARD(t DELETE (f e)) = CARD t - 1` by RW_TAC arith_ss [CARD_DELETE]
  THEN POP_ASSUM SUBST_ALL_TAC
  THEN MATCH_MP_TAC (AP ``!m n. 0 < n /\ m<=n-1 ==> SUC m <= n``)
  THEN ASM_REWRITE_TAC []
  THEN Cases_on `t`
  THEN FULL_SIMP_TAC arith_ss [NOT_IN_EMPTY,CARD_DEF,FINITE_INSERT]);

val INJ_CARD = Q.store_thm
("INJ_CARD",
 `!(f:'a->'b) s t. INJ f s t /\ FINITE t ==> CARD s <= CARD t`,
 METIS_TAC [lem, FINITE_INJ]);

val PHP = Q.store_thm
("PHP",
 `!(f:'a->'b) s t. FINITE t /\ CARD t < CARD s ==> ~INJ f s t`,
 METIS_TAC [INJ_CARD, AP ``x < y = ~(y <= x)``]);

val INJ_CARD_IMAGE_EQ = Q.store_thm ("INJ_CARD_IMAGE_EQ",
  `INJ f s t ==> FINITE s ==> (CARD (IMAGE f s) = CARD s)`,
  REPEAT STRIP_TAC THEN
  FIRST_X_ASSUM (ASSUME_TAC o MATCH_MP INJ_IMAGE) THEN
  IMP_RES_TAC INJ_CARD THEN
  IMP_RES_TAC IMAGE_FINITE THEN
  VALIDATE (FIRST_X_ASSUM (ASSUME_TAC o UNDISCH)) THEN1
    POP_ASSUM MATCH_ACCEPT_TAC THEN
  IMP_RES_TAC CARD_IMAGE THEN
  POP_ASSUM (ASSUME_TAC o Q.SPEC `f`) THEN
  ASM_SIMP_TAC arith_ss []) ;

(* ====================================================================== *)
(* Sets of size n.                                                        *)
(* ====================================================================== *)

val count_def = new_definition ("count_def", ``count (n:num) = {m | m < n}``);

val IN_COUNT = store_thm
  ("IN_COUNT",
   ``!m n. m IN count n = m < n``,
   RW_TAC bool_ss [GSPECIFICATION, count_def]);
val _ = export_rewrites ["IN_COUNT"]

val COUNT_ZERO = store_thm
  ("COUNT_ZERO",
   ``count 0 = {}``,
   RW_TAC bool_ss [EXTENSION, IN_COUNT, NOT_IN_EMPTY]
   THEN CONV_TAC Arith.ARITH_CONV);
val _ = export_rewrites ["COUNT_ZERO"]

val COUNT_SUC = store_thm
  ("COUNT_SUC",
   ``!n. count (SUC n) = n INSERT count n``,
   RW_TAC bool_ss [EXTENSION, IN_INSERT, IN_COUNT]
   THEN CONV_TAC Arith.ARITH_CONV);

val FINITE_COUNT = store_thm
  ("FINITE_COUNT",
   ``!n. FINITE (count n)``,
   Induct THENL
   [RW_TAC bool_ss [COUNT_ZERO, FINITE_EMPTY],
    RW_TAC bool_ss [COUNT_SUC, FINITE_INSERT]]);
val _ = export_rewrites ["FINITE_COUNT"]

val CARD_COUNT = store_thm
  ("CARD_COUNT",
   ``!n. CARD (count n) = n``,
   Induct THENL
   [RW_TAC bool_ss [COUNT_ZERO, CARD_EMPTY],
    RW_TAC bool_ss [COUNT_SUC, CARD_INSERT, FINITE_COUNT, IN_COUNT]
    THEN POP_ASSUM MP_TAC
    THEN CONV_TAC Arith.ARITH_CONV]);
val _ = export_rewrites ["CARD_COUNT"]

val COUNT_11 = store_thm(
  "COUNT_11",
  ``(count n1 = count n2) <=> (n1 = n2)``,
  SRW_TAC [][EQ_IMP_THM, EXTENSION] THEN
  METIS_TAC [numLib.ARITH_PROVE ``x:num < y <=> ~(y <= x)``,
             arithmeticTheory.LESS_EQ_REFL,
             arithmeticTheory.LESS_EQUAL_ANTISYM]);
val _ = export_rewrites ["COUNT_11"]

(* =====================================================================*)
(* Infiniteness								*)
(* =====================================================================*)

val _ = overload_on ("INFINITE", ``\s. ~FINITE s``)

val NOT_IN_FINITE =
    store_thm
    ("NOT_IN_FINITE",
     (--`INFINITE (UNIV:'a set)
           =
         !s:'a set. FINITE s ==> ?x. ~(x IN s)`--),
     EQ_TAC THENL
     [CONV_TAC CONTRAPOS_CONV THEN
      CONV_TAC (ONCE_DEPTH_CONV NOT_FORALL_CONV) THEN
      REWRITE_TAC [NOT_IMP] THEN
      CONV_TAC (ONCE_DEPTH_CONV NOT_EXISTS_CONV) THEN
      REWRITE_TAC [EQ_UNIV] THEN
      CONV_TAC (ONCE_DEPTH_CONV SYM_CONV) THEN
      REPEAT STRIP_TAC THEN ASM_REWRITE_TAC [],
      REPEAT STRIP_TAC THEN RES_THEN STRIP_ASSUME_TAC THEN
      ASSUME_TAC (SPEC (--`x:'a`--) IN_UNIV) THEN RES_TAC]);

val INFINITE_INHAB = Q.store_thm
("INFINITE_INHAB",
 `!P. INFINITE P ==> ?x. x IN P`,
  REWRITE_TAC [MEMBER_NOT_EMPTY] THEN REPEAT STRIP_TAC THEN
  FIRST_X_ASSUM SUBST_ALL_TAC THEN POP_ASSUM MP_TAC THEN
  REWRITE_TAC [FINITE_EMPTY]);

val INVERSE_LEMMA =
    TAC_PROOF
    (([], (--`!f:'a->'b. (!x y. (f x = f y) ==> (x = y)) ==>
                     ((\x:'b. @y:'a. x = f y) o f = \x:'a.x)`--)),
     REPEAT STRIP_TAC THEN CONV_TAC FUN_EQ_CONV THEN
     PURE_ONCE_REWRITE_TAC [o_THM] THEN
     CONV_TAC (ONCE_DEPTH_CONV BETA_CONV) THEN
     GEN_TAC THEN FIRST_ASSUM MATCH_MP_TAC THEN
     CONV_TAC (SYM_CONV THENC SELECT_CONV) THEN
     EXISTS_TAC (--`x:'a`--) THEN REFL_TAC);

val IMAGE_11_INFINITE = store_thm (
  "IMAGE_11_INFINITE",
  ``!f:'a->'b. (!x y. (f x = f y) ==> (x = y)) ==>
      !s:'a set. INFINITE s ==> INFINITE (IMAGE f s)``,
  METIS_TAC [INJECTIVE_IMAGE_FINITE]);

val INFINITE_SUBSET =
    store_thm
    ("INFINITE_SUBSET",
     (--`!s:'a set. INFINITE s ==> (!t. s SUBSET t ==> INFINITE t)`--),
     REPEAT STRIP_TAC THEN IMP_RES_TAC SUBSET_FINITE THEN RES_TAC);

val IN_INFINITE_NOT_FINITE = store_thm (
  "IN_INFINITE_NOT_FINITE",
  ``!s t. INFINITE s /\ FINITE t ==> ?x:'a. x IN s /\ ~(x IN t)``,
   CONV_TAC (ONCE_DEPTH_CONV CONTRAPOS_CONV) THEN
   CONV_TAC (ONCE_DEPTH_CONV NOT_EXISTS_CONV) THEN
   PURE_ONCE_REWRITE_TAC [DE_MORGAN_THM] THEN
   REWRITE_TAC [SYM(SPEC_ALL IMP_DISJ_THM)] THEN
   PURE_ONCE_REWRITE_TAC [SYM(SPEC_ALL SUBSET_DEF)] THEN
   REPEAT STRIP_TAC THEN IMP_RES_TAC INFINITE_SUBSET);

(* ---------------------------------------------------------------------- *)
(* The next series of lemmas are used for proving that if UNIV: set       *)
(* is INFINITE then :'a satisfies an axiom of infinity.			  *)
(*									  *)
(* The function g:num->'a set defines a series of sets:		          *)
(*									  *)
(*    {}, {x1}, {x1,x2}, {x1,x2,x3},...					  *)
(*									  *)
(* and one then defines an f:'a->'a such that f(xi)=xi+1.		  *)
(* ---------------------------------------------------------------------- *)

(* ---------------------------------------------------------------------*)
(* Defining equations for g 				                *)
(* ---------------------------------------------------------------------*)

val gdef = map Term
    [    `g  0      = ({}:'a set)`,
     `!n. g (SUC n) = (@x:'a.~(x IN (g n))) INSERT (g n)`];

(* ---------------------------------------------------------------------*)
(* Lemma: g n is finite for all n.					*)
(* ---------------------------------------------------------------------*)

val g_finite =
    TAC_PROOF
    ((gdef, ``!n:num. FINITE (g n:'a set)``),
     INDUCT_TAC THEN ASM_REWRITE_TAC[FINITE_EMPTY,FINITE_INSERT]);

(* ---------------------------------------------------------------------*)
(* Lemma: g n is contained in g (n+i) for all i.			*)
(* ---------------------------------------------------------------------*)

val g_subset =
    TAC_PROOF
    ((gdef, ``!n. !x:'a. x IN (g n) ==> !i. x IN (g (n+i))``),
     REPEAT GEN_TAC THEN DISCH_TAC THEN INDUCT_TAC THEN
     ASM_REWRITE_TAC [ADD_CLAUSES,IN_INSERT]);

(* ---------------------------------------------------------------------*)
(* Lemma: if x is in g(n) then {x} = g(n+1)-g(n) for some n.		*)
(* ---------------------------------------------------------------------*)

val lemma =
    TAC_PROOF(([], (--`((A \/ B) /\ ~B) = (A /\ ~B)`--)),
              BOOL_CASES_TAC (--`B:bool`--) THEN REWRITE_TAC[]);

val g_cases =
    TAC_PROOF
    ((gdef, (--`(!s. FINITE s ==> ?x:'a. ~(x IN s)) ==>
    	      !x:'a. (?n. x IN (g n)) ==>
	            (?m. (x IN (g (SUC m))) /\ ~(x IN (g m)))`--)),
     DISCH_TAC THEN GEN_TAC THEN
     DISCH_THEN (STRIP_THM_THEN MP_TAC o
                 CONV_RULE numLib.EXISTS_LEAST_CONV) THEN
     REPEAT_TCL STRIP_THM_THEN SUBST1_TAC (SPEC (--`n:num`--) num_CASES) THEN
     ASM_REWRITE_TAC [NOT_IN_EMPTY,IN_INSERT] THEN STRIP_TAC THENL
     [REWRITE_TAC [lemma] THEN EXISTS_TAC (--`n':num`--) THEN
      CONJ_TAC THEN TRY(FIRST_ASSUM ACCEPT_TAC) THEN
      FIRST_ASSUM (fn th => fn g => SUBST1_TAC th g) THEN
      CONV_TAC SELECT_CONV THEN
      FIRST_ASSUM MATCH_MP_TAC THEN
      MATCH_ACCEPT_TAC g_finite,
      REWRITE_TAC [lemma] THEN
      FIRST_ASSUM (fn th => fn g => MP_TAC (SPEC (--`n':num`--) th) g) THEN
      REWRITE_TAC [LESS_SUC_REFL] THEN
      DISCH_THEN IMP_RES_TAC]);

(* ---------------------------------------------------------------------*)
(* Lemma: @x.~(x IN {}) is an element of every g(n+1).			*)
(* ---------------------------------------------------------------------*)

val z_in_g1 =
    TAC_PROOF
    ((gdef, (--`(@x:'a.~(x IN {})) IN (g (SUC 0))`--)),
     ASM_REWRITE_TAC [NOT_IN_EMPTY,IN_INSERT]);

val z_in_gn =
    TAC_PROOF
    ((gdef, (--`!n:num. (@x:'a. ~(x IN {})) IN (g (SUC n))`--)),
     PURE_ONCE_REWRITE_TAC [ADD1] THEN
     PURE_ONCE_REWRITE_TAC [ADD_SYM] THEN
     MATCH_MP_TAC g_subset THEN
     REWRITE_TAC [ONE,z_in_g1]);

(* ---------------------------------------------------------------------*)
(* Lemma: @x. ~(x IN g n) is an element of g(n+1).			*)
(* ---------------------------------------------------------------------*)

val in_lemma =
    TAC_PROOF
    ((gdef, (--`!n:num. (@x:'a. ~(x IN (g n))) IN (g(SUC n))`--)),
     ASM_REWRITE_TAC [IN_INSERT]);

(* ---------------------------------------------------------------------*)
(* Lemma: the x added to g(n+1) is not in g(n)				*)
(* ---------------------------------------------------------------------*)

val not_in_lemma =
    TAC_PROOF
    ((gdef, (--`(!s. FINITE s ==>
                     ?x:'a. ~(x IN s)) ==>
	             !i n. ~((@x:'a. ~(x IN (g (n+i)))) IN g n)`--)),
     DISCH_TAC THEN INDUCT_TAC THENL
     [ASM_REWRITE_TAC [ADD_CLAUSES] THEN
      GEN_TAC THEN CONV_TAC SELECT_CONV THEN
      FIRST_ASSUM MATCH_MP_TAC THEN
      MATCH_ACCEPT_TAC g_finite,
      PURE_ONCE_REWRITE_TAC [ADD_CLAUSES] THEN
      PURE_ONCE_REWRITE_TAC [SYM(el 3 (CONJUNCTS ADD_CLAUSES))] THEN
      GEN_TAC THEN FIRST_ASSUM (fn th => fn g =>
                                  MP_TAC(SPEC (--`SUC n`--) th) g) THEN
      REWRITE_TAC (map ASSUME gdef) THEN
      REWRITE_TAC [IN_INSERT,DE_MORGAN_THM] THEN
      REPEAT STRIP_TAC THEN RES_TAC]);

(* ---------------------------------------------------------------------*)
(* Lemma: each value is added to a unique g(n).				*)
(* ---------------------------------------------------------------------*)

val less_lemma = numLib.ARITH_PROVE ``!m n. ~(m = n) = ((m < n) \/ (n < m))``

val gn_unique = TAC_PROOF
((gdef,
 (--`(!s. FINITE s ==>
        ?x:'a. ~(x IN s)) ==>
        !(n:num) m. ((@x:'a.~(x IN (g n))) = @x:'a.~(x IN (g m))) = (n=m)`--)),
     DISCH_TAC THEN REPEAT GEN_TAC THEN EQ_TAC THENL
     [CONV_TAC CONTRAPOS_CONV THEN
      REWRITE_TAC [less_lemma] THEN
      DISCH_THEN (STRIP_THM_THEN MP_TAC) THEN
      DISCH_THEN (STRIP_THM_THEN SUBST1_TAC o MATCH_MP LESS_ADD_1) THEN
      REWRITE_TAC [num_CONV (--`1`--),ADD_CLAUSES] THEN
      REWRITE_TAC [SYM(el 3 (CONJUNCTS ADD_CLAUSES))] THEN
      IMP_RES_TAC not_in_lemma THEN
      DISCH_TAC THENL
      [MP_TAC (SPEC (--`n:num`--) in_lemma) THEN
       EVERY_ASSUM (fn th => fn g => SUBST1_TAC th g handle _ => ALL_TAC g)
       THEN DISCH_TAC THEN RES_TAC,
       MP_TAC (SPEC (--`m:num`--) in_lemma) THEN
       EVERY_ASSUM (fn th=>fn g => SUBST1_TAC (SYM th) g handle _ => ALL_TAC g)
       THEN DISCH_TAC THEN RES_TAC],
      DISCH_THEN SUBST1_TAC THEN REFL_TAC]);

(* ---------------------------------------------------------------------*)
(* Lemma: the value added to g(n) to get g(n+1) is unique.		*)
(* ---------------------------------------------------------------------*)

val x_unique =
    TAC_PROOF
    ((gdef, (--`!n. !x. !y:'a.
	       (~(x IN g n) /\ ~(y IN g n))
                ==> (x IN g(SUC n))
                ==> (y IN g(SUC n))
                ==> (x = y)`--)),
     REPEAT GEN_TAC THEN STRIP_TAC THEN ASM_REWRITE_TAC [IN_INSERT] THEN
     REPEAT (DISCH_THEN SUBST1_TAC) THEN REFL_TAC);

(* ---------------------------------------------------------------------*)
(* Now, show the existence of a non-onto one-one fuction.  The required	*)
(* function is denoted by fdef.  The theorem cases is:			*)
(*									*)
(*   |- (?n. x IN (g n)) \/ (!n. ~x IN (g n))				*)
(*									*)
(* and is used to do case splits on the condition of the conditional 	*)
(* present in fdef.							*)
(* ---------------------------------------------------------------------*)

val fdef = Term
   `\x:'a. if (?n. x IN (g n))
           then (@y. ~(y IN (g (SUC @n. x IN g(SUC n) /\ ~(x IN (g n))))))
           else  x`;

val cases =
   let val thm = GEN (--`x:'a`--)
                     (SPEC (--`?n:num.(x:'a) IN (g n)`--) EXCLUDED_MIDDLE)
   in CONV_RULE (ONCE_DEPTH_CONV NOT_EXISTS_CONV) thm
   end;


val INF_IMP_INFINITY = TAC_PROOF(([],
--`(!s. FINITE s ==> ?x:'a. ~(x IN s)) ==>
   ?f:'a->'a.
       (!x y. (f x = f y) ==> (x=y)) /\
       ?y. !x. ~(f x = y)`--),
 let val xcases = SPEC (--`x:'a`--) cases
     and ycases = SPEC (--`y:'a`--) cases
     fun nv x = (--`SUC(@n. ^x IN (g(SUC n)) /\ ~(^x IN (g n)))`--)
 in
 STRIP_ASSUME_TAC (prove_rec_fn_exists num_Axiom (list_mk_conj gdef)) THEN
 STRIP_TAC THEN EXISTS_TAC fdef THEN
 CONV_TAC (ONCE_DEPTH_CONV BETA_CONV) THEN CONJ_TAC THENL
 [REPEAT GEN_TAC THEN
  DISJ_CASES_THEN (fn th => REWRITE_TAC[th] THEN STRIP_ASSUME_TAC th) xcases
  THEN
  DISJ_CASES_THEN (fn th => REWRITE_TAC[th] THEN STRIP_ASSUME_TAC th) ycases
  THENL
  [REWRITE_TAC [UNDISCH gn_unique,INV_SUC_EQ] THEN
   IMP_RES_THEN (IMP_RES_THEN(STRIP_ASSUME_TAC o SELECT_RULE)) g_cases THEN
   DISCH_THEN SUBST_ALL_TAC THEN IMP_RES_TAC x_unique,
   ASSUME_TAC (SPEC (nv (--`x:'a`--)) in_lemma) THEN
   DISCH_THEN (SUBST_ALL_TAC o SYM) THEN RES_TAC,
   ASSUME_TAC (SPEC (nv (--`y:'a`--)) in_lemma) THEN
   DISCH_THEN SUBST_ALL_TAC THEN RES_TAC],
   EXISTS_TAC (--`@x:'a.~(x IN g 0)`--) THEN GEN_TAC THEN
   DISJ_CASES_THEN (fn th => REWRITE_TAC[th] THEN ASSUME_TAC th) xcases
   THENL
   [REWRITE_TAC [UNDISCH gn_unique,NOT_SUC],
    ASSUME_TAC (SPEC (--`n:num`--) z_in_gn) THEN
    FIRST_ASSUM (fn th => fn g => SUBST1_TAC th g) THEN
    DISCH_THEN SUBST_ALL_TAC THEN RES_TAC]]
  end);

(* --------------------------------------------------------------------- *)
(* We now also prove the converse, namely that if :'a satisfies an axiom *)
(* of infinity then UNIV:'a set is INFINITE.			         *)
(* --------------------------------------------------------------------- *)

(* --------------------------------------------------------------------- *)
(* First, a version of the primitive recursion theorem			 *)
(* --------------------------------------------------------------------- *)

val prth =
    prove_rec_fn_exists num_Axiom
    (Term`(fn f x 0       = x) /\
          (fn f x (SUC n) = (f:'a->'a) (fn f x n))`);

val prmth =
    TAC_PROOF
    (([], (--`!x:'a. !f. ?fn. (fn 0 = x) /\ !n. fn (SUC n) = f(fn n)`--)),
     REPEAT GEN_TAC THEN STRIP_ASSUME_TAC prth THEN
     EXISTS_TAC (--`fn (f:'a->'a) (x:'a) : num->'a`--) THEN
     ASM_REWRITE_TAC []);

(* --------------------------------------------------------------------- *)
(* Lemma: if f is one-to-one and not onto, there is a one-one f:num->'a. *)
(* --------------------------------------------------------------------- *)

val num_fn_thm = TAC_PROOF(([],
(--`(?f:'a->'a. (!x y. (f x = f y) ==> (x=y)) /\ ?y. !x. ~(f x = y))
    ==>
    (?fn:num->'a. (!n m. (fn n = fn m) ==> (n=m)))`--)),
     STRIP_TAC THEN
     STRIP_ASSUME_TAC (SPECL [(--`y:'a`--),(--`f:'a->'a`--)] prmth) THEN
     EXISTS_TAC (--`fn:num->'a`--) THEN INDUCT_TAC THENL
     [CONV_TAC (ONCE_DEPTH_CONV SYM_CONV) THEN
      INDUCT_TAC THEN ASM_REWRITE_TAC[],
      INDUCT_TAC THEN ASM_REWRITE_TAC [INV_SUC_EQ] THEN
      REPEAT STRIP_TAC THEN RES_TAC THEN RES_TAC]);

(* --------------------------------------------------------------------- *)
(* Lemma: every finite set of numbers has an upper bound.		*)
(* --------------------------------------------------------------------- *)

val finite_N_bounded =
    TAC_PROOF
    (([], (--`!s. FINITE s ==> ?m. !n. (n IN s) ==> n < m`--)),
     SET_INDUCT_TAC THENL
     [REWRITE_TAC [NOT_IN_EMPTY],
      FIRST_ASSUM (fn th => fn g => CHOOSE_THEN ASSUME_TAC th g) THEN
      EXISTS_TAC (--`(SUC m) + e`--) THEN REWRITE_TAC [IN_INSERT] THEN
      REPEAT STRIP_TAC THENL
      [PURE_ONCE_REWRITE_TAC [ADD_SYM] THEN ASM_REWRITE_TAC [LESS_ADD_SUC],
       RES_TAC THEN IMP_RES_TAC LESS_IMP_LESS_ADD THEN
       let val [_,_,c1,c2] = CONJUNCTS ADD_CLAUSES
       in ASM_REWRITE_TAC [c1,SYM c2]
       end]]);

(* --------------------------------------------------------------------- *)
(* Lemma: the set UNIV:(num->bool) is infinite.				*)
(* --------------------------------------------------------------------- *)

val N_lemma =
    TAC_PROOF
    (([], (--`INFINITE(UNIV:(num->bool))`--)),
     REWRITE_TAC [] THEN STRIP_TAC THEN
     IMP_RES_THEN MP_TAC finite_N_bounded THEN
     REWRITE_TAC [IN_UNIV] THEN
     CONV_TAC NOT_EXISTS_CONV THEN GEN_TAC THEN
     CONV_TAC NOT_FORALL_CONV THEN EXISTS_TAC (--`SUC m`--) THEN
     REWRITE_TAC [NOT_LESS,LESS_OR_EQ,LESS_SUC_REFL]);

(* --------------------------------------------------------------------- *)
(* Lemma: if s is finite, f:num->'a is one-one, then ?n. f(n) not in s	*)
(* --------------------------------------------------------------------- *)

val main_lemma =
    TAC_PROOF
    (([], (--`!s:'a set. FINITE s ==>
           !f:num->'a. (!n m. (f n = f m) ==> (n=m)) ==> ?n. ~(f n IN s)`--)),
     REPEAT STRIP_TAC THEN
     ASSUME_TAC N_lemma THEN
     IMP_RES_TAC IMAGE_11_INFINITE THEN
     IMP_RES_THEN (TRY o IMP_RES_THEN MP_TAC) IN_INFINITE_NOT_FINITE THEN
     REWRITE_TAC [IN_IMAGE,IN_UNIV] THEN
     REPEAT STRIP_TAC THEN EXISTS_TAC (--`x':num`--) THEN
     EVERY_ASSUM (fn th => fn g => SUBST1_TAC (SYM th) g handle _ => ALL_TAC g)
     THEN FIRST_ASSUM ACCEPT_TAC);

(* ---------------------------------------------------------------------*)
(* Now show that we can always choose an element not in a finite set.	*)
(* ---------------------------------------------------------------------*)

val INFINITY_IMP_INF =
    TAC_PROOF
    (([],(--`(?f:'a->'a. (!x y. (f x = f y) ==> (x=y)) /\ ?y. !x. ~(f x = y))
          ==> (!s. FINITE s ==> ?x:'a. ~(x IN s))`--)),
     DISCH_THEN (STRIP_ASSUME_TAC o MATCH_MP num_fn_thm) THEN
     GEN_TAC THEN STRIP_TAC THEN
     IMP_RES_TAC main_lemma THEN
     EXISTS_TAC (--`(fn:num->'a) n`--) THEN
     FIRST_ASSUM ACCEPT_TAC);


(* ---------------------------------------------------------------------*)
(* Finally, we can prove the desired theorem.				*)
(* ---------------------------------------------------------------------*)

val INFINITE_UNIV =
    store_thm
    ("INFINITE_UNIV",
     (--`INFINITE (UNIV:'a set)
        =
      (?f:'a->'a. (!x y. (f x = f y) ==> (x = y)) /\ (?y. !x. ~(f x = y)))`--),
     PURE_ONCE_REWRITE_TAC [NOT_IN_FINITE] THEN
     ACCEPT_TAC (IMP_ANTISYM_RULE INF_IMP_INFINITY INFINITY_IMP_INF));

(* a natural consequence *)
val INFINITE_NUM_UNIV = store_thm(
  "INFINITE_NUM_UNIV",
  ``INFINITE univ(:num)``,
  REWRITE_TAC [] THEN
  SRW_TAC [][INFINITE_UNIV] THEN Q.EXISTS_TAC `SUC` THEN SRW_TAC [][] THEN
  Q.EXISTS_TAC `0` THEN SRW_TAC [][]);
val _ = export_rewrites ["INFINITE_NUM_UNIV"]

val FINITE_PSUBSET_INFINITE = store_thm("FINITE_PSUBSET_INFINITE",
(--`!s. INFINITE (s:'a set) =
        !t. FINITE (t:'a set) ==> ((t SUBSET s) ==> (t PSUBSET s))`--),
   PURE_REWRITE_TAC [PSUBSET_DEF] THEN
   GEN_TAC THEN EQ_TAC THENL
   [REPEAT STRIP_TAC THENL
    [FIRST_ASSUM ACCEPT_TAC,
     FIRST_ASSUM (fn th => fn g => SUBST_ALL_TAC th g handle _ => NO_TAC g)
     THEN RES_TAC],
    REPEAT STRIP_TAC THEN RES_TAC THEN
    ASSUME_TAC (SPEC (--`s:'a set`--) SUBSET_REFL) THEN
    ASSUME_TAC (REFL (--`s:'a set`--)) THEN RES_TAC]);

val FINITE_PSUBSET_UNIV = store_thm("FINITE_PSUBSET_UNIV",
(--`INFINITE (UNIV:'a set) = !s:'a set. FINITE s ==> s PSUBSET UNIV`--),
     PURE_ONCE_REWRITE_TAC [FINITE_PSUBSET_INFINITE] THEN
     REWRITE_TAC [PSUBSET_DEF,SUBSET_UNIV]);

val INFINITE_DIFF_FINITE = store_thm("INFINITE_DIFF_FINITE",
     (--`!s t. (INFINITE s /\ FINITE t) ==> ~(s DIFF t = ({}:'a set))`--),
     REPEAT GEN_TAC THEN STRIP_TAC THEN
     IMP_RES_TAC IN_INFINITE_NOT_FINITE THEN
     REWRITE_TAC [EXTENSION,IN_DIFF,NOT_IN_EMPTY] THEN
     CONV_TAC NOT_FORALL_CONV THEN
     EXISTS_TAC (--`x:'a`--) THEN ASM_REWRITE_TAC[]);

val FINITE_INDUCT' =
  Ho_Rewrite.REWRITE_RULE [PULL_FORALL] FINITE_INDUCT ;

val NOT_IN_COUNT = Q.prove (`~ (m IN count m)`,
  REWRITE_TAC [IN_COUNT, LESS_REFL]) ;

val FINITE_BIJ_COUNT = Q.store_thm ("FINITE_BIJ_COUNT",
  `!s. FINITE s ==> ?f b. BIJ f (count b) s`,
  GEN_TAC THEN HO_MATCH_MP_TAC FINITE_INDUCT' THEN
  REPEAT STRIP_TAC THEN1
    (REWRITE_TAC [BIJ_EMPTY] THEN Q.EXISTS_TAC `0` THEN
      REWRITE_TAC [COUNT_ZERO]) THEN
  Q.EXISTS_TAC `\n. if n = b then e else f n` THEN
  Q.EXISTS_TAC `SUC b` THEN
  REWRITE_TAC [IN_INSERT, COUNT_SUC, BIJ_DEF, INJ_DEF, SURJ_DEF] THEN
  BETA_TAC THEN
  RULE_L_ASSUM_TAC (CONJUNCTS o REWRITE_RULE [BIJ_DEF, INJ_DEF, SURJ_DEF]) THEN
  REPEAT CONJ_TAC THEN REPEAT GEN_TAC THEN
  REPEAT COND_CASES_TAC THEN REPEAT BasicProvers.VAR_EQ_TAC THEN
  REWRITE_TAC [NOT_IN_COUNT] THEN REPEAT STRIP_TAC THEN
  REPEAT BasicProvers.VAR_EQ_TAC THEN
  TRY (FIRST_X_ASSUM (fn tha => FIRST_X_ASSUM (fn thb =>
    let val th = MATCH_MP thb tha in
      REWRITE_TAC [th] THEN RULE_ASSUM_TAC (REWRITE_RULE [th]) end)) THEN
      FIRST_ASSUM CONTR_TAC)
  THENL [ RES_TAC,
    Q.EXISTS_TAC `b` THEN REWRITE_TAC [],
    RES_TAC THEN Q.EXISTS_TAC `y` THEN ASM_REWRITE_TAC [] THEN
    COND_CASES_TAC THEN
    (REFL_TAC ORELSE REPEAT BasicProvers.VAR_EQ_TAC) THEN
    IMP_RES_TAC NOT_IN_COUNT]) ;

fun drop_forall th = if is_forall (concl th) then [] else [th] ;

val FINITE_BIJ_CARD_EQ' =
  Ho_Rewrite.REWRITE_RULE [PULL_FORALL, AND_IMP_INTRO] FINITE_BIJ_CARD_EQ ;

val FINITE_ISO_NUM =
    store_thm
    ("FINITE_ISO_NUM",
     (--`!s:'a set.
       FINITE s ==>
       ?f. (!n m. (n < CARD s /\ m < CARD s) ==> (f n = f m) ==> (n = m)) /\
           (s = {f n | n < CARD s})`--),
  REPEAT STRIP_TAC THEN
  IMP_RES_TAC FINITE_BIJ_COUNT THEN
  ASSUME_TAC (Q.SPEC `b` FINITE_COUNT) THEN
  IMP_RES_TAC FINITE_BIJ_CARD_EQ' THEN
  ASSUME_TAC (Q.ISPECL [`count b`, `s : 'a -> bool`] FINITE_BIJ_CARD_EQ') THEN
  RES_TAC THEN Q.EXISTS_TAC `f` THEN
  (* omitting next step multiplies proof time by 40! *)
  RULE_L_ASSUM_TAC drop_forall THEN
  RULE_L_ASSUM_TAC (CONJUNCTS o
    REWRITE_RULE [BIJ_DEF, INJ_DEF, SURJ_DEF, IN_COUNT]) THEN
  FIRST_ASSUM (fn th => REWRITE_TAC [SYM th, CARD_COUNT]) THEN
  CONJ_TAC THEN1 FIRST_ASSUM ACCEPT_TAC THEN
  REWRITE_TAC [EXTENSION] THEN
  GEN_TAC THEN EQ_TAC
  THENL [
    DISCH_TAC THEN RES_TAC THEN
    HO_MATCH_MP_TAC IN_GSPEC THEN
    Q.EXISTS_TAC `y` THEN ASM_REWRITE_TAC [],
    SIMP_TAC std_ss [GSPECIFICATION] THEN
    REPEAT STRIP_TAC THEN RES_TAC THEN ASM_REWRITE_TAC [] ]) ;

val FINITE_WEAK_ENUMERATE = Q.store_thm ("FINITE_WEAK_ENUMERATE",
  `!s. FINITE s = ?f b. !e. e IN s = ?n. n < b /\ (e = f n)`,
  GEN_TAC THEN EQ_TAC
  THENL [
    DISCH_TAC THEN IMP_RES_TAC FINITE_BIJ_COUNT THEN
    RULE_L_ASSUM_TAC (CONJUNCTS o
      REWRITE_RULE [BIJ_DEF, SURJ_DEF, IN_COUNT]) THEN
    Q.EXISTS_TAC `f` THEN Q.EXISTS_TAC `b` THEN
    GEN_TAC THEN EQ_TAC THEN STRIP_TAC THEN RES_TAC
    THENL [Q.EXISTS_TAC `y`, ALL_TAC] THEN ASM_REWRITE_TAC [],
    STRIP_TAC THEN irule SUBSET_FINITE THEN
    Q.EXISTS_TAC `IMAGE f (count b)` THEN CONJ_TAC
    THENL [ irule IMAGE_FINITE THEN irule FINITE_COUNT,
      ASM_SIMP_TAC std_ss [IMAGE_DEF, SUBSET_DEF, count_def,
        GSPECIFICATION] THEN
      REPEAT STRIP_TAC THEN Q.EXISTS_TAC `n` THEN ASM_REWRITE_TAC [] ]]) ;

val lem = prove(
  ``!s R.
      FINITE s /\ (!e. e IN s <=> (?y. R e y) \/ (?x. R x e)) /\
      (!n. R (f (SUC n)) (f n)) ==>
      ?x. R^+ x x``,
  REPEAT STRIP_TAC THEN `!n. f n IN s` by METIS_TAC [] THEN
  Cases_on `?n m. (f n = f m) /\ n <> m` THENL [
    POP_ASSUM STRIP_ASSUME_TAC THEN
    Cases_on `n < m` THENL [
      ALL_TAC,
      `m < n` by DECIDE_TAC
    ] THEN
    Q.ISPECL_THEN [`inv R^+`, `f`] MP_TAC transitive_monotone THEN
    SRW_TAC [][relationTheory.inv_DEF, relationTheory.transitive_inv] THEN
    METIS_TAC [relationTheory.TC_SUBSET],

    `!n m. (f n = f m) = (n = m)` by METIS_TAC [] THEN
    `IMAGE f univ(:num) SUBSET s`
      by (SRW_TAC [][SUBSET_DEF, IN_IMAGE] THEN METIS_TAC []) THEN
    `FINITE (IMAGE f univ(:num))` by METIS_TAC [SUBSET_FINITE] THEN
    POP_ASSUM MP_TAC THEN SRW_TAC [][INJECTIVE_IMAGE_FINITE]
  ])

val FINITE_WF_noloops = store_thm(
  "FINITE_WF_noloops",
  ``!s. FINITE s ==>
        (WF (REL_RESTRICT R s) <=> irreflexive (REL_RESTRICT R s)^+)``,
  Q_TAC SUFF_TAC
    `!s. FINITE s ==>
         irreflexive (TC (REL_RESTRICT R s)) ==> WF (REL_RESTRICT R s)`
    THEN1 METIS_TAC [relationTheory.irreflexive_def,
                     relationTheory.WF_noloops] THEN
  REWRITE_TAC [prim_recTheory.WF_IFF_WELLFOUNDED,
               prim_recTheory.wellfounded_def] THEN
  REPEAT STRIP_TAC THEN
  Q.SPECL_THEN [`f`,
                `{x | x IN s /\ ((?y. R x y /\ y IN s) \/
                                 (?x'. R x' x /\ x' IN s))}`,
                `REL_RESTRICT R s`] MP_TAC (GEN_ALL lem) THEN
  ASM_SIMP_TAC (srw_ss() ++ DNF_ss) [REL_RESTRICT_DEF] THEN
  FULL_SIMP_TAC (srw_ss()) [relationTheory.irreflexive_def] THEN
  CONJ_TAC THENL [
    MATCH_MP_TAC SUBSET_FINITE_I THEN Q.EXISTS_TAC `s` THEN
    SRW_TAC [][SUBSET_DEF],
    METIS_TAC []
  ]);

val FINITE_StrongOrder_WF = store_thm(
  "FINITE_StrongOrder_WF",
  ``!R s. FINITE s /\ StrongOrder (REL_RESTRICT R s) ==>
          WF (REL_RESTRICT R s)``,
  SRW_TAC [][FINITE_WF_noloops, relationTheory.StrongOrder,
             relationTheory.transitive_TC_identity]);

(* ===================================================================== *)
(* Big union (union of set of sets)                                      *)
(* ===================================================================== *)

val BIGUNION = Q.new_definition
 ("BIGUNION",
  `BIGUNION P = { x | ?s. s IN P /\ x IN s}`);
val _ = ot0 "BIGUNION" "bigUnion"

val IN_BIGUNION = store_thm
("IN_BIGUNION",
 ``!x sos. x IN (BIGUNION sos) = ?s. x IN s /\ s IN sos``,
  SIMP_TAC bool_ss [GSPECIFICATION, BIGUNION, pairTheory.PAIR_EQ] THEN
  MESON_TAC []);
val _ = export_rewrites ["IN_BIGUNION"]

val BIGUNION_EMPTY = Q.store_thm
("BIGUNION_EMPTY",
 `BIGUNION EMPTY = EMPTY`,
  SIMP_TAC bool_ss [EXTENSION, IN_BIGUNION, NOT_IN_EMPTY]);
val _ = export_rewrites ["BIGUNION_EMPTY"]

val BIGUNION_EQ_EMPTY = Q.store_thm
("BIGUNION_EQ_EMPTY",
  `!P. ((BIGUNION P = {}) = (P = {}) \/ (P = {{}})) /\
        (({} = BIGUNION P) = (P = {}) \/ (P = {{}}))`,
  SRW_TAC [][EXTENSION, IN_BIGUNION, EQ_IMP_THM, FORALL_AND_THM] THEN
  METIS_TAC [EXTENSION]);
val _ = export_rewrites ["BIGUNION_EQ_EMPTY"]

val BIGUNION_SING = Q.store_thm
("BIGUNION_SING",
 `!x. BIGUNION {x} = x`,
  SIMP_TAC bool_ss [EXTENSION, IN_BIGUNION, IN_INSERT, NOT_IN_EMPTY] THEN
  SIMP_TAC bool_ss [GSYM EXTENSION]);

val BIGUNION_UNION = Q.store_thm
("BIGUNION_UNION",
 `!s1 s2. BIGUNION (s1 UNION s2) = (BIGUNION s1) UNION (BIGUNION s2)`,
  SIMP_TAC bool_ss [EXTENSION, IN_UNION, IN_BIGUNION, LEFT_AND_OVER_OR,
                    EXISTS_OR_THM]);

val DISJOINT_BIGUNION_lemma = Q.prove
(`!s t. DISJOINT (BIGUNION s) t = !s'. s' IN s ==> DISJOINT s' t`,
  REPEAT GEN_TAC THEN EQ_TAC THEN
  SIMP_TAC bool_ss [DISJOINT_DEF, EXTENSION, IN_BIGUNION, IN_INTER,
                    NOT_IN_EMPTY] THEN MESON_TAC []);

(* above with DISJOINT x y both ways round *)
val DISJOINT_BIGUNION = save_thm(
  "DISJOINT_BIGUNION",
  CONJ DISJOINT_BIGUNION_lemma
       (ONCE_REWRITE_RULE [DISJOINT_SYM] DISJOINT_BIGUNION_lemma));

val BIGUNION_INSERT = Q.store_thm
("BIGUNION_INSERT",
 `!s P. BIGUNION (s INSERT P) = s UNION (BIGUNION P)`,
  SIMP_TAC bool_ss [EXTENSION, IN_BIGUNION, IN_UNION, IN_INSERT] THEN
  MESON_TAC []);
val _ = export_rewrites ["BIGUNION_INSERT"]

val BIGUNION_SUBSET = Q.store_thm
("BIGUNION_SUBSET",
 `!X P. BIGUNION P SUBSET X = (!Y. Y IN P ==> Y SUBSET X)`,
  REPEAT STRIP_TAC THEN EQ_TAC THEN
  FULL_SIMP_TAC bool_ss [IN_BIGUNION, SUBSET_DEF] THEN
  PROVE_TAC []);

val FINITE_BIGUNION = Q.store_thm
("FINITE_BIGUNION",
 `!P. FINITE P /\ (!s. s IN P ==> FINITE s) ==> FINITE (BIGUNION P)`,
  SIMP_TAC bool_ss [GSYM AND_IMP_INTRO] THEN
  HO_MATCH_MP_TAC FINITE_INDUCT THEN
  SIMP_TAC bool_ss [NOT_IN_EMPTY, FINITE_EMPTY, BIGUNION_EMPTY,
                    IN_INSERT, DISJ_IMP_THM, FORALL_AND_THM,
                    BIGUNION_INSERT, FINITE_UNION]);

val FINITE_BIGUNION_EQ = Q.store_thm
("FINITE_BIGUNION_EQ",
 `!P. FINITE (BIGUNION P) = FINITE P /\ (!s. s IN P ==> FINITE s)`,
  SIMP_TAC (srw_ss()) [EQ_IMP_THM, FORALL_AND_THM, FINITE_BIGUNION] THEN
  Q_TAC SUFF_TAC
        `!P. FINITE P ==>
             !Q. (BIGUNION Q = P) ==> FINITE Q /\ !s. s IN Q ==> FINITE s`
         THEN1 PROVE_TAC [] THEN
  HO_MATCH_MP_TAC FINITE_INDUCT THEN
  SIMP_TAC (srw_ss()) [DISJ_IMP_THM] THEN
  REPEAT (GEN_TAC ORELSE DISCH_THEN STRIP_ASSUME_TAC) THEN
  `BIGUNION (IMAGE (\s. s DELETE e) Q) = P`
     by (REWRITE_TAC [EXTENSION] THEN
         ASM_SIMP_TAC (srw_ss() ++ DNF_ss)
                      [IN_BIGUNION, IN_IMAGE, IN_DELETE] THEN
         Q.X_GEN_TAC `x` THEN EQ_TAC THEN STRIP_TAC THENL [
           `x IN BIGUNION Q` by (SRW_TAC [][] THEN METIS_TAC []) THEN
           POP_ASSUM MP_TAC THEN ASM_SIMP_TAC bool_ss [IN_INSERT],
           `x IN (e INSERT P)` by SRW_TAC [][] THEN
           `~(x = e)` by PROVE_TAC [] THEN
           `x IN BIGUNION Q` by ASM_SIMP_TAC bool_ss [IN_INSERT] THEN
           POP_ASSUM MP_TAC THEN SRW_TAC [][]
         ]) THEN
  `FINITE (IMAGE (\s. s DELETE e) Q) /\
   !s. s IN IMAGE (\s. s DELETE e) Q ==> FINITE s` by PROVE_TAC [] THEN
  CONJ_TAC THENL [
    Q_TAC SUFF_TAC `!x. FINITE { y | x = (\s. s DELETE e) y }` THEN1
       METIS_TAC [FINITELY_INJECTIVE_IMAGE_FINITE] THEN
    GEN_TAC THEN SIMP_TAC (srw_ss()) [] THEN
    Cases_on `e IN x` THENL [
      Q_TAC SUFF_TAC `{y | x = y DELETE e} = {}` THEN1 SRW_TAC [][] THEN
      SRW_TAC [][EXTENSION, IN_DELETE, GSPECIFICATION] THEN
      PROVE_TAC [],
      Q_TAC SUFF_TAC `{y | x = y DELETE e} = {x; e INSERT x}` THEN1
         SRW_TAC [][] THEN
      SRW_TAC [][EXTENSION, IN_DELETE, GSPECIFICATION] THEN METIS_TAC []
    ],
    REPEAT STRIP_TAC THEN
    `(s DELETE e) IN IMAGE (\s. s DELETE e) Q`
        by (SRW_TAC [][IN_IMAGE] THEN PROVE_TAC []) THEN
    `FINITE (s DELETE e)` by PROVE_TAC [] THEN
    PROVE_TAC [FINITE_DELETE]
  ]);
val _ = export_rewrites ["FINITE_BIGUNION_EQ"]

val SUBSET_BIGUNION_I = store_thm(
  "SUBSET_BIGUNION_I",
  ``x IN P ==> x SUBSET BIGUNION P``,
  SRW_TAC [][BIGUNION, SUBSET_DEF] THEN METIS_TAC []);

val CARD_BIGUNION_SAME_SIZED_SETS = store_thm(
  "CARD_BIGUNION_SAME_SIZED_SETS",
  ``!n s.
      FINITE s /\ (!e. e IN s ==> FINITE e /\ (CARD e = n)) /\
      (!e1 e2. e1 IN s /\ e2 IN s /\ e1 <> e2 ==> DISJOINT e1 e2) ==>
      (CARD (BIGUNION s) = CARD s * n)``,
  GEN_TAC THEN
  SIMP_TAC bool_ss [RIGHT_FORALL_IMP_THM, GSYM AND_IMP_INTRO] THEN
  Induct_on `FINITE` THEN SRW_TAC [][] THEN
  SRW_TAC [][CARD_UNION_EQN] THEN
  `e INTER BIGUNION s = {}`
    suffices_by SRW_TAC [ARITH_ss][MULT_CLAUSES] THEN
  ASM_SIMP_TAC (srw_ss()) [EXTENSION] THEN
  Q.X_GEN_TAC `x` THEN Cases_on `x IN e` THEN
  ASM_SIMP_TAC (srw_ss()) [] THEN
  Q.X_GEN_TAC `e1` THEN Cases_on `e1 IN s` THEN SRW_TAC [][] THEN
  STRIP_TAC THEN
  `~DISJOINT e e1`
    by (SRW_TAC [][DISJOINT_DEF, EXTENSION] THEN METIS_TAC[]) THEN
  METIS_TAC[]);

(* ----------------------------------------------------------------------
    BIGINTER (intersection of a set of sets)
   ---------------------------------------------------------------------- *)

val BIGINTER = Q.new_definition
("BIGINTER",
 `BIGINTER P = { x | !s. s IN P ==> x IN s}`);
val _ = ot0 "BIGINTER" "bigIntersect"

val IN_BIGINTER = store_thm
("IN_BIGINTER",
 ``x IN BIGINTER B = !P. P IN B ==> x IN P``,
  SIMP_TAC bool_ss [BIGINTER, GSPECIFICATION, pairTheory.PAIR_EQ]);

val BIGINTER_INSERT = Q.store_thm
("BIGINTER_INSERT",
 `!P B. BIGINTER (P INSERT B) = P INTER BIGINTER B`,
  REPEAT GEN_TAC THEN CONV_TAC (REWR_CONV EXTENSION) THEN
  SIMP_TAC bool_ss [IN_BIGINTER, IN_INSERT, IN_INTER, DISJ_IMP_THM,
                    FORALL_AND_THM]);

val BIGINTER_EMPTY = Q.store_thm
("BIGINTER_EMPTY",
 `BIGINTER {} = UNIV`,
  REWRITE_TAC [EXTENSION, IN_BIGINTER, NOT_IN_EMPTY, IN_UNIV]);

val BIGINTER_INTER = Q.store_thm
("BIGINTER_INTER",
 `!P Q. BIGINTER {P; Q} = P INTER Q`,
  REWRITE_TAC [BIGINTER_EMPTY, BIGINTER_INSERT, INTER_UNIV]);

val BIGINTER_SING = Q.store_thm
("BIGINTER_SING",
 `!P. BIGINTER {P} = P`,
  SIMP_TAC bool_ss [EXTENSION, IN_BIGINTER, IN_SING] THEN
  SIMP_TAC bool_ss [GSYM EXTENSION]);

val SUBSET_BIGINTER = Q.store_thm
("SUBSET_BIGINTER",
 `!X P. X SUBSET BIGINTER P = !Y. Y IN P ==> X SUBSET Y`,
  REPEAT STRIP_TAC THEN FULL_SIMP_TAC bool_ss [IN_BIGINTER, SUBSET_DEF] THEN
  PROVE_TAC []);

val DISJOINT_BIGINTER = Q.store_thm
("DISJOINT_BIGINTER",
 `!X Y P. Y IN P /\ DISJOINT Y X ==>
            DISJOINT X (BIGINTER P) /\ DISJOINT (BIGINTER P) X`,
  SIMP_TAC bool_ss [DISJOINT_DEF, EXTENSION, NOT_IN_EMPTY, IN_INTER,
                    IN_BIGINTER] THEN PROVE_TAC []);

val BIGINTER_UNION = Q.store_thm
("BIGINTER_UNION",
 `!s1 s2. BIGINTER (s1 UNION s2) = BIGINTER s1 INTER BIGINTER s2`,
 SIMP_TAC bool_ss [IN_BIGINTER, IN_UNION, IN_INTER, EXTENSION] THEN PROVE_TAC []);

(* ====================================================================== *)
(* Cross product of sets                                                  *)
(* ====================================================================== *)


val CROSS_DEF = Q.new_definition(
  "CROSS_DEF",
  `CROSS P Q = { p | FST p IN P /\ SND p IN Q }`);
val _ = set_fixity "CROSS" (Infixl 600);
val _ = Unicode.unicode_version {tmnm = "CROSS", u = UTF8.chr 0xD7}
val _ = TeX_notation {hol = "CROSS", TeX = ("\\ensuremath{\\times}", 1)}
val _ = TeX_notation {hol = UTF8.chr 0xD7, TeX = ("\\ensuremath{\\times}", 1)}

val IN_CROSS = store_thm(
  "IN_CROSS",
  ``!P Q x. x IN (P CROSS Q) = FST x IN P /\ SND x IN Q``,
  SIMP_TAC bool_ss [GSPECIFICATION, CROSS_DEF, PAIR_EQ]);
val _ = export_rewrites ["IN_CROSS"]

val CROSS_EMPTY = store_thm(
  "CROSS_EMPTY",
  ``!P. (P CROSS {} = {}) /\ ({} CROSS P = {})``,
  SIMP_TAC bool_ss [EXTENSION, IN_CROSS, NOT_IN_EMPTY]);
val _ = export_rewrites ["CROSS_EMPTY"]

val CROSS_EMPTY_EQN = store_thm("CROSS_EMPTY_EQN",
  ``(s CROSS t = {}) <=> (s = {}) \/ (t = {})``,
  SRW_TAC[][EQ_IMP_THM] THEN SRW_TAC[][CROSS_EMPTY] THEN
  FULL_SIMP_TAC(srw_ss())[EXTENSION,pairTheory.FORALL_PROD] THEN
  METIS_TAC[])

val CROSS_INSERT_LEFT = store_thm(
  "CROSS_INSERT_LEFT",
  ``!P Q x. (x INSERT P) CROSS Q = ({x} CROSS Q) UNION (P CROSS Q)``,
  SIMP_TAC bool_ss [EXTENSION, IN_CROSS, IN_UNION, IN_INSERT,
                    NOT_IN_EMPTY] THEN
  MESON_TAC []);

val CROSS_INSERT_RIGHT = store_thm(
  "CROSS_INSERT_RIGHT",
  ``!P Q x. P CROSS (x INSERT Q) = (P CROSS {x}) UNION (P CROSS Q)``,
  SIMP_TAC bool_ss [EXTENSION, IN_CROSS, IN_UNION, IN_INSERT,
                    NOT_IN_EMPTY] THEN
  MESON_TAC []);

val FINITE_CROSS = store_thm(
  "FINITE_CROSS",
  ``!P Q. FINITE P /\ FINITE Q ==> FINITE (P CROSS Q)``,
  SIMP_TAC bool_ss [GSYM AND_IMP_INTRO, RIGHT_FORALL_IMP_THM] THEN
  HO_MATCH_MP_TAC FINITE_INDUCT THEN
  SIMP_TAC bool_ss [CROSS_EMPTY, FINITE_EMPTY] THEN
  REPEAT STRIP_TAC THEN ONCE_REWRITE_TAC [CROSS_INSERT_LEFT] THEN
  ASM_SIMP_TAC bool_ss [FINITE_UNION] THEN
  REWRITE_TAC [FINITE_WEAK_ENUMERATE] THEN
  `?f b. !x. x IN Q = ?n. n < b /\ (x = f n)`
     by ASM_MESON_TAC [FINITE_WEAK_ENUMERATE] THEN
  Q.EXISTS_TAC `\m. (e, f m)` THEN Q.EXISTS_TAC `b` THEN
  ASM_SIMP_TAC bool_ss [IN_CROSS, IN_INSERT, NOT_IN_EMPTY] THEN
  GEN_TAC THEN Cases_on `e'` THEN
  SIMP_TAC bool_ss [PAIR_EQ, FST, SND] THEN MESON_TAC []);

val CROSS_SINGS = store_thm(
  "CROSS_SINGS",
  ``!x y. {x} CROSS {y} = {(x,y)}``,
  SIMP_TAC bool_ss [EXTENSION, IN_INSERT, IN_CROSS, NOT_IN_EMPTY] THEN
  MESON_TAC [PAIR, FST, SND]);
val _ = export_rewrites ["CROSS_SINGS"]

val CARD_SING_CROSS = store_thm(
  "CARD_SING_CROSS",
  ``!x P. FINITE P ==> (CARD ({x} CROSS P) = CARD P)``,
  GEN_TAC THEN HO_MATCH_MP_TAC FINITE_INDUCT THEN
  SIMP_TAC bool_ss [CROSS_EMPTY, CARD_EMPTY] THEN REPEAT STRIP_TAC THEN
  ONCE_REWRITE_TAC [CROSS_INSERT_RIGHT] THEN
  ASM_SIMP_TAC bool_ss [CROSS_SINGS, GSYM INSERT_SING_UNION] THEN
  `FINITE ({x} CROSS P)` by ASM_MESON_TAC [FINITE_SING, FINITE_CROSS] THEN
  `~((x,e) IN ({x} CROSS P))`
     by ASM_MESON_TAC [IN_CROSS, FST, SND, IN_SING] THEN
  ASM_SIMP_TAC bool_ss [CARD_INSERT]);

val CARD_CROSS = store_thm(
  "CARD_CROSS",
  ``!P Q. FINITE P /\ FINITE Q ==> (CARD (P CROSS Q) = CARD P * CARD Q)``,
  SIMP_TAC bool_ss [GSYM AND_IMP_INTRO, RIGHT_FORALL_IMP_THM] THEN
  HO_MATCH_MP_TAC FINITE_INDUCT THEN
  SIMP_TAC bool_ss [CROSS_EMPTY, CARD_EMPTY, CARD_INSERT,
                    MULT_CLAUSES] THEN
  ONCE_REWRITE_TAC [CROSS_INSERT_LEFT] THEN
  REPEAT STRIP_TAC THEN
  `FINITE (P CROSS Q)` by ASM_MESON_TAC [FINITE_CROSS] THEN
  `FINITE ({e} CROSS Q)` by ASM_MESON_TAC [FINITE_CROSS, FINITE_SING] THEN
  Q.SUBGOAL_THEN `({e} CROSS Q) INTER (P CROSS Q) = {}` ASSUME_TAC THENL [
    SIMP_TAC bool_ss [IN_INTER, EXTENSION, IN_CROSS, IN_SING,
                      NOT_IN_EMPTY] THEN
    ASM_MESON_TAC [],
    ALL_TAC
  ] THEN
  CONV_TAC (LHS_CONV (REWR_CONV (GSYM ADD_0))) THEN
  POP_ASSUM (SUBST1_TAC o GSYM o REWRITE_RULE [CARD_EMPTY] o
             Q.AP_TERM `CARD`) THEN
  ASM_SIMP_TAC bool_ss [CARD_UNION, CARD_SING_CROSS, ADD_COMM]);

val CROSS_SUBSET = store_thm(
  "CROSS_SUBSET",
  Term`!P Q P0 Q0. (P0 CROSS Q0) SUBSET (P CROSS Q) =
                   (P0 = {}) \/ (Q0 = {}) \/
                   P0 SUBSET P /\ Q0 SUBSET Q`,
  SIMP_TAC bool_ss [IN_CROSS, SUBSET_DEF, FORALL_PROD, FST, SND,
                    NOT_IN_EMPTY, EXTENSION] THEN
  MESON_TAC []);


val FINITE_CROSS_EQ_lemma0 = prove(
  Term`!x. FINITE x ==>
           !P Q. (x = P CROSS Q) ==>
                 (P = {}) \/ (Q = {}) \/ FINITE P /\ FINITE Q`,
  HO_MATCH_MP_TAC FINITE_COMPLETE_INDUCTION THEN
  REPEAT STRIP_TAC THEN POP_ASSUM SUBST_ALL_TAC THEN
  `(P = {}) \/ ?p P0. (P = p INSERT P0) /\ ~(p IN P0)` by
     MESON_TAC [SET_CASES] THEN
  `(Q = {}) \/ ?q Q0. (Q = q INSERT Q0) /\ ~(q IN Q0)` by
     MESON_TAC [SET_CASES] THEN
  ASM_SIMP_TAC bool_ss [NOT_INSERT_EMPTY, FINITE_INSERT] THEN
  REPEAT (FIRST_X_ASSUM SUBST_ALL_TAC) THEN
  Q.PAT_ASSUM `FINITE X` MP_TAC THEN
  ONCE_REWRITE_TAC [CROSS_INSERT_LEFT] THEN
  ONCE_REWRITE_TAC [CROSS_INSERT_RIGHT] THEN
  SIMP_TAC bool_ss [FINITE_UNION, FINITE_SING, CROSS_SINGS] THEN
  REPEAT STRIP_TAC THENL [
    Q.SUBGOAL_THEN
       `(P0 CROSS {q}) PSUBSET ((p INSERT P0) CROSS (q INSERT Q0)) \/
        (P0 = {})`
    STRIP_ASSUME_TAC THENL [
      ASM_SIMP_TAC bool_ss [PSUBSET_DEF, CROSS_SUBSET, SUBSET_INSERT,
                            SUBSET_REFL, EXTENSION, IN_CROSS, IN_INSERT,
                            FORALL_PROD, FST, SND, NOT_IN_EMPTY,
                            SUBSET_DEF, IN_SING] THEN
      ASM_MESON_TAC [],
      POP_ASSUM (ANTE_RES_THEN (MP_TAC o Q.SPECL [`P0`, `{q}`])) THEN
      MESON_TAC [FINITE_EMPTY, NOT_INSERT_EMPTY],
      ASM_SIMP_TAC bool_ss [FINITE_EMPTY]
    ],
    Q.SUBGOAL_THEN
       `({p} CROSS Q0) PSUBSET ((p INSERT P0) CROSS (q INSERT Q0)) \/
        (Q0 = {})`
    STRIP_ASSUME_TAC THENL [
      ASM_SIMP_TAC bool_ss [PSUBSET_DEF, CROSS_SUBSET, SUBSET_INSERT,
                            SUBSET_REFL, EXTENSION, IN_CROSS, IN_INSERT,
                            FORALL_PROD, FST, SND, NOT_IN_EMPTY,
                            SUBSET_DEF, IN_SING] THEN
      ASM_MESON_TAC [],
      POP_ASSUM (ANTE_RES_THEN (MP_TAC o Q.SPECL [`{p}`, `Q0`])) THEN
      MESON_TAC [FINITE_EMPTY, NOT_INSERT_EMPTY],
      ASM_SIMP_TAC bool_ss [FINITE_EMPTY]
    ]
  ]);

val FINITE_CROSS_EQ_lemma =
  SIMP_RULE bool_ss [GSYM RIGHT_FORALL_IMP_THM] FINITE_CROSS_EQ_lemma0

val FINITE_CROSS_EQ = store_thm(
  "FINITE_CROSS_EQ",
  ``!P Q. FINITE (P CROSS Q)
             =
          (P = {}) \/ (Q = {}) \/ FINITE P /\ FINITE Q``,
  REPEAT GEN_TAC THEN EQ_TAC THEN
  MESON_TAC [FINITE_CROSS_EQ_lemma, FINITE_CROSS, FINITE_EMPTY,
             CROSS_EMPTY]);
val _ = export_rewrites ["FINITE_CROSS_EQ"]

val CROSS_UNIV = store_thm(
  "CROSS_UNIV",
  ``univ(:'a # 'b) = univ(:'a) CROSS univ(:'b)``,
  SRW_TAC [][EXTENSION]);

val INFINITE_PAIR_UNIV = store_thm(
  "INFINITE_PAIR_UNIV",
  ``(FINITE univ(:'a # 'b) = FINITE univ(:'a) /\ FINITE univ(:'b))``,
  FULL_SIMP_TAC (srw_ss()) [CROSS_UNIV]);
val _ = export_rewrites ["INFINITE_PAIR_UNIV"]

(* sums *)

val SUM_UNIV = store_thm(
  "SUM_UNIV",
  ``univ(:'a + 'b) = IMAGE INL univ(:'a) UNION IMAGE INR univ(:'b)``,
  SRW_TAC[][EQ_IMP_THM, EXTENSION] THEN METIS_TAC [sumTheory.sum_CASES]);

val INJ_INL = store_thm(
  "INJ_INL",
  ``(!x. x IN s ==> INL x IN t) ==> INJ INL s t``,
  SIMP_TAC (srw_ss()) [INJ_DEF])
val INJ_INR = store_thm(
  "INJ_INR",
  ``(!x. x IN s ==> INR x IN t) ==> INJ INR s t``,
  SIMP_TAC (srw_ss()) [INJ_DEF])

(* ====================================================================== *)
(* Set complements.                                                       *)
(* ====================================================================== *)

val COMPL_DEF = new_definition ("COMPL_DEF", ``COMPL P = UNIV DIFF P``);

val IN_COMPL = store_thm
  ("IN_COMPL",
   ``!(x:'a) s. x IN COMPL s = ~(x IN s)``,
   SIMP_TAC bool_ss [COMPL_DEF, IN_DIFF, IN_UNIV]);

val COMPL_COMPL = store_thm
  ("COMPL_COMPL",
   ``!(s:'a->bool). COMPL (COMPL s) = s``,
   SIMP_TAC bool_ss [EXTENSION, IN_COMPL]);

val COMPL_CLAUSES = store_thm
  ("COMPL_CLAUSES",
   ``!(s:'a->bool). (COMPL s INTER s = {})
                    /\ (COMPL s UNION s = UNIV)``,
   SIMP_TAC bool_ss [EXTENSION, IN_COMPL, IN_INTER, IN_UNION, NOT_IN_EMPTY,
                     IN_UNIV]);

val COMPL_SPLITS = store_thm
  ("COMPL_SPLITS",
   ``!(p:'a->bool) q. p INTER q UNION COMPL p INTER q = q``,
   SIMP_TAC bool_ss [EXTENSION, IN_COMPL, IN_INTER, IN_UNION, NOT_IN_EMPTY,
                     IN_UNIV]
   THEN MESON_TAC []);

val INTER_UNION_COMPL = store_thm
  ("INTER_UNION_COMPL",
   ``!(s:'a->bool) t. s INTER t
                      = COMPL (COMPL s UNION COMPL t)``,
   SIMP_TAC bool_ss [EXTENSION, IN_COMPL, IN_INTER, IN_UNION, NOT_IN_EMPTY,
                     IN_UNIV]);

val COMPL_EMPTY = store_thm
  ("COMPL_EMPTY",
   ``COMPL {} = UNIV``,
   SIMP_TAC bool_ss [EXTENSION, IN_COMPL, NOT_IN_EMPTY, IN_UNIV]);

val COMPL_INTER = store_thm(
  "COMPL_INTER",
  ``(x INTER COMPL x = {}) /\ (COMPL x INTER x = {})``,
  SRW_TAC [][EXTENSION, IN_COMPL]);
val _ = export_rewrites ["COMPL_INTER"]

val COMPL_UNION = Q.store_thm(
"COMPL_UNION",
`COMPL (s UNION t) = COMPL s INTER COMPL t`,
SRW_TAC [][EXTENSION,COMPL_DEF]);

(*---------------------------------------------------------------------------
    A "fold"-like operation for sets.
 ---------------------------------------------------------------------------*)

val ITSET_def =
 let open TotalDefn
 in
   tDefine "ITSET"
    `ITSET (s:'a->bool) (b:'b) =
       if FINITE s then
          if s={} then b
          else ITSET (REST s) (f (CHOICE s) b)
       else ARB`
  (WF_REL_TAC `measure (CARD o FST)` THEN
   METIS_TAC [CARD_PSUBSET, REST_PSUBSET])
 end;

val ITSET_IND = fetch "-" "ITSET_ind";

(*---------------------------------------------------------------------------
      Desired recursion equation.

     |- FINITE s ==> ITSET f s b = if s = {} then b
                                  else ITSET f (REST s) (f (CHOICE s) b)
 ---------------------------------------------------------------------------*)

val ITSET_THM =
W (GENL o rev o free_vars o concl)
  (DISCH_ALL(ASM_REWRITE_RULE [ASSUME ``FINITE s``] (SPEC_ALL ITSET_def)));

val _ = save_thm("ITSET_IND",ITSET_IND);
val _ = save_thm("ITSET_THM",ITSET_THM);
val _ = save_thm("ITSET_EMPTY",
                  REWRITE_RULE []
                      (MATCH_MP (SPEC ``{}`` ITSET_THM) FINITE_EMPTY));

(* Could also prove by

    PROVE_TAC [FINITE_INSERT,ITSET_THM,NOT_INSERT_EMPTY]);
*)
val ITSET_INSERT = Q.store_thm
("ITSET_INSERT",
 `!s. FINITE s ==>
        !f x b. ITSET f (x INSERT s) b =
                ITSET f (REST (x INSERT s)) (f (CHOICE (x INSERT s)) b)`,
  REPEAT STRIP_TAC THEN
  POP_ASSUM (fn th =>
    `FINITE (x INSERT s)` by PROVE_TAC [th, FINITE_INSERT]) THEN
  IMP_RES_TAC ITSET_THM THEN
  POP_ASSUM (fn th => CONV_TAC (LAND_CONV (ONCE_REWRITE_CONV [th]))) THEN
  SIMP_TAC bool_ss [NOT_INSERT_EMPTY]);

val absorption = #1 (EQ_IMP_RULE (SPEC_ALL ABSORPTION))
val delete_non_element = #1 (EQ_IMP_RULE (SPEC_ALL DELETE_NON_ELEMENT))

val COMMUTING_ITSET_INSERT = Q.store_thm
("COMMUTING_ITSET_INSERT",
 `!f s. (!x y z. f x (f y z) = f y (f x z)) /\
          FINITE s ==>
          !x b. ITSET f (x INSERT s) b = ITSET f (s DELETE x) (f x b)`,
  REPEAT GEN_TAC THEN STRIP_TAC THEN
  completeInduct_on `CARD s` THEN
  POP_ASSUM (ASSUME_TAC o SIMP_RULE bool_ss
        [GSYM RIGHT_FORALL_IMP_THM, AND_IMP_INTRO]) THEN
  GEN_TAC THEN SIMP_TAC bool_ss [ITSET_INSERT] THEN
  REPEAT STRIP_TAC THEN
  Q.ABBREV_TAC `t = REST (x INSERT s)` THEN
  Q.ABBREV_TAC `y = CHOICE (x INSERT s)` THEN
  `~(y IN t)` by PROVE_TAC [CHOICE_NOT_IN_REST] THEN
  Cases_on `x IN s` THENL [
    FULL_SIMP_TAC bool_ss [absorption] THEN
    Cases_on `x = y` THENL [
      POP_ASSUM SUBST_ALL_TAC THEN
      Q_TAC SUFF_TAC `t = s DELETE y` THEN1 SRW_TAC [][] THEN
      `s = y INSERT t` by PROVE_TAC [NOT_IN_EMPTY, CHOICE_INSERT_REST] THEN
      SRW_TAC [][DELETE_INSERT, delete_non_element],
      `s = y INSERT t` by PROVE_TAC [NOT_IN_EMPTY, CHOICE_INSERT_REST] THEN
      `x IN t` by PROVE_TAC [IN_INSERT] THEN
      Q.ABBREV_TAC `u = t DELETE x` THEN
      `t = x INSERT u` by SRW_TAC [][INSERT_DELETE, Abbr`u`] THEN
      `~(x IN u)` by PROVE_TAC [IN_DELETE] THEN
      `s = x INSERT (y INSERT u)` by SRW_TAC [][INSERT_COMM] THEN
      POP_ASSUM SUBST_ALL_TAC THEN
      FULL_SIMP_TAC bool_ss [FINITE_INSERT, CARD_INSERT, DELETE_INSERT,
                             IN_INSERT] THEN
      ASM_SIMP_TAC arith_ss [delete_non_element]
    ],
    ALL_TAC
  ] THEN (* ~(x IN s) *)
  ASM_SIMP_TAC bool_ss [delete_non_element] THEN
  `x INSERT s = y INSERT t`
     by PROVE_TAC [NOT_EMPTY_INSERT, CHOICE_INSERT_REST] THEN
  Cases_on `x = y` THENL [
    POP_ASSUM SUBST_ALL_TAC THEN
    Q_TAC SUFF_TAC `t = s` THEN1 SRW_TAC [][] THEN
    FULL_SIMP_TAC bool_ss [EXTENSION, IN_INSERT] THEN PROVE_TAC [],
    ALL_TAC
  ] THEN (* ~(x = y) *)
  `x IN t /\ y IN s` by PROVE_TAC [IN_INSERT] THEN
  Q.ABBREV_TAC `u = s DELETE y` THEN
  `~(y IN u)` by PROVE_TAC [IN_DELETE] THEN
  `s = y INSERT u` by SRW_TAC [][INSERT_DELETE, Abbr`u`] THEN
  POP_ASSUM SUBST_ALL_TAC THEN
  FULL_SIMP_TAC bool_ss [IN_INSERT, FINITE_INSERT, CARD_INSERT,
                         DELETE_INSERT, delete_non_element] THEN
  `t = x INSERT u` by
     (FULL_SIMP_TAC bool_ss [EXTENSION, IN_INSERT] THEN PROVE_TAC []) THEN
  ASM_SIMP_TAC arith_ss [delete_non_element]);

val COMMUTING_ITSET_RECURSES = store_thm(
  "COMMUTING_ITSET_RECURSES",
  ``!f e s b. (!x y z. f x (f y z) = f y (f x z)) /\ FINITE s ==>
              (ITSET f (e INSERT s) b = f e (ITSET f (s DELETE e) b))``,
  Q_TAC SUFF_TAC
    `!f. (!x y z. f x (f y z) = f y (f x z)) ==>
         !s. FINITE s ==>
             !e b. ITSET f (e INSERT s) b = f e (ITSET f (s DELETE e) b)` THEN1
    PROVE_TAC [] THEN
  GEN_TAC THEN STRIP_TAC THEN
  ASM_SIMP_TAC (srw_ss()) [COMMUTING_ITSET_INSERT] THEN
  Q_TAC SUFF_TAC
    `!s. FINITE s ==> !e b. ITSET f s (f e b) = f e (ITSET f s b)` THEN1
    PROVE_TAC [FINITE_DELETE] THEN
  HO_MATCH_MP_TAC FINITE_INDUCT THEN CONJ_TAC THENL [
    SIMP_TAC bool_ss [ITSET_THM, FINITE_EMPTY],
    ASM_SIMP_TAC bool_ss [COMMUTING_ITSET_INSERT, delete_non_element]
  ]);

(* ----------------------------------------------------------------------
    SUM_IMAGE

    This constant is the same as standard mathematics \Sigma operator:

     \Sigma_{x\in P}{f(x)} = SUM_IMAGE f P

    Where f's range is the natural numbers and P is finite.
   ---------------------------------------------------------------------- *)

val SUM_IMAGE_DEF = new_definition(
  "SUM_IMAGE_DEF",
  ``SUM_IMAGE f s = ITSET (\e acc. f e + acc) s 0``);

val _ = overload_on ("SIGMA", ``SUM_IMAGE``)
val _ = Unicode.unicode_version {u = UTF8.chr 0x2211, tmnm = "SIGMA"}

val SUM_IMAGE_THM = store_thm(
  "SUM_IMAGE_THM",
  ``!f. (SUM_IMAGE f {} = 0) /\
        (!e s. FINITE s ==>
               (SUM_IMAGE f (e INSERT s) =
                f e + SUM_IMAGE f (s DELETE e)))``,
  REPEAT STRIP_TAC THENL [
    SIMP_TAC (srw_ss()) [ITSET_THM, SUM_IMAGE_DEF],
    SIMP_TAC (srw_ss()) [SUM_IMAGE_DEF] THEN
    Q.ABBREV_TAC `g = \e acc. f e + acc` THEN
    Q_TAC SUFF_TAC `ITSET g (e INSERT s) 0 =
                    g e (ITSET g (s DELETE e) 0)` THEN1
       SRW_TAC [][Abbr`g`] THEN
    MATCH_MP_TAC COMMUTING_ITSET_RECURSES THEN
    SRW_TAC [ARITH_ss][Abbr`g`]
  ]);

val SUM_IMAGE_SING = store_thm(
  "SUM_IMAGE_SING",
  ``!f e. SUM_IMAGE f {e} = f e``,
  SRW_TAC [][SUM_IMAGE_THM]);

val SUM_IMAGE_SUBSET_LE = store_thm(
  "SUM_IMAGE_SUBSET_LE",
  ``!f s t. FINITE s /\ t SUBSET s ==> SUM_IMAGE f t <= SUM_IMAGE f s``,
  GEN_TAC THEN
  Q_TAC SUFF_TAC `!s. FINITE s ==>
                      !t. t SUBSET s ==> SUM_IMAGE f t <= SUM_IMAGE f s` THEN1
    PROVE_TAC [] THEN
  HO_MATCH_MP_TAC FINITE_INDUCT THEN
  SIMP_TAC (srw_ss()) [SUM_IMAGE_THM, delete_non_element] THEN
  REPEAT STRIP_TAC THEN Cases_on `e IN t` THENL [
    Q.ABBREV_TAC `u = t DELETE e` THEN
    `t = e INSERT u` by SRW_TAC [][INSERT_DELETE, Abbr`u`] THEN
    `FINITE u` by PROVE_TAC [FINITE_DELETE, SUBSET_FINITE, FINITE_INSERT] THEN
    `~(e IN u)` by PROVE_TAC [IN_DELETE] THEN
    ASM_SIMP_TAC arith_ss [SUM_IMAGE_THM, delete_non_element] THEN
    FIRST_X_ASSUM MATCH_MP_TAC THEN
    FULL_SIMP_TAC bool_ss [SUBSET_INSERT_DELETE],
    FULL_SIMP_TAC bool_ss [SUBSET_INSERT] THEN
    RES_TAC THEN ASM_SIMP_TAC arith_ss []
  ]);

val SUM_IMAGE_IN_LE = store_thm(
  "SUM_IMAGE_IN_LE",
  ``!f s e. FINITE s /\ e IN s ==> f e <= SUM_IMAGE f s``,
  REPEAT STRIP_TAC THEN
  `{e} SUBSET s` by SRW_TAC [][SUBSET_DEF] THEN
  PROVE_TAC [SUM_IMAGE_SING, SUM_IMAGE_SUBSET_LE]);

val SUM_IMAGE_DELETE = store_thm(
  "SUM_IMAGE_DELETE",
  ``!f s. FINITE s ==>
          !e. SUM_IMAGE f (s DELETE e) = if e IN s then SUM_IMAGE f s - f e
                                         else SUM_IMAGE f s``,
  GEN_TAC THEN HO_MATCH_MP_TAC FINITE_INDUCT THEN
  SRW_TAC [][SUM_IMAGE_THM, DELETE_INSERT] THEN
  COND_CASES_TAC THENL [
    POP_ASSUM SUBST_ALL_TAC THEN ASM_SIMP_TAC arith_ss [],
    ASM_SIMP_TAC bool_ss [SUM_IMAGE_THM, FINITE_DELETE, IN_DELETE,
                          delete_non_element] THEN
    COND_CASES_TAC THEN REWRITE_TAC [] THEN
    `f e' <= SUM_IMAGE f s` by PROVE_TAC [SUM_IMAGE_IN_LE] THEN
    FULL_SIMP_TAC arith_ss []
  ]);

val SUM_IMAGE_UNION = store_thm(
  "SUM_IMAGE_UNION",
  ``!f s t. FINITE s /\ FINITE t ==>
            (SUM_IMAGE f (s UNION t) =
             SUM_IMAGE f s + SUM_IMAGE f t - SUM_IMAGE f (s INTER t))``,
  GEN_TAC THEN
  Q_TAC SUFF_TAC
    `!s. FINITE s ==>
         !t. FINITE t ==>
             (SUM_IMAGE f (s UNION t) =
              SUM_IMAGE f s + SUM_IMAGE f t - SUM_IMAGE f (s INTER t))` THEN1
    PROVE_TAC [] THEN
  HO_MATCH_MP_TAC FINITE_INDUCT THEN CONJ_TAC THEN1
    SRW_TAC [ARITH_ss][SUM_IMAGE_THM] THEN
  SIMP_TAC (srw_ss()) [INSERT_UNION_EQ, SUM_IMAGE_THM, INSERT_INTER] THEN
  REPEAT STRIP_TAC THEN
  Cases_on `e IN t` THEN
  ASM_SIMP_TAC arith_ss [INSERT_INTER, INTER_FINITE, FINITE_INSERT,
                         SUM_IMAGE_THM, IN_UNION, delete_non_element]
  THENL [
    `s UNION t DELETE e = s UNION (t DELETE e)` by
       (SRW_TAC [][EXTENSION, IN_UNION, IN_DELETE] THEN PROVE_TAC []) THEN
    ASM_SIMP_TAC bool_ss [FINITE_DELETE, SUM_IMAGE_DELETE, INTER_FINITE,
                          IN_INTER] THEN
    `s INTER (t DELETE e) = s INTER t DELETE e` by
       (SRW_TAC [][EXTENSION, IN_DELETE] THEN PROVE_TAC []) THEN
    ASM_SIMP_TAC bool_ss [SUM_IMAGE_DELETE, INTER_FINITE, IN_INTER] THEN
    `f e <= SUM_IMAGE f t` by PROVE_TAC [SUM_IMAGE_IN_LE] THEN
    `s INTER t SUBSET t` by PROVE_TAC [INTER_SUBSET] THEN
    `SUM_IMAGE f (s INTER t) <= SUM_IMAGE f t` by
       PROVE_TAC [SUM_IMAGE_SUBSET_LE] THEN
    Q_TAC SUFF_TAC `f e + SUM_IMAGE f (s INTER t) <= SUM_IMAGE f t` THEN1
       ASM_SIMP_TAC arith_ss [] THEN
    Q_TAC SUFF_TAC
          `f e + SUM_IMAGE f (s INTER t) =
             SUM_IMAGE f (e INSERT s INTER t)` THEN1
          ASM_SIMP_TAC bool_ss [SUM_IMAGE_SUBSET_LE,
                                SUBSET_DEF, IN_INTER, IN_INSERT,
                                DISJ_IMP_THM, FORALL_AND_THM] THEN
    ASM_SIMP_TAC bool_ss [INTER_FINITE, SUM_IMAGE_THM, IN_INTER,
                          delete_non_element],
    `s INTER t SUBSET t` by PROVE_TAC [INTER_SUBSET] THEN
    `SUM_IMAGE f (s INTER t) <= SUM_IMAGE f t`
       by PROVE_TAC [SUM_IMAGE_SUBSET_LE] THEN
    ASM_SIMP_TAC arith_ss []
  ]);

val SUM_IMAGE_lower_bound = store_thm(
  "SUM_IMAGE_lower_bound",
  ``!s. FINITE s ==>
        !n. (!x. x IN s ==> n <= f x) ==>
            CARD s * n <= SUM_IMAGE f s``,
  HO_MATCH_MP_TAC FINITE_INDUCT THEN
  SRW_TAC [][DISJ_IMP_THM, FORALL_AND_THM, SUM_IMAGE_THM,
             MULT_CLAUSES, CARD_EMPTY, CARD_INSERT] THEN
  `s DELETE e = s` by (SRW_TAC [][EXTENSION, IN_DELETE] THEN PROVE_TAC []) THEN
  SRW_TAC [][] THEN
  PROVE_TAC [LESS_EQ_LESS_EQ_MONO, ADD_COMM]);

val SUM_IMAGE_upper_bound = store_thm(
  "SUM_IMAGE_upper_bound",
  ``!s. FINITE s ==>
        !n. (!x. x IN s ==> f x <= n) ==>
            SUM_IMAGE f s <= CARD s * n``,
  HO_MATCH_MP_TAC FINITE_INDUCT THEN
  SRW_TAC [][DISJ_IMP_THM, FORALL_AND_THM, SUM_IMAGE_THM,
             MULT_CLAUSES, CARD_EMPTY, CARD_INSERT] THEN
  `s DELETE e = s` by (SRW_TAC [][EXTENSION, IN_DELETE] THEN PROVE_TAC []) THEN
  SRW_TAC [][] THEN
  PROVE_TAC [LESS_EQ_LESS_EQ_MONO, ADD_COMM]);

val DISJ_BIGUNION_CARD = Q.prove (
`!P. FINITE P
     ==> (!s. s IN P ==> FINITE s) /\
         (!s t. s IN P /\ t IN P /\ ~(s = t) ==> DISJOINT s t)
     ==> (CARD (BIGUNION P) = SUM_IMAGE CARD P)`,
  SET_INDUCT_TAC THEN
  RW_TAC bool_ss [CARD_EMPTY,BIGUNION_EMPTY,SUM_IMAGE_THM,
                  BIGUNION_INSERT] THEN
  `FINITE (BIGUNION s) /\ FINITE e`
     by METIS_TAC [FINITE_BIGUNION, IN_INSERT] THEN
  `!s'. s' IN s ==> DISJOINT e s'`  by METIS_TAC [IN_INSERT] THEN
  `CARD (e INTER (BIGUNION s)) = 0`
     by METIS_TAC [DISJOINT_DEF,DISJOINT_BIGUNION,CARD_EMPTY] THEN
  `CARD (e UNION BIGUNION s) = CARD (e UNION BIGUNION s) +
                               CARD (e INTER (BIGUNION s))`
    by RW_TAC arith_ss [] THEN
  ONCE_ASM_REWRITE_TAC [] THEN
  FULL_SIMP_TAC arith_ss [CARD_UNION, DELETE_NON_ELEMENT] THEN
  METIS_TAC [IN_INSERT]);

val SUM_SAME_IMAGE = Q.store_thm
("SUM_SAME_IMAGE",
 `!P. FINITE P
     ==> !f p. p IN P /\ (!q. q IN P ==> (f p = f q))
               ==> (SUM_IMAGE f P = CARD P * f p)`,
  SET_INDUCT_TAC THEN
  RW_TAC arith_ss [CARD_EMPTY, SUM_IMAGE_THM, CARD_INSERT, ADD1] THEN
  SRW_TAC [][delete_non_element] THEN
  `(s = {}) \/ (?x t. s = x INSERT t)`
      by METIS_TAC [TypeBase.nchotomy_of ``:'a set``]
  THENL [
    SRW_TAC [][SUM_IMAGE_THM],
    `(f e = f x) /\ (f p = f x)`
        by (FULL_SIMP_TAC (srw_ss()) [] THEN METIS_TAC []) THEN
    Q_TAC SUFF_TAC `SIGMA f s = CARD s * f x`
          THEN1 SRW_TAC [ARITH_ss][] THEN
    FULL_SIMP_TAC (srw_ss() ++ DNF_ss) []
  ]);

val SUM_IMAGE_CONG = Q.store_thm(
"SUM_IMAGE_CONG",
`(s1 = s2) /\ (!x. x IN s2 ==> (f1 x = f2 x))
 ==> (SIGMA f1 s1 = SIGMA f2 s2)`,
SRW_TAC [][] THEN
REVERSE (Cases_on `FINITE s1`) THEN1 (
  SRW_TAC [][SUM_IMAGE_DEF,Once ITSET_def] THEN
  SRW_TAC [][Once ITSET_def] ) THEN
Q.PAT_ASSUM `!x.P` MP_TAC THEN
POP_ASSUM MP_TAC THEN
Q.ID_SPEC_TAC `s1` THEN
HO_MATCH_MP_TAC FINITE_INDUCT THEN
SRW_TAC [][SUM_IMAGE_THM,SUM_IMAGE_DELETE])
val _ = DefnBase.export_cong "SUM_IMAGE_CONG"

val SUM_IMAGE_ZERO = Q.store_thm(
"SUM_IMAGE_ZERO",
`!s. FINITE s ==> ((SIGMA f s = 0) <=> (!x. x IN s ==> (f x = 0)))`,
HO_MATCH_MP_TAC FINITE_INDUCT THEN
CONJ_TAC THEN1 SIMP_TAC bool_ss [SUM_IMAGE_THM,NOT_IN_EMPTY] THEN
SIMP_TAC bool_ss [SUM_IMAGE_THM,DELETE_NON_ELEMENT,ADD_EQ_0,IN_INSERT] THEN
METIS_TAC [])

val ABS_DIFF_SUM_IMAGE = Q.store_thm(
"ABS_DIFF_SUM_IMAGE",
`!s. FINITE s ==> (ABS_DIFF (SIGMA f s) (SIGMA g s) <= SIGMA (\x. ABS_DIFF (f x) (g x)) s)`,
HO_MATCH_MP_TAC FINITE_INDUCT THEN
SRW_TAC [][] THEN1 (
  SRW_TAC [][SUM_IMAGE_THM,ABS_DIFF_EQS] ) THEN
SRW_TAC [][SUM_IMAGE_THM] THEN
FULL_SIMP_TAC (srw_ss()) [DELETE_NON_ELEMENT] THEN
MATCH_MP_TAC LESS_EQ_TRANS THEN
Q.EXISTS_TAC `ABS_DIFF (f e) (g e) + ABS_DIFF (SIGMA f s) (SIGMA g s)` THEN
SRW_TAC [][ABS_DIFF_SUMS])

val SUM_IMAGE_MONO_LESS_EQ = Q.store_thm(
"SUM_IMAGE_MONO_LESS_EQ",
`!s. FINITE s ==> (!x. x IN s ==> f x <= g x)
  ==> SUM_IMAGE f s <= SUM_IMAGE g s`,
HO_MATCH_MP_TAC FINITE_INDUCT THEN
SRW_TAC [][SUM_IMAGE_THM] THEN
FULL_SIMP_TAC (srw_ss()) [DELETE_NON_ELEMENT] THEN
MATCH_MP_TAC LESS_EQ_LESS_EQ_MONO THEN
SRW_TAC [][]);

val SUM_IMAGE_MONO_LESS = Q.store_thm(
"SUM_IMAGE_MONO_LESS",
`!s. FINITE s ==> (?x. x IN s /\ f x < g x) /\ (!x. x IN s ==> f x <= g x)
  ==> SUM_IMAGE f s < SUM_IMAGE g s`,
HO_MATCH_MP_TAC FINITE_INDUCT THEN
SRW_TAC [][SUM_IMAGE_THM] THEN
FULL_SIMP_TAC (srw_ss()) [DELETE_NON_ELEMENT] THEN1 (
  MATCH_MP_TAC LESS_LESS_EQ_TRANS THEN
  Q.EXISTS_TAC `g e + SIGMA f s` THEN
  SRW_TAC [][] THEN
  MATCH_MP_TAC (MP_CANON SUM_IMAGE_MONO_LESS_EQ) THEN
  SRW_TAC [][] ) THEN
`SIGMA f s < SIGMA g s` by METIS_TAC [] THEN
MATCH_MP_TAC LESS_LESS_EQ_TRANS THEN
Q.EXISTS_TAC `f e + SIGMA g s` THEN
SRW_TAC [][]);

val SUM_IMAGE_INJ_o = store_thm(
  "SUM_IMAGE_INJ_o",
  ``!s. FINITE s ==> !g. INJ g s univ(:'a) ==>
        !f. SIGMA f (IMAGE g s) = SIGMA (f o g) s``,
  HO_MATCH_MP_TAC FINITE_INDUCT THEN
  REPEAT STRIP_TAC THEN1
    SRW_TAC[][SUM_IMAGE_THM] THEN
  `INJ g s univ(:'a) /\ g e IN univ(:'a) /\
   !y. y IN s /\ (g e = g y) ==> (e = y)`
    by METIS_TAC[INJ_INSERT] THEN
  `g e NOTIN (IMAGE g s)` by METIS_TAC[IN_IMAGE] THEN
  `(s DELETE e = s) /\ (IMAGE g s DELETE g e = IMAGE g s)`
     by METIS_TAC[DELETE_NON_ELEMENT] THEN
  SRW_TAC[][SUM_IMAGE_THM, IMAGE_FINITE]);

val _ = overload_on("PERMUTES", ``\f s. BIJ f s s``);
val _ = set_fixity "PERMUTES" (Infix(NONASSOC, 450)); (* same as relation *)

val SUM_IMAGE_PERMUTES = store_thm(
  "SUM_IMAGE_PERMUTES",
  ``!s. FINITE s ==> !g. g PERMUTES s ==> !f. SIGMA (f o g) s = SIGMA f s``,
  REPEAT STRIP_TAC THEN
  `INJ g s s /\ SURJ g s s` by METIS_TAC[BIJ_DEF] THEN
  `IMAGE g s = s` by SRW_TAC[][GSYM IMAGE_SURJ] THEN
  `s SUBSET univ(:'a)` by SRW_TAC[][SUBSET_UNIV] THEN
  `INJ g s univ(:'a)` by METIS_TAC[INJ_SUBSET, SUBSET_REFL] THEN
  `SIGMA (f o g) s = SIGMA f (IMAGE g s)` by SRW_TAC[][SUM_IMAGE_INJ_o] THEN
  SRW_TAC[][]);


(*---------------------------------------------------------------------------*)
(* Support for Cases, Cases_on, Induct, and termination proofs               *)
(*---------------------------------------------------------------------------*)

val set_tyinfo = TypeBasePure.mk_nondatatype_info
                      (``:'a set``,
                       {nchotomy = SOME SET_CASES,
                        induction = SOME FINITE_INDUCT,
                        size=SOME(``\(x:'a->num) (y:'b). SUM_IMAGE x``,SUM_IMAGE_THM),
                        encode=NONE});

val _ = TypeBase.write [set_tyinfo];

(*---------------------------------------------------------------------------*)
(* SUM_SET sums the elements of a set of natural numbers                     *)
(*---------------------------------------------------------------------------*)

val SUM_SET_DEF = new_definition("SUM_SET_DEF", ``SUM_SET = SUM_IMAGE I``);

val SUM_SET_THM = store_thm(
  "SUM_SET_THM",
  ``(SUM_SET {} = 0) /\
    (!x s. FINITE s ==> (SUM_SET (x INSERT s) = x + SUM_SET (s DELETE x)))``,
  SRW_TAC [][SUM_SET_DEF, SUM_IMAGE_THM]);

val SUM_SET_EMPTY = save_thm("SUM_SET_EMPTY", CONJUNCT1 SUM_SET_THM)
val _ = export_rewrites ["SUM_SET_EMPTY"]

val SUM_SET_SING = store_thm(
  "SUM_SET_SING",
  ``!n. SUM_SET {n} = n``,
  SRW_TAC [][SUM_SET_DEF, SUM_IMAGE_SING]);
val _ = export_rewrites ["SUM_SET_SING"]

val SUM_SET_SUBSET_LE = store_thm(
  "SUM_SET_SUBSET_LE",
  ``!s t. FINITE t /\ s SUBSET t ==> SUM_SET s <= SUM_SET t``,
  SRW_TAC [][SUM_SET_DEF, SUM_IMAGE_SUBSET_LE]);

val SUM_SET_IN_LE = store_thm(
  "SUM_SET_IN_LE",
  ``!x s. FINITE s /\ x IN s ==> x <= SUM_SET s``,
  SRW_TAC [][SUM_SET_DEF] THEN
  PROVE_TAC [combinTheory.I_THM, SUM_IMAGE_IN_LE]);

val SUM_SET_DELETE = store_thm(
  "SUM_SET_DELETE",
  ``!s. FINITE s ==> !e. SUM_SET (s DELETE e) = if e IN s then SUM_SET s - e
                                                else SUM_SET s``,
  SIMP_TAC (srw_ss()) [SUM_SET_DEF, SUM_IMAGE_DELETE]);

val SUM_SET_UNION = store_thm(
  "SUM_SET_UNION",
  ``!s t. FINITE s /\ FINITE t ==>
          (SUM_SET (s UNION t) =
             SUM_SET s + SUM_SET t - SUM_SET (s INTER t))``,
  SRW_TAC [][SUM_SET_DEF, SUM_IMAGE_UNION]);

(* ----------------------------------------------------------------------
    PROD_IMAGE

    This construct is the same as standard mathematics \Pi operator:

     \Pi_{x\in P}{f(x)} = PROD_IMAGE f P

    Where f's range is the natural numbers and P is finite.
   ---------------------------------------------------------------------- *)

(* Define PROD_IMAGE similar to SUM_IMAGE *)
val PROD_IMAGE_DEF = new_definition(
  "PROD_IMAGE_DEF",
  ``PROD_IMAGE f s = ITSET (\e acc. f e * acc) s 1``);

(* Theorem: property of PROD_IMAGE *)
val PROD_IMAGE_THM = store_thm(
  "PROD_IMAGE_THM",
  ``!f. (PROD_IMAGE f {} = 1) /\
        (!e s. FINITE s ==>
          (PROD_IMAGE f (e INSERT s) = f e * PROD_IMAGE f (s DELETE e)))``,
  REPEAT STRIP_TAC THEN1
    SIMP_TAC (srw_ss()) [ITSET_THM, PROD_IMAGE_DEF] THEN
  SIMP_TAC (srw_ss()) [PROD_IMAGE_DEF] THEN
  Q.ABBREV_TAC `g = \e acc. f e * acc` THEN
  Q_TAC SUFF_TAC `ITSET g (e INSERT s) 1 =
                  g e (ITSET g (s DELETE e) 1)` THEN1 SRW_TAC [][Abbr`g`] THEN
  MATCH_MP_TAC COMMUTING_ITSET_RECURSES THEN
  SRW_TAC [ARITH_ss][Abbr`g`]);

val _ = overload_on ("PI", ``PROD_IMAGE``)
val _ = Unicode.unicode_version {tmnm = "PROD_IMAGE", u = UnicodeChars.Pi}

(*---------------------------------------------------------------------------*)
(* PROD_SET multiplies the elements of a set of natural numbers              *)
(*---------------------------------------------------------------------------*)

(* Define PROD_SET similar to SUM_SET *)
(* val PROD_SET_DEF = new_definition("PROD_SET_DEF", ``PROD_SET = PROD_IMAGE I``); *)
val PROD_SET_DEF = new_definition("PROD_SET_DEF", ``PROD_SET = PROD_IMAGE I``);

(* Theorem: Product Set property *)
val PROD_SET_THM = store_thm(
  "PROD_SET_THM",
  ``(PROD_SET {} = 1) /\
    (!x s. FINITE s ==> (PROD_SET (x INSERT s) = x * PROD_SET (s DELETE x)))``,
  SRW_TAC [][PROD_SET_DEF, PROD_IMAGE_THM]);

val PROD_SET_EMPTY = save_thm("PROD_SET_EMPTY", CONJUNCT1 PROD_SET_THM);

(* Theorem: PROD_SET (IMAGE f (x INSERT s)) = (f x) * PROD_SET (IMAGE f s) *)
(* Proof:
     PROD_SET (IMAGE f (x INSERT s))
   = PROD_SET (f x INSERT IMAGE f s)          by IMAGE_INSERT
   = f x * PROD_SET (IMAGE f s) DELETE (f x)  by PROD_SET_THM, assume FINITE (IMAGE f s)
   = f x * PROD_SET (IMAGE f s)               by (f x) not in (IMAGE f s)
*)
val PROD_SET_IMAGE_REDUCTION = store_thm(
  "PROD_SET_IMAGE_REDUCTION",
  ``!f s x. FINITE (IMAGE f s) /\ f x NOTIN IMAGE f s ==>
     (PROD_SET (IMAGE f (x INSERT s)) = (f x) * PROD_SET (IMAGE f s))``,
  METIS_TAC [DELETE_NON_ELEMENT, IMAGE_INSERT, PROD_SET_THM]);


(* every finite, non-empty set of natural numbers has a maximum element *)

val max_lemma = prove(
  ``!s. FINITE s ==> ?x. (s <> {} ==> x IN s /\ !y. y IN s ==> y <= x) /\
                         ((s = {}) ==> (x = 0))``,
  HO_MATCH_MP_TAC FINITE_INDUCT THEN
  SIMP_TAC bool_ss [NOT_INSERT_EMPTY, IN_INSERT] THEN
  REPEAT STRIP_TAC THEN
  Q.ISPEC_THEN `s` STRIP_ASSUME_TAC SET_CASES THENL [
    ASM_SIMP_TAC arith_ss [NOT_IN_EMPTY],
    `~(s = {})` by PROVE_TAC [NOT_INSERT_EMPTY] THEN
    `?m. m IN s /\ !y. y IN s ==> y <= m` by PROVE_TAC [] THEN
    Cases_on `e <= m` THENL [
      PROVE_TAC [],
      `m <= e` by RW_TAC arith_ss [] THEN
      PROVE_TAC [LESS_EQ_REFL, LESS_EQ_TRANS]
    ]
  ])

val MAX_SET_DEF = new_specification (
  "MAX_SET_DEF", ["MAX_SET"],
  CONV_RULE (BINDER_CONV RIGHT_IMP_EXISTS_CONV THENC
             SKOLEM_CONV) max_lemma);

val MAX_SET_THM = store_thm(
  "MAX_SET_THM",
  ``(MAX_SET {} = 0) /\
    (!e s. FINITE s ==> (MAX_SET (e INSERT s) = MAX e (MAX_SET s)))``,
  CONJ_TAC THENL [
    STRIP_ASSUME_TAC (SIMP_RULE bool_ss [FINITE_EMPTY]
                                (Q.SPEC `{}` MAX_SET_DEF)),
    REPEAT STRIP_TAC THEN
    Q.ISPEC_THEN `e INSERT s` MP_TAC MAX_SET_DEF THEN
    ASM_SIMP_TAC bool_ss [FINITE_INSERT, NOT_INSERT_EMPTY,
                          IN_INSERT, FORALL_AND_THM, DISJ_IMP_THM] THEN
    STRIP_TAC THEN
    Q.ISPEC_THEN `s` MP_TAC MAX_SET_DEF THEN
    ASM_REWRITE_TAC [] THEN
    STRIP_TAC THEN
    Q.ABBREV_TAC `m1 = MAX_SET (e INSERT s)` THEN
    Q.ABBREV_TAC `m2 = MAX_SET s` THEN
    NTAC 2 (POP_ASSUM (K ALL_TAC)) THEN
    Q.ASM_CASES_TAC `s = {}` THEN FULL_SIMP_TAC (srw_ss()) [] THEN
    RES_TAC THEN ASM_SIMP_TAC arith_ss [MAX_DEF]
  ]);

val MAX_SET_REWRITES = store_thm(
  "MAX_SET_REWRITES",
  ``(MAX_SET {} = 0) /\ (MAX_SET {e} = e)``,
  SRW_TAC[][MAX_SET_THM]);
val _ = export_rewrites ["MAX_SET_REWRITES"]

val MAX_SET_ELIM = store_thm(
  "MAX_SET_ELIM",
  ``!P Q. FINITE P /\ ((P = {}) ==> Q 0) /\ (!x. (!y. y IN P ==> y <= x) /\ x IN P ==> Q x) ==>
          Q (MAX_SET P)``,
  PROVE_TAC [MAX_SET_DEF]);

val MIN_SET_DEF = new_definition("MIN_SET_DEF", ``MIN_SET = $LEAST``);

val MIN_SET_ELIM = store_thm(
  "MIN_SET_ELIM",
  ``!P Q. ~(P = {}) /\ (!x. (!y. y IN P ==> x <= y) /\ x IN P ==> Q x) ==>
          Q (MIN_SET P)``,
  REWRITE_TAC [MIN_SET_DEF] THEN REPEAT STRIP_TAC THEN
  MATCH_MP_TAC LEAST_ELIM THEN CONJ_TAC THENL [
    `?x. P x` by PROVE_TAC [SET_CASES, IN_INSERT, SPECIFICATION] THEN
    PROVE_TAC [],
    FULL_SIMP_TAC arith_ss [SPECIFICATION] THEN
    PROVE_TAC [NOT_LESS]
  ]);

val MIN_SET_THM = store_thm(
  "MIN_SET_THM",
  ``(!e. MIN_SET {e} = e) /\
    (!s e1 e2. MIN_SET (e1 INSERT e2 INSERT s) =
               MIN e1 (MIN_SET (e2 INSERT s)))``,
  CONJ_TAC THENL [
    GEN_TAC THEN
    Q.SPECL_THEN [`{e}`, `\x. x = e`] (MATCH_MP_TAC o BETA_RULE)
                 MIN_SET_ELIM THEN
    SIMP_TAC bool_ss [IN_INSERT, NOT_INSERT_EMPTY, DISJ_IMP_THM,
                      NOT_IN_EMPTY],
    REPEAT GEN_TAC THEN
    Q.SPECL_THEN [`e1 INSERT e2 INSERT s`,
                   `\x. x = MIN e1 (MIN_SET (e2 INSERT s))`]
                 (MATCH_MP_TAC o BETA_RULE)
                 MIN_SET_ELIM THEN
    SIMP_TAC bool_ss [IN_INSERT, NOT_INSERT_EMPTY, DISJ_IMP_THM,
                      FORALL_AND_THM] THEN
    REPEAT STRIP_TAC THEN
    Q.SPECL_THEN [`e2 INSERT s`, `\y. x = MIN e1 y`]
                 (MATCH_MP_TAC o BETA_RULE)
                 MIN_SET_ELIM THEN
    SIMP_TAC bool_ss [IN_INSERT, NOT_INSERT_EMPTY, DISJ_IMP_THM,
                      FORALL_AND_THM] THEN
    REPEAT STRIP_TAC THEN RES_TAC THEN ASM_SIMP_TAC arith_ss [MIN_DEF]
  ]);

val MIN_SET_LEM = Q.store_thm
("MIN_SET_LEM",
 `!s. ~(s={}) ==> (MIN_SET s IN s) /\ !x. x IN s ==> MIN_SET s <= x`,
  METIS_TAC [GSYM MEMBER_NOT_EMPTY,MIN_SET_DEF,
             IN_DEF,whileTheory.FULL_LEAST_INTRO]);

val SUBSET_MIN_SET = Q.store_thm
("SUBSET_MIN_SET",
 `!I J n. ~(I={}) /\ ~(J={}) /\ I SUBSET J ==> MIN_SET J <= MIN_SET I`,
  METIS_TAC [SUBSET_DEF,MIN_SET_LEM]);

val SUBSET_MAX_SET = Q.store_thm
("SUBSET_MAX_SET",
 `!I J. FINITE I /\ FINITE J /\ I SUBSET J ==> MAX_SET I <= MAX_SET J`,
 MAP_EVERY Q.X_GEN_TAC [`s1`, `s2`] THEN STRIP_TAC THEN
 Q.ASM_CASES_TAC `s1 = {}` THEN1 ASM_SIMP_TAC (srw_ss()) [] THEN
 Q.ASM_CASES_TAC `s2 = {}` THEN1 FULL_SIMP_TAC (srw_ss()) [] THEN
 METIS_TAC [SUBSET_DEF,MAX_SET_DEF]);

val MIN_SET_LEQ_MAX_SET = Q.store_thm
("MIN_SET_LEQ_MAX_SET",
 `!s. ~(s={}) /\ FINITE s ==> MIN_SET s <= MAX_SET s`,
 RW_TAC arith_ss [MIN_SET_DEF] THEN
METIS_TAC [FULL_LEAST_INTRO,MAX_SET_DEF,IN_DEF]);

val MIN_SET_UNION = Q.store_thm
("MIN_SET_UNION",
 `!A B. FINITE A /\ FINITE B /\ ~(A={}) /\ ~(B={})
         ==>
      (MIN_SET (A UNION B) = MIN (MIN_SET A) (MIN_SET B))`,
 let val lem = Q.prove
 (`!A. FINITE A ==>
   !B. FINITE B /\ ~(A={}) /\ ~(B={})
       ==> (MIN_SET (A UNION B) = MIN (MIN_SET A) (MIN_SET B))`,
  SET_INDUCT_TAC THEN RW_TAC (srw_ss()) []
   THEN `?b t. (B = b INSERT t) /\ ~(b IN t)` by METIS_TAC [SET_CASES]
   THEN RW_TAC (srw_ss()) []
   THEN `(e INSERT s) UNION (b INSERT t) = e INSERT b INSERT (s UNION t)`
        by METIS_TAC [INSERT_UNION,INSERT_UNION_EQ, UNION_COMM, UNION_ASSOC]
   THEN POP_ASSUM SUBST_ALL_TAC
   THEN `FINITE (s UNION t)` by METIS_TAC [FINITE_INSERT,FINITE_UNION]
   THEN RW_TAC (srw_ss()) [MIN_SET_THM]
   THEN Cases_on `s={}` THEN RW_TAC (srw_ss()) [MIN_SET_THM]
   THEN `b INSERT (s UNION t) = s UNION (b INSERT t)`
        by METIS_TAC [INSERT_UNION,INSERT_UNION_EQ, UNION_COMM, UNION_ASSOC]
   THEN POP_ASSUM SUBST_ALL_TAC
   THEN `MIN_SET (s UNION (b INSERT t)) = MIN (MIN_SET s) (MIN_SET (b INSERT t))`
        by METIS_TAC [] THEN POP_ASSUM SUBST_ALL_TAC
   THEN `MIN_SET (e INSERT s) = MIN (MIN_SET s) (MIN_SET {e})`
        by METIS_TAC [FINITE_SING,NOT_EMPTY_INSERT,
                      UNION_COMM,INSERT_UNION_EQ,UNION_EMPTY]
   THEN RW_TAC (srw_ss()) [MIN_SET_THM, AC MIN_COMM MIN_ASSOC])
 in METIS_TAC [lem]
 end);;

val MAX_SET_UNION = Q.store_thm
("MAX_SET_UNION",
 `!A B. FINITE A /\ FINITE B
         ==>
      (MAX_SET (A UNION B) = MAX (MAX_SET A) (MAX_SET B))`,
 Q_TAC SUFF_TAC `
   !A. FINITE A ==> !B. FINITE B ==>
       (MAX_SET (A UNION B) = MAX (MAX_SET A) (MAX_SET B))
 ` THEN1 METIS_TAC[] THEN
 SET_INDUCT_TAC THEN RW_TAC (srw_ss()) []
   THEN `(B = {}) \/ ?b t. (B = b INSERT t) /\ ~(b IN t)`
           by METIS_TAC [SET_CASES]
   THEN SRW_TAC [][]
   THEN `(e INSERT s) UNION (b INSERT t) = e INSERT b INSERT (s UNION t)`
        by SRW_TAC[][EXTENSION,AC DISJ_COMM DISJ_ASSOC]
   THEN FULL_SIMP_TAC (srw_ss()) [MAX_SET_THM, AC MAX_COMM MAX_ASSOC]);

val set_ss = arith_ss ++ SET_SPEC_ss ++
             rewrites [CARD_INSERT,CARD_EMPTY,FINITE_EMPTY,FINITE_INSERT,
                       NOT_IN_EMPTY];

(*---------------------------------------------------------------------------*)
(* POW s is the powerset of s                                                *)
(*---------------------------------------------------------------------------*)

val POW_DEF =
 new_definition
  ("POW_DEF",
   ``POW set = {s | s SUBSET set}``);

val IN_POW = Q.store_thm
("IN_POW",
 `!set e. e IN POW set = e SUBSET set`,
 RW_TAC bool_ss [POW_DEF,GSPECIFICATION]);

val UNIV_FUN_TO_BOOL = store_thm(
  "UNIV_FUN_TO_BOOL",
  ``univ(:'a -> bool) = POW univ(:'a)``,
  SIMP_TAC (srw_ss()) [EXTENSION, IN_POW]);

val SUBSET_POW = Q.store_thm
("SUBSET_POW",
 `!s1 s2. s1 SUBSET s2 ==> (POW s1) SUBSET (POW s2)`,
 RW_TAC set_ss [POW_DEF,SUBSET_DEF]);

val SUBSET_INSERT_RIGHT = Q.store_thm
("SUBSET_INSERT_RIGHT",
 `!e s1 s2. s1 SUBSET s2 ==> s1 SUBSET (e INSERT s2)`,
 RW_TAC set_ss [SUBSET_DEF,IN_INSERT]);

val SUBSET_DELETE_BOTH = Q.store_thm
("SUBSET_DELETE_BOTH",
 `!s1 s2 x. s1 SUBSET s2 ==> (s1 DELETE x) SUBSET (s2 DELETE x)`,
 RW_TAC set_ss [SUBSET_DEF,SUBSET_DELETE,IN_DELETE]);

val POW_EMPTY = store_thm("POW_EMPTY",
  ``!s. POW s <> {}``,
  SRW_TAC[][EXTENSION,IN_POW] THEN
  METIS_TAC[EMPTY_SUBSET])
val _ = export_rewrites["POW_EMPTY"]

(*---------------------------------------------------------------------------*)
(* Recursion equations for POW                                               *)
(*---------------------------------------------------------------------------*)

val POW_INSERT = Q.store_thm
("POW_INSERT",
 `!e s. POW (e INSERT s) = IMAGE ($INSERT e) (POW s) UNION (POW s)`,
 RW_TAC set_ss [EXTENSION,IN_UNION,IN_POW] THEN
 Cases_on `e IN x` THENL
 [EQ_TAC THEN RW_TAC set_ss [] THENL
  [DISJ1_TAC
    THEN RW_TAC set_ss [IN_IMAGE,IN_POW]
    THEN Q.EXISTS_TAC `x DELETE e`
    THEN RW_TAC set_ss [INSERT_DELETE]
    THEN IMP_RES_TAC SUBSET_DELETE_BOTH
    THEN POP_ASSUM (MP_TAC o Q.SPEC `e`)
    THEN RW_TAC set_ss [DELETE_INSERT]
    THEN METIS_TAC [DELETE_SUBSET,SUBSET_TRANS],
   FULL_SIMP_TAC set_ss
     [IN_IMAGE,IN_POW,SUBSET_INSERT_RIGHT,INSERT_SUBSET,IN_INSERT],
   FULL_SIMP_TAC set_ss [SUBSET_DEF]
    THEN METIS_TAC [IN_INSERT]],
  RW_TAC set_ss [SUBSET_INSERT]
    THEN EQ_TAC THEN RW_TAC set_ss [IN_IMAGE]
    THEN METIS_TAC [IN_INSERT]]);

val POW_EQNS = Q.store_thm
("POW_EQNS",
 `(POW {} = {{}} : 'a set set) /\
  (!e:'a.
   !s. POW (e INSERT s) = let ps = POW s
                            in (IMAGE ($INSERT e) ps) UNION ps)`,
 CONJ_TAC THENL
 [RW_TAC set_ss [POW_DEF,SUBSET_EMPTY,EXTENSION,NOT_IN_EMPTY,IN_INSERT],
  METIS_TAC [POW_INSERT,LET_THM]]);

val FINITE_POW = Q.store_thm
("FINITE_POW",
 `!s. FINITE s ==> FINITE (POW s)`,
 HO_MATCH_MP_TAC FINITE_INDUCT
  THEN CONJ_TAC THENL
  [METIS_TAC [POW_EQNS,FINITE_EMPTY,FINITE_INSERT],
   RW_TAC set_ss [POW_EQNS,LET_THM,FINITE_UNION,IMAGE_FINITE]]);

val lem = Q.prove
(`!n. 2 * 2**n = 2**n + 2**n`,
 RW_TAC arith_ss [EXP]);

(*---------------------------------------------------------------------------*)
(* Cardinality of the power set of a finite set                              *)
(*---------------------------------------------------------------------------*)

val CARD_POW = Q.store_thm
("CARD_POW",
 `!s. FINITE s ==> (CARD (POW s) = 2 EXP (CARD s))`,
 SET_INDUCT_TAC
  THEN RW_TAC set_ss [POW_EQNS,LET_THM,EXP]
  THEN `FINITE (POW s) /\
        FINITE (IMAGE ($INSERT e) (POW s))`
    by METIS_TAC[FINITE_POW,IMAGE_FINITE]
  THEN `CARD (IMAGE ($INSERT e) (POW s) UNION POW s) =
        CARD (IMAGE ($INSERT e) (POW s)) + CARD(POW s)`
    by
   (`CARD ((IMAGE ($INSERT e) (POW s)) INTER (POW s)) = 0`
      by (RW_TAC set_ss [CARD_EQ_0,INTER_FINITE] THEN
          RW_TAC set_ss [EXTENSION,IN_INTER,IN_POW,IN_IMAGE] THEN
          RW_TAC set_ss [SUBSET_DEF,IN_INSERT] THEN METIS_TAC[])
     THEN METIS_TAC [CARD_UNION,ADD_CLAUSES])
  THEN POP_ASSUM SUBST_ALL_TAC
  THEN Q.PAT_ASSUM `X = 2 ** (CARD s)` (ASSUME_TAC o SYM)
  THEN ASM_REWRITE_TAC [lem, EQ_ADD_RCANCEL]
  THEN `BIJ ($INSERT e) (POW s) (IMAGE ($INSERT e) (POW s))`
    by (RW_TAC set_ss [BIJ_DEF,INJ_DEF,SURJ_DEF,IN_IMAGE,IN_POW]
        THENL
         [METIS_TAC [IN_POW],
          `~(e IN x) /\ ~(e IN y)` by METIS_TAC [SUBSET_DEF]
            THEN FULL_SIMP_TAC set_ss [EXTENSION, IN_INSERT]
            THEN METIS_TAC[],
          METIS_TAC [IN_POW],METIS_TAC[]])
  THEN METIS_TAC [FINITE_BIJ_CARD_EQ]);


(* ----------------------------------------------------------------------
    Simple lemmas about GSPECIFICATIONs
   ---------------------------------------------------------------------- *)

val sspec_tac = CONV_TAC (DEPTH_CONV SET_SPEC_CONV)

val GSPEC_F = store_thm(
  "GSPEC_F",
  ``{ x | F} = {}``,
  SRW_TAC [][EXTENSION] THEN sspec_tac THEN REWRITE_TAC []);

val GSPEC_T = store_thm(
  "GSPEC_T",
  ``{x | T} = UNIV``,
  SRW_TAC [][EXTENSION, IN_UNIV] THEN sspec_tac);

val GSPEC_ID = store_thm(
  "GSPEC_ID",
  ``{x | x IN y} = y``,
  SRW_TAC [][EXTENSION] THEN sspec_tac THEN REWRITE_TAC []);

val GSPEC_EQ = store_thm(
  "GSPEC_EQ",
  ``{ x | x = y} = {y}``,
  SRW_TAC [][EXTENSION] THEN sspec_tac THEN REWRITE_TAC []);

val GSPEC_EQ2 = store_thm(
  "GSPEC_EQ2",
  ``{ x | y = x} = {y}``,
  SRW_TAC [][EXTENSION] THEN sspec_tac THEN EQ_TAC THEN STRIP_TAC THEN
  ASM_REWRITE_TAC []);

val _ = export_rewrites ["GSPEC_F", "GSPEC_T", "GSPEC_ID", "GSPEC_EQ",
                         "GSPEC_EQ2"]

(* Following rewrites are useful, but probably not suitable for
   automatic application.  Sadly even those above fail in the presence
   of more complicated GSPEC expressions, such as { (x,y) | F }.

   We could cope with that particular example using the conditional
   rewrite below, but again, this is probably not suitable for
   automatic inclusion in rewrite sets *)

val GSPEC_F_COND = store_thm(
  "GSPEC_F_COND",
  ``!f. (!x. ~SND (f x)) ==> (GSPEC f = {})``,
  SRW_TAC [][EXTENSION, GSPECIFICATION] THEN
  POP_ASSUM (Q.SPEC_THEN `x'` MP_TAC) THEN
  Cases_on `f x'` THEN SRW_TAC [][]);

val GSPEC_AND = store_thm(
  "GSPEC_AND",
  ``!P Q. {x | P x /\ Q x} = {x | P x} INTER {x | Q x}``,
  SRW_TAC [][EXTENSION] THEN sspec_tac THEN REWRITE_TAC []);

val GSPEC_OR = store_thm(
  "GSPEC_OR",
  ``!P Q. {x | P x \/ Q x} = {x | P x} UNION {x | Q x}``,
  SRW_TAC [][EXTENSION, IN_UNION] THEN sspec_tac THEN REWRITE_TAC []);

(* ----------------------------------------------------------------------
    partition a set according to an equivalence relation (or at least
    a relation that is reflexive, symmetric and transitive over that set)
   ---------------------------------------------------------------------- *)

val equiv_on_def = new_definition(
  "equiv_on_def",
  ``(equiv_on) R s =
       (!x. x IN s ==> R x x) /\
       (!x y. x IN s /\ y IN s ==> (R x y = R y x)) /\
       (!x y z. x IN s /\ y IN s /\ z IN s /\ R x y /\ R y z ==> R x z)``);
val _ = set_fixity "equiv_on" (Infix(NONASSOC, 425))

val partition_def = new_definition(
  "partition_def",
  ``partition R s =
      { t | ?x. x IN s /\ (t = { y | y IN s /\ R x y})}``);

val BIGUNION_partition = store_thm(
  "BIGUNION_partition",
  ``R equiv_on s ==> (BIGUNION (partition R s) = s)``,
  STRIP_TAC THEN
  SRW_TAC [][EXTENSION, IN_BIGUNION, partition_def] THEN
  EQ_TAC THEN STRIP_TAC THENL[
    METIS_TAC [equiv_on_def],
    Q.EXISTS_TAC `{ y | R x y /\ y IN s}` THEN
    `R x x` by METIS_TAC [equiv_on_def] THEN SRW_TAC [][] THEN
    METIS_TAC []
  ]);

val EMPTY_NOT_IN_partition = store_thm(
  "EMPTY_NOT_IN_partition",
  ``R equiv_on s ==> ~({} IN partition R s)``,
  SRW_TAC [][partition_def, EXTENSION] THEN
  METIS_TAC [equiv_on_def]);

(* Invocation(s) of PROVE_TAC are slow, but METIS seems to be
   possibly slower
*)
val partition_elements_disjoint = store_thm(
  "partition_elements_disjoint",
  ``R equiv_on s ==>
    !t1 t2. t1 IN partition R s /\ t2 IN partition R s /\ ~(t1 = t2) ==>
            DISJOINT t1 t2``,
  STRIP_TAC THEN SIMP_TAC (srw_ss()) [partition_def] THEN
  REPEAT GEN_TAC THEN
  DISCH_THEN (CONJUNCTS_THEN2
              (Q.X_CHOOSE_THEN `a` MP_TAC)
              (CONJUNCTS_THEN2
               (Q.X_CHOOSE_THEN `b` MP_TAC) MP_TAC)) THEN
  MAP_EVERY Q.ID_SPEC_TAC [`t1`, `t2`] THEN SIMP_TAC (srw_ss()) [] THEN
  SRW_TAC [][DISJOINT_DEF] THEN
  SIMP_TAC (srw_ss()) [EXTENSION] THEN
  Q.X_GEN_TAC `c` THEN Cases_on `c IN s` THEN SRW_TAC [][] THEN
  Cases_on `R a c` THEN SRW_TAC [][] THEN
  STRIP_TAC THEN
  `R a b` by PROVE_TAC [equiv_on_def] THEN
  Q.PAT_ASSUM `~(a = b)` MP_TAC THEN SRW_TAC [][] THEN
  SRW_TAC [][EXTENSION] THEN PROVE_TAC [equiv_on_def]);

val partition_elements_interrelate = store_thm(
  "partition_elements_interrelate",
  ``R equiv_on s ==> !t. t IN partition R s ==>
                         !x y. x IN t /\ y IN t ==> R x y``,
  SIMP_TAC (srw_ss()) [partition_def, GSYM LEFT_FORALL_IMP_THM] THEN
  PROVE_TAC [equiv_on_def]);

val partition_SUBSET = Q.store_thm
("partition_SUBSET",
 `!R s t. t IN partition R s ==> t SUBSET s`,
  SRW_TAC [][partition_def, EXTENSION, EQ_IMP_THM] THEN
  METIS_TAC [SUBSET_DEF]);

val FINITE_partition = Q.store_thm (
  "FINITE_partition",
  `!R s. FINITE s ==>
         FINITE (partition R s) /\
         !t. t IN partition R s ==> FINITE t`,
  REPEAT GEN_TAC THEN STRIP_TAC THEN
  `!t. t IN partition R s ==> t SUBSET s` by METIS_TAC [partition_SUBSET] THEN
  `!t. t IN partition R s ==> t IN POW s` by SRW_TAC [][POW_DEF] THEN
  METIS_TAC [FINITE_POW, SUBSET_FINITE, SUBSET_DEF]);

val partition_CARD = Q.store_thm
("partition_CARD",
 `!R s. R equiv_on s /\ FINITE s
          ==>
        (CARD s = SUM_IMAGE CARD (partition R s))`,
METIS_TAC [FINITE_partition, BIGUNION_partition, DISJ_BIGUNION_CARD,
           partition_elements_disjoint, FINITE_BIGUNION, partition_def]);

(* ----------------------------------------------------------------------
    Assert a predicate on all pairs of elements in a set.
    Take the RC of the P argument to consider only pairs of distinct elements.
   ---------------------------------------------------------------------- *)

val pairwise_def = new_definition(
  "pairwise_def",
  ``pairwise P s = !e1 e2. e1 IN s /\ e2 IN s ==> P e1 e2``);

val pairwise_UNION = Q.store_thm(
"pairwise_UNION",
`pairwise R (s1 UNION s2) <=>
 pairwise R s1 /\ pairwise R s2 /\ (!x y. x IN s1 /\ y IN s2 ==> R x y /\ R y x)`,
SRW_TAC [boolSimps.DNF_ss][pairwise_def] THEN METIS_TAC []);

val pairwise_SUBSET = Q.store_thm(
"pairwise_SUBSET",
`!R s t. pairwise R t /\ s SUBSET t ==> pairwise R s`,
SRW_TAC [][SUBSET_DEF,pairwise_def]);


(* ----------------------------------------------------------------------
    A proof of Koenig's Lemma
   ---------------------------------------------------------------------- *)

(* a counting exercise for R-trees.  If x0 has finitely many successors, and
   each of these successors has finite trees underneath, then x0's tree is
   also finite *)
val KL_lemma1 = prove(
  ``FINITE { x | R x0 x} /\
    (!y. R x0 y ==> FINITE { x | RTC R y x }) ==>
    FINITE { x | RTC R x0 x}``,
  REPEAT STRIP_TAC THEN
  `{ x | RTC R x0 x} =
   x0 INSERT BIGUNION (IMAGE (\x. {y | RTC R x y}) {x | R x0 x})`
      by (REWRITE_TAC [EXTENSION] THEN
          SRW_TAC [][GSYM RIGHT_EXISTS_AND_THM, IN_BIGUNION, IN_IMAGE,
                     GSPECIFICATION] THEN
          PROVE_TAC [relationTheory.RTC_CASES1]) THEN
  POP_ASSUM SUBST_ALL_TAC THEN SRW_TAC [][IN_IMAGE] THENL [
    SRW_TAC [][IMAGE_FINITE, IN_IMAGE, GSPECIFICATION],
    RES_TAC
  ]);


(*---------------------------------------------------------------------------*)
(* Effectively taking the contrapositive of the above, saying that if R is   *)
(* finitely branching, and we're on top of an infinite R tree, then one of   *)
(* the immediate children is on top of an infinite R tree                    *)
(*---------------------------------------------------------------------------*)

val KL_lemma2 = prove(
  ``(!x. FINITE {y | R x y}) ==>
    !y. ~ FINITE {x | RTC R y x} ==> ?z. R y z /\ ~FINITE { x | RTC R z x}``,
  METIS_TAC [KL_lemma1]);

(*---------------------------------------------------------------------------*)
(* Now throw in the unavoidable use of the axiom of choice, and say that     *)
(* there's a function to do this for us.                                     *)
(*---------------------------------------------------------------------------*)

val KL_lemma3 =
    CONV_RULE (ONCE_DEPTH_CONV RIGHT_IMP_EXISTS_CONV THENC
               ONCE_DEPTH_CONV SKOLEM_CONV) KL_lemma2

val KoenigsLemma = store_thm(
  "KoenigsLemma",
  ``!R. (!x. FINITE {y | R x y}) ==>
        !x. ~FINITE {y | RTC R x y} ==>
            ?f. (f 0 = x) /\ !n. R (f n) (f (SUC n))``,
  REPEAT STRIP_TAC THEN
  `?g. !y. ~FINITE { x | RTC R y x} ==>
           R y (g y) /\ ~FINITE {x | RTC R (g y) x}`
     by METIS_TAC [KL_lemma3] THEN
  Q.SPECL_THEN [`x`, `\n r. g r`]
               (Q.X_CHOOSE_THEN `f` STRIP_ASSUME_TAC o BETA_RULE)
               (TypeBase.axiom_of ``:num``) THEN
  Q.EXISTS_TAC `f` THEN ASM_REWRITE_TAC [] THEN
  Q_TAC SUFF_TAC
        `!n. R (f n) (g (f n)) /\ ~FINITE { x | RTC R (f n) x}` THEN1
        METIS_TAC [] THEN
  Induct THEN METIS_TAC []);

val KoenigsLemma_WF = store_thm(
  "KoenigsLemma_WF",
  ``!R. (!x. FINITE {y | R x y}) /\ WF (inv R) ==> !x. FINITE {y | RTC R x y}``,
  SRW_TAC [][prim_recTheory.WF_IFF_WELLFOUNDED,
             prim_recTheory.wellfounded_def,
             relationTheory.inv_DEF] THEN
  METIS_TAC [KoenigsLemma]);


val SET_EQ_SUBSET = Q.store_thm
("SET_EQ_SUBSET",
 `!s1 s2. (s1 = s2) = s1 SUBSET s2 /\ s2 SUBSET s1`,
 REPEAT (GEN_TAC ORELSE EQ_TAC)
  THEN RW_TAC set_ss [SUBSET_DEF,SUBSET_ANTISYM]);

val PSUBSET_EQN = Q.store_thm
("PSUBSET_EQN",
 `!s1 s2. s1 PSUBSET s2 = s1 SUBSET s2 /\ ~(s2 SUBSET s1)`,
 PROVE_TAC [PSUBSET_DEF,SET_EQ_SUBSET]);

val PSUBSET_SUBSET_TRANS = Q.store_thm
("PSUBSET_SUBSET_TRANS",
 `!s t u. s PSUBSET t /\ t SUBSET u ==> s PSUBSET u`,
 PROVE_TAC [SUBSET_DEF,PSUBSET_EQN]);

val SUBSET_PSUBSET_TRANS = Q.store_thm
("SUBSET_PSUBSET_TRANS",
 `!s t u. s SUBSET t /\ t PSUBSET u ==> s PSUBSET u`,
 PROVE_TAC [SUBSET_DEF,PSUBSET_EQN]);

val CROSS_EQNS = Q.store_thm
("CROSS_EQNS",
 `!(s1:'a set) (s2:'b set).
  (({}:'a set)   CROSS s2 = ({}:('a#'b) set)) /\
  ((a INSERT s1) CROSS s2 = (IMAGE (\y.(a,y)) s2) UNION (s1 CROSS s2))`,
RW_TAC set_ss [CROSS_EMPTY,Once CROSS_INSERT_LEFT]
  THEN MATCH_MP_TAC (PROVE [] (Term`(a=b) ==> (f a c = f b c)`))
  THEN RW_TAC set_ss [CROSS_DEF,IMAGE_DEF,EXTENSION]
  THEN METIS_TAC [ABS_PAIR_THM,IN_SING,FST,SND]);

val count_EQN = Q.store_thm
("count_EQN",
 `!n. count n = if n = 0 then {} else
            let p = PRE n in p INSERT (count p)`,
 REWRITE_TAC [count_def]
  THEN Induct
  THEN RW_TAC arith_ss [GSPEC_F]
  THEN RW_TAC set_ss [EXTENSION,IN_SING,IN_INSERT]);

(* Theorems about countability added by Scott Owens on 2009-03-20, plus a few
* misc. theorems *)

fun FSTAC thms = FULL_SIMP_TAC (srw_ss()) thms;
fun RWTAC thms = SRW_TAC [] thms;

val UNIQUE_MEMBER_SING = Q.store_thm ("UNIQUE_MEMBER_SING",
`!x s. x IN s /\ (!y. y IN s ==> (x = y)) = (s = {x})`,
SRW_TAC [] [EXTENSION] THEN
METIS_TAC []);

val inj_surj = Q.store_thm ("inj_surj",
`!f s t. INJ f s t ==> (s = {}) \/ ?f'. SURJ f' t s`,
RWTAC [INJ_DEF, SURJ_DEF, METIS_PROVE [] ``!a b. a \/ b = ~a ==> b``] THEN
`!x. ?y. y IN s /\ (x IN IMAGE f s ==> (f y = x))`
          by (RWTAC [] THEN
              Cases_on `x IN IMAGE f s` THEN
              FSTAC [IMAGE_DEF] THEN1
              METIS_TAC [] THEN
              Q.EXISTS_TAC `CHOICE s` THEN
              RWTAC [CHOICE_DEF] THEN
              METIS_TAC []) THEN
     FSTAC [SKOLEM_THM, IN_IMAGE] THEN
     METIS_TAC []);

val infinite_rest = Q.store_thm ("infinite_rest",
`!s. INFINITE s ==> INFINITE (REST s)`,
RWTAC [] THEN
CCONTR_TAC THEN
FSTAC [REST_DEF]);

val chooser_def = TotalDefn.Define `
  (chooser s 0 = CHOICE s) /\
  (chooser s (SUC n) = chooser (REST s) n)`;

val chooser_lem1 = Q.prove (
`!n s t. INFINITE s /\ s SUBSET t ==> chooser s n IN t`,
Induct THEN
RWTAC [chooser_def, SUBSET_DEF] THENL [
  `s <> {}` by (RWTAC [EXTENSION] THEN METIS_TAC [INFINITE_INHAB]) THEN
  METIS_TAC [CHOICE_DEF],
  `REST s SUBSET s` by RWTAC [REST_SUBSET] THEN
  METIS_TAC [infinite_rest]
]);

val chooser_lem2 = Q.prove (
`!n s. INFINITE s ==> chooser (REST s) n <> CHOICE s`,
RWTAC [] THEN
IMP_RES_TAC infinite_rest THEN
`chooser (REST s) n IN (REST s)`
        by METIS_TAC [chooser_lem1, SUBSET_REFL] THEN
FSTAC [REST_DEF, IN_DELETE]);

val chooser_lem3 = Q.prove (
`!x y s. INFINITE s /\ (chooser s x = chooser s y) ==> (x = y)`,
Induct_on `x` THEN
RWTAC [chooser_def] THEN
Cases_on `y` THEN
FSTAC [chooser_def] THEN
RWTAC [] THEN
METIS_TAC [chooser_lem2, infinite_rest]);

val infinite_num_inj_lem = Q.prove (
`!s. FINITE s ==> ~?f. INJ f (UNIV:num set) s`,
HO_MATCH_MP_TAC FINITE_INDUCT THEN
RWTAC [] THEN
FSTAC [INJ_DEF] THEN
CCONTR_TAC THEN
FSTAC [IN_UNIV] THEN
Q.PAT_ASSUM `!f. (?x. f x NOTIN s) \/ P f` MP_TAC THEN
RWTAC [] THEN
Cases_on `?y. f y = e` THEN
FSTAC [] THEN
RWTAC [] THENL [
  Q.EXISTS_TAC `\x. if x < y then f x else f (SUC x)` THEN
  RWTAC [] THEN
  FSTAC [METIS_PROVE [] ``! a b. a \/ b = ~a==>b``] THEN
  RWTAC [] THENL [
    `x <> y` by DECIDE_TAC THEN METIS_TAC [],
    `SUC x <> y` by DECIDE_TAC THEN METIS_TAC [],
    `x = SUC y'` by METIS_TAC [] THEN DECIDE_TAC,
    `SUC x = y'` by METIS_TAC [] THEN DECIDE_TAC,
    `SUC x = SUC y'` by METIS_TAC [] THEN DECIDE_TAC
  ],
  METIS_TAC []
]);

val infinite_num_inj = Q.store_thm ("infinite_num_inj",
`!s. INFINITE s = ?f. INJ f (UNIV:num set) s`,
RWTAC [] THEN
EQ_TAC THEN
RWTAC [] THENL
[Q.EXISTS_TAC `chooser s` THEN
     RWTAC [INJ_DEF] THEN
     METIS_TAC [chooser_lem1, chooser_lem3, SUBSET_REFL],
 METIS_TAC [infinite_num_inj_lem]]);

val countable_def = TotalDefn.Define `
  countable s = ?f. INJ f s (UNIV:num set)`;

val countable_image_nats = store_thm( "countable_image_nats",
  ``countable (IMAGE f univ(:num))``, SIMP_TAC
  (srw_ss())[countable_def] THEN METIS_TAC[SURJ_IMAGE, SURJ_INJ_INV]);
  val _ = export_rewrites ["countable_image_nats"]

val countable_surj = Q.store_thm ("countable_surj",
`!s. countable s = (s = {}) \/ ?f. SURJ f (UNIV:num set) s`,
RWTAC [countable_def] THEN
EQ_TAC THEN
RWTAC [] THENL
[METIS_TAC [inj_surj],
 RWTAC [INJ_DEF],
 Cases_on `s = {}` THEN
     FSTAC [INJ_DEF, SURJ_DEF] THEN
     METIS_TAC []]);

val num_countable = Q.store_thm ("num_countable",
`countable (UNIV:num set)`,
RWTAC [countable_def, INJ_DEF] THEN
Q.EXISTS_TAC `\x.x` THEN
RWTAC []);

val INJ_SUBSET = Q.prove (
`!f s t s'. INJ f s t /\ s' SUBSET s ==> INJ f s' t`,
RWTAC [INJ_DEF, SUBSET_DEF]);

val subset_countable = Q.store_thm ("subset_countable",
`!s t. countable s /\ t SUBSET s ==> countable t`,
RWTAC [countable_def] THEN
METIS_TAC [INJ_SUBSET]);

val image_countable = Q.store_thm ("image_countable",
`!f s. countable s ==> countable (IMAGE f s)`,
RWTAC [countable_surj, SURJ_DEF] THEN
Cases_on `s = {}` THEN
FSTAC [IN_IMAGE, IN_UNIV] THEN
Q.EXISTS_TAC `f o f'` THEN
RWTAC [] THEN
METIS_TAC []);

val finite_countable = Q.store_thm ("finite_countable",
`!s. FINITE s ==> countable s`,
HO_MATCH_MP_TAC FINITE_INDUCT THEN
RWTAC [countable_def] THEN
FSTAC [INJ_DEF, IN_UNIV] THEN
Q.EXISTS_TAC `\x. if x IN s then f x else SUC (MAX_SET (IMAGE f s))` THEN
RWTAC [] THEN
`IMAGE f s <> {}` by (CCONTR_TAC THEN FSTAC [IMAGE_DEF])
THENL [
  `MAX_SET (IMAGE f s) IN IMAGE f s /\
   (f x <= MAX_SET (IMAGE f s))`
       by METIS_TAC [MAX_SET_DEF, IMAGE_FINITE, IN_IMAGE] THEN
  METIS_TAC [DECIDE ``~(SUC x <= x)``],
  `MAX_SET (IMAGE f s) IN IMAGE f s /\
   (f y <= MAX_SET (IMAGE f s))`
          by METIS_TAC [MAX_SET_DEF, IMAGE_FINITE, IN_IMAGE] THEN
     METIS_TAC [DECIDE ``!x. ~(SUC x <= x)``]
]);

open numpairTheory

val num_to_pair_def = TotalDefn.Define `num_to_pair n = (nfst n, nsnd n)`
val pair_to_num_def = TotalDefn.Define `pair_to_num (m,n) = m *, n`

val pair_to_num_formula = Q.store_thm ("pair_to_num_formula",
  `!x y. pair_to_num (x, y) = (x + y + 1) * (x + y) DIV 2 + y`,
  SRW_TAC [][pair_to_num_def, tri_formula, npair_def, MULT_COMM]);

val pair_to_num_inv = Q.store_thm ("pair_to_num_inv",
  `(!x. pair_to_num (num_to_pair x) = x) /\
   (!x y. num_to_pair (pair_to_num (x, y)) = (x, y))`,
  SRW_TAC [][pair_to_num_def, num_to_pair_def]);

val num_cross_countable = Q.prove (
  `countable (UNIV:num set CROSS UNIV:num set)`,
  RWTAC [countable_surj, SURJ_DEF, CROSS_DEF] THEN
  METIS_TAC [PAIR, pair_to_num_inv]);

val cross_countable = Q.store_thm ("cross_countable",
`!s t. countable s /\ countable t ==> countable (s CROSS t)`,
RWTAC [] THEN
POP_ASSUM (MP_TAC o SIMP_RULE bool_ss [countable_surj]) THEN
POP_ASSUM (MP_TAC o SIMP_RULE bool_ss [countable_surj]) THEN
RWTAC [SURJ_DEF] THEN
RWTAC [CROSS_EMPTY, FINITE_EMPTY, finite_countable] THEN
`s CROSS t = IMAGE (\(x, y). (f x, f' y)) (UNIV:num set CROSS UNIV:num set)`
        by  (RWTAC [CROSS_DEF, IMAGE_DEF, EXTENSION] THEN
             EQ_TAC THEN
             RWTAC [] THENL
             [Cases_on `x` THEN
                  FSTAC [] THEN
                  RES_TAC THEN
                  Q.EXISTS_TAC `(y', y)` THEN
                  RWTAC [],
              Cases_on `x'` THEN
                  FSTAC [],
              Cases_on `x'` THEN
                  FSTAC []]) THEN
METIS_TAC [num_cross_countable, image_countable]);

val inter_countable = Q.store_thm ("inter_countable",
`!s t. countable s \/ countable t ==> countable (s INTER t)`,
METIS_TAC [INTER_SUBSET, subset_countable]);

val inj_countable = Q.store_thm ("inj_countable",
`!f s t. countable t /\ INJ f s t ==> countable s`,
RWTAC [countable_def, INJ_DEF] THEN
Q.EXISTS_TAC `f' o f` THEN
RWTAC []);

val bigunion_countable = Q.store_thm ("bigunion_countable",
`!s. countable s /\ (!x. x IN s ==> countable x) ==> countable (BIGUNION s)`,
RWTAC [] THEN
`!x. ?f. x IN s ==> INJ f x (UNIV:num set)`
           by (RWTAC [RIGHT_EXISTS_IMP_THM] THEN
               FSTAC [countable_def]) THEN
`!a. ?x. a IN BIGUNION s ==> a IN x /\ x IN s`
           by (RWTAC [IN_BIGUNION] THEN
               METIS_TAC []) THEN
FSTAC [SKOLEM_THM] THEN
`?g. INJ g s (UNIV:num set)`
           by (FSTAC [countable_def] THEN
               METIS_TAC []) THEN
`INJ (\a. (g (f' a),  f (f' a) a)) (BIGUNION s)
     (UNIV:num set CROSS UNIV:num set)`
         by (FSTAC [INJ_DEF] THEN
             RWTAC [] THEN
             `f' a = f' a'` by METIS_TAC [] THEN
             FSTAC [] THEN
             METIS_TAC []) THEN
METIS_TAC [inj_countable, num_cross_countable]);

val union_countable = Q.store_thm ("union_countable",
`!s t. countable s /\ countable t ==> countable (s UNION t)`,
RWTAC [] THEN
`!x. x IN {s; t} ==> countable x` by RWTAC [] THEN
`FINITE {s; t}` by RWTAC [] THEN
`s UNION t = BIGUNION {s; t}`
          by (RWTAC [EXTENSION, IN_UNION, IN_BIGUNION] THEN
              METIS_TAC []) THEN
METIS_TAC [bigunion_countable, finite_countable]);

val union_countable_IFF = store_thm(
  "union_countable_IFF",
  ``countable (s UNION t) <=> countable s /\ countable t``,
  METIS_TAC [union_countable, SUBSET_UNION, subset_countable]);
val _ = export_rewrites ["union_countable_IFF"]

val inj_image_countable_IFF = store_thm(
  "inj_image_countable_IFF",
  ``INJ f s (IMAGE f s) ==> (countable (IMAGE f s) <=> countable s)``,
  SRW_TAC[][EQ_IMP_THM, image_countable] THEN
  METIS_TAC[countable_def, INJ_COMPOSE]);

val pow_no_surj = Q.store_thm ("pow_no_surj",
`!s. ~?f. SURJ f s (POW s)`,
RWTAC [SURJ_DEF, POW_DEF, METIS_PROVE [] ``a \/ b = ~a ==> b``] THEN
Q.EXISTS_TAC `{a | a IN s /\ a NOTIN f a}` THEN
RWTAC [EXTENSION, SUBSET_DEF] THEN
METIS_TAC []);

val infinite_pow_uncountable = Q.store_thm ("infinite_pow_uncountable",
`!s. INFINITE s ==> ~countable (POW s)`,
RWTAC [countable_surj, infinite_num_inj] THEN
IMP_RES_TAC inj_surj THEN
FSTAC [UNIV_NOT_EMPTY] THEN
METIS_TAC [pow_no_surj, SURJ_COMPOSE]);

val countable_Usum = store_thm(
  "countable_Usum",
  ``countable univ(:'a + 'b) <=>
      countable univ(:'a) /\ countable univ(:'b)``,
  SRW_TAC [][SUM_UNIV, inj_image_countable_IFF, INJ_INL, INJ_INR]);
val _ = export_rewrites ["countable_Usum"]

val countable_EMPTY = store_thm(
  "countable_EMPTY",
  ``countable {}``,
  SIMP_TAC (srw_ss()) [countable_def, INJ_EMPTY]);
val _ = export_rewrites ["countable_EMPTY"]

val countable_INSERT = store_thm(
  "countable_INSERT",
  ``countable (x INSERT s) <=> countable s``,
  Cases_on `x IN s` THEN1 ASM_SIMP_TAC (srw_ss()) [ABSORPTION_RWT] THEN
  SIMP_TAC (srw_ss()) [countable_def] THEN EQ_TAC THEN
  DISCH_THEN (Q.X_CHOOSE_THEN `f` ASSUME_TAC) THENL [
    Q.EXISTS_TAC `f` THEN MATCH_MP_TAC INJ_SUBSET THEN
    Q.EXISTS_TAC `x INSERT s` THEN ASM_SIMP_TAC (srw_ss()) [SUBSET_DEF],
    Q.EXISTS_TAC `\y. if y IN s then f y + 1 else 0` THEN
    FULL_SIMP_TAC (srw_ss() ++ DNF_ss) [INJ_DEF]
  ]);
val _ = export_rewrites ["countable_INSERT"]

val cross_countable_IFF = store_thm(
  "cross_countable_IFF",
  ``countable (s CROSS t) <=>
     (s = {}) \/ (t = {}) \/ countable s /\ countable t``,
  SIMP_TAC (srw_ss()) [EQ_IMP_THM, DISJ_IMP_THM, cross_countable] THEN
  STRIP_TAC THEN
  `(s = {}) \/ ?a s0. (s = a INSERT s0) /\ a NOTIN s0`
    by METIS_TAC [SET_CASES] THEN1 SRW_TAC [][] THEN
  `(t = {}) \/ ?b t0. (t = b INSERT t0) /\ b NOTIN t0`
    by METIS_TAC [SET_CASES] THEN1 SRW_TAC [][] THEN
  `?fg:'a # 'b -> num.
     !xy1 xy2. xy1 IN s CROSS t /\ xy2 IN s CROSS t ==>
     ((fg xy1 = fg xy2) <=> (xy1 = xy2))`
    by (Q.UNDISCH_THEN `countable (s CROSS t)` MP_TAC THEN
        SIMP_TAC bool_ss [countable_def, INJ_DEF, IN_UNIV] THEN
        METIS_TAC[]) THEN
  `countable s`
    by (SIMP_TAC (srw_ss()) [countable_def] THEN
        Q.EXISTS_TAC `\x. fg (x,b)` THEN
        SIMP_TAC (srw_ss()) [INJ_DEF] THEN
        MAP_EVERY Q.X_GEN_TAC [`a1`, `a2`] THEN
        STRIP_TAC THEN
        FIRST_X_ASSUM (Q.SPECL_THEN [`(a1,b)`, `(a2,b)`] MP_TAC) THEN
        NTAC 2 (POP_ASSUM MP_TAC) THEN
        ASM_SIMP_TAC (srw_ss()) []) THEN
  `countable t`
    by (SIMP_TAC (srw_ss()) [countable_def] THEN
        Q.EXISTS_TAC `\y. fg (a,y)` THEN
        SIMP_TAC (srw_ss()) [INJ_DEF] THEN
        MAP_EVERY Q.X_GEN_TAC [`b1`, `b2`] THEN
        STRIP_TAC THEN
        FIRST_X_ASSUM (Q.SPECL_THEN [`(a,b1)`, `(a,b2)`] MP_TAC) THEN
        NTAC 2 (POP_ASSUM MP_TAC) THEN
        ASM_SIMP_TAC (srw_ss()) []) THEN
  SRW_TAC [][]);

val countable_Uprod = store_thm(
  "countable_Uprod",
  ``countable univ(:'a # 'b) <=> countable univ(:'a) /\ countable univ(:'b)``,
  SIMP_TAC (srw_ss()) [CROSS_UNIV, cross_countable_IFF]);

(* END countability theorems *)


(* Misc theorems added by Thomas Tuerk on 2009-03-24 *)

val IMAGE_BIGUNION = store_thm ("IMAGE_BIGUNION",
  ``!f M. IMAGE f (BIGUNION M) =
	  BIGUNION (IMAGE (IMAGE f) M)``,

ONCE_REWRITE_TAC [EXTENSION] THEN
SIMP_TAC bool_ss [IN_BIGUNION, IN_IMAGE,
	GSYM LEFT_EXISTS_AND_THM,
	GSYM RIGHT_EXISTS_AND_THM] THEN
METIS_TAC[]);


val SUBSET_DIFF = store_thm("SUBSET_DIFF",
``!s1 s2 s3.
(s1 SUBSET (s2 DIFF s3)) =
((s1 SUBSET s2) /\ (DISJOINT s1 s3))``,

SIMP_TAC bool_ss [SUBSET_DEF, IN_DIFF, DISJOINT_DEF, EXTENSION, IN_INTER, NOT_IN_EMPTY] THEN
METIS_TAC[])

val INTER_SUBSET_EQN = store_thm ("INTER_SUBSET_EQN",

``((A INTER B = A) = (A SUBSET B)) /\
  ((A INTER B = B) = (B SUBSET A))``,

SIMP_TAC bool_ss [EXTENSION, IN_INTER, SUBSET_DEF] THEN
METIS_TAC[]);


val PSUBSET_SING = store_thm ("PSUBSET_SING",
``!s x. x PSUBSET {s} = (x = EMPTY)``,

SIMP_TAC bool_ss [PSUBSET_DEF, SUBSET_DEF, EXTENSION,
		 IN_SING, NOT_IN_EMPTY] THEN
METIS_TAC[]);


val INTER_UNION = store_thm ("INTER_UNION",
``((A UNION B) INTER A = A) /\
  ((B UNION A) INTER A = A) /\
  (A INTER (A UNION B) = A) /\
  (A INTER (B UNION A) = A)``,
SIMP_TAC bool_ss [INTER_SUBSET_EQN, SUBSET_UNION]);


val UNION_DELETE = store_thm ("UNION_DELETE",
``!A B x. (A UNION B) DELETE x =
  ((A DELETE x) UNION (B DELETE x))``,

SIMP_TAC bool_ss [EXTENSION, IN_UNION, IN_DELETE] THEN
REPEAT STRIP_TAC THEN EQ_TAC THEN STRIP_TAC THEN
ASM_SIMP_TAC bool_ss [])



val DELETE_SUBSET_INSERT = store_thm ("DELETE_SUBSET_INSERT",
``!s e s2.
  s DELETE e SUBSET s2 =
  s SUBSET e INSERT s2``,

SIMP_TAC bool_ss [SUBSET_DEF, IN_DELETE, IN_INSERT] THEN
METIS_TAC[]);



val IN_INSERT_EXPAND = store_thm ("IN_INSERT_EXPAND",
``!x y P. x IN y INSERT P =
  (x = y) \/ (~(x = y) /\ x IN P)``,

SIMP_TAC bool_ss [IN_INSERT] THEN
METIS_TAC[]);



val FINITE_INTER = store_thm ("FINITE_INTER",
``!s1 s2. ((FINITE s1) \/ (FINITE s2)) ==>
  FINITE (s1 INTER s2)``,

REPEAT GEN_TAC THEN
`((s1 INTER s2) SUBSET s1) /\ ((s1 INTER s2) SUBSET s2)` by ALL_TAC THEN1 (
   SIMP_TAC bool_ss [SUBSET_DEF, IN_INTER]
) THEN
METIS_TAC[SUBSET_FINITE]);
(* END misc thms *)

(*---------------------------------------------------------------------------*)
(* Various lemmas from the CakeML project https://cakeml.org                 *)
(*---------------------------------------------------------------------------*)

val INSERT_EQ_SING = store_thm("INSERT_EQ_SING",
  ``!s x y. (x INSERT s = {y}) <=> ((x = y) /\ s SUBSET {y})``,
  SRW_TAC [] [SUBSET_DEF,EXTENSION] THEN METIS_TAC []);

val CARD_UNION_LE = store_thm("CARD_UNION_LE",
  ``FINITE s /\ FINITE t ==> CARD (s UNION t) <= CARD s + CARD t``,
  SRW_TAC [][] THEN IMP_RES_TAC CARD_UNION THEN FULL_SIMP_TAC (srw_ss()++ARITH_ss) [])

val IMAGE_SUBSET_gen = store_thm("IMAGE_SUBSET_gen",
  ``!f s u t. s SUBSET u /\ (IMAGE f u SUBSET t) ==> IMAGE f s SUBSET t``,
  SIMP_TAC (srw_ss())[SUBSET_DEF] THEN METIS_TAC[])

val CARD_REST = store_thm("CARD_REST",
  ``!s. FINITE s /\ s <> {} ==> (CARD (REST s) = CARD s - 1)``,
  SRW_TAC[][] THEN
  IMP_RES_TAC CHOICE_INSERT_REST THEN
  POP_ASSUM (fn th => CONV_TAC (RAND_CONV (REWRITE_CONV [Once(SYM th)]))) THEN
  Q.SPEC_THEN`REST s`MP_TAC CARD_INSERT THEN SRW_TAC[][] THEN
  FULL_SIMP_TAC(srw_ss())[REST_DEF])

val SUBSET_DIFF_EMPTY = store_thm("SUBSET_DIFF_EMPTY",
  ``!s t. (s DIFF t = {}) = (s SUBSET t)``,
  SRW_TAC[][EXTENSION,SUBSET_DEF] THEN PROVE_TAC[])

val DIFF_INTER_SUBSET = store_thm("DIFF_INTER_SUBSET",
  ``!r s t. r SUBSET s ==> (r DIFF s INTER t = r DIFF t)``,
  SRW_TAC[][EXTENSION,SUBSET_DEF] THEN PROVE_TAC[])

val UNION_DIFF_2 = store_thm("UNION_DIFF_2",
  ``!s t. (s UNION (s DIFF t) = s)``,
  SRW_TAC[][EXTENSION] THEN PROVE_TAC[])

val count_add = store_thm("count_add",
  ``!n m. count (n + m) = count n UNION IMAGE ($+ n) (count m)``,
  SRW_TAC[ARITH_ss][EXTENSION,EQ_IMP_THM] THEN
  Cases_on `x < n` THEN SRW_TAC[ARITH_ss][] THEN
  Q.EXISTS_TAC `x - n` THEN
  SRW_TAC[ARITH_ss][])

val IMAGE_EQ_SING = store_thm("IMAGE_EQ_SING",
  ``(IMAGE f s = {z}) <=> (s <> {}) /\ !x. x IN s ==> (f x = z)``,
  EQ_TAC THEN
  SRW_TAC[DNF_ss][EXTENSION] THEN
  PROVE_TAC[])

val count_add1 = Q.store_thm ("count_add1",
`!n. count (n + 1) = n INSERT count n`,
METIS_TAC [COUNT_SUC, arithmeticTheory.ADD1]);

val compl_insert = Q.store_thm ("compl_insert",
`!s x. COMPL (x INSERT s) = COMPL s DELETE x`,
 SRW_TAC [] [EXTENSION, IN_COMPL] THEN
 METIS_TAC []);

val in_max_set = Q.store_thm ("in_max_set",
`!s. FINITE s ==> !x. x IN s ==> x <= MAX_SET s`,
 HO_MATCH_MP_TAC FINITE_INDUCT THEN
 SRW_TAC [] [MAX_SET_THM] THEN
 SRW_TAC [] []);

(* end CakeML lemmas *)

val _ = export_rewrites
    [
     (* BIGUNION/BIGINTER theorems *)
     "IN_BIGINTER", "DISJOINT_BIGUNION",
     "BIGUNION_UNION", "BIGINTER_UNION",
     "DISJOINT_BIGUNION", "BIGINTER_EMPTY", "BIGINTER_INSERT",
     (* cardinality theorems *)
     "CARD_DIFF", "CARD_EQ_0",
     "CARD_INTER_LESS_EQ", "CARD_DELETE", "CARD_DIFF",
     (* complement theorems *)
     "COMPL_CLAUSES", "COMPL_COMPL", "COMPL_EMPTY", "IN_COMPL",
     (* "DELETE" theorems *)
     "DELETE_DELETE", "DELETE_EQ_SING", "DELETE_SUBSET",
     (* "DIFF" theorems *)
     "DIFF_DIFF", "DIFF_EMPTY", "DIFF_EQ_EMPTY", "DIFF_UNIV",
     "DIFF_SUBSET",
     (* "DISJOINT" theorems *)
     "DISJOINT_EMPTY", "DISJOINT_UNION_BOTH",
     "DISJOINT_EMPTY_REFL_RWT",
     (* "IMAGE" theorems *)
     "IMAGE_DELETE", "IMAGE_FINITE", "IMAGE_ID", "IMAGE_IN",
     "IMAGE_SUBSET", "IMAGE_UNION",
     (* "INSERT" theorems *)
     "INSERT_DELETE", "INSERT_DIFF", "INSERT_INSERT", "INSERT_SUBSET",
     (* "INTER" theorems *)
     "INTER_FINITE", "INTER_IDEMPOT",
     "INTER_SUBSET", "INTER_UNIV", "SUBSET_INTER",
     (* "PSUBSET" *)
     "PSUBSET_IRREFL",
     (* "REST" *)
     "REST_PSUBSET", "REST_SUBSET", "FINITE_REST",
     (* "SUBSET" *)
     "SUBSET_INSERT", "SUBSET_REFL",
     (* "UNION" *)
     "UNION_IDEMPOT", "UNION_SUBSET",
     "SUBSET_UNION"
];

val _ = Theory.quote_adjoin_to_theory
  `val SET_SPEC_ss : simpLib.ssfrag`
`local
  val GSPEC_t = prim_mk_const {Name = "GSPEC", Thy = "pred_set"}
  val IN_t = mk_thy_const {Name = "IN", Thy = "bool",
                           Ty = alpha --> (alpha --> bool) --> bool}
  val f_t = mk_var ("f", beta --> pairSyntax.mk_prod (alpha, bool))
  val x_t = mk_var ("x", alpha)
  val SET_SPEC_CONV =
    {conv = Lib.K (Lib.K (PGspec.SET_SPEC_CONV GSPECIFICATION)),
     key = SOME ([], list_mk_comb (IN_t, [x_t, mk_comb (GSPEC_t, f_t)])),
     name = "SET_SPEC_CONV",
     trace = 2}
in
  val SET_SPEC_ss =
    simpLib.SSFRAG
      {name = SOME "SET_SPEC", ac = [], congs = [], convs = [SET_SPEC_CONV],
       dprocs = [], filter = NONE, rewrs = []}
  val _ = BasicProvers.augment_srw_ss [SET_SPEC_ss]
end

val _ =
  TypeBase.write
   [TypeBasePure.mk_nondatatype_info
     (alpha --> bool,
      {nchotomy = SOME SET_CASES,
       induction = SOME FINITE_INDUCT,
       size = SOME (Parse.Term^`\(obsize:'a->num) (y:'b). pred_set$SUM_IMAGE (\x:'a. 1 + obsize x)^`, SUM_IMAGE_THM),
       encode = NONE})];`

val _ = export_theory();<|MERGE_RESOLUTION|>--- conflicted
+++ resolved
@@ -80,20 +80,12 @@
   --`!P x. $IN (x:'a) (P:'a set) = P x`--,
   REWRITE_TAC [IN_DEF] THEN BETA_TAC THEN REWRITE_TAC []);
 
-<<<<<<< HEAD
-val IN_APP = store_thm (
-=======
 val IN_APP = Tactical.store_thm (
->>>>>>> b5682d77
   "IN_APP",
   ``!x P. (x IN P) = P x``,
   SIMP_TAC bool_ss [IN_DEF]);
 
-<<<<<<< HEAD
-val IN_ABS = store_thm (
-=======
 val IN_ABS = Tactical.store_thm (
->>>>>>> b5682d77
   "IN_ABS",
   ``!x P. (x IN \x. P x) = P x``,
   SIMP_TAC bool_ss [IN_DEF]);
