open HolKernel boolLib Parse BasicProvers simpLib numLib metisLib markerLib;
open pred_setTheory pairTheory arithmeticTheory open optionTheory relationTheory;

val Define = TotalDefn.Define;
val Hol_reln = IndDefLib.Hol_reln;

val _ = new_theory "set_relation";

local open OpenTheoryMap
  val ns = ["Relation"]
in
  fun ot0 x y = OpenTheory_const_name{const={Thy="set_relation",Name=x},name=(ns,y)}
  fun ot x = ot0 x x
end

(* ------------------------------------------------------------------------ *)
(*  Basic concepts                                                          *)
(* ------------------------------------------------------------------------ *)

val _ = type_abbrev  ("reln", ``:'a # 'a -> bool``);

Theorem rextension:
  !s t. (s = t) <=> !x y. (x,y) IN s <=> (x,y) IN t
Proof
SRW_TAC [] [] THEN
EQ_TAC THEN
SRW_TAC [] [EXTENSION] THEN
Cases_on `x` THEN
SRW_TAC [] []
QED

val domain_def = Define `
  domain r = {x | ?y. (x, y) IN r}`;
val _ = ot "domain"

val range_def = Define `range r = {y | ?x. (x, y) IN r}`;
val _ = ot "range"

Theorem in_domain:
  !x r. x IN domain r <=> ?y. (x,y) IN r
Proof SRW_TAC [] [domain_def]
QED

Theorem in_range:
  !y r. y IN range r <=> ?x. (x,y) IN r
Proof SRW_TAC [] [range_def]
QED

val in_dom_rg = Q.store_thm ("in_dom_rg",
  `(x, y) IN r ==> x IN domain r /\ y IN range r`,
  REWRITE_TAC [in_domain, in_range] THEN PROVE_TAC []) ;

val domain_mono = Q.store_thm ("domain_mono",
  `r SUBSET r' ==> domain r SUBSET domain r'`,
  REWRITE_TAC [in_domain, SUBSET_DEF] THEN
  REPEAT STRIP_TAC THEN Q.EXISTS_TAC `y` THEN RES_TAC) ;

val range_mono = Q.store_thm ("range_mono",
  `r SUBSET r' ==> range r SUBSET range r'`,
  REWRITE_TAC [in_range, SUBSET_DEF] THEN
  REPEAT STRIP_TAC THEN Q.EXISTS_TAC `x'` THEN RES_TAC) ;

val rrestrict_def = Define `
  rrestrict r s = {(x, y) | (x, y) IN r /\ x IN s /\ y IN s}`;
val _ = ot0 "rrestrict" "restrict"

Theorem in_rrestrict:
  !x y r s. (x, y) IN rrestrict r s <=> (x, y) IN r /\ x IN s /\ y IN s
Proof SRW_TAC [] [rrestrict_def]
QED

val in_rrestrict_alt = Q.store_thm ("in_rrestrict_alt",
  `x IN rrestrict r s <=> x IN r /\ FST x IN s /\ SND x IN s`,
  Cases_on `x` THEN REWRITE_TAC [in_rrestrict, FST, SND]) ;

val rrestrict_SUBSET = Q.store_thm ("rrestrict_SUBSET",
  `rrestrict r s SUBSET r`,
  REWRITE_TAC [in_rrestrict_alt, SUBSET_DEF] THEN REPEAT STRIP_TAC) ;

val rrestrict_union = Q.store_thm ("rrestrict_union",
`!r1 r2 s. rrestrict (r1 UNION r2) s = (rrestrict r1 s) UNION (rrestrict r2 s)`,
SRW_TAC [] [rrestrict_def, EXTENSION] THEN
METIS_TAC []);

val rrestrict_rrestrict = Q.store_thm ("rrestrict_rrestrict",
`!r x y. rrestrict (rrestrict r x) y = rrestrict r (x INTER y)`,
SRW_TAC [] [rrestrict_def, EXTENSION] THEN
EQ_TAC THEN
SRW_TAC [] []);

val domain_rrestrict_SUBSET = Q.store_thm ("domain_rrestrict_SUBSET",
  `domain (rrestrict r s) SUBSET s`,
  REWRITE_TAC [in_domain, SUBSET_DEF, in_rrestrict] THEN REPEAT STRIP_TAC) ;

val range_rrestrict_SUBSET = Q.store_thm ("range_rrestrict_SUBSET",
  `range (rrestrict r s) SUBSET s`,
  REWRITE_TAC [in_range, SUBSET_DEF, in_rrestrict] THEN REPEAT STRIP_TAC) ;

val rcomp_def = Define `
  rcomp r1 r2 = { (x, y) | ?z. (x, z) IN r1 /\ (z, y) IN r2}`;

val _ = overload_on ("OO", ``rcomp``);
val _ = set_fixity "OO" (Infixr 800);

val strict_def = Define `
  strict r = {(x, y) | (x, y) IN r /\ x <> y}`;

val strict_rrestrict = Q.store_thm ("strict_rrestrict",
`!r s. strict (rrestrict r s) = rrestrict (strict r) s`,
SRW_TAC [] [strict_def, rrestrict_def, EXTENSION] THEN
METIS_TAC []);

val univ_reln_def = Define `
  univ_reln xs = {(x1, x2) | x1 IN xs /\ x2 IN xs}`;

val finite_prefixes_def = Define `
  finite_prefixes r s = !e. e IN s ==> FINITE {e' | (e', e) IN r}`;
val _ = ot0 "finite_prefixes" "finitePrefixes"

val finite_prefixes_subset_s = Q.store_thm ("finite_prefixes_subset_s",
`!r s s'. finite_prefixes r s /\ s' SUBSET s ==> finite_prefixes r s'`,
SRW_TAC [] [finite_prefixes_def, SUBSET_DEF]);

val finite_prefixes_subset_r = Q.store_thm ("finite_prefixes_subset_r",
`!r r' s. finite_prefixes r s /\ r' SUBSET r ==> finite_prefixes r' s`,
  SRW_TAC [] [finite_prefixes_def, SUBSET_DEF] THEN
  RES_TAC THEN IMP_RES_THEN MATCH_MP_TAC SUBSET_FINITE THEN
  SRW_TAC [] [SUBSET_DEF]);

val finite_prefixes_subset_rs = Q.store_thm ("finite_prefixes_subset_rs",
`!r s r' s'. finite_prefixes r s ==> r' SUBSET r ==> s' SUBSET s ==>
  finite_prefixes r' s'`,
  REPEAT STRIP_TAC THEN IMP_RES_TAC finite_prefixes_subset_r THEN
  IMP_RES_TAC finite_prefixes_subset_s) ;

val finite_prefixes_subset = Q.store_thm ("finite_prefixes_subset",
`!r s s'.
  finite_prefixes r s /\ s' SUBSET s
  ==>
  finite_prefixes r s' /\ finite_prefixes (rrestrict r s') s'`,
SRW_TAC [] [finite_prefixes_def, SUBSET_DEF, rrestrict_def, GSPEC_AND] THEN
METIS_TAC [INTER_FINITE, INTER_COMM]);

val finite_prefixes_union = Q.store_thm ("finite_prefixes_union",
`!r1 r2 s1 s2.
  finite_prefixes r1 s1 /\ finite_prefixes r2 s2
  ==>
  finite_prefixes (r1 UNION r2) (s1 INTER s2)`,
SRW_TAC [] [finite_prefixes_def, GSPEC_OR]);

val finite_prefixes_comp = Q.store_thm ("finite_prefixes_comp",
`!r1 r2 s1 s2.
  finite_prefixes r1 s1 /\ finite_prefixes r2 s2 /\
  { x | ?y. y IN s2 /\ (x, y) IN r2 } SUBSET s1
  ==>
  finite_prefixes (rcomp r1 r2) s2`,
SRW_TAC [] [finite_prefixes_def, SUBSET_DEF, rcomp_def] THEN
`{ e' | ?z. (e', z) IN r1 /\ (z, e) IN r2 } =
 BIGUNION (IMAGE (\z. { e' | (e', z) IN r1}) { z | (z, e) IN r2 })`
        by (SRW_TAC [] [EXTENSION] THEN
            EQ_TAC THEN
            SRW_TAC [] [] THENL
            [Q.EXISTS_TAC `{ x | (x, z) IN r1 }` THEN
                 SRW_TAC [] [] THEN
                 METIS_TAC [],
             METIS_TAC []]) THEN
SRW_TAC [] [] THEN
METIS_TAC []);

val finite_prefixes_inj_image = Q.store_thm ("finite_prefixes_inj_image",
`!f r s.
  (!x y. (f x = f y) ==> (x = y)) /\
  finite_prefixes r s
  ==>
  finite_prefixes { (f x, f y) | (x, y) IN r } (IMAGE f s)`,
SRW_TAC [] [finite_prefixes_def] THEN
`{e' | ?x' y. ((e' = f x') /\ (f x = f y)) /\ (x',y) IN r}
 SUBSET
 IMAGE f { e' | (e', x) IN r }`
        by (SRW_TAC [] [SUBSET_DEF] THEN
            METIS_TAC []) THEN
METIS_TAC [SUBSET_FINITE, IMAGE_FINITE]);

val finite_prefixes_range = Q.store_thm ("finite_prefixes_range",
`!r s t. finite_prefixes r s /\ DISJOINT t (range r) ==>
  finite_prefixes r (s UNION t)`,
SRW_TAC [] [finite_prefixes_def, DISJOINT_DEF, range_def, INTER_DEF, EXTENSION] THEN1
METIS_TAC [] THEN
`{e' | (e', e) IN r} = {}`
        by (SRW_TAC [] [EXTENSION] THEN
            METIS_TAC []) THEN
METIS_TAC [FINITE_EMPTY]);

(* ------------------------------------------------------------------------ *)
(* Transitive closure                                                       *)
(* ------------------------------------------------------------------------ *)

val (tc_rules, tc_ind, tc_cases) = Hol_reln `
(!x y. r (x, y) ==> tc r (x, y)) /\
(!x y. (?z. tc r (x, z) /\ tc r (z, y)) ==> tc r (x, y))`;

val tc_rules = Q.store_thm ("tc_rules",
`!r.
  (!x y. (x,y) IN r ==> (x, y) IN tc r) /\
  (!x y. (?z. (x, z) IN tc r /\ (z, y) IN tc r) ==> (x, y) IN tc r)`,
SRW_TAC [] [SPECIFICATION, tc_rules]);

Theorem tc_cases:
  !r x y.
    (x, y) IN tc r <=>
      (x, y) IN r \/
      ?z. (x, z) IN tc r /\ (z, y) IN tc r
Proof
SRW_TAC [] [SPECIFICATION] THEN
SRW_TAC [] [Once (Q.SPECL [`r`, `(x, y)`] tc_cases)]
QED

val tc_ind = Q.store_thm ("tc_ind",
`!r tc'.
  (!x y. (x, y) IN r ==> tc' x y) /\
  (!x y. (?z. tc' x z /\ tc' z y) ==> tc' x y) ==>
  !x y. (x, y) IN tc r ==> tc' x y`,
SRW_TAC [] [SPECIFICATION] THEN
IMP_RES_TAC (SIMP_RULE (srw_ss()) [LAMBDA_PROD, GSYM PFORALL_THM]
             (Q.SPECL [`r`, `\(x, y). tc' x y`] tc_ind)));

val [tc_rule1', tc_rule2] = CONJUNCTS (SPEC_ALL tc_rules) ;
val tc_rule1 = Ho_Rewrite.REWRITE_RULE [GSYM FORALL_PROD] tc_rule1' ;

(** closure rules for tc **)

val tc_closure = Q.store_thm ("tc_closure",
  `r SUBSET tc s ==> tc r SUBSET tc s`,
  Ho_Rewrite.REWRITE_TAC [SUBSET_DEF, FORALL_PROD] THEN DISCH_TAC THEN
  HO_MATCH_MP_TAC tc_ind THEN CONJ_TAC
  THENL [ POP_ASSUM ACCEPT_TAC, MATCH_ACCEPT_TAC tc_rule2]) ;

val subset_tc = Q.store_thm ("subset_tc",
  `r SUBSET tc r`,
  Ho_Rewrite.REWRITE_TAC [SUBSET_DEF, FORALL_PROD] THEN
  MATCH_ACCEPT_TAC tc_rule1) ;

val tc_idemp = Q.store_thm ("tc_idemp",
  `tc (tc r) = tc r`,
  REWRITE_TAC [SET_EQ_SUBSET] THEN CONJ_TAC
  THENL [irule tc_closure THEN irule SUBSET_REFL, irule subset_tc]) ;

val tc_mono = Q.store_thm ("tc_mono",
  `r SUBSET s ==> tc r SUBSET tc s`,
  DISCH_TAC THEN irule tc_closure THEN
  irule SUBSET_TRANS THEN Q.EXISTS_TAC `s` THEN
  ASM_REWRITE_TAC [subset_tc]) ;

val tc_strongind = Q.store_thm ("tc_strongind",
`!r tc'.
  (!x y. (x, y) IN r ==> tc' x y) /\
  (!x y. (?z. (x,z) IN tc r /\ tc' x z /\ (z,y) IN tc r /\ tc' z y) ==> tc' x y) ==>
  !x y. (x, y) IN tc r ==> tc' x y`,
SRW_TAC [] [SPECIFICATION] THEN
IMP_RES_TAC (SIMP_RULE (srw_ss()) [LAMBDA_PROD, GSYM PFORALL_THM]
             (Q.SPECL [`r`, `\(x, y). tc' x y`] (fetch "-" "tc_strongind"))));

val tc_cases_lem = Q.prove (
`!x y.
  (x, y) IN tc r
  ==>
  (x, y) IN r \/
  ((?z. (x, z) IN tc r /\ (z, y) IN r) /\
   (?z. (x, z) IN r /\ (z, y) IN tc r))`,
HO_MATCH_MP_TAC tc_ind THEN
SRW_TAC [] [] THEN
METIS_TAC [tc_rules]);

Theorem tc_cases_right:
  !r x y.
    (x, y) IN tc r <=>
      (x, y) IN r \/
      ?z. (x, z) IN tc r /\ (z, y) IN r
Proof METIS_TAC [tc_cases_lem, tc_rules]
QED

Theorem tc_cases_left:
  !r x y.
    (x, y) IN tc r <=>
      (x, y) IN r \/
      ?z. (x, z) IN r /\ (z, y) IN tc r
Proof METIS_TAC [tc_cases_lem, tc_rules]
QED

val tc_ind_left_lem = Q.prove (
`!r P.
  (!x y. (x, y) IN r ==> P x y) /\
  (!x y. (?z. (x, z) IN r /\ P z y) ==> P x y)
  ==>
  (!x y. (x, y) IN tc r ==> (!z. P x y /\ P y z ==> P x z) /\ P x y)`,
NTAC 3 STRIP_TAC THEN
HO_MATCH_MP_TAC tc_ind THEN
SRW_TAC [] [] THEN
METIS_TAC []);

val tc_ind_left = Q.store_thm ("tc_ind_left",
`!r tc'.
  (!x y. (x, y) IN r ==> tc' x y) /\
  (!x y. (?z. (x, z) IN r /\ tc' z y) ==> tc' x y)
  ==>
  (!x y. (x, y) IN tc r ==> tc' x y)`,
METIS_TAC [tc_ind_left_lem]);

val tc_strongind_left_lem = Q.prove (
`!r P.
  (!x y. (x, y) IN r ==> P x y) /\
  (!x y. (?z. (x, z) IN r /\ (z,y) IN tc r /\ P z y) ==> P x y)
  ==>
  (!x y. (x, y) IN tc r ==>
         (!z. P x y /\ P y z /\ (y,z) IN tc r ==> P x z) /\ P x y)`,
NTAC 3 STRIP_TAC THEN
HO_MATCH_MP_TAC tc_strongind THEN
SRW_TAC [] [] THEN
METIS_TAC [tc_rules]);

val tc_strongind_left = Q.store_thm ("tc_strongind_left",
`!r tc'.
  (!x y. (x, y) IN r ==> tc' x y) /\
  (!x y. (?z. (x, z) IN r /\ (z,y) IN tc r /\ tc' z y) ==> tc' x y)
  ==>
  (!x y. (x, y) IN tc r ==> tc' x y)`,
METIS_TAC [tc_strongind_left_lem]);

val tc_ind_right_lem = Q.prove (
`!r P.
  (!x y. (x, y) IN r ==> P x y) /\
  (!x y. (?z. P x z /\ (z, y) IN r) ==> P x y)
  ==>
  (!x y. (x, y) IN tc r ==> (!z. P z x /\ P x y ==> P z y) /\ P x y)`,
NTAC 3 STRIP_TAC THEN
HO_MATCH_MP_TAC tc_ind THEN
SRW_TAC [] [] THEN
METIS_TAC []);

val tc_ind_right = Q.store_thm ("tc_ind_right",
`!r tc'.
  (!x y. (x, y) IN r ==> tc' x y) /\
  (!x y. (?z. tc' x z /\ (z, y) IN r) ==> tc' x y)
  ==>
  (!x y. (x, y) IN tc r ==> tc' x y)`,
METIS_TAC [tc_ind_right_lem]);

val rtc_ind_right = Q.store_thm ("rtc_ind_right",
`!r tc'.
  (!x. x IN domain r \/ x IN range r ==> tc' x x) /\
  (!x y. (?z. tc' x z /\ (z,y) IN r) ==> tc' x y)
  ==>
  (!x y. (x,y) IN tc r ==> tc' x y)`,
NTAC 3 STRIP_TAC THEN
HO_MATCH_MP_TAC tc_ind_right THEN
SRW_TAC [] [] THEN
FULL_SIMP_TAC (srw_ss()) [domain_def, range_def] THEN
METIS_TAC []);

val tc_strongind_right_lem = Q.prove (
`!r P.
  (!x y. (x, y) IN r ==> P x y) /\
  (!x y. (?z. (x,z) IN tc r /\ P x z /\ (z, y) IN r) ==> P x y)
  ==>
  (!x y. (x, y) IN tc r ==>
         (!z. (z,x) IN tc r /\ P z x /\ P x y ==> P z y) /\ P x y)`,
NTAC 3 STRIP_TAC THEN
HO_MATCH_MP_TAC tc_strongind THEN
SRW_TAC [] [] THEN
METIS_TAC [tc_rules]);

val tc_strongind_right = Q.store_thm ("tc_strongind_right",
`!r tc'.
  (!x y. (x, y) IN r ==> tc' x y) /\
  (!x y. (?z. (x,z) IN tc r /\ tc' x z /\ (z, y) IN r) ==> tc' x y)
  ==>
  (!x y. (x, y) IN tc r ==> tc' x y)`,
METIS_TAC [tc_strongind_right_lem]);

val tc_union = Q.store_thm ("tc_union",
`!x y. (x, y) IN tc r1 ==> !r2. (x, y) IN tc (r1 UNION r2)`,
HO_MATCH_MP_TAC tc_ind THEN
SRW_TAC [] [] THENL
[SRW_TAC [] [Once tc_cases],
 METIS_TAC [tc_rules]]);

val tc_implication_lem = Q.prove (
`!x y. (x, y) IN tc r1 ==>
       !r2. (!x y. (x, y) IN r1 ==> (x, y) IN r2) ==> (x, y) IN tc r2`,
HO_MATCH_MP_TAC tc_ind THEN
SRW_TAC [] [] THEN
METIS_TAC [tc_rules]);

val tc_implication = Q.store_thm ("tc_implication",
`!r1 r2. (!x y. (x, y) IN r1 ==> (x, y) IN r2) ==>
         (!x y. (x, y) IN tc r1 ==> (x, y) IN tc r2)`,
METIS_TAC [tc_implication_lem]);

val tc_empty = Q.prove (
`!x y. (x, y) IN tc {} ==> F`,
HO_MATCH_MP_TAC tc_ind THEN
SRW_TAC [] []);

val _ = save_thm ("tc_empty", SIMP_RULE (srw_ss()) [] tc_empty);

val tc_empty_eqn = Q.store_thm(
  "tc_empty_eqn[simp]",
  `tc {} = {}`,
  asm_simp_tac(srw_ss())[EXTENSION, pairTheory.FORALL_PROD, tc_empty])

val tc_domain_range = Q.store_thm ("tc_domain_range",
`!x y. (x, y) IN tc r ==> x IN domain r /\ y IN range r`,
HO_MATCH_MP_TAC tc_ind THEN
SRW_TAC [] [domain_def, range_def] THEN
METIS_TAC []);

val rrestrict_tc = Q.store_thm ("rrestrict_tc",
`!e e'. (e, e') IN tc (rrestrict r x) ==> (e, e') IN tc r`,
HO_MATCH_MP_TAC tc_ind THEN
SRW_TAC [] [rrestrict_def] THEN
METIS_TAC [tc_rules]);

val pair_in_IMAGE_SWAP = Q.prove (
  `((a, b) IN IMAGE SWAP r) = ((b, a) IN r)`,
  Ho_Rewrite.REWRITE_TAC [IN_IMAGE, EXISTS_PROD, SWAP_def,
    FST, SND, PAIR_EQ] THEN
  REPEAT (STRIP_TAC ORELSE EQ_TAC) THEN PROVE_TAC []) ;

val tc_ind' = Ho_Rewrite.REWRITE_RULE [PULL_FORALL] tc_ind ;

val tc_SWAP = Q.store_thm ("tc_SWAP",
  `tc (IMAGE SWAP r) = IMAGE SWAP (tc r)`,
  Ho_Rewrite.REWRITE_TAC [SET_EQ_SUBSET, SUBSET_DEF,
    FORALL_PROD, pair_in_IMAGE_SWAP] THEN CONJ_TAC
  THENL [
    HO_MATCH_MP_TAC tc_ind THEN
    REWRITE_TAC [pair_in_IMAGE_SWAP] THEN REPEAT STRIP_TAC
    THENL [IMP_RES_TAC tc_rule1, IMP_RES_TAC tc_rule2],
    REPEAT GEN_TAC THEN HO_MATCH_MP_TAC tc_ind' THEN REPEAT STRIP_TAC
    THENL [irule tc_rule1 THEN ASM_REWRITE_TAC [pair_in_IMAGE_SWAP],
      IMP_RES_TAC tc_rule2]]) ;

(* ------------------------------------------------------------------------ *)
(* Acyclic relations                                                        *)
(* ------------------------------------------------------------------------ *)

val acyclic_def = Define `
  acyclic r = !x. (x, x) NOTIN tc r`;

val acyclic_subset = Q.store_thm ("acyclic_subset",
`!r1 r2. acyclic r1 /\ r2 SUBSET r1 ==> acyclic r2`,
SRW_TAC [] [acyclic_def, SUBSET_DEF] THEN
METIS_TAC [tc_implication_lem]);

val acyclic_union = Q.store_thm ("acyclic_union",
`!r1 r2. acyclic (r1 UNION r2) ==> acyclic r1 /\ acyclic r2`,
SRW_TAC [] [acyclic_def] THEN
METIS_TAC [tc_union, UNION_COMM]);

val acyclic_rrestrict = Q.store_thm ("acyclic_rrestrict",
`!r s. acyclic r ==> acyclic (rrestrict r s)`,
SRW_TAC [] [rrestrict_def] THEN
`r = {(x,y) | (x,y) IN r /\ x IN s /\ y IN s} UNION r`
        by SRW_TAC [] [UNION_DEF, rextension, EQ_IMP_THM] THEN
METIS_TAC [acyclic_union]);

val acyclic_irreflexive = Q.store_thm ("acyclic_irreflexive",
`!r x. acyclic r ==> (x, x) NOTIN r`,
SRW_TAC [] [acyclic_def] THEN
METIS_TAC [tc_cases]);

val acyclic_SWAP = Q.store_thm ("acyclic_SWAP",
  `acyclic (IMAGE SWAP r) = acyclic r`,
  REWRITE_TAC [acyclic_def, tc_SWAP, pair_in_IMAGE_SWAP]) ;

val tc_BIGUNION_lem = Q.prove (
`!x y. (x, y) IN tc (BIGUNION rs) ==>
(!r r'.
  r IN rs /\ r' IN rs /\ r <> r'
  ==>
  DISJOINT (domain r UNION range r) (domain r' UNION range r')) ==>
?r. r IN rs /\ (x, y) IN tc r`,
HO_MATCH_MP_TAC tc_ind THEN
SRW_TAC [] [] THEN1
METIS_TAC [tc_rules] THEN
RES_TAC THEN
IMP_RES_TAC tc_domain_range THEN
FULL_SIMP_TAC (srw_ss()) [DISJOINT_DEF, EXTENSION] THEN
`r = r'`
        by (SRW_TAC [] [EXTENSION] THEN
            METIS_TAC []) THEN
METIS_TAC [tc_rules]);

val acyclic_bigunion = Q.store_thm ("acyclic_bigunion",
`!rs.
  (!r r'.
    r IN rs /\ r' IN rs /\ r <> r'
    ==>
    DISJOINT (domain r UNION range r) (domain r' UNION range r')) /\
  (!r. r IN rs ==> acyclic r)
  ==>
  acyclic (BIGUNION rs)`,
SRW_TAC [] [acyclic_def] THEN
CCONTR_TAC THEN
FULL_SIMP_TAC (srw_ss()) [] THEN
IMP_RES_TAC tc_BIGUNION_lem THEN
FULL_SIMP_TAC (srw_ss()) [] THEN
METIS_TAC []);

val acyclic_union = Q.store_thm ("acyclic_union",
`!r r'.
  DISJOINT (domain r UNION range r) (domain r' UNION range r') /\
  acyclic r /\
  acyclic r'
  ==>
  acyclic (r UNION r')`,
SRW_TAC [] [] THEN
MATCH_MP_TAC (SIMP_RULE (srw_ss()) [] (Q.SPEC `{r; r'}` acyclic_bigunion)) THEN
SRW_TAC [] [] THEN
METIS_TAC [DISJOINT_SYM]);

(* ------------------------------------------------------------------------ *)
(*  Orders                                                                  *)
(* ------------------------------------------------------------------------ *)

val reflexive_def = Define `
  reflexive r s = !x. x IN s ==> (x, x) IN r`;

val irreflexive_def = Define `
  irreflexive r s = !x. x IN s ==> (x, x) NOTIN r`;

val transitive_def = Define `
  transitive r =
    !x y z.  (x, y) IN r /\ (y, z) IN r ==> (x, z) IN r`;
val _ = ot "transitive"

val transitive_tc_lem = Q.prove (
`!x y. (x, y) IN tc r ==> transitive r ==> (x, y) IN r`,
HO_MATCH_MP_TAC tc_ind THEN
SRW_TAC [] [] THEN
RES_TAC THEN
FULL_SIMP_TAC (srw_ss()) [transitive_def] THEN
METIS_TAC []);

val transitive_tc = Q.store_thm ("transitive_tc",
`!r. transitive r ==> (tc r = r)`,
SRW_TAC [] [EXTENSION] THEN
EQ_TAC THEN
SRW_TAC [] [] THEN
Cases_on `x` THEN1
METIS_TAC [transitive_tc_lem] THEN
FULL_SIMP_TAC (srw_ss()) [transitive_def] THEN
METIS_TAC [tc_rules]);

val tc_transitive = Q.store_thm ("tc_transitive",
`!r. transitive (tc r)`,
SRW_TAC [] [transitive_def] THEN
METIS_TAC [tc_rules]);

val antisym_def = Define `
  antisym r = !x y. (x, y) IN r /\ (y, x) IN r ==> (x = y)`;
val _ = ot0 "antisym" "antisymmetric"

val partial_order_def = Define `
  partial_order r s <=>
       domain r SUBSET s /\ range r SUBSET s /\
       transitive r /\ reflexive r s /\ antisym r`;

val antisym_subset = Q.store_thm ("antisym_subset",
  `antisym t ==> s SUBSET t ==> antisym s`,
  REWRITE_TAC [antisym_def, SUBSET_DEF] THEN
  REPEAT STRIP_TAC THEN RES_TAC THEN
  FIRST_ASSUM MATCH_MP_TAC THEN ASM_REWRITE_TAC []) ;

val partial_order_dom_rng = Q.store_thm ("partial_order_dom_rng",
`!r s x y. (x, y) IN r /\ partial_order r s ==> x IN s /\ y IN s`,
SRW_TAC [] [partial_order_def, domain_def, range_def, SUBSET_DEF] THEN
METIS_TAC []);

val partial_order_subset = Q.store_thm ("partial_order_subset",
`!r s s'.
  partial_order r s /\ s' SUBSET s ==> partial_order (rrestrict r s') s'`,
SRW_TAC [] [partial_order_def, SUBSET_DEF, reflexive_def, transitive_def,
       antisym_def, domain_def, range_def, rrestrict_def] THEN
METIS_TAC []);

val strict_partial_order = Q.store_thm ("strict_partial_order",
`!r s.
  partial_order r s
  ==>
  domain (strict r) SUBSET s /\ range (strict r) SUBSET s /\
  transitive (strict r) /\ antisym (strict r)`,
SRW_TAC [] [domain_def, SUBSET_DEF, range_def, partial_order_def, strict_def]
THENL
[METIS_TAC [],
 METIS_TAC [],
 FULL_SIMP_TAC (srw_ss()) [transitive_def, strict_def, antisym_def] THEN
     METIS_TAC [],
 FULL_SIMP_TAC (srw_ss()) [antisym_def] THEN
     METIS_TAC []]);

val strict_partial_order_acyclic = Q.store_thm ("strict_partial_order_acyclic",
`!r s. partial_order r s ==> acyclic (strict r)`,
SRW_TAC [] [acyclic_def] THEN
IMP_RES_TAC strict_partial_order THEN
SRW_TAC [] [transitive_tc, strict_def]);

val linear_order_def = Define `
  linear_order r s <=>
    domain r SUBSET s /\ range r SUBSET s /\
    transitive r /\ antisym r /\
    (!x y. x IN s /\ y IN s ==> (x, y) IN r \/ (y, x) IN r)`;
val _ = ot0 "linear_order" "linearOrder"

val linear_order_subset = Q.store_thm ("linear_order_subset",
`!r s s'.
  linear_order r s /\ s' SUBSET s ==> linear_order (rrestrict r s') s'`,
SRW_TAC [] [linear_order_def, SUBSET_DEF, transitive_def,
       antisym_def, domain_def, range_def, rrestrict_def] THEN
METIS_TAC []);

val partial_order_linear_order = Q.store_thm ("partial_order_linear_order",
`!r s. linear_order r s ==> partial_order r s`,
SRW_TAC [] [linear_order_def, partial_order_def, reflexive_def] THEN
METIS_TAC []);

val strict_linear_order_def = Define `
  strict_linear_order r s <=>
    domain r SUBSET s /\ range r SUBSET s /\
    transitive r /\
    (!x. (x, x) NOTIN r) /\
    (!x y. x IN s /\ y IN s /\ x <> y ==> (x, y) IN r \/ (y, x) IN r)`;

val strict_linear_order_dom_rng = Q.store_thm ("strict_linear_order_dom_rng",
`!r s x y. (x, y) IN r /\ strict_linear_order r s ==> x IN s /\ y IN s`,
SRW_TAC [] [strict_linear_order_def, domain_def, range_def, SUBSET_DEF] THEN
METIS_TAC []);

val linear_order_dom_rng = Q.store_thm ("linear_order_dom_rng",
`!r s x y. (x, y) IN r /\ linear_order r s ==> x IN s /\ y IN s`,
SRW_TAC [] [linear_order_def, domain_def, range_def, SUBSET_DEF] THEN
METIS_TAC []);

(* ------------------------------------------------------------------------ *)
(*  Link to relation theory                                                 *)
(* ------------------------------------------------------------------------ *)
val reln_to_rel_def = Define `reln_to_rel r = (\x y. (x,y) IN r)`
val rel_to_reln_def = Define `rel_to_reln R = {(x, y) | x, y | R x y}`
val RRUNIV_def = Define `RRUNIV s = (\x y. x IN s /\ y IN s)`
val RREFL_EXP_def = Define `RREFL_EXP R s = (R RUNION (\x y. (x = y) /\ ~(x IN s) ))`

val RREFL_EXP_RSUBSET = Q.store_thm ("RREFL_EXP_RSUBSET",
`R RSUBSET (RREFL_EXP R s)`,
SRW_TAC [] [RSUBSET, RREFL_EXP_def, RUNION]);

val RREFL_EXP_UNIV = Q.store_thm ("RREFL_EXP_UNIV",
`RREFL_EXP R UNIV = R`,
SRW_TAC [] [FUN_EQ_THM, RREFL_EXP_def, RUNION]);

val REL_RESTRICT_UNIV = Q.store_thm ("REL_RESTRICT_UNIV",
`REL_RESTRICT R UNIV = R`,
SRW_TAC [] [FUN_EQ_THM, REL_RESTRICT_DEF, RINTER, RRUNIV_def]);

Theorem in_rel_to_reln:
  xy IN (rel_to_reln R) <=> R (FST xy) (SND xy)
Proof
  Cases_on `xy` THEN SRW_TAC [] [rel_to_reln_def]
QED

Theorem reln_to_rel_app:
  (reln_to_rel r) x y <=> (x, y) IN r
Proof
  SRW_TAC [] [reln_to_rel_def]
QED

val rel_to_reln_IS_UNCURRY = Q.store_thm ("rel_to_reln_IS_UNCURRY",
  `rel_to_reln = UNCURRY`,
  REWRITE_TAC [FUN_EQ_THM,
    REWRITE_RULE [IN_APP] in_rel_to_reln, UNCURRY_VAR]) ;

val reln_to_rel_IS_CURRY = Q.store_thm ("reln_to_rel_IS_CURRY",
  `reln_to_rel = CURRY`,
  REWRITE_TAC [FUN_EQ_THM, CURRY_DEF, reln_to_rel_app, IN_APP]) ;

val rel_to_reln_inv = Q.store_thm ("rel_to_reln_inv",
`reln_to_rel (rel_to_reln R) = R`,
SRW_TAC [] [reln_to_rel_def, rel_to_reln_def, FUN_EQ_THM])

val reln_to_rel_inv = Q.store_thm ("reln_to_rel_inv",
`rel_to_reln (reln_to_rel r) = r`,
SRW_TAC [] [reln_to_rel_app, EXTENSION, in_rel_to_reln]);

val reln_to_rel_11 = Q.store_thm ("reln_to_rel_11",
`(reln_to_rel r1 = reln_to_rel r2) <=> (r1 = r2)`,
SRW_TAC [] [reln_to_rel_app, FUN_EQ_THM, FORALL_PROD, IN_DEF])

val rel_to_reln_11 = Q.store_thm ("rel_to_reln_11",
`(rel_to_reln R1 = rel_to_reln R2) <=> (R1 = R2)`,
SRW_TAC [] [in_rel_to_reln, EXTENSION, FORALL_PROD] THEN
SRW_TAC [] [FUN_EQ_THM]);

val reln_rel_conv_props =
LIST_CONJ [in_rel_to_reln, reln_to_rel_app, rel_to_reln_inv, reln_to_rel_inv,
reln_to_rel_11, rel_to_reln_11]

val rel_to_reln_swap = Q.store_thm("rel_to_reln_swap",
`(r = rel_to_reln R) <=> (reln_to_rel r = R)`,
METIS_TAC [rel_to_reln_inv, reln_to_rel_inv]);

val domain_to_rel_conv = Q.store_thm ("domain_to_rel_conv",
  `domain r = RDOM (reln_to_rel r)`,
SRW_TAC [] [domain_def, EXTENSION, IN_RDOM, reln_rel_conv_props])

val range_to_rel_conv = Q.store_thm ("range_to_rel_conv",
  `range r = RRANGE (reln_to_rel r)`,
SRW_TAC [] [range_def, EXTENSION, IN_RRANGE, reln_rel_conv_props])

val strict_to_rel_conv = Q.store_thm ("strict_to_rel_conv",
  `strict r = rel_to_reln (STRORD (reln_to_rel r))`,
SRW_TAC [] [strict_def, rextension, reln_rel_conv_props, STRORD]);

val rrestrict_to_rel_conv = Q.store_thm ("rrestrict_to_rel_conv",
  `rrestrict r s = rel_to_reln (REL_RESTRICT (reln_to_rel r) s)`,
SRW_TAC [boolSimps.EQUIV_EXTRACT_ss] [rrestrict_def, rextension, reln_rel_conv_props, REL_RESTRICT_DEF, RINTER, RRUNIV_def])

val rcomp_to_rel_conv = Q.store_thm ("rcomp_to_rel_conv",
  `r1 OO r2 = rel_to_reln ((reln_to_rel r2) O (reln_to_rel r1))`,
SRW_TAC [] [rcomp_def, rextension, reln_rel_conv_props, relationTheory.O_DEF])

val univ_reln_to_rel_conv = Q.store_thm ("univ_reln_to_rel_conv",
  `univ_reln s = rel_to_reln (RRUNIV s)`,
SRW_TAC [] [univ_reln_def, rextension, reln_rel_conv_props, RRUNIV_def])

val tc_to_rel_conv = Q.store_thm ("tc_to_rel_conv",
`tc r = rel_to_reln ((reln_to_rel r)^+)`,
SRW_TAC [] [rextension, reln_rel_conv_props] THEN
EQ_TAC THENL [
  MATCH_MP_TAC tc_ind THEN
  METIS_TAC [TC_RULES, reln_to_rel_app],

  Q.SPEC_TAC (`y`, `y`) THEN
  Q.SPEC_TAC (`x`, `x`) THEN
  HO_MATCH_MP_TAC TC_INDUCT THEN
  METIS_TAC [tc_rules, reln_to_rel_app]
])

val acyclic_reln_to_rel_conv = Q.store_thm ("acyclic_reln_to_rel_conv",
`acyclic r = irreflexive ((reln_to_rel r)^+)`,
SRW_TAC [] [acyclic_def, tc_to_rel_conv, reln_rel_conv_props] THEN
SRW_TAC [] [FUN_EQ_THM, relationTheory.irreflexive_def])

val irreflexive_reln_to_rel_conv = Q.store_thm ("irreflexive_reln_to_rel_conv",
`(set_relation$irreflexive) r s = (relation$irreflexive) (REL_RESTRICT (reln_to_rel r) s)`,
SRW_TAC [] [irreflexive_def, relationTheory.irreflexive_def, REL_RESTRICT_DEF, RINTER, RRUNIV_def, reln_rel_conv_props] THEN
PROVE_TAC[])

val irreflexive_reln_to_rel_conv_UNIV = Q.store_thm ("irreflexive_reln_to_rel_conv_UNIV",
`(set_relation$irreflexive) r UNIV = (relation$irreflexive) (reln_to_rel r)`,
SIMP_TAC std_ss [irreflexive_reln_to_rel_conv, REL_RESTRICT_UNIV])

val reflexive_reln_to_rel_conv = Q.store_thm ("reflexive_reln_to_rel_conv",
`(set_relation$reflexive) r s = (relation$reflexive) (RREFL_EXP (reln_to_rel r) s)`,
SRW_TAC [] [reflexive_def, relationTheory.reflexive_def, reln_rel_conv_props, RREFL_EXP_def, RUNION, RRUNIV_def] THEN
PROVE_TAC[])

val reflexive_reln_to_rel_conv_UNIV = Q.store_thm ("reflexive_reln_to_rel_conv_UNIV",
`(set_relation$reflexive) r UNIV = (relation$reflexive) (reln_to_rel r)`,
REWRITE_TAC[reflexive_reln_to_rel_conv, RREFL_EXP_UNIV])

val transitive_reln_to_rel_conv = Q.store_thm ("transitive_reln_to_rel_conv",
`(set_relation$transitive) r = (relation$transitive) (reln_to_rel r)`,
SRW_TAC [] [transitive_def, relationTheory.transitive_def, reln_rel_conv_props])

val antisym_reln_to_rel_conv = Q.store_thm ("antisym_reln_to_rel_conv",
`(set_relation$antisym) r = (relation$antisymmetric) (reln_to_rel r)`,
SRW_TAC [] [antisym_def, relationTheory.antisymmetric_def, reln_rel_conv_props])

local

val aux1 = prove(``((reln_to_rel r) RSUBSET RRUNIV s) =
  (domain r SUBSET s /\ range r SUBSET s)``,
SRW_TAC [] [RSUBSET, RRUNIV_def, domain_def, range_def, reln_to_rel_app, SUBSET_DEF] THEN
PROVE_TAC[])

val aux2 = prove(``(domain r SUBSET s /\ range r SUBSET s) ==>
   (transitive (RREFL_EXP (reln_to_rel r) s) =
    transitive (reln_to_rel r))``,
SRW_TAC [] [relationTheory.transitive_def, RREFL_EXP_def, RUNION, reln_to_rel_app, SUBSET_DEF, in_range, in_domain,
  GSYM LEFT_FORALL_IMP_THM] THEN
PROVE_TAC[])

val aux3 = prove(``(domain r SUBSET s /\ range r SUBSET s) ==>
   (antisymmetric (RREFL_EXP (reln_to_rel r) s) =
    antisymmetric (reln_to_rel r))``,
SRW_TAC [] [relationTheory.antisymmetric_def, RREFL_EXP_def, RUNION, reln_to_rel_app, SUBSET_DEF, in_range, in_domain,
  GSYM LEFT_FORALL_IMP_THM] THEN
PROVE_TAC[])

in

Theorem partial_order_reln_to_rel_conv:
  partial_order r s <=> reln_to_rel r RSUBSET RRUNIV s /\
                        WeakOrder (RREFL_EXP (reln_to_rel r) s)
Proof
SRW_TAC [boolSimps.EQUIV_EXTRACT_ss] [partial_order_def, WeakOrder, reflexive_reln_to_rel_conv,
  transitive_reln_to_rel_conv, antisym_reln_to_rel_conv,
  aux1, aux2, aux3]
QED

val partial_order_reln_to_rel_conv_UNIV = Q.store_thm ("partial_order_reln_to_rel_conv_UNIV",
`partial_order r UNIV = WeakOrder (reln_to_rel r)`,
SRW_TAC [] [partial_order_reln_to_rel_conv, RREFL_EXP_UNIV, RSUBSET, RRUNIV_def]);

end

val linear_order_reln_to_rel_conv_UNIV = Q.store_thm ("linear_order_reln_to_rel_conv_UNIV",
`linear_order r UNIV = WeakLinearOrder (reln_to_rel r)`,
SRW_TAC [] [linear_order_def, WeakLinearOrder_dichotomy, reflexive_reln_to_rel_conv_UNIV,
  transitive_reln_to_rel_conv, antisym_reln_to_rel_conv, WeakOrder,
  relationTheory.reflexive_def, reln_to_rel_app] THEN
PROVE_TAC[]);

val strict_linear_order_reln_to_rel_conv_UNIV = Q.store_thm ("strict_linear_order_reln_to_rel_conv_UNIV",
`strict_linear_order r UNIV = StrongLinearOrder (reln_to_rel r)`,
SRW_TAC [] [strict_linear_order_def, StrongLinearOrder, reflexive_reln_to_rel_conv_UNIV,
  transitive_reln_to_rel_conv, antisym_reln_to_rel_conv, StrongOrder,
  relationTheory.irreflexive_def, reln_to_rel_app, trichotomous] THEN
PROVE_TAC[]);

val reln_rel_conv_thms = save_thm ("reln_rel_conv_thms", LIST_CONJ [
  reln_rel_conv_props,
  RREFL_EXP_UNIV,
  REL_RESTRICT_UNIV,
  domain_to_rel_conv,
  range_to_rel_conv,
  strict_to_rel_conv,
  rrestrict_to_rel_conv,
  rcomp_to_rel_conv,
  univ_reln_to_rel_conv,
  tc_to_rel_conv,
  acyclic_reln_to_rel_conv,
  irreflexive_reln_to_rel_conv,
  reflexive_reln_to_rel_conv,
  transitive_reln_to_rel_conv,
  antisym_reln_to_rel_conv,
  partial_order_reln_to_rel_conv_UNIV,
  linear_order_reln_to_rel_conv_UNIV,
  strict_linear_order_reln_to_rel_conv_UNIV])


val acyclic_WF = Q.store_thm ("acyclic_WF",
`FINITE s /\ acyclic r /\ domain r SUBSET s /\ range r SUBSET s ==>
 WF (reln_to_rel r)`,
REPEAT STRIP_TAC THEN
`(REL_RESTRICT (reln_to_rel r) s) = (reln_to_rel r)` by (
  FULL_SIMP_TAC std_ss [SUBSET_DEF, in_domain, in_range,
                        GSYM LEFT_FORALL_IMP_THM, FUN_EQ_THM,
                        REL_RESTRICT_DEF, reln_to_rel_app] THEN
  PROVE_TAC[]
) THEN
FULL_SIMP_TAC std_ss [acyclic_reln_to_rel_conv] THEN
PROVE_TAC[FINITE_WF_noloops]);

(* ------------------------------------------------------------------------ *)
(* Minimal and maximal elements                                             *)
(* ------------------------------------------------------------------------ *)

val maximal_elements_def = Define `
  maximal_elements xs r =
    {x | x IN xs /\ !x'. x' IN xs /\ (x, x') IN r ==> (x = x')}`;

val minimal_elements_def = Define `
  minimal_elements xs r =
    {x | x IN xs /\ !x'. x' IN xs /\ (x', x) IN r ==> (x = x')}`;
val _ = ot0 "minimal_elements" "minimalElements"

val minimal_elements_subset = Q.store_thm ("minimal_elements_subset",
  `minimal_elements s lo SUBSET s`,
  SRW_TAC [] [SUBSET_DEF, minimal_elements_def]) ;

val minimal_elements_SWAP = Q.store_thm ("minimal_elements_SWAP",
  `minimal_elements xs (IMAGE SWAP r) = maximal_elements xs r`,
  REWRITE_TAC [minimal_elements_def, maximal_elements_def,
    EXTENSION, pair_in_IMAGE_SWAP]) ;

val maximal_union = Q.store_thm ("maximal_union",
`!e s r1 r2.
  e IN maximal_elements s (r1 UNION r2)
  ==>
  e IN maximal_elements s r1 /\
  e IN maximal_elements s r2`,
SRW_TAC [] [maximal_elements_def]);

val minimal_union = Q.store_thm ("minimal_union",
`!e s r1 r2.
  e IN minimal_elements s (r1 UNION r2)
  ==>
  e IN minimal_elements s r1 /\
  e IN minimal_elements s r2`,
SRW_TAC [] [minimal_elements_def]);

val minimal_elements_mono = Q.store_thm ("minimal_elements_mono",
  `r SUBSET r' ==> minimal_elements xs r' SUBSET minimal_elements xs r`,
  Ho_Rewrite.REWRITE_TAC [minimal_elements_def, SUBSET_DEF, IN_GSPEC_IFF] THEN
  REPEAT STRIP_TAC THENL [FIRST_ASSUM ACCEPT_TAC, REPEAT RES_TAC]) ;

val minimal_elements_rrestrict = Q.store_thm ("minimal_elements_rrestrict",
  `minimal_elements xs (rrestrict r xs) = minimal_elements xs r`,
  Ho_Rewrite.REWRITE_TAC [minimal_elements_def,
    in_rrestrict, EXTENSION, IN_GSPEC_IFF] THEN
  REPEAT (STRIP_TAC ORELSE EQ_TAC) THEN
  (FIRST_ASSUM ACCEPT_TAC ORELSE RES_TAC)) ;

val WF_has_minimal_path = Q.store_thm ("WF_has_minimal_path",
  `WF (reln_to_rel r) ==> x IN s ==>
    ?y. y IN minimal_elements s r /\ ((y,x) IN tc r \/ (y = x))`,
  Ho_Rewrite.REWRITE_TAC
    [WF_DEF, reln_to_rel_app, minimal_elements_def, IN_GSPEC_IFF] THEN
  REPEAT STRIP_TAC THEN
  VALIDATE (FIRST_X_ASSUM (ASSUME_TAC o UNDISCH o
    Q.SPEC `\z. z IN s /\ ((z, x) IN tc r \/ (z = x))`))
  THENL [
    Q.EXISTS_TAC `x` THEN BETA_TAC THEN
    ASM_REWRITE_TAC [],
    POP_ASSUM CHOOSE_TAC THEN
    Q.EXISTS_TAC `min` THEN
    RULE_L_ASSUM_TAC (CONJUNCTS o BETA_RULE) THEN
    ASM_REWRITE_TAC [] THEN
    REPEAT STRIP_TAC THEN RES_TAC THEN
    IMP_RES_TAC tc_rule1 THEN
    FIRST_ASSUM DISJ_CASES_TAC
    THENL [
      IMP_RES_TAC tc_rule2,
      BasicProvers.VAR_EQ_TAC] THEN
    RES_TAC]) ;

val tc_path_max_lem = Q.prove (
`!s. FINITE s ==>
     s <> {} ==> !r. acyclic r ==> ?x. x IN maximal_elements s (tc r)`,
HO_MATCH_MP_TAC FINITE_INDUCT THEN
SRW_TAC [] [] THEN
Cases_on `s={}` THEN1
SRW_TAC [] [maximal_elements_def] THEN
RES_TAC THEN
Cases_on `(x, e) IN (tc r)` THENL
[Q.EXISTS_TAC `e` THEN
     SRW_TAC [] [maximal_elements_def] THEN
     `(x, x'') IN (tc r)` by METIS_TAC [tc_rules] THEN
     FULL_SIMP_TAC (srw_ss()) [acyclic_def, maximal_elements_def] THEN
     METIS_TAC [],
 FULL_SIMP_TAC (srw_ss()) [maximal_elements_def] THEN
     METIS_TAC []]);

val tc_path_min_lem = Q.prove (
`!s. FINITE s ==>
     s <> {} ==> !r. acyclic r ==> ?x. x IN minimal_elements s (tc r)`,
HO_MATCH_MP_TAC FINITE_INDUCT THEN
SRW_TAC [] [] THEN
Cases_on `s={}` THEN1
SRW_TAC [] [minimal_elements_def] THEN
RES_TAC THEN
Cases_on `(e, x) IN (tc r)` THENL
[Q.EXISTS_TAC `e` THEN
     SRW_TAC [] [minimal_elements_def] THEN
     `(x'', x) IN (tc r)` by METIS_TAC [tc_rules] THEN
     FULL_SIMP_TAC (srw_ss()) [acyclic_def, minimal_elements_def] THEN
     METIS_TAC [],
 FULL_SIMP_TAC (srw_ss()) [minimal_elements_def] THEN
     METIS_TAC []]);

val finite_acyclic_has_maximal = Q.store_thm ("finite_acyclic_has_maximal",
`!s. FINITE s ==> s <> {} ==> !r. acyclic r ==> ?x. x IN maximal_elements s r`,
SRW_TAC [] [] THEN
IMP_RES_TAC tc_path_max_lem THEN
FULL_SIMP_TAC (srw_ss()) [maximal_elements_def] THEN
METIS_TAC [tc_rules]);

val finite_acyclic_has_minimal = Q.store_thm ("finite_acyclic_has_minimal",
`!s. FINITE s ==> s <> {} ==> !r. acyclic r ==> ?x. x IN minimal_elements s r`,
SRW_TAC [] [] THEN
IMP_RES_TAC tc_path_min_lem THEN
FULL_SIMP_TAC (srw_ss()) [minimal_elements_def] THEN
METIS_TAC [tc_rules]);

local

val lemma1 = Q.prove (
`!x y. (x, y) IN tc r ==> ?z. (x, z) IN r /\ (x <> y ==> x <> z)`,
HO_MATCH_MP_TAC tc_ind THEN
SRW_TAC [] [] THEN
METIS_TAC []);

in

val maximal_TC = Q.store_thm ("maximal_TC",
`!s r.
  domain r SUBSET s /\ range r SUBSET s
  ==>
  (maximal_elements s (tc r) = maximal_elements s r)`,
SRW_TAC [] [EXTENSION, maximal_elements_def, domain_def, range_def,
            SUBSET_DEF] THEN
EQ_TAC THEN
SRW_TAC [] [] THEN
METIS_TAC [lemma1, tc_rules]);

end;

local

val lemma1 = Q.prove (
`!y x. (y, x) IN tc r ==> ?z. (z, x) IN r /\ (x <> y ==> x <> z)`,
HO_MATCH_MP_TAC tc_ind THEN
SRW_TAC [] [] THEN
METIS_TAC []);

in

val minimal_TC = Q.store_thm ("minimal_TC",
`!s r.
  domain r SUBSET s /\ range r SUBSET s
  ==>
  (minimal_elements s (tc r) = minimal_elements s r)`,
SRW_TAC [] [EXTENSION, minimal_elements_def, domain_def, range_def,
            SUBSET_DEF] THEN
EQ_TAC THEN
SRW_TAC [] [] THEN
METIS_TAC [lemma1, tc_rules]);

end;

val rr_acyclic_WF = Q.INST [`r` |-> `rrestrict r s`] acyclic_WF ;
val rme = MATCH_MP WF_has_minimal_path (UNDISCH_ALL rr_acyclic_WF) ;
val irme = Q.INST [`s'` |-> `s`] rme ;
val urme = REWRITE_RULE [domain_rrestrict_SUBSET, range_rrestrict_SUBSET,
  minimal_elements_rrestrict] (DISCH_ALL irme) ;

val tcrr = REWRITE_RULE [SUBSET_DEF] (MATCH_MP tc_mono rrestrict_SUBSET) ;

val finite_acyclic_has_minimal_path = Q.store_thm
("finite_acyclic_has_minimal_path",
`!s r x.
  FINITE s /\
  acyclic r /\
  x IN s /\
  x NOTIN minimal_elements s r
  ==>
  ?y. y IN minimal_elements s r /\ (y, x) IN tc r`,
  REPEAT STRIP_TAC THEN
  IMP_RES_THEN (ASSUME_TAC o Q.SPEC `s`) acyclic_rrestrict THEN
  IMP_RES_TAC urme THEN
  TRY (BasicProvers.VAR_EQ_TAC THEN RES_TAC) THEN
  Q.EXISTS_TAC `y'` THEN
  ASM_REWRITE_TAC [] THEN
  IMP_RES_TAC tcrr) ;

val tc_SWAP' = REWRITE_RULE [rextension, pair_in_IMAGE_SWAP] tc_SWAP ;

val finite_acyclic_has_maximal_path = Q.store_thm
("finite_acyclic_has_maximal_path",
`!s r x.
  FINITE s /\
  acyclic r /\
  x IN s /\
  x NOTIN maximal_elements s r
  ==>
  ?y. y IN maximal_elements s r /\ (x, y) IN tc r`,
  ONCE_REWRITE_TAC [GSYM tc_SWAP', GSYM minimal_elements_SWAP,
    GSYM acyclic_SWAP] THEN REPEAT STRIP_TAC THEN
  irule finite_acyclic_has_minimal_path THEN rpt conj_tac THEN
  FIRST_ASSUM ACCEPT_TAC) ;

val finite_prefix_po_has_minimal_path = Q.store_thm
("finite_prefix_po_has_minimal_path",
`!r s x s'.
  partial_order r s /\
  finite_prefixes r s /\
  x NOTIN minimal_elements s' r /\
  x IN s' /\
  s' SUBSET s
  ==>
  ?x'. x' IN minimal_elements s' r /\ (x', x) IN r`,
SRW_TAC [] [finite_prefixes_def] THEN
IMP_RES_TAC strict_partial_order_acyclic THEN
`?x'. x' IN minimal_elements (s' INTER {x' | (x', x) IN r})
                             (strict r) /\
      (x', x) IN tc (strict r)`
        by (MATCH_MP_TAC finite_acyclic_has_minimal_path THEN
            SRW_TAC [] [] THEN
            FULL_SIMP_TAC (srw_ss()) [minimal_elements_def, strict_def,
                                      SUBSET_DEF, partial_order_def,
                                      reflexive_def] THEN
            METIS_TAC [INTER_FINITE, INTER_COMM]) THEN
Q.EXISTS_TAC `x'` THEN
SRW_TAC [] [] THEN
FULL_SIMP_TAC (srw_ss()) [minimal_elements_def] THEN
SRW_TAC [] [] THEN
FULL_SIMP_TAC (srw_ss()) [partial_order_def, domain_def, SUBSET_DEF,
       transitive_def, strict_def] THEN
METIS_TAC []);

val empty_strict_linear_order = Q.store_thm ("empty_strict_linear_order",
`!r. strict_linear_order r {} = (r = {})`,
SRW_TAC [] [strict_linear_order_def, RES_FORALL_THM, domain_def, range_def,
            transitive_def, EXTENSION] THEN
EQ_TAC THEN
SRW_TAC [] [] THEN
Cases_on `x` THEN
SRW_TAC [] []);

val empty_linear_order = Q.store_thm ("empty_linear_order",
`!r. linear_order r {} = (r = {})`,
SRW_TAC [] [linear_order_def, RES_FORALL_THM, domain_def, range_def,
            transitive_def, antisym_def, EXTENSION] THEN
EQ_TAC THEN
SRW_TAC [] [] THEN
Cases_on `x` THEN
SRW_TAC [] []);

val linear_order_restrict = Q.store_thm ("linear_order_restrict",
`!s r s'. linear_order r s ==> linear_order (rrestrict r s') (s INTER s')`,
  Ho_Rewrite.REWRITE_TAC
    [linear_order_def, rrestrict_def, domain_def, range_def,
              SUBSET_DEF, transitive_def, antisym_def,
               IN_GSPEC_IFF, PAIR_IN_GSPEC_IFF, IN_INTER] THEN
  REPEAT STRIP_TAC THEN ASM_REWRITE_TAC [] THEN_LT
  LASTGOAL (FIRST_X_ASSUM irule THEN rpt conj_tac >> FIRST_ASSUM ACCEPT_TAC) >>
  RES_TAC) ;

val strict_linear_order_restrict = Q.store_thm ("strict_linear_order_restrict",
`!s r s'.
  strict_linear_order r s
  ==>
  strict_linear_order (rrestrict r s') (s INTER s')`,
  Ho_Rewrite.REWRITE_TAC
    [strict_linear_order_def, rrestrict_def, domain_def, range_def,
              SUBSET_DEF, transitive_def, antisym_def,
               IN_GSPEC_IFF, PAIR_IN_GSPEC_IFF, IN_INTER] THEN
  REPEAT STRIP_TAC THEN ASM_REWRITE_TAC [] THEN_LT
  LASTGOAL (FIRST_X_ASSUM irule >> rpt conj_tac >> FIRST_ASSUM ACCEPT_TAC) THEN
  RES_TAC) ;

val linear_order_dom_rg = Q.store_thm ("linear_order_dom_rg",
  `linear_order lo X ==> (domain lo UNION range lo = X)`,
  REWRITE_TAC [linear_order_def] THEN STRIP_TAC THEN
  ASM_REWRITE_TAC [SET_EQ_SUBSET, UNION_SUBSET] THEN
  REWRITE_TAC [SUBSET_DEF, IN_UNION, in_domain] THEN
  REPEAT STRIP_TAC THEN RES_TAC THEN DISJ1_TAC THEN
  Q.EXISTS_TAC `x` THEN POP_ASSUM ACCEPT_TAC ) ;

val linear_order_refl = Q.store_thm ("linear_order_refl",
  `linear_order lo X ==> x IN X ==> (x, x) IN lo`,
  REWRITE_TAC [linear_order_def] THEN REPEAT STRIP_TAC THEN RES_TAC) ;

val linear_order_in_set = Q.store_thm ("linear_order_in_set",
  `linear_order lo X ==> (x, y) IN lo ==> x IN X /\ y IN X`,
  REPEAT DISCH_TAC THEN IMP_RES_TAC linear_order_dom_rg THEN
  VAR_EQ_TAC THEN
  IMP_RES_TAC in_dom_rg THEN ASM_REWRITE_TAC [IN_UNION]) ;

val IN_MIN_LO = Q.store_thm ("IN_MIN_LO",
  `x IN X ==> linear_order lo X ==> y IN minimal_elements X lo ==>
    (y, x) IN lo`,
  Ho_Rewrite.REWRITE_TAC [minimal_elements_def, linear_order_def,
      EXTENSION, IN_GSPEC_IFF] THEN
  REPEAT STRIP_TAC THEN
  FIRST_X_ASSUM (ASSUME_TAC o Q.SPECL [`x`, `y`]) THEN
  FIRST_X_ASSUM (ASSUME_TAC o Q.SPEC `x`) THEN
  RES_TAC THEN RES_TAC THEN FULL_SIMP_TAC std_ss []) ;

val extend_linear_order = Q.store_thm ("extend_linear_order",
`!r s x.
  x NOTIN s /\
  linear_order r s
  ==>
  linear_order (r UNION {(y, x) | y | y IN (s UNION {x})}) (s UNION {x})`,
  Ho_Rewrite.REWRITE_TAC [linear_order_def, domain_def, range_def,
      transitive_def, antisym_def, SUBSET_DEF,
      IN_UNION, IN_SING, PAIR_IN_GSPEC_1, PAIR_IN_GSPEC_2, IN_GSPEC_IFF] THEN
  REPEAT STRIP_TAC THEN
  ASM_REWRITE_TAC [] THEN METIS_TAC []) ;

val strict_linear_order_acyclic = Q.store_thm ("strict_linear_order_acyclic",
`!r s. strict_linear_order r s ==> acyclic r`,
SRW_TAC [] [acyclic_def, strict_linear_order_def] THEN
IMP_RES_TAC transitive_tc THEN
FULL_SIMP_TAC (srw_ss()) [strict_linear_order_def, transitive_def]);

val acyclic_union = Q.prove (
  `acyclic (r1 UNION r2) ==> (q, r) IN r2 ==> (r, q) NOTIN r1`,
  REWRITE_TAC [acyclic_def] THEN
  REPEAT STRIP_TAC THEN
  VALIDATE (FIRST_ASSUM (CONTR_TAC o UNDISCH o
    MATCH_MP F_IMP o Q.SPEC `q`)) THEN
  irule tc_rule2 THEN Q.EXISTS_TAC `r` THEN
  CONJ_TAC THEN irule tc_rule1 THEN ASM_REWRITE_TAC [IN_UNION]) ;

Theorem strict_linear_order_union_acyclic:
  !r1 r2 s.
    strict_linear_order r1 s /\
    (domain r2 UNION range r2) SUBSET s
    ==>
    (acyclic (r1 UNION r2) <=> r2 SUBSET r1)
Proof
  SRW_TAC [] [] THEN
  EQ_TAC THEN
  SRW_TAC [] [] THENL
  [ FULL_SIMP_TAC (srw_ss()) [strict_linear_order_def, domain_def,
                             transitive_def, range_def, SUBSET_DEF] THEN
      REPEAT STRIP_TAC THEN
      Cases_on `x` THEN
      RES_TAC THEN RES_TAC THEN
      IMP_RES_TAC acyclic_union THEN
      IMP_RES_TAC acyclic_irreflexive THEN
      CCONTR_TAC THEN FULL_SIMP_TAC std_ss [IN_UNION],
   `r1 UNION r2 = r1`
           by (FULL_SIMP_TAC (srw_ss()) [domain_def, range_def, SUBSET_DEF,
                                         EXTENSION] THEN
               METIS_TAC []) THEN
       SRW_TAC [] [] THEN
       METIS_TAC [strict_linear_order_acyclic]]
QED

val strict_linear_order = Q.store_thm ("strict_linear_order",
`!r s. linear_order r s ==> strict_linear_order (strict r) s`,
  Ho_Rewrite.REWRITE_TAC [linear_order_def, strict_linear_order_def,
    strict_def, domain_def, range_def, SUBSET_DEF, transitive_def,
     antisym_def, IN_GSPEC_IFF, PAIR_IN_GSPEC_IFF] THEN
  REPEAT STRIP_TAC THEN
  REPEAT BasicProvers.VAR_EQ_TAC THEN
  ASM_REWRITE_TAC [] THEN METIS_TAC []) ;

val linear_order = Q.store_thm ("linear_order",
`!r s. strict_linear_order r s ==> linear_order (r UNION {(x, x) | x IN s}) s`,
  Ho_Rewrite.REWRITE_TAC [linear_order_def, strict_linear_order_def,
     domain_def, range_def, SUBSET_DEF, transitive_def, antisym_def,
      IN_UNION, IN_GSPEC_IFF, PAIR_IN_GSPEC_IFF, PAIR_IN_GSPEC_same] THEN
  REPEAT STRIP_TAC THEN
  REPEAT BasicProvers.VAR_EQ_TAC THEN
  ASM_REWRITE_TAC [] THEN METIS_TAC []) ;

val finite_strict_linear_order_has_maximal = Q.store_thm
("finite_strict_linear_order_has_maximal",
`!s r.
  FINITE s /\ strict_linear_order r s /\ s <> {}
  ==>
  ?x. x IN maximal_elements s r`,
METIS_TAC [strict_linear_order_acyclic, finite_acyclic_has_maximal]);

val finite_strict_linear_order_has_minimal = Q.store_thm
("finite_strict_linear_order_has_minimal",
`!s r.
  FINITE s /\ strict_linear_order r s /\ s <> {}
  ==>
  ?x. x IN minimal_elements s r`,
METIS_TAC [strict_linear_order_acyclic, finite_acyclic_has_minimal]);

val finite_linear_order_has_maximal = Q.store_thm
("finite_linear_order_has_maximal",
`!s r.
   FINITE s /\ linear_order r s /\ s <> {} ==> ?x. x IN maximal_elements s r`,
SRW_TAC [] [] THEN
IMP_RES_TAC strict_linear_order THEN
IMP_RES_TAC finite_strict_linear_order_has_maximal THEN
Q.EXISTS_TAC `x` THEN
FULL_SIMP_TAC (srw_ss()) [maximal_elements_def, strict_def] THEN
METIS_TAC []);

val finite_linear_order_has_minimal = Q.store_thm
("finite_linear_order_has_minimal",
`!s r.
   FINITE s /\ linear_order r s /\ s <> {} ==> ?x. x IN minimal_elements s r`,
SRW_TAC [] [] THEN
IMP_RES_TAC strict_linear_order THEN
IMP_RES_TAC finite_strict_linear_order_has_minimal THEN
Q.EXISTS_TAC `x` THEN
FULL_SIMP_TAC (srw_ss()) [minimal_elements_def, strict_def] THEN
METIS_TAC []);

val maximal_linear_order = Q.store_thm ("maximal_linear_order",
`!s r x y.
  y IN s /\ linear_order r s /\ x IN maximal_elements s r ==> (y, x) IN r`,
SRW_TAC [] [linear_order_def, maximal_elements_def] THEN
METIS_TAC []);

val minimal_linear_order = Q.store_thm ("minimal_linear_order",
`!s r x y.
   y IN s /\ linear_order r s /\ x IN minimal_elements s r ==> (x, y) IN r`,
SRW_TAC [] [linear_order_def, minimal_elements_def] THEN
METIS_TAC []);

val minimal_linear_order_unique = Q.store_thm ("minimal_linear_order_unique",
`!r s s' x y.
  linear_order r s /\
  x IN minimal_elements s' r /\
  y IN minimal_elements s' r /\
  s' SUBSET s
  ==>
  (x = y)`,
SRW_TAC [] [minimal_elements_def, linear_order_def, antisym_def,
            SUBSET_DEF] THEN
METIS_TAC []);

val finite_prefix_linear_order_has_unique_minimal = Q.store_thm
("finite_prefix_linear_order_has_unique_minimal",
`!r s s'.
  linear_order r s /\
  finite_prefixes r s /\
  x IN s' /\
  s' SUBSET s
  ==>
  SING (minimal_elements s' r)`,
SRW_TAC [] [SING_DEF] THEN
Cases_on `?y. y IN minimal_elements s' r` THEN1
METIS_TAC [UNIQUE_MEMBER_SING, minimal_linear_order_unique] THEN
METIS_TAC [partial_order_linear_order, finite_prefix_po_has_minimal_path]);

val nat_order_iso_thm = Q.store_thm ("nat_order_iso_thm",
`!(f: num -> 'a option) (s : 'a set).
  (!n m. (f m = f n) /\ f m <> NONE ==> (m = n)) /\
  (!x. x IN s ==> ?m. (f m = SOME x)) /\
  (!m x. (f m = SOME x) ==> x IN s)
  ==>
  linear_order {(x, y) | ?m n. m <= n /\ (f m = SOME x) /\ (f n = SOME y)} s /\
  finite_prefixes {(x, y) | ?m n. m <= n /\ (f m = SOME x) /\ (f n = SOME y)} s`,
SRW_TAC [] [linear_order_def, domain_def, range_def, SUBSET_DEF,
            transitive_def, antisym_def, finite_prefixes_def] THENL
[METIS_TAC [],
 METIS_TAC [],
 METIS_TAC [LESS_EQ_TRANS, SOME_11, NOT_SOME_NONE],
 METIS_TAC [LESS_EQUAL_ANTISYM, SOME_11, NOT_SOME_NONE],
 METIS_TAC [NOT_LESS_EQUAL, LESS_IMP_LESS_OR_EQ],
 `?n. SOME e = f n` by METIS_TAC [] THEN
     SRW_TAC [] [] THEN
     `{SOME x | ?m n'. m <= n' /\ (f m = SOME x) /\ (f n' = f n)} SUBSET
      IMAGE f (count (SUC n))`
             by (SRW_TAC [] [SUBSET_DEF, count_def,
                             DECIDE ``!x:num y. x < SUC y <=> x <= y``] THEN
                 METIS_TAC [NOT_SOME_NONE]) THEN
     `{x | ?m n'. m <= n' /\ (f m = SOME x) /\ (f n' = f n)} =
      IMAGE THE {SOME x | ?m n'. m <= n' /\ (f m = SOME x) /\ (f n' = f n)}`
             by (SRW_TAC [] [EXTENSION] THEN
                 METIS_TAC [THE_DEF]) THEN
     METIS_TAC [IMAGE_FINITE, SUBSET_FINITE, FINITE_COUNT]]);

val chain_def = Define `
  chain s r =
    !x y. x IN s /\ y IN s ==> (x,y) IN r \/ (y,x) IN r`;

val upper_bounds_def = Define `
  upper_bounds s r = {x | x IN range r /\ !y. y IN s ==> (y,x) IN r}`;

val upper_bounds_lem = Q.store_thm ("upper_bounds_lem",
`!r s x1 x2.
   transitive r /\ x1 IN upper_bounds s r /\ (x1,x2) IN r
   ==>
   x2 IN upper_bounds s r`,
SRW_TAC [] [transitive_def, upper_bounds_def, range_def] THEN
METIS_TAC []);

(* ----------------- Zorn's lemma ---------------- *)
(* Following "A short proof of Zorn's Lemma" by J.D. Weston, Archiv der
* Mathematik, 1957 *)

(* Chains that are built by transfinite repetition of adding an arbitrary
* minimal upper bound  *)
val fchains_def = Define `
  fchains r =
    { k | chain k r /\ k <> {} /\
          !C. chain C r /\ C SUBSET k /\
              (upper_bounds C r DIFF C) INTER k <> {} ==>
              (CHOICE (upper_bounds C r DIFF C) IN
               minimal_elements ((upper_bounds C r DIFF C) INTER k) r) }`;

local

val lemma1 = Q.prove (
`!x s r. chain s r /\ x IN s ==> x IN domain r /\ x IN range r`,
SRW_TAC [] [chain_def, in_domain, in_range] THEN
METIS_TAC []);

val lemma2 = Q.prove (
`!r k1 k2 x x'.
  transitive r /\
  k1 IN fchains r /\
  k2 IN fchains r /\
  x IN k1 /\
  x' IN k2 /\
  x' NOTIN k1
  ==>
  (x,x') IN r`,
SRW_TAC [] [] THEN
`x IN range r /\ x' IN range r`
        by (FULL_SIMP_TAC (srw_ss()) [fchains_def] THEN
            METIS_TAC [lemma1]) THEN
Q.ABBREV_TAC `C = {x | x IN k1 /\ x IN k2 /\ (x,x') IN r}` THEN
`x' IN upper_bounds C r DIFF C`
        by (Q.UNABBREV_TAC `C` THEN
            FULL_SIMP_TAC (srw_ss()) [upper_bounds_def]) THEN
`chain C r /\ C SUBSET k2 /\ C SUBSET k1`
        by (Q.UNABBREV_TAC `C` THEN
            FULL_SIMP_TAC (srw_ss()) [SUBSET_DEF, chain_def, fchains_def]) THEN
`CHOICE (upper_bounds C r DIFF C) IN
   minimal_elements ((upper_bounds C r DIFF C) INTER k2) r`
        by (FULL_SIMP_TAC (srw_ss()) [fchains_def] THEN
            METIS_TAC [NOT_IN_EMPTY, IN_DIFF, IN_INTER]) THEN
`CHOICE (upper_bounds C r DIFF C) IN k2 /\
 (CHOICE (upper_bounds C r DIFF C), x') IN r`
        by (FULL_SIMP_TAC (srw_ss()) [minimal_elements_def, chain_def,
                                      fchains_def] THEN
            METIS_TAC []) THEN
`(upper_bounds C r DIFF C) INTER k1 = {}`
        by (SRW_TAC [] [EXTENSION] THEN
            CCONTR_TAC THEN
            FULL_SIMP_TAC (srw_ss()) [] THEN
            `CHOICE (upper_bounds C r DIFF C) IN k1`
                    by (FULL_SIMP_TAC (srw_ss()) [minimal_elements_def,
                                                  chain_def, fchains_def] THEN
                        METIS_TAC [NOT_IN_EMPTY, IN_DIFF, IN_INTER]) THEN
            `CHOICE (upper_bounds C r DIFF C) IN C`
                    by (Q.UNABBREV_TAC `C` THEN
                        FULL_SIMP_TAC (srw_ss()) []) THEN
            METIS_TAC [CHOICE_DEF, MEMBER_NOT_EMPTY, IN_DIFF]) THEN
`?x''. x'' IN C /\ (x,x'') IN r`
        by (FULL_SIMP_TAC (srw_ss()) [EXTENSION, upper_bounds_def, fchains_def,
                                      SUBSET_DEF, chain_def] THEN
               METIS_TAC []) THEN
`(x'',x') IN r`
        by (Q.UNABBREV_TAC `C` THEN
            FULL_SIMP_TAC (srw_ss()) []) THEN
METIS_TAC [transitive_def]);

val lemma3 = Q.prove (
`!r k1 k2.
   transitive r /\ antisym r /\ k1 IN fchains r /\ k2 IN fchains r
   ==>
   k1 SUBSET k2 \/ k2 SUBSET k1`,
SRW_TAC [] [antisym_def, SUBSET_DEF] THEN
CCONTR_TAC THEN
FULL_SIMP_TAC (srw_ss()) [] THEN
`(x,x') IN r` by METIS_TAC [lemma2] THEN
METIS_TAC [lemma2]);

val lemma4 = Q.prove (
`!r. antisym r /\ transitive r ==>
    chain (BIGUNION (fchains r)) r /\
    (!x x' k.
      (x',x) IN r /\
      x' IN BIGUNION (fchains r) /\
      x IN BIGUNION (fchains r) /\
      k IN fchains r /\
      x IN k
      ==>
      x' IN k)`,
SRW_TAC [] [chain_def] THENL
[Cases_on `y IN s` THENL
     [FULL_SIMP_TAC (srw_ss()) [fchains_def, chain_def] THEN
          METIS_TAC [],
      METIS_TAC [lemma2]],
 METIS_TAC [lemma2, antisym_def]]);

val lemma5 = Q.prove (
`!r s. range r SUBSET s /\ (range r <> {}) /\ reflexive r s ==>
       { CHOICE (range r) } IN fchains r`,
SRW_TAC [] [fchains_def] THENL
[FULL_SIMP_TAC (srw_ss()) [chain_def, reflexive_def, SUBSET_DEF] THEN
     METIS_TAC [CHOICE_DEF, MEMBER_NOT_EMPTY],
 FULL_SIMP_TAC (srw_ss()) [GSYM DISJOINT_DEF, IN_DISJOINT] THEN
     SRW_TAC [] [minimal_elements_def, upper_bounds_def] THEN
     METIS_TAC [CHOICE_DEF, MEMBER_NOT_EMPTY]]);

val lemma6 = Q.prove (
`!r k x C.
  transitive r /\
  antisym r /\
  k IN fchains r /\
  x IN k /\
  chain C r /\
  x IN upper_bounds C r DIFF C /\
  C SUBSET BIGUNION (fchains r)
  ==>
  CHOICE (upper_bounds C r DIFF C) IN k /\ (CHOICE (upper_bounds C r DIFF C),x) IN r`,
SRW_TAC [] [] THEN
`!x'. x' IN C ==> (x',x) IN r /\ (x' <> x)`
        by FULL_SIMP_TAC (srw_ss()) [upper_bounds_def] THEN
`C SUBSET k`
        by (FULL_SIMP_TAC (srw_ss()) [SUBSET_DEF] THEN
            SRW_TAC [] [] THEN
            RES_TAC THEN
            IMP_RES_TAC lemma4 THEN
            METIS_TAC [IN_BIGUNION]) THEN
FULL_SIMP_TAC (srw_ss()) [fchains_def, minimal_elements_def, chain_def] THEN
`(upper_bounds C r DIFF C) INTER k <> {}`
        by (FULL_SIMP_TAC (srw_ss()) [GSYM DISJOINT_DEF, IN_DISJOINT,
                                      IN_DIFF] THEN
            METIS_TAC []) THEN
METIS_TAC []);

val lemma7 = Q.prove (
`!r s.
   range r SUBSET s /\ (range r <> {}) /\ antisym r /\ reflexive r s /\
   transitive r
   ==>
   BIGUNION (fchains r) IN fchains r`,
SRW_TAC [] [fchains_def] THEN
FULL_SIMP_TAC (srw_ss()) [GSYM fchains_def] THEN1
METIS_TAC [lemma4] THEN1
METIS_TAC [lemma5, NOT_IN_EMPTY] THENL
[`{ CHOICE (range r) } IN fchains r` by METIS_TAC [lemma5] THEN
     CCONTR_TAC THEN
     FULL_SIMP_TAC (srw_ss()) [],
 `?x k. x IN (upper_bounds C r DIFF C) /\ x IN k /\ k IN fchains r`
         by METIS_TAC [GSYM DISJOINT_DEF, IN_DISJOINT, IN_BIGUNION] THEN
     `CHOICE (upper_bounds C r DIFF C) IN k /\
      (CHOICE (upper_bounds C r DIFF C),x) IN r`
         by METIS_TAC [lemma6] THEN
     SRW_TAC [] [minimal_elements_def] THEN
     FULL_SIMP_TAC (srw_ss()) [] THEN1
     METIS_TAC [CHOICE_DEF, IN_DIFF] THEN1
     METIS_TAC [CHOICE_DEF, IN_DIFF] THEN1
     METIS_TAC [] THEN
     `(CHOICE (upper_bounds C r DIFF C),x'') IN r`
         by METIS_TAC [lemma6, IN_DIFF] THEN
     METIS_TAC [antisym_def]]);

val lemma8 = Q.prove (
`!r s k.
   range r SUBSET s /\
   (range r <> {}) /\
   reflexive r s /\ antisym r /\ transitive r /\
   k IN fchains r /\
   (upper_bounds k r DIFF k <> {})
   ==>
  (CHOICE (upper_bounds k r DIFF k) INSERT k IN fchains r)`,
SRW_TAC [] [fchains_def] THEN
`CHOICE (upper_bounds k r DIFF k) IN upper_bounds k r DIFF k`
        by METIS_TAC [IN_DIFF, IN_DISJOINT, DISJOINT_DEF, CHOICE_DEF] THENL
[FULL_SIMP_TAC (srw_ss()) [chain_def, upper_bounds_def] THEN
     SRW_TAC [] [] THEN
     FULL_SIMP_TAC (srw_ss()) [reflexive_def, SUBSET_DEF],
 `CHOICE (upper_bounds C r DIFF C) IN upper_bounds C r DIFF C`
         by METIS_TAC [IN_DIFF, IN_DISJOINT, DISJOINT_DEF, CHOICE_DEF] THEN
     `C SUBSET k`
             by (FULL_SIMP_TAC (srw_ss()) [IN_DISJOINT, GSYM DISJOINT_DEF,
                                           SUBSET_DEF, upper_bounds_def] THEN
                 SRW_TAC [] [] THEN
                 METIS_TAC [antisym_def]) THEN
     Cases_on `(upper_bounds C r DIFF C) INTER k <> {}` THENL
     [SRW_TAC [] [minimal_elements_def] THEN1
          METIS_TAC [IN_DIFF] THEN1
          METIS_TAC [IN_DIFF] THEN
          FULL_SIMP_TAC (srw_ss()) [minimal_elements_def] THEN
          FULL_SIMP_TAC (srw_ss()) [IN_DISJOINT, GSYM DISJOINT_DEF, SUBSET_DEF,
                                    upper_bounds_def] THEN
          SRW_TAC [] [] THEN
          METIS_TAC [antisym_def],
      Q_TAC SUFF_TAC `(upper_bounds C r DIFF C = upper_bounds k r DIFF k)` THENL
          [FULL_SIMP_TAC (srw_ss()) [minimal_elements_def,
                                     upper_bounds_def] THEN
               SRW_TAC [] [] THEN1
               METIS_TAC [] THEN1
               METIS_TAC [] THEN
               FULL_SIMP_TAC (srw_ss()) [EXTENSION] THEN
               METIS_TAC [],
           SRW_TAC [] [EXTENSION] THEN
               EQ_TAC THEN
               SRW_TAC [] [] THEN
               FULL_SIMP_TAC (srw_ss()) [transitive_def, reflexive_def,
                                         chain_def, SUBSET_DEF,
                                         upper_bounds_def, range_def] THEN
               METIS_TAC []]]]);

val lemma9 = Q.prove (
`!r s.
   range r SUBSET s /\
   (range r <> {}) /\
   antisym r /\ reflexive r s /\ transitive r
   ==>
   upper_bounds (BIGUNION (fchains r)) r SUBSET maximal_elements s r`,
SRW_TAC [] [] THEN
`BIGUNION (fchains r) IN fchains r` by METIS_TAC [lemma7] THEN
Cases_on `upper_bounds (BIGUNION (fchains r)) r DIFF (BIGUNION (fchains r)) <>
          {}`
THENL [
  `(CHOICE (upper_bounds (BIGUNION (fchains r)) r DIFF
     (BIGUNION (fchains r))) INSERT (BIGUNION (fchains r))
   IN fchains r)`
         by METIS_TAC [lemma8] THEN
  METIS_TAC [MEMBER_NOT_EMPTY, CHOICE_DEF, IN_BIGUNION, IN_DIFF, IN_INSERT],
  SIMP_TAC (srw_ss()) [SUBSET_DEF, maximal_elements_def] THEN
  Q.X_GEN_TAC `u` THEN STRIP_TAC THEN CONJ_TAC THENL [
    ALL_TAC,
    Q.X_GEN_TAC `e` THEN STRIP_TAC
  ] THEN
  `?k. k IN fchains r /\ u IN k`
             by METIS_TAC [IN_DIFF, MEMBER_NOT_EMPTY, IN_BIGUNION]
  THENL [
    FULL_SIMP_TAC (srw_ss()) [fchains_def, chain_def, range_def, SUBSET_DEF] THEN
    METIS_TAC [],
    `e IN upper_bounds (BIGUNION (fchains r)) r` by METIS_TAC [upper_bounds_lem] THEN
    `u IN (BIGUNION (fchains r)) /\ e IN (BIGUNION (fchains r))`
                  by METIS_TAC [IN_BIGUNION, IN_DIFF, MEMBER_NOT_EMPTY] THEN
    FULL_SIMP_TAC (srw_ss()) [upper_bounds_def, antisym_def] THEN
    METIS_TAC []
   ]
]);

in

val zorns_lemma = Q.store_thm ("zorns_lemma",
`!r s. (s <> {}) /\ partial_order r s /\
  (!t. chain t r ==> upper_bounds t r <> {})
  ==>
  (?x. x IN maximal_elements s r)`,
SRW_TAC [] [partial_order_def] THEN
Q.EXISTS_TAC `CHOICE (upper_bounds (BIGUNION (fchains r)) r)` THEN
SRW_TAC [] [] THEN
`range r <> {}`
        by (FULL_SIMP_TAC (srw_ss()) [range_def, reflexive_def,
                                      GSYM MEMBER_NOT_EMPTY] THEN
            METIS_TAC []) THEN
METIS_TAC [SUBSET_DEF, lemma9, MEMBER_NOT_EMPTY, CHOICE_DEF, lemma4]);

end

(* ------------------------------------------------------------------------ *)
(*  Equivalences                                                            *)
(* ------------------------------------------------------------------------ *)

val per_def = Define `
  per xs xss <=>
    (BIGUNION xss) SUBSET xs /\ {} NOTIN xss /\
    !xs1 xs2. xs1 IN xss /\ xs2 IN xss /\ xs1 <> xs2 ==> DISJOINT xs1 xs2`;

val per_restrict_def = Define `
  per_restrict xss xs = {xs' INTER xs | xs' IN xss} DELETE {}`;

val per_delete = Q.store_thm ("per_delete",
`!xs xss e. per xs xss ==>
            per (xs DELETE e)
                {es | es IN (IMAGE (\es. es DELETE e) xss) /\ es <> {}}`,
SRW_TAC [] [per_def, SUBSET_DEF, RES_FORALL_THM] THENL
[FULL_SIMP_TAC (srw_ss()) [IN_DELETE] THEN
     METIS_TAC [],
 FULL_SIMP_TAC (srw_ss()) [IN_DELETE] THEN
     METIS_TAC [],
 FULL_SIMP_TAC (srw_ss()) [EXTENSION, DISJOINT_DEF] THEN
     METIS_TAC []]);

val per_restrict_per = Q.store_thm ("per_restrict_per",
`!r s s'. per s r ==> per s' (per_restrict r s')`,
SRW_TAC [] [per_def, per_restrict_def, RES_FORALL_THM, SUBSET_DEF,
            DISJOINT_DEF] THENL
[FULL_SIMP_TAC (srw_ss()) [],
 FULL_SIMP_TAC (srw_ss()) [EXTENSION, SPECIFICATION] THEN
     METIS_TAC []]);

val countable_per = Q.store_thm ("countable_per",
`!xs xss. countable xs /\ per xs xss ==> countable xss`,
SRW_TAC [] [per_def, SUBSET_DEF, DISJOINT_DEF, EXTENSION] THEN
MATCH_MP_TAC (METIS_PROVE [inj_countable]
                  ``countable xs /\ INJ CHOICE xss xs ==> countable xss``) THEN
SRW_TAC [] [INJ_DEF, EXTENSION] THEN
METIS_TAC [CHOICE_DEF]);



(* ------------------------------------------------------------------------ *)
(*  Misc                                                                    *)
(* ------------------------------------------------------------------------ *)

val all_choices_def = Define `
  all_choices xss =
    {IMAGE choice xss | choice | !xs. xs IN xss ==> choice xs IN xs}`;

val all_choices_thm = Q.store_thm ("all_choices_thm",
`!x s y. x IN all_choices s /\ y IN x ==> ?z. z IN s /\ y IN z`,
SRW_TAC [] [all_choices_def] THEN
FULL_SIMP_TAC (srw_ss()) [] THEN
METIS_TAC [SPECIFICATION]);


val num_order_def = Define `
  num_order (f:'a -> num) s = {(x, y) | x IN s /\ y IN s /\ f x <= f y}`;

val linear_order_num_order = Q.store_thm ("linear_order_num_order",
`!f s t. INJ f s t ==> linear_order (num_order f s) s`,
SRW_TAC [] [linear_order_def, transitive_def, antisym_def, num_order_def,
       domain_def, range_def, SUBSET_DEF, INJ_DEF] THEN1
DECIDE_TAC THEN1
METIS_TAC [EQ_LESS_EQ] THEN1
DECIDE_TAC);

val num_order_finite_prefix = Q.store_thm ("num_order_finite_prefix",
`!f s t. INJ f s t ==> finite_prefixes (num_order f s) s`,
SRW_TAC [] [finite_prefixes_def, num_order_def] THEN
`INJ f {e' | e' IN s /\ f e' <= f e} (count (SUC (f e)))`
        by (FULL_SIMP_TAC (srw_ss()) [count_def, INJ_DEF] THEN
            SRW_TAC [] [] THEN
            DECIDE_TAC) THEN
METIS_TAC [FINITE_INJ, FINITE_COUNT]);

(* ------------------------------------------------------------------------ *)
(*  A big theorem that a partial order with finite prefixes over a countable*)
(*  set can be extended to a linear order with finite prefixes.             *)
(* ------------------------------------------------------------------------ *)

val po2lolem1= Q.prove (
`!(f: num -> 'a option) (s : 'a set).
  (!n m. (f m = f n) /\ ~(f m = NONE) ==> (m = n)) /\
  (!x. x IN s ==> ?m. (f m = SOME x)) /\
  (!m x. (f m = SOME x) ==> x IN s)
  ==>
  linear_order {(x, y) | ?m n. m <= n /\ (f m = SOME x) /\ (f n = SOME y)} s /\
  finite_prefixes {(x, y) | ?m n. m <= n /\ (f m = SOME x) /\ (f n = SOME y)} s`,
SRW_TAC [] [] THEN
IMP_RES_TAC nat_order_iso_thm THEN
SRW_TAC [] [finite_prefixes_def]);

val get_min_def = Define `
  get_min r' (s, r) =
    let mins = minimal_elements (minimal_elements s r) r' in
      if SING mins then
        SOME (CHOICE mins)
      else
        NONE`;

Definition nth_min_def:
  (nth_min r' (s, r) 0 = get_min r' (s, r)) /\
  (nth_min r' (s, r) (SUC n) =
    let min = get_min r' (s, r) in
      if min = NONE then
        NONE
      else
        nth_min r' (s DELETE (THE min), r) n)
End


Triviality nth_min_surj_lem1:
  !r' s' x s r.
    linear_order r' s /\
    finite_prefixes r' s /\
    partial_order r s /\
    x IN minimal_elements s' r /\
    s' SUBSET s
   ==>
    ?m. nth_min r' (s', r) m = SOME x
Proof
rpt gen_tac THEN
Induct_on `CARD {x' | x' IN s' /\ (x', x) IN r'}` THEN
SRW_TAC [] [] THEN
`FINITE {x' | x' IN s' /\ (x', x) IN r'}`
        by (FULL_SIMP_TAC (srw_ss()) [finite_prefixes_def, minimal_elements_def,
                                      SUBSET_DEF, GSPEC_AND] THEN
            METIS_TAC [INTER_COMM, INTER_FINITE])
THENL [
  Q.EXISTS_TAC `0` THEN
  SRW_TAC [] [nth_min_def, get_min_def] THEN
  `{x' | x' IN s' /\ (x', x) IN r'} = {}` by METIS_TAC [CARD_EQ_0] THEN
  FULL_SIMP_TAC (srw_ss()) [] THEN
  `mins = {x}` suffices_by SRW_TAC [] [] THEN
  FULL_SIMP_TAC (srw_ss()) [minimal_elements_def] THEN
  Q.UNABBREV_TAC `mins` THEN
  FULL_SIMP_TAC (srw_ss()) [EXTENSION, linear_order_def, SUBSET_DEF] THEN
  METIS_TAC [],

  first_x_assum (Q.SPECL_THEN [‘s' DELETE THE (get_min r' (s',r))’, ‘x’, ‘r'’]
                             strip_assume_tac) >>
  `SING (minimal_elements (minimal_elements s' r) r')`
    by (MATCH_MP_TAC finite_prefix_linear_order_has_unique_minimal THEN
        Q.EXISTS_TAC `s` THEN
        SRW_TAC [] [SUBSET_DEF, minimal_elements_def] THEN
        FULL_SIMP_TAC (srw_ss()) [SUBSET_DEF]) THEN
  FULL_SIMP_TAC (srw_ss()) [get_min_def, LET_THM] THEN
  FULL_SIMP_TAC (srw_ss()) [SING_DEF] THEN
  FULL_SIMP_TAC (srw_ss()) [] THEN
  Q.RENAME_TAC [‘minimal_elements (minimal_elements _ _) _ = {X}’] >>
  Cases_on `x = X` THENL [
    Q.EXISTS_TAC `0` THEN
    SRW_TAC [] [nth_min_def, get_min_def, LET_THM],
    `x IN s' /\ X IN s'`
      by (FULL_SIMP_TAC (srw_ss()) [minimal_elements_def, EXTENSION] THEN
          METIS_TAC []) THEN
    `v = CARD ({x' | x' IN s' /\ (x',x) IN r'} DELETE X)`
      by (SRW_TAC [] [] THEN1 DECIDE_TAC THEN
          FULL_SIMP_TAC (srw_ss()) [minimal_elements_def, EXTENSION,
                                    linear_order_def,
                                    SUBSET_DEF] THEN
          METIS_TAC []) THEN
    `{x' | x' IN s' /\ (x',x) IN r'} DELETE X =
     {x'' | (x'' IN s' /\ x'' <> X) /\ (x'',x) IN r'}`
      by (FULL_SIMP_TAC (srw_ss()) [EXTENSION, linear_order_def,
                                    domain_def, SUBSET_DEF] THEN
          METIS_TAC []) THEN
    FULL_SIMP_TAC (srw_ss()) [] THEN
    `?m. nth_min r' (s' DELETE X, r) m = SOME x`
      by (Q.PAT_ASSUM `P ==> ?m. Q m` MATCH_MP_TAC THEN
          FULL_SIMP_TAC (srw_ss()) [minimal_elements_def,
                                    rrestrict_def,
                                    SUBSET_DEF]) THEN
    Q.EXISTS_TAC `SUC m` THEN
    SRW_TAC [] [nth_min_def] THEN
    Q.UNABBREV_TAC `min` THEN
    SRW_TAC [] [] THEN
    Cases_on `get_min r' (s', r)` THEN
    FULL_SIMP_TAC (srw_ss()) [get_min_def, LET_THM, SING_DEF] THEN
    METIS_TAC [NOT_SOME_NONE, CHOICE_SING, SOME_11]
  ]
]
QED

Triviality nth_min_surj_lem2:
  !r' s r m m' x x'.
    nth_min r' (s, r) m = SOME x /\
    nth_min r' (s DIFF {x | ?n. n <= m /\ (nth_min r' (s,r) n = SOME x)}, r) m'
       =
    SOME x'
  ==>
<<<<<<< HEAD
  (nth_min r' (s, r) (SUC (m + m')) = SOME x')`,
Induct_on `m` THEN SRW_TAC [] [nth_min_def, LET_THM] THEN
SRW_TAC [] [DELETE_DEF] THEN
Cases_on `get_min r' (s, r)` THEN
FULL_SIMP_TAC (srw_ss()) [DELETE_DEF] THEN
SRW_TAC [] [arithmeticTheory.ADD] THEN
first_x_assum irule THEN
SRW_TAC [] [] THEN
`s DIFF {x''} DIFF
        {x | ?n. n <= m /\ (nth_min r' (s DIFF {x''}, r) n = SOME x)} =
 s DIFF {x | ?n.  n <= SUC m /\ (nth_min r' (s,r) n = SOME x)}`
   suffices_by asm_simp_tac (srw_ss()) [] THEN
SRW_TAC [] [EXTENSION] THEN
EQ_TAC THEN SRW_TAC [] [] THENL [
  Q.RENAME_TAC [‘nth_min R (s,r) n = SOME y’] >> pop_assum mp_tac >>
  Cases_on ‘n’ THEN SRW_TAC[][nth_min_def, LET_THM] THEN
  FULL_SIMP_TAC (srw_ss()) [DELETE_DEF] THEN RES_TAC >> DECIDE_TAC,

  CCONTR_TAC THEN SRW_TAC [] [] THEN POP_ASSUM (MP_TAC o Q.SPEC `0`) THEN
  SRW_TAC [] [nth_min_def],
=======
    (nth_min r' (s, r) (SUC (m + m')) = SOME x')
Proof
Induct_on `m` THEN
SRW_TAC [] [nth_min_def, LET_THM] THEN
SRW_TAC [] [DELETE_DEF] THEN
FULL_SIMP_TAC (srw_ss()) [LET_THM] THEN
REV_FULL_SIMP_TAC (srw_ss()) [] THEN
Q.RENAME_TAC [‘get_min R (s,r) <> NONE’,
              ‘nth_min R (s DELETE _, _) m1 = SOME x1’,
              ‘nth_min R _ (SUC m1 + m2) = SOME x2’] >>
Cases_on `get_min R (s, r)` THEN
FULL_SIMP_TAC (srw_ss()) [DELETE_DEF] THEN
SRW_TAC [] [arithmeticTheory.ADD] THEN
first_assum irule THEN
SRW_TAC [] [] THEN
Q.RENAME_TAC [‘get_min R _ = SOME x0’, ‘s DIFF {x0} DIFF _’] >>
‘s DIFF {x0} DIFF
        {x | ?n. n <= m1 /\ (nth_min R (s DIFF {x0}, r) n = SOME x)} =
 s DIFF {x | ?n.  n <= SUC m1 /\ (nth_min R (s,r) n = SOME x)}’
  by (SRW_TAC [] [EXTENSION] THEN EQ_TAC THEN SRW_TAC [] [] THENL [
        Cases_on `n` THEN SRW_TAC [] [nth_min_def, LET_THM] THEN
        SRW_TAC [] [DELETE_DEF] THEN
        Q.RENAME_TAC [‘SUC m1 <= N \/ nth_min _ _ N <> _’] >>
        first_x_assum (Q.SPEC_THEN ‘N’ mp_tac) >>
        SRW_TAC [] [] THENL [
          DISJ1_TAC THEN DECIDE_TAC,
          ASM_REWRITE_TAC[]
        ],
        DISCH_THEN SUBST_ALL_TAC >> POP_ASSUM (Q.SPEC_THEN ‘0’ MP_TAC) THEN
        SRW_TAC [] [nth_min_def],
        Q.RENAME_TAC [‘~(N <= m1) \/ nth_min _ _ N <> SOME _’] >>
        POP_ASSUM (Q.SPEC_THEN ‘SUC N’ MP_TAC) >>
        SRW_TAC [] [] >- (DISJ1_TAC THEN DECIDE_TAC) >>
        pop_assum mp_tac >>
        ASM_SIMP_TAC (srw_ss()) [nth_min_def, LET_THM, DELETE_DEF]
      ]) THEN
SRW_TAC [] []
QED
>>>>>>> 28090153

  Q.RENAME_TAC [‘nth_min R (s DIFF {m},r) n = SOME y’] >> pop_assum mp_tac >>
  first_x_assum (MP_TAC o Q.SPEC `SUC n`) THEN
  SRW_TAC [] [] THEN
  FULL_SIMP_TAC (srw_ss()) [nth_min_def, LET_THM] THEN
  REV_FULL_SIMP_TAC (srw_ss()) [DELETE_DEF] THEN
  FULL_SIMP_TAC (srw_ss()) [] >> DECIDE_TAC
]);

val nth_min_surj_lem3 = Q.prove (
`!r' s r s' x.
  linear_order r' s /\
  finite_prefixes r' s /\
  partial_order r s /\
  finite_prefixes r s /\
  s' SUBSET s /\
  x IN s'
  ==>
  ?m. nth_min r' (s', r) m = SOME x`,
NTAC 5 STRIP_TAC THEN
completeInduct_on `CARD {x' | x' IN s' /\ (x', x) IN r}` THEN
SRW_TAC [] [] THEN
Cases_on `x IN minimal_elements s' r` THEN1
METIS_TAC [nth_min_surj_lem1] THEN
`?x'. x' IN minimal_elements s' r /\ (x', x) IN r`
        by METIS_TAC [finite_prefix_po_has_minimal_path] THEN
`?m. nth_min r' (s', r) m = SOME x'` by METIS_TAC [nth_min_surj_lem1] THEN
Q.ABBREV_TAC `s'' = {x | ?n. n <= m /\ (nth_min r' (s', r) n = SOME x)}` THEN
`{x''' | (x''' IN s' /\ x''' NOTIN s'') /\ (x''',x) IN r} PSUBSET
 {x' | x' IN s' /\ (x',x) IN r}`
        by (SRW_TAC [] [PSUBSET_DEF, SUBSET_DEF, EXTENSION] THEN
            Q.EXISTS_TAC `x'` THEN
            SRW_TAC [] [] THEN
            Q.UNABBREV_TAC `s''` THEN
            FULL_SIMP_TAC (srw_ss()) [minimal_elements_def] THEN
            METIS_TAC [LESS_EQ_REFL]) THEN
`FINITE {x' | x' IN s' /\ (x',x) IN r}`
        by (FULL_SIMP_TAC (srw_ss()) [finite_prefixes_def, SUBSET_DEF,
                                      minimal_elements_def, GSPEC_AND] THEN
               METIS_TAC [INTER_FINITE, INTER_COMM]) THEN
Cases_on `x IN s' DIFF s''` THENL
[FULL_SIMP_TAC (srw_ss()) [AND_IMP_INTRO, GSYM RIGHT_FORALL_IMP_THM] THEN
     `?m. nth_min r' (s' DIFF s'', r) m = SOME x`
             by (Q.PAT_ASSUM `!s''' x'' r''. P s''' x'' r''` MATCH_MP_TAC THEN
                 FULL_SIMP_TAC (srw_ss()) [SUBSET_DEF] THEN
                 METIS_TAC [CARD_PSUBSET]) THEN
     Q.EXISTS_TAC `SUC (m + m')` THEN
     METIS_TAC [nth_min_surj_lem2],
 FULL_SIMP_TAC (srw_ss()) [] THEN1
     METIS_TAC [] THEN
     Q.UNABBREV_TAC `s''` THEN
     FULL_SIMP_TAC (srw_ss()) [] THEN
     METIS_TAC []]);

val get_min_lem1 = Q.prove (
`!r' s r x. (get_min r' (s, r) = SOME x) ==> x IN s`,
SRW_TAC [] [get_min_def, LET_THM, SING_DEF] THEN
FULL_SIMP_TAC (srw_ss()) [] THEN
FULL_SIMP_TAC (srw_ss()) [EXTENSION, minimal_elements_def] THEN
METIS_TAC []);

val nth_min_lem1 = Q.prove (
`!r' s r m x. (nth_min r' (s, r) m = SOME x) ==> x IN s`,
Induct_on `m` THEN
SRW_TAC [] [nth_min_def, LET_DEF] THEN1
METIS_TAC [get_min_lem1] THEN
RES_TAC THEN
FULL_SIMP_TAC (srw_ss()) []);

val nth_min_lem2 = Q.prove (
`!r' s r n m.
  nth_min r' (s, r) m <> NONE
  ==>
  nth_min r' (s, r) m <> nth_min r' (s, r) (SUC (m + n))`,
Induct_on `m` THEN
SRW_TAC [] [nth_min_def, LET_THM] THEN
Cases_on `get_min r' (s, r)` THEN
FULL_SIMP_TAC (srw_ss()) [] THENL
[CCONTR_TAC THEN
     FULL_SIMP_TAC (srw_ss()) [] THEN
     `x IN s DELETE x` by METIS_TAC [nth_min_lem1] THEN
     FULL_SIMP_TAC (srw_ss()) [],
 `SUC m + n = SUC (m + n)` by DECIDE_TAC THEN
     METIS_TAC [NOT_IS_SOME_EQ_NONE]]);

val nth_min_inj_lem = Q.prove (
`!r' s r.
  (nth_min r' (s, r) m = nth_min r' (s, r) n) /\ nth_min r' (s, r) m <> NONE
  ==>
  (m = n)`,
STRIP_ASSUME_TAC (DECIDE ``m:num < n \/ n < m \/ (m = n)``) THEN
SRW_TAC [] [] THENL
[`SUC (m + (n - m - 1)) = n` by DECIDE_TAC THEN
     METIS_TAC [nth_min_lem2],
 Cases_on `nth_min r' (s, r) n = NONE` THEN
     FULL_SIMP_TAC (srw_ss()) [] THEN
     `SUC (n + (m - n - 1)) = m` by DECIDE_TAC THEN
     METIS_TAC [nth_min_lem2]]);

val nth_min_subset_lem1 = Q.prove (
`!m n x y s r r'.
  m < n /\ x <> y /\
  (nth_min r' (s, r) n = SOME x) /\ (nth_min r' (s, r) m = SOME y)
  ==>
  (x, y) NOTIN r`,
Induct THEN
SRW_TAC [] [nth_min_def] THENL
[IMP_RES_TAC get_min_lem1 THEN
     IMP_RES_TAC nth_min_lem1 THEN
     FULL_SIMP_TAC (srw_ss()) [get_min_def, LET_THM] THEN
     Cases_on `SING (minimal_elements (minimal_elements s r) r')` THEN
     FULL_SIMP_TAC (srw_ss()) [SING_DEF] THEN
     FULL_SIMP_TAC (srw_ss()) [] THEN
     SRW_TAC [] [] THEN
     FULL_SIMP_TAC (srw_ss()) [minimal_elements_def, EXTENSION] THEN
     METIS_TAC [],
 FULL_SIMP_TAC (srw_ss()) [LET_THM] THEN
     Cases_on `get_min r' (s, r)` THEN
     FULL_SIMP_TAC (srw_ss()) [] THEN
     Cases_on `n` THEN
     FULL_SIMP_TAC (srw_ss()) [nth_min_def, LET_THM] THEN
     RES_TAC THEN
     FULL_SIMP_TAC (srw_ss()) [] THEN
     FULL_SIMP_TAC (srw_ss()) [Q.prove (`(x, y) IN {(x, y) | P x y} <=> P x y`,
                                        SRW_TAC [] [])] THEN
     IMP_RES_TAC nth_min_lem1 THEN
     FULL_SIMP_TAC (srw_ss()) []]);

val nth_min_subset_lem2 = Q.prove (
`!r' r s.
  linear_order {(x, y) | ?m n. m <= n /\ (nth_min r' (s, r) m = SOME x) /\
                               (nth_min r' (s, r) n = SOME y)} s /\
  domain r SUBSET s /\
  range r SUBSET s
  ==>
  r SUBSET {(x, y) | ?m n. m <= n /\ (nth_min r' (s, r) m = SOME x) /\
                           (nth_min r' (s, r) n = SOME y)}`,
SRW_TAC [] [SUBSET_DEF] THEN
Cases_on `x` THEN
SRW_TAC [] [] THEN
`?m n. m <= n /\ (((nth_min r' (s, r) m = SOME q) /\
                   (nth_min r' (s, r) n = SOME r'')) \/
                  ((nth_min r' (s, r) n = SOME q) /\
                   (nth_min r' (s, r) m = SOME r'')))`
        by (FULL_SIMP_TAC (srw_ss()) [linear_order_def, domain_def,
                                      range_def] THEN
            METIS_TAC []) THEN1
METIS_TAC [] THEN
Cases_on `m = n` THEN1
METIS_TAC [] THEN
`m < n` by DECIDE_TAC THEN
`~(q = r'')`
        by (CCONTR_TAC THEN
            FULL_SIMP_TAC (srw_ss()) [] THEN
            METIS_TAC [nth_min_inj_lem, NOT_SOME_NONE]) THEN
METIS_TAC [nth_min_subset_lem1]);

val linear_order_of_countable_po = Q.store_thm ("linear_order_of_countable_po",
`!r s.
  countable s /\ partial_order r s /\ finite_prefixes r s
  ==>
  ?r'. linear_order r' s /\ finite_prefixes r' s /\ r SUBSET r'`,
SRW_TAC [] [countable_def] THEN
Q.ABBREV_TAC `f' = nth_min (num_order f s) (s, r)` THEN
`!n m. (f' m = f' n) /\ f' m <> NONE ==> (m = n)`
        by METIS_TAC [nth_min_inj_lem] THEN
`!x. x IN s ==> ?m. f' m = SOME x`
        by METIS_TAC [nth_min_surj_lem3, linear_order_num_order, SUBSET_REFL,
                      num_order_finite_prefix] THEN
`!m x. (f' m = SOME x) ==> x IN s` by METIS_TAC [nth_min_lem1] THEN
Q.EXISTS_TAC `{(x,y) | ?m n. m <= n /\ (f' m = SOME x) /\ (f' n = SOME y)}` THEN
IMP_RES_TAC po2lolem1 THEN
SRW_TAC [] [] THEN
METIS_TAC [partial_order_def, nth_min_subset_lem2]);

val _ = export_theory ();<|MERGE_RESOLUTION|>--- conflicted
+++ resolved
@@ -1812,78 +1812,46 @@
   !r' s r m m' x x'.
     nth_min r' (s, r) m = SOME x /\
     nth_min r' (s DIFF {x | ?n. n <= m /\ (nth_min r' (s,r) n = SOME x)}, r) m'
-       =
+    =
     SOME x'
-  ==>
-<<<<<<< HEAD
-  (nth_min r' (s, r) (SUC (m + m')) = SOME x')`,
-Induct_on `m` THEN SRW_TAC [] [nth_min_def, LET_THM] THEN
-SRW_TAC [] [DELETE_DEF] THEN
-Cases_on `get_min r' (s, r)` THEN
-FULL_SIMP_TAC (srw_ss()) [DELETE_DEF] THEN
-SRW_TAC [] [arithmeticTheory.ADD] THEN
-first_x_assum irule THEN
-SRW_TAC [] [] THEN
-`s DIFF {x''} DIFF
-        {x | ?n. n <= m /\ (nth_min r' (s DIFF {x''}, r) n = SOME x)} =
- s DIFF {x | ?n.  n <= SUC m /\ (nth_min r' (s,r) n = SOME x)}`
-   suffices_by asm_simp_tac (srw_ss()) [] THEN
-SRW_TAC [] [EXTENSION] THEN
-EQ_TAC THEN SRW_TAC [] [] THENL [
-  Q.RENAME_TAC [‘nth_min R (s,r) n = SOME y’] >> pop_assum mp_tac >>
-  Cases_on ‘n’ THEN SRW_TAC[][nth_min_def, LET_THM] THEN
-  FULL_SIMP_TAC (srw_ss()) [DELETE_DEF] THEN RES_TAC >> DECIDE_TAC,
-
-  CCONTR_TAC THEN SRW_TAC [] [] THEN POP_ASSUM (MP_TAC o Q.SPEC `0`) THEN
-  SRW_TAC [] [nth_min_def],
-=======
+    ==>
     (nth_min r' (s, r) (SUC (m + m')) = SOME x')
 Proof
-Induct_on `m` THEN
-SRW_TAC [] [nth_min_def, LET_THM] THEN
-SRW_TAC [] [DELETE_DEF] THEN
-FULL_SIMP_TAC (srw_ss()) [LET_THM] THEN
-REV_FULL_SIMP_TAC (srw_ss()) [] THEN
-Q.RENAME_TAC [‘get_min R (s,r) <> NONE’,
-              ‘nth_min R (s DELETE _, _) m1 = SOME x1’,
-              ‘nth_min R _ (SUC m1 + m2) = SOME x2’] >>
-Cases_on `get_min R (s, r)` THEN
-FULL_SIMP_TAC (srw_ss()) [DELETE_DEF] THEN
-SRW_TAC [] [arithmeticTheory.ADD] THEN
-first_assum irule THEN
-SRW_TAC [] [] THEN
-Q.RENAME_TAC [‘get_min R _ = SOME x0’, ‘s DIFF {x0} DIFF _’] >>
-‘s DIFF {x0} DIFF
-        {x | ?n. n <= m1 /\ (nth_min R (s DIFF {x0}, r) n = SOME x)} =
- s DIFF {x | ?n.  n <= SUC m1 /\ (nth_min R (s,r) n = SOME x)}’
-  by (SRW_TAC [] [EXTENSION] THEN EQ_TAC THEN SRW_TAC [] [] THENL [
-        Cases_on `n` THEN SRW_TAC [] [nth_min_def, LET_THM] THEN
-        SRW_TAC [] [DELETE_DEF] THEN
-        Q.RENAME_TAC [‘SUC m1 <= N \/ nth_min _ _ N <> _’] >>
-        first_x_assum (Q.SPEC_THEN ‘N’ mp_tac) >>
-        SRW_TAC [] [] THENL [
-          DISJ1_TAC THEN DECIDE_TAC,
-          ASM_REWRITE_TAC[]
-        ],
-        DISCH_THEN SUBST_ALL_TAC >> POP_ASSUM (Q.SPEC_THEN ‘0’ MP_TAC) THEN
-        SRW_TAC [] [nth_min_def],
-        Q.RENAME_TAC [‘~(N <= m1) \/ nth_min _ _ N <> SOME _’] >>
-        POP_ASSUM (Q.SPEC_THEN ‘SUC N’ MP_TAC) >>
-        SRW_TAC [] [] >- (DISJ1_TAC THEN DECIDE_TAC) >>
-        pop_assum mp_tac >>
-        ASM_SIMP_TAC (srw_ss()) [nth_min_def, LET_THM, DELETE_DEF]
-      ]) THEN
-SRW_TAC [] []
+  Induct_on `m` THEN
+  SRW_TAC [] [nth_min_def, LET_THM] THEN
+  SRW_TAC [] [DELETE_DEF] THEN
+  FULL_SIMP_TAC (srw_ss()) [LET_THM] THEN
+  REV_FULL_SIMP_TAC (srw_ss()) [] THEN
+  Q.RENAME_TAC [‘get_min R (s,r) <> NONE’,
+                ‘nth_min R (s DELETE _, _) m1 = SOME x1’,
+                ‘nth_min R _ (SUC m1 + m2) = SOME x2’] >>
+  Cases_on `get_min R (s, r)` THEN
+  FULL_SIMP_TAC (srw_ss()) [DELETE_DEF] THEN
+  SRW_TAC [] [arithmeticTheory.ADD] THEN
+  first_assum irule THEN
+  SRW_TAC [] [] THEN
+  Q.RENAME_TAC [‘get_min R _ = SOME x0’, ‘s DIFF {x0} DIFF _’] >>
+  ‘s DIFF {x0} DIFF
+   {x | ?n. n <= m1 /\ (nth_min R (s DIFF {x0}, r) n = SOME x)} =
+   s DIFF {x | ?n.  n <= SUC m1 /\ (nth_min R (s,r) n = SOME x)}’
+    by (SRW_TAC [] [EXTENSION] THEN EQ_TAC THEN SRW_TAC [] [] THENL [
+           Cases_on `n` THEN SRW_TAC [] [nth_min_def, LET_THM]
+           >- REV_FULL_SIMP_TAC (srw_ss()) [nth_min_def] >>
+           Q.RENAME_TAC [‘SUC m1 <= N’] >>
+           first_x_assum (Q.SPEC_THEN ‘N’ mp_tac) >>
+           SRW_TAC [] [] >>
+           Q.PAT_X_ASSUM ‘nth_min _ _ (SUC _) = SOME _’ mp_tac >>
+           ASM_SIMP_TAC (srw_ss()) [LET_THM, nth_min_def] >> strip_tac >>
+           FULL_SIMP_TAC (srw_ss()) [DELETE_DEF] >> DECIDE_TAC,
+           DISCH_THEN SUBST_ALL_TAC >> POP_ASSUM (Q.SPEC_THEN ‘0’ MP_TAC) THEN
+           SRW_TAC [] [nth_min_def],
+           Q.RENAME_TAC [‘~(N <= m1)’, ‘nth_min _ _ N = SOME _’] >>
+           first_x_assum (Q.SPEC_THEN ‘SUC N’ MP_TAC) >>
+           ASM_SIMP_TAC (srw_ss()) [nth_min_def, LET_THM, DELETE_DEF] >>
+           DECIDE_TAC
+         ]) THEN
+  SRW_TAC [] []
 QED
->>>>>>> 28090153
-
-  Q.RENAME_TAC [‘nth_min R (s DIFF {m},r) n = SOME y’] >> pop_assum mp_tac >>
-  first_x_assum (MP_TAC o Q.SPEC `SUC n`) THEN
-  SRW_TAC [] [] THEN
-  FULL_SIMP_TAC (srw_ss()) [nth_min_def, LET_THM] THEN
-  REV_FULL_SIMP_TAC (srw_ss()) [DELETE_DEF] THEN
-  FULL_SIMP_TAC (srw_ss()) [] >> DECIDE_TAC
-]);
 
 val nth_min_surj_lem3 = Q.prove (
 `!r' s r s' x.
