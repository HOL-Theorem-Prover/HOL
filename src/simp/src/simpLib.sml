--- conflicted
+++ resolved
@@ -447,13 +447,8 @@
    hd relations
  end
 
-<<<<<<< HEAD
- fun add_relsimp {refl,trans,weakenings,subsets,rewrs} ss = let
-   val rel_t = #1 (dest_binop (#2 (strip_all_forall (concl refl))))
-   val rel_po = Travrules.mk_preorder (trans,refl)
-=======
  fun rsd_rel {refl,trans,weakenings,subsets,rewrs} =
-     #1 (dest_binop (#2 (strip_forall (concl refl))))
+     #1 (dest_binop (#2 (strip_all_forall (concl refl))))
  fun rsd_po {refl,trans,weakenings,subsets,rewrs} =
      Travrules.mk_preorder(trans,refl)
 
@@ -467,7 +462,6 @@
  fun add_relsimp (rsd as {refl,trans,weakenings,subsets,rewrs}) ss = let
    val rel_t = rsd_rel rsd
    val rel_po = rsd_po rsd
->>>>>>> ca81ee05
    val reducer = mk_reducer rel_t subsets rewrs
  in
    add_weakener ([rel_po, equality_po], weakenings, reducer) ss
