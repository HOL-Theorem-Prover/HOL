--- conflicted
+++ resolved
@@ -277,23 +277,18 @@
     if allunch then
       (* note critical link between this exception and traversal code in
          Traverse.FIRSTCQC_CONV *)
-<<<<<<< HEAD
-      raise mk_HOL_ERR "Opening" "CONGPROC" "Congruence gives no change"
-    else (trace(3,PRODUCE(tm0,"congruence rule",final_thm));
+      raise UNCHANGED
+    else (trace(3,PRODUCE(tm,"congruence rule",final_thm));
           trans th0 final_thm
-            handle e => (trace(7, LZ_TEXT (fn () =>
-                                              "opening trans fails on " ^
-                                              thm_to_string th0 ^ " and " ^
-                                              thm_to_string final_thm ^
-                                              " with relation' = " ^
-                                              term_to_string relation')
-                              );
-                         raise e)
+          handle e => (trace(7, LZ_TEXT (fn () =>
+                                            "opening trans fails on " ^
+                                            thm_to_string th0 ^ " and " ^
+                                            thm_to_string final_thm ^
+                                            " with relation' = " ^
+                                            term_to_string relation')
+                            );
+                       raise e)
          )
-=======
-      raise UNCHANGED
-    else (trace(3,PRODUCE(tm,"congruence rule",final_thm)); final_thm)
->>>>>>> a902f2db
   end
 end;
 
@@ -329,7 +324,6 @@
             handle (* should only get an exn if fth failed to change *)
             HOL_ERR _ => mk_comb_fn fth0 (depther ([],equality) (randc xth0))
           end
-<<<<<<< HEAD
         | LAMB(Bvar,Body) =>
           if op_mem aconv Bvar freevars then
             let val v = variant (freevars@free_vars Body) Bvar
@@ -349,11 +343,7 @@
             in
               mk_abs_fn (depther ([],equality) (randc bodyth0))
             end
-        | _ => failwith "unchanged"
+        | _ => raise UNCHANGED
     end
-=======
-   | _ => raise UNCHANGED
->>>>>>> a902f2db
-
 
 end (* struct *)