--- conflicted
+++ resolved
@@ -192,18 +192,9 @@
 fun FIRSTCQC_CONV [] th = failwith "no conversion worked"
   | FIRSTCQC_CONV (c::cs) th = let
     in
-<<<<<<< HEAD
       c th
-      handle e as HOL_ERR { origin_structure = "Opening",
-                            origin_function = "CONGPROC",
-                            message = "Congruence gives no change", ...} => raise e
-           | Interrupt => raise Interrupt
-           | _ => FIRSTCQC_CONV cs th
-=======
-      c t
       handle UNCHANGED => failwith "unchanged" (* Need to raise a HOL_ERR *)
-           | HOL_ERR _ => FIRSTCQC_CONV cs t
->>>>>>> a902f2db
+           | HOL_ERR _ => FIRSTCQC_CONV cs th
     end
 
 (* And another thing.  The current simplifer doesn't allow users to
