--- conflicted
+++ resolved
@@ -94,23 +94,14 @@
      "EXCLUDED_MIDDLE", "bool_case_thm", "NOT_AND",
      "SELECT_REFL", "SELECT_REFL_2", "RES_FORALL_TRUE",
      "RES_EXISTS_FALSE"
-<<<<<<< HEAD
-   ] @ [
-     (SOME "EXISTS_REFL'", GSYM EXISTS_REFL),
-     (SOME "EXISTS_UNIQUE_REFL'", GSYM EXISTS_UNIQUE_REFL),
-     (SOME "EXCLUDED_MIDDLE'", ONCE_REWRITE_RULE [DISJ_COMM] EXCLUDED_MIDDLE),
-     (SOME "literal_I_thm", literal_I_thm),
-     (SOME "COND_BOOL_CLAUSES", COND_BOOL_CLAUSES),
-     (SOME "lift_disj_eq", lift_disj_eq),
-     (SOME "lift_imp_disj", lift_imp_disj)
-=======
    ] @ map (fn (s,th) => (SOME {Thy = "", Name = s}, th)) [
      ("EXISTS_REFL'", GSYM EXISTS_REFL),
      ("EXISTS_UNIQUE_REFL'", GSYM EXISTS_UNIQUE_REFL),
      ("EXCLUDED_MIDDLE'", ONCE_REWRITE_RULE [DISJ_COMM] EXCLUDED_MIDDLE),
      ("literal_I_thm", literal_I_thm),
-     ("COND_BOOL_CLAUSES", COND_BOOL_CLAUSES)
->>>>>>> 3f7c783c
+     ("COND_BOOL_CLAUSES", COND_BOOL_CLAUSES),
+     ("lift_disj_eq", lift_disj_eq),
+     ("lift_imp_disj", lift_imp_disj)
    ],
    congs = [literal_cong], filter = NONE, ac = [], dprocs = []};
 
