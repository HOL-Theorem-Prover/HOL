Theory reduction
Ancestors
  list pred_set arithmetic more_set object alpha lift
Libs
  numLib Mutual ind_rel dep_rewrite barendregt tactics

(* --------------------------------------------------------------------- *)
(* Embedding the reduction semantaics of objects as a foundational       *)
(* layer, according to Abadi and Cardelli, "A Theory of Objects."        *)
(* --------------------------------------------------------------------- *)


val vars   =  ty_antiq( ==`:var list`== );
val subs   =  ty_antiq( ==`:(var # obj) list`== );
val dict  =  ty_antiq( ==`:(string # method) list`== );
val entry =  ty_antiq( ==`:string # method`== );


val [ALPHA_obj_REFL, ALPHA_dict_REFL, ALPHA_entry_REFL,
     ALPHA_method_REFL]
    = CONJUNCTS ALPHA_REFL;

val [ALPHA_obj_SYM, ALPHA_dict_SYM, ALPHA_entry_SYM,
     ALPHA_method_SYM]
    = CONJUNCTS ALPHA_SYM;

val [ALPHA_obj_TRANS, ALPHA_dict_TRANS, ALPHA_entry_TRANS,
     ALPHA_method_TRANS]
    = CONJUNCTS ALPHA_TRANS;



Theorem HEIGHT_SUB_VAR:
     (!a x y.
          HEIGHT_obj (a <[ [x,OVAR y]) = HEIGHT_obj a) /\
        (!d x y.
          HEIGHT_dict (d <[ [x,OVAR y]) = HEIGHT_dict d) /\
        (!e x y.
          HEIGHT_entry (e <[ [x,OVAR y]) = HEIGHT_entry e) /\
        (!m x y.
          HEIGHT_method (m <[ [x,OVAR y]) = HEIGHT_method m)
Proof
    MUTUAL_INDUCT_THEN object_height_induct ASSUME_TAC
    THEN REPEAT GEN_TAC
    THENL
      [ REWRITE_TAC[SUB_object,SUB]
        THEN COND_CASES_TAC
        THEN REWRITE_TAC[HEIGHT],

        REWRITE_TAC[SUB_object]
        THEN ASM_REWRITE_TAC[HEIGHT],

        REWRITE_TAC[SUB_object]
        THEN ASM_REWRITE_TAC[HEIGHT],

        REWRITE_TAC[SUB_object]
        THEN ASM_REWRITE_TAC[HEIGHT],

        REWRITE_TAC[SUB_object]
        THEN ASM_REWRITE_TAC[HEIGHT],

        REWRITE_TAC[SUB_object]
        THEN ASM_REWRITE_TAC[HEIGHT],

        REWRITE_TAC[SUB_object]
        THEN ASM_REWRITE_TAC[HEIGHT],
(*
        SHIFT_SIGMAS_TAC
        THEN MAKE_SIMPLE_SUBST_TAC
*)
        SIMPLE_SUBST_TAC
        THEN ASM_REWRITE_TAC[HEIGHT]
      ]
QED



(* Barendregt's Substitution Lemma, 2.1.16, page 27: *)

Theorem BARENDREGT_SUBSTITUTION_LEMMA:
     (!(M:obj) N L x y.
          ~(x = y) /\ ~(x IN FV_obj L) ==>
          (((M <[ [x,N]) <[ [y,L]) =
           ((M <[ [y,L]) <[ [x, (N <[ [y,L])]))) /\
        (!(M:^dict) N L x y.
          ~(x = y) /\ ~(x IN FV_obj L) ==>
          (((M <[ [x,N]) <[ [y,L]) =
           ((M <[ [y,L]) <[ [x, (N <[ [y,L])]))) /\
        (!(M:^entry) N L x y.
          ~(x = y) /\ ~(x IN FV_obj L) ==>
          (((M <[ [x,N]) <[ [y,L]) =
           ((M <[ [y,L]) <[ [x, (N <[ [y,L])]))) /\
        (!(M:method) N L x y.
          ~(x = y) /\ ~(x IN FV_obj L) ==>
          (((M <[ [x,N]) <[ [y,L]) =
           ((M <[ [y,L]) <[ [x, (N <[ [y,L])])))
Proof
    MUTUAL_INDUCT_THEN object_height_induct ASSUME_TAC
    THENL
      [ REPEAT STRIP_TAC
        THEN REWRITE_TAC[SUB_object,SUB]
        THEN COND_CASES_TAC
        THENL
          [ POP_ASSUM REWRITE_ALL_THM
            THEN EVERY_ASSUM REWRITE_THM
            THEN REWRITE_TAC[SUB_object,SUB],

            REWRITE_TAC[SUB_object,SUB]
            THEN COND_CASES_TAC
            THENL
              [ IMP_RES_THEN REWRITE_THM subst_EMPTY,

                ASM_REWRITE_TAC[SUB_object,SUB]
              ]
          ],

        REPEAT STRIP_TAC
        THEN RES_TAC
        THEN ASM_REWRITE_TAC[SUB_object],

        REPEAT STRIP_TAC
        THEN RES_TAC
        THEN ASM_REWRITE_TAC[SUB_object],

        REPEAT STRIP_TAC
        THEN RES_TAC
        THEN ASM_REWRITE_TAC[SUB_object],

        REPEAT STRIP_TAC
        THEN RES_TAC
        THEN ASM_REWRITE_TAC[SUB_object],

        REPEAT STRIP_TAC
        THEN RES_TAC
        THEN ASM_REWRITE_TAC[SUB_object],

        REPEAT STRIP_TAC
        THEN RES_TAC
        THEN ASM_REWRITE_TAC[SUB_object],

        REPEAT STRIP_TAC
        THEN SIMPLE_SUBST_TAC
        THEN DEP_ASM_REWRITE_TAC[]
      ]
QED


Theorem COLLAPSE_SUBST:
     (!M x y N.
          ~(y IN FV_obj M) ==>
          (((M <[ [x,OVAR y]) <[ [y,N]) = (M <[ [x,N]))) /\
        (!M x y N.
          ~(y IN FV_dict M) ==>
          (((M <[ [x,OVAR y]) <[ [y,N]) = (M <[ [x,N]))) /\
        (!M x y N.
          ~(y IN FV_entry M) ==>
          (((M <[ [x,OVAR y]) <[ [y,N]) = (M <[ [x,N]))) /\
        (!M x y N.
          ~(y IN FV_method M) ==>
          (((M <[ [x,OVAR y]) <[ [y,N]) = (M <[ [x,N])))
Proof
    MUTUAL_INDUCT_THEN object_height_induct ASSUME_TAC
    THENL
      [ REWRITE_TAC[FV_object,IN]
        THEN REPEAT STRIP_TAC
        THEN REWRITE_TAC[SUB_object,SUB]
        THEN COND_CASES_TAC
        THENL
          [ REWRITE_TAC[SUB_object,SUB],

            REWRITE_TAC[SUB_object,SUB]
            THEN EVERY_ASSUM (REWRITE_THM o GSYM)
          ],

        REWRITE_TAC[FV_object,IN,IN_UNION,DE_MORGAN_THM]
        THEN REPEAT STRIP_TAC
        THEN RES_TAC
        THEN ASM_REWRITE_TAC[SUB_object],

        REWRITE_TAC[FV_object,IN,IN_UNION,DE_MORGAN_THM]
        THEN REPEAT STRIP_TAC
        THEN RES_TAC
        THEN ASM_REWRITE_TAC[SUB_object],

        REWRITE_TAC[FV_object,IN,IN_UNION,DE_MORGAN_THM]
        THEN REPEAT STRIP_TAC
        THEN RES_TAC
        THEN ASM_REWRITE_TAC[SUB_object],

        REWRITE_TAC[FV_object,IN,IN_UNION,DE_MORGAN_THM]
        THEN REPEAT STRIP_TAC
        THEN RES_TAC
        THEN ASM_REWRITE_TAC[SUB_object],

        REWRITE_TAC[FV_object,IN,IN_UNION,DE_MORGAN_THM]
        THEN REPEAT STRIP_TAC
        THEN RES_TAC
        THEN ASM_REWRITE_TAC[SUB_object],

        REWRITE_TAC[FV_object,IN,IN_UNION,DE_MORGAN_THM]
        THEN REPEAT STRIP_TAC
        THEN RES_TAC
        THEN ASM_REWRITE_TAC[SUB_object],

        REWRITE_TAC[FV_object,IN,DE_MORGAN_THM]
        THEN REPEAT STRIP_TAC
        THEN SIMPLE_SUBST_TAC
        THEN DEP_ASM_REWRITE_TAC[]
        THEN UNDISCH_TAC “~(y IN FV_obj M DIFF {x})”
        THEN FIRST_ASSUM (REWRITE_THM o REWRITE_RULE[FV_object] o
                          AP_TERM “FV_method”)
        THEN REWRITE_TAC[IN_DIFF,IN,DE_MORGAN_THM]
        THEN EVERY_ASSUM (REWRITE_THM o GSYM)
      ]
QED



(* --------------------------------------------------------------------- *)
(* General reduction relations and theorems:                             *)
(*   "Lambda Calculus," Barendregt, Chapter 3, page 50-63                *)
(* --------------------------------------------------------------------- *)


(* Define the reflexive closure of a relation.                           *)

(* Wait!  Now, this is done in relationTheory!

But the following definition is not the same as that in relationTheory. *)

Definition RC_DEF[nocompute]:
   RC (R:'a->'a->bool) a b =
       !P.
          (!x y. R x y ==> P x y) /\
          (!x. P x x)
          ==> P a b
End


Theorem RC_REFLEXIVE:
     !R (x:'a). RC R x x
Proof
    REWRITE_TAC[RC_DEF]
    THEN REPEAT STRIP_TAC
    THEN ASM_REWRITE_TAC[]
QED

Theorem RC_SUBSET:
     !R (x:'a) y. R x y ==> RC R x y
Proof
    REWRITE_TAC[RC_DEF]
    THEN REPEAT STRIP_TAC
    THEN FIRST_ASSUM MATCH_MP_TAC
    THEN ASM_REWRITE_TAC[]
QED

Theorem RC_INDUCT:
     !(R:'a->'a->bool) P.
          (!x y. R x y ==> P x y) /\
          (!x. P x x)
          ==> !u v. RC R u v ==> P u v
Proof
    REWRITE_TAC[RC_DEF]
    THEN REPEAT STRIP_TAC
    THEN FIRST_ASSUM MATCH_MP_TAC
    THEN ASM_REWRITE_TAC[]
QED


val RC_INDUCT_TAC =
 let val rc_thm = RC_INDUCT
     fun tac (asl,w) =
      let open Rsyntax
          val {Bvar=u,Body} = dest_forall w
          val {Bvar=v,Body} = dest_forall Body
          val {ant,conseq} = dest_imp Body
          val (RC,[R,u',v']) = boolSyntax.strip_comb ant
          val {Name = "RC",...} = dest_const RC
          val _ = assert (aconv u) u'
          val _ = assert (aconv v) v'
          val P = list_mk_abs([u,v], conseq)
          val rc_thm' = BETA_RULE(ISPEC P (ISPEC R rc_thm))
      in MATCH_MP_TAC rc_thm' (asl,w)
      end
      handle _ => raise mk_HOL_ERR "<top-level>" "RC_INDUCT_TAC"
                     "Unanticipated term structure"
 in tac
 end;


Theorem RC_CASES:
     !R (x:'a) y. RC R x y ==> R x y \/ (x = y)
Proof
    GEN_TAC
    THEN RC_INDUCT_TAC
    THEN REPEAT STRIP_TAC
    THEN ASM_REWRITE_TAC[]
QED

(* Must use what is provided now in relationTheory.
*)


(* --------------------------------------------------------------------- *)
(* Define compatible relations on the object/method language.            *)
(* --------------------------------------------------------------------- *)

Definition compatible[nocompute]:
    compatible Ro Rd Re Rm =
        ((!o1 o2. Ro o1 o2 ==> (!l. Ro (INVOKE o1 l) (INVOKE o2 l))  /\
                               (!l m. Ro (UPDATE o1 l m) (UPDATE o2 l m))  /\
                               (!x. Rm (SIGMA x o1) (SIGMA x o2)))
          /\
         (!d1 d2. Rd d1 d2 ==> Ro (OBJ d1) (OBJ d2)  /\
                               (!e. Rd (CONS e d1) (CONS e d2)))
          /\
         (!e1 e2. Re e1 e2 ==> (!d. Rd (CONS e1 d) (CONS e2 d)))
          /\
         (!m1 m2. Rm m1 m2 ==> (!o' l. Ro (UPDATE o' l m1) (UPDATE o' l m2))
                               /\
                               (!l. Re (l, m1) (l, m2))))
End

Definition reflexve[nocompute]:
    reflexve Ro Rd Re Rm =
        ((!o1: obj. Ro o1 o1)  /\
         (!d1:^dict. Rd d1 d1)  /\
         (!e1:^entry. Re e1 e1)  /\
         (!m1: method. Rm m1 m1))
End

val _ = hide "symmetric";

Definition symmetric[nocompute]:
    symmetric Ro Rd Re Rm =
        ((!o1 o2: obj. Ro o1 o2 ==> Ro o2 o1)  /\
         (!d1 d2:^dict. Rd d1 d2 ==> Rd d2 d1)  /\
         (!e1 e2:^entry. Re e1 e2 ==> Re e2 e1)  /\
         (!m1 m2: method. Rm m1 m2 ==> Rm m2 m1))
End

Definition transitve[nocompute]:
    transitve Ro Rd Re Rm =
        ((!o1 o2 o3: obj. Ro o1 o2 /\ Ro o2 o3 ==> Ro o1 o3)  /\
         (!d1 d2 d3:^dict. Rd d1 d2 /\ Rd d2 d3 ==> Rd d1 d3)  /\
         (!e1 e2 e3:^entry. Re e1 e2 /\ Re e2 e3 ==> Re e1 e3)  /\
         (!m1 m2 m3: method. Rm m1 m2 /\ Rm m2 m3 ==> Rm m1 m3))
End

Definition equality[nocompute]:
    equality Ro Rd Re Rm =
        (compatible Ro Rd Re Rm /\
         reflexve   Ro Rd Re Rm /\
         symmetric  Ro Rd Re Rm /\
         transitve  Ro Rd Re Rm)
End

Definition reduction[nocompute]:
    reduction Ro Rd Re Rm =
        (compatible Ro Rd Re Rm /\
         reflexve   Ro Rd Re Rm /\
         transitve  Ro Rd Re Rm)
End




(* --------------------------------------------------------------------- *)
(* (RED1 R o1 o2) means that the object o1 reduces to the object o2      *)
(*  in exactly one step, as defined in Barendregt, Definition 3.1.5,     *)
(*  page 51.  This is the compatible closure of R.                       *)
(* --------------------------------------------------------------------- *)


val RED1_obj =
“RED1_obj : (obj -> obj -> bool) -> obj -> obj -> bool”;
val RED1_dict =
“RED1_dict : (obj -> obj -> bool) -> ^dict -> ^dict -> bool”;
val RED1_entry =
“RED1_entry : (obj -> obj -> bool) -> ^entry -> ^entry -> bool”;
val RED1_method =
“RED1_method : (obj -> obj -> bool) -> method -> method -> bool”;

val RED1_patterns =     [“^RED1_obj R o1 o2”,
                         “^RED1_dict R d1 d2”,
                         “^RED1_entry R e1 e2”,
                         “^RED1_method R m1 m2”
                        ];

val RED1_rules_tm =
“
                           ((R o1 o2)
       (* -------------------------------------------- *) ==>
                       (^RED1_obj R o1 o2))                                 /\


                     ((^RED1_dict R d1 d2)
       (* -------------------------------------------- *) ==>
                (^RED1_obj R (OBJ d1) (OBJ d2)))                          /\


                      ((^RED1_obj R o1 o2)
       (* -------------------------------------------- *) ==>
            (^RED1_obj R (INVOKE o1 l) (INVOKE o2 l)))                    /\


                      ((^RED1_obj R o1 o2)
       (* -------------------------------------------- *) ==>
         (^RED1_obj R (UPDATE o1 l m) (UPDATE o2 l m)))                   /\


                    ((^RED1_method R m1 m2)
       (* -------------------------------------------- *) ==>
         (^RED1_obj R (UPDATE a l m1) (UPDATE a l m2)))                   /\


                    ((^RED1_entry R e1 e2)
       (* -------------------------------------------- *) ==>
            (^RED1_dict R (CONS e1 d) (CONS e2 d)))                         /\


                     ((^RED1_dict R d1 d2)
       (* -------------------------------------------- *) ==>
            (^RED1_dict R (CONS e d1) (CONS e d2)))                         /\


                    ((^RED1_method R m1 m2)
       (* -------------------------------------------- *) ==>
                (^RED1_entry R (l, m1) (l, m2)))                            /\


                     ((^RED1_obj R o1 o2)
       (* -------------------------------------------- *) ==>
           (^RED1_method R (SIGMA x o1) (SIGMA x o2)))
”;

val (RED1_rules_sat,RED1_ind_thm) =
    define_inductive_relations RED1_patterns RED1_rules_tm;

val RED1_inv_thms = prove_inversion_theorems
    RED1_rules_sat RED1_ind_thm;

val RED1_strong_ind = prove_strong_induction
    RED1_rules_sat RED1_ind_thm;

Theorem RED1_rules_sat = RED1_rules_sat;
Theorem RED1_ind_thm = RED1_ind_thm;
Theorem RED1_inv_thms = LIST_CONJ RED1_inv_thms;
Theorem RED1_strong_ind = RED1_strong_ind;


val [RED1_R, RED1_OBJ, RED1_INVOKE, RED1_UPDATE1, RED1_UPDATE2,
     RED1_CONS1, RED1_CONS2, RED1_PAIR, RED1_SIGMA] = CONJUNCTS RED1_rules_sat;




Theorem RED1_height_ind_thm_LEMMA:
     !n P_0 P_1 P_2 P_3.
         (!R o1 o2. R o1 o2 ==> P_0 R o1 o2) /\
         (!R d1 d2. P_1 R d1 d2 ==> P_0 R (OBJ d1) (OBJ d2)) /\
         (!R o1 l o2. P_0 R o1 o2 ==> P_0 R (INVOKE o1 l) (INVOKE o2 l)) /\
         (!R o1 l m o2.
           P_0 R o1 o2 ==> P_0 R (UPDATE o1 l m) (UPDATE o2 l m)) /\
         (!R a l m1 m2.
           P_3 R m1 m2 ==> P_0 R (UPDATE a l m1) (UPDATE a l m2)) /\
         (!R e1 d e2. P_2 R e1 e2 ==> P_1 R (CONS e1 d) (CONS e2 d)) /\
         (!R e d1 d2. P_1 R d1 d2 ==> P_1 R (CONS e d1) (CONS e d2)) /\
         (!R l m1 m2. P_3 R m1 m2 ==> P_2 R (l,m1) (l,m2)) /\
         (!R x o1 o2.
           (!o1' o2'. RED1_obj R o1' o2' /\
                      (HEIGHT_obj o1 = HEIGHT_obj o1') /\
                      (HEIGHT_obj o2 = HEIGHT_obj o2') ==> P_0 R o1' o2')
            ==> P_3 R (SIGMA x o1) (SIGMA x o2)) ==>
         (!R o1 o2. RED1_obj R o1 o2 ==>
                    ((HEIGHT_obj o1 <= n) /\
                     (HEIGHT_obj o2 <= n) ==>
                     P_0 R o1 o2)) /\
         (!R d1 d2. RED1_dict R d1 d2 ==>
                    ((HEIGHT_dict d1 <= n) /\
                     (HEIGHT_dict d2 <= n) ==>
                     P_1 R d1 d2)) /\
         (!R e1 e2. RED1_entry R e1 e2 ==>
                    ((HEIGHT_entry e1 <= n) /\
                     (HEIGHT_entry e2 <= n) ==>
                     P_2 R e1 e2)) /\
         (!R m1 m2. RED1_method R m1 m2 ==>
                    ((HEIGHT_method m1 <= n) /\
                     (HEIGHT_method m2 <= n) ==>
                     P_3 R m1 m2))
Proof
    INDUCT_TAC
    THEN REPEAT GEN_TAC
    THEN STRIP_TAC
    THENL
      [ REWRITE_TAC[HEIGHT_LESS_EQ_ZERO]
        THEN REPEAT STRIP_TAC
        THEN ASM_REWRITE_TAC[]
        THENL
          [ FIRST_ASSUM MATCH_MP_TAC
            THEN UNDISCH_TAC “RED1_obj R o1 o2”
            THEN ONCE_REWRITE_TAC[RED1_inv_thms]
            THEN ASM_REWRITE_TAC[object_distinct],

            UNDISCH_TAC “RED1_dict R d1 d2”
            THEN ONCE_REWRITE_TAC[RED1_inv_thms]
            THEN ASM_REWRITE_TAC[object_distinct,NOT_NIL_CONS]
          ],

        UNDISCH_ALL_TAC
        THEN DISCH_THEN ((fn th => REPEAT DISCH_TAC
                                   THEN ASSUME_TAC th) o SPEC_ALL)
        THEN POP_ASSUM MP_TAC
        THEN ASM_REWRITE_TAC[]
        THEN DISCH_THEN (fn th => UNDISCH_ALL_TAC THEN STRIP_ASSUME_TAC th)
        THEN REPEAT DISCH_TAC
        THEN rule_induct RED1_ind_thm
        THEN REWRITE_TAC[HEIGHT]
        THEN REWRITE_TAC[MAX_SUC,MAX_LESS_EQ,LESS_EQ_MONO,ZERO_LESS_EQ]
        THEN REPEAT STRIP_TAC
        THEN ASM_REWRITE_TAC[]
        THENL (* 9 subgoals *)
          [ FIRST_ASSUM MATCH_MP_TAC
            THEN ASM_REWRITE_TAC[],

            FIRST_ASSUM MATCH_MP_TAC
            THEN FIRST_ASSUM MATCH_MP_TAC
            THEN IMP_RES_TAC LESS_EQ_IMP_LESS_SUC
            THEN IMP_RES_TAC LESS_IMP_LESS_OR_EQ
            THEN ASM_REWRITE_TAC[],

            FIRST_ASSUM MATCH_MP_TAC
            THEN FIRST_ASSUM MATCH_MP_TAC
            THEN IMP_RES_TAC LESS_EQ_IMP_LESS_SUC
            THEN IMP_RES_TAC LESS_IMP_LESS_OR_EQ
            THEN ASM_REWRITE_TAC[],

            FIRST_ASSUM MATCH_MP_TAC
            THEN FIRST_ASSUM MATCH_MP_TAC
            THEN IMP_RES_TAC LESS_EQ_IMP_LESS_SUC
            THEN IMP_RES_TAC LESS_IMP_LESS_OR_EQ
            THEN ASM_REWRITE_TAC[],

            FIRST_ASSUM MATCH_MP_TAC
            THEN FIRST_ASSUM MATCH_MP_TAC
            THEN IMP_RES_TAC LESS_EQ_IMP_LESS_SUC
            THEN IMP_RES_TAC LESS_IMP_LESS_OR_EQ
            THEN ASM_REWRITE_TAC[],

            FIRST_ASSUM MATCH_MP_TAC
            THEN FIRST_ASSUM MATCH_MP_TAC
            THEN IMP_RES_TAC LESS_EQ_IMP_LESS_SUC
            THEN IMP_RES_TAC LESS_IMP_LESS_OR_EQ
            THEN ASM_REWRITE_TAC[],

            FIRST_ASSUM MATCH_MP_TAC
            THEN FIRST_ASSUM MATCH_MP_TAC
            THEN IMP_RES_TAC LESS_EQ_IMP_LESS_SUC
            THEN IMP_RES_TAC LESS_IMP_LESS_OR_EQ
            THEN ASM_REWRITE_TAC[],

            FIRST_ASSUM MATCH_MP_TAC
            THEN FIRST_ASSUM MATCH_MP_TAC
            THEN IMP_RES_TAC LESS_EQ_IMP_LESS_SUC
            THEN IMP_RES_TAC LESS_IMP_LESS_OR_EQ
            THEN ASM_REWRITE_TAC[],

            FIRST_ASSUM MATCH_MP_TAC
            THEN REPEAT STRIP_TAC
            THEN ASSUM_LIST
                    (MATCH_MP_TAC o REWRITE_RULE[AND_IMP_INTRO] o hd o rev)
            THEN POP_ASSUM (REWRITE_THM o SYM)
            THEN POP_ASSUM (REWRITE_THM o SYM)
            THEN ASM_REWRITE_TAC[]
          ]
      ]
QED

Theorem RED1_height_ind_thm:
     !P_0 P_1 P_2 P_3.
         (!R o1 o2. R o1 o2 ==> P_0 R o1 o2) /\
         (!R d1 d2. P_1 R d1 d2 ==> P_0 R (OBJ d1) (OBJ d2)) /\
         (!R o1 l o2. P_0 R o1 o2 ==> P_0 R (INVOKE o1 l) (INVOKE o2 l)) /\
         (!R o1 l m o2.
           P_0 R o1 o2 ==> P_0 R (UPDATE o1 l m) (UPDATE o2 l m)) /\
         (!R a l m1 m2.
           P_3 R m1 m2 ==> P_0 R (UPDATE a l m1) (UPDATE a l m2)) /\
         (!R e1 d e2. P_2 R e1 e2 ==> P_1 R (CONS e1 d) (CONS e2 d)) /\
         (!R e d1 d2. P_1 R d1 d2 ==> P_1 R (CONS e d1) (CONS e d2)) /\
         (!R l m1 m2. P_3 R m1 m2 ==> P_2 R (l,m1) (l,m2)) /\
         (!R x o1 o2.
           (!o1' o2'. RED1_obj R o1' o2' /\
                      (HEIGHT_obj o1 = HEIGHT_obj o1') /\
                      (HEIGHT_obj o2 = HEIGHT_obj o2') ==> P_0 R o1' o2')
            ==> P_3 R (SIGMA x o1) (SIGMA x o2)) ==>
         (!R o1 o2. RED1_obj R o1 o2 ==> P_0 R o1 o2) /\
         (!R d1 d2. RED1_dict R d1 d2 ==> P_1 R d1 d2) /\
         (!R e1 e2. RED1_entry R e1 e2 ==> P_2 R e1 e2) /\
         (!R m1 m2. RED1_method R m1 m2 ==> P_3 R m1 m2)
Proof
    REPEAT STRIP_TAC
    THENL
      (map (fn tm => MP_TAC (SPEC_ALL (SPEC tm RED1_height_ind_thm_LEMMA)))
           [“(HEIGHT_obj o1) MAX (HEIGHT_obj o2)”,
            “(HEIGHT_dict d1) MAX (HEIGHT_dict d2)”,
            “(HEIGHT_entry e1) MAX (HEIGHT_entry e2)”,
            “(HEIGHT_method m1) MAX (HEIGHT_method m2)”])
    THEN ASM_REWRITE_TAC[AND_IMP_INTRO]
    THEN REPEAT STRIP_TAC
    THEN FIRST_ASSUM MATCH_MP_TAC
    THEN ASM_REWRITE_TAC[LESS_EQ_MAX]
QED


Theorem RED1_height_strong_ind_LEMMA:
     !n P_0 P_1 P_2 P_3.
         (!R o1 o2. R o1 o2 ==> P_0 R o1 o2) /\
         (!R d1 d2.
           P_1 R d1 d2 /\ RED1_dict R d1 d2 ==> P_0 R (OBJ d1) (OBJ d2)) /\
         (!R o1 l o2.
           P_0 R o1 o2 /\ RED1_obj R o1 o2 ==>
           P_0 R (INVOKE o1 l) (INVOKE o2 l)) /\
         (!R o1 l m o2.
           P_0 R o1 o2 /\ RED1_obj R o1 o2 ==>
           P_0 R (UPDATE o1 l m) (UPDATE o2 l m)) /\
         (!R a l m1 m2.
           P_3 R m1 m2 /\ RED1_method R m1 m2 ==>
           P_0 R (UPDATE a l m1) (UPDATE a l m2)) /\
         (!R e1 d e2.
           P_2 R e1 e2 /\ RED1_entry R e1 e2 ==>
           P_1 R (CONS e1 d) (CONS e2 d)) /\
         (!R e d1 d2.
           P_1 R d1 d2 /\ RED1_dict R d1 d2 ==>
           P_1 R (CONS e d1) (CONS e d2)) /\
         (!R l m1 m2.
           P_3 R m1 m2 /\ RED1_method R m1 m2 ==> P_2 R (l,m1) (l,m2)) /\
         (!R x o1 o2.
           (!o1' o2'.
             RED1_obj R o1' o2' /\
             (HEIGHT_obj o1 = HEIGHT_obj o1') /\
             (HEIGHT_obj o2 = HEIGHT_obj o2') ==>
             P_0 R o1' o2') /\
           RED1_obj R o1 o2 ==>
           P_3 R (SIGMA x o1) (SIGMA x o2)) ==>
         (!R o1 o2. RED1_obj R o1 o2 ==>
                    ((HEIGHT_obj o1 <= n) /\
                     (HEIGHT_obj o2 <= n) ==>
                     P_0 R o1 o2)) /\
         (!R d1 d2. RED1_dict R d1 d2 ==>
                    ((HEIGHT_dict d1 <= n) /\
                     (HEIGHT_dict d2 <= n) ==>
                     P_1 R d1 d2)) /\
         (!R e1 e2. RED1_entry R e1 e2 ==>
                    ((HEIGHT_entry e1 <= n) /\
                     (HEIGHT_entry e2 <= n) ==>
                     P_2 R e1 e2)) /\
         (!R m1 m2. RED1_method R m1 m2 ==>
                    ((HEIGHT_method m1 <= n) /\
                     (HEIGHT_method m2 <= n) ==>
                     P_3 R m1 m2))
Proof
    INDUCT_TAC
    THEN REPEAT GEN_TAC
    THEN STRIP_TAC
    THENL
      [ REWRITE_TAC[HEIGHT_LESS_EQ_ZERO]
        THEN REPEAT STRIP_TAC
        THEN ASM_REWRITE_TAC[]
        THENL
          [ FIRST_ASSUM MATCH_MP_TAC
            THEN UNDISCH_TAC “RED1_obj R o1 o2”
            THEN ONCE_REWRITE_TAC[RED1_inv_thms]
            THEN ASM_REWRITE_TAC[object_distinct],

            UNDISCH_TAC “RED1_dict R d1 d2”
            THEN ONCE_REWRITE_TAC[RED1_inv_thms]
            THEN ASM_REWRITE_TAC[object_distinct,NOT_NIL_CONS]
          ],

        UNDISCH_ALL_TAC
        THEN DISCH_THEN ((fn th => REPEAT DISCH_TAC
                                   THEN ASSUME_TAC th) o SPEC_ALL)
        THEN POP_ASSUM MP_TAC
        THEN ASM_REWRITE_TAC[]
        THEN DISCH_THEN (fn th => UNDISCH_ALL_TAC THEN STRIP_ASSUME_TAC th)
        THEN REPEAT DISCH_TAC
        THEN rule_induct RED1_strong_ind
        THEN REWRITE_TAC[HEIGHT]
        THEN REWRITE_TAC[MAX_SUC,MAX_LESS_EQ,LESS_EQ_MONO,ZERO_LESS_EQ]
        THEN REPEAT STRIP_TAC
        THEN ASM_REWRITE_TAC[]
        THENL (* 9 subgoals *)
          [ FIRST_ASSUM MATCH_MP_TAC
            THEN ASM_REWRITE_TAC[],

            FIRST_ASSUM MATCH_MP_TAC
            THEN ASM_REWRITE_TAC[]
            THEN FIRST_ASSUM MATCH_MP_TAC
            THEN IMP_RES_TAC LESS_EQ_IMP_LESS_SUC
            THEN IMP_RES_TAC LESS_IMP_LESS_OR_EQ
            THEN ASM_REWRITE_TAC[],

            FIRST_ASSUM MATCH_MP_TAC
            THEN ASM_REWRITE_TAC[]
            THEN FIRST_ASSUM MATCH_MP_TAC
            THEN IMP_RES_TAC LESS_EQ_IMP_LESS_SUC
            THEN IMP_RES_TAC LESS_IMP_LESS_OR_EQ
            THEN ASM_REWRITE_TAC[],

            FIRST_ASSUM MATCH_MP_TAC
            THEN ASM_REWRITE_TAC[]
            THEN FIRST_ASSUM MATCH_MP_TAC
            THEN IMP_RES_TAC LESS_EQ_IMP_LESS_SUC
            THEN IMP_RES_TAC LESS_IMP_LESS_OR_EQ
            THEN ASM_REWRITE_TAC[],

            FIRST_ASSUM MATCH_MP_TAC
            THEN ASM_REWRITE_TAC[]
            THEN FIRST_ASSUM MATCH_MP_TAC
            THEN IMP_RES_TAC LESS_EQ_IMP_LESS_SUC
            THEN IMP_RES_TAC LESS_IMP_LESS_OR_EQ
            THEN ASM_REWRITE_TAC[],

            FIRST_ASSUM MATCH_MP_TAC
            THEN ASM_REWRITE_TAC[]
            THEN FIRST_ASSUM MATCH_MP_TAC
            THEN IMP_RES_TAC LESS_EQ_IMP_LESS_SUC
            THEN IMP_RES_TAC LESS_IMP_LESS_OR_EQ
            THEN ASM_REWRITE_TAC[],

            FIRST_ASSUM MATCH_MP_TAC
            THEN ASM_REWRITE_TAC[]
            THEN FIRST_ASSUM MATCH_MP_TAC
            THEN IMP_RES_TAC LESS_EQ_IMP_LESS_SUC
            THEN IMP_RES_TAC LESS_IMP_LESS_OR_EQ
            THEN ASM_REWRITE_TAC[],

            FIRST_ASSUM MATCH_MP_TAC
            THEN ASM_REWRITE_TAC[]
            THEN FIRST_ASSUM MATCH_MP_TAC
            THEN IMP_RES_TAC LESS_EQ_IMP_LESS_SUC
            THEN IMP_RES_TAC LESS_IMP_LESS_OR_EQ
            THEN ASM_REWRITE_TAC[],

            FIRST_ASSUM MATCH_MP_TAC
            THEN ASM_REWRITE_TAC[]
            THEN REPEAT STRIP_TAC
            THEN UNDISCH_THEN
                 “!(R:obj->obj->bool) o1 o2. R o1 o2 ==> P_0 R o1 o2”
                 (fn th => ALL_TAC)
            THEN FIRST_ASSUM (MATCH_MP_TAC o REWRITE_RULE[AND_IMP_INTRO])
            THEN POP_ASSUM (REWRITE_THM o SYM)
            THEN POP_ASSUM (REWRITE_THM o SYM)
            THEN IMP_RES_TAC LESS_EQ_IMP_LESS_SUC
            THEN IMP_RES_TAC LESS_IMP_LESS_OR_EQ
            THEN ASM_REWRITE_TAC[]
          ]
      ]
QED


Theorem RED1_height_strong_ind:
     !P_0 P_1 P_2 P_3.
         (!R o1 o2. R o1 o2 ==> P_0 R o1 o2) /\
         (!R d1 d2.
           P_1 R d1 d2 /\ RED1_dict R d1 d2 ==> P_0 R (OBJ d1) (OBJ d2)) /\
         (!R o1 l o2.
           P_0 R o1 o2 /\ RED1_obj R o1 o2 ==>
           P_0 R (INVOKE o1 l) (INVOKE o2 l)) /\
         (!R o1 l m o2.
           P_0 R o1 o2 /\ RED1_obj R o1 o2 ==>
           P_0 R (UPDATE o1 l m) (UPDATE o2 l m)) /\
         (!R a l m1 m2.
           P_3 R m1 m2 /\ RED1_method R m1 m2 ==>
           P_0 R (UPDATE a l m1) (UPDATE a l m2)) /\
         (!R e1 d e2.
           P_2 R e1 e2 /\ RED1_entry R e1 e2 ==>
           P_1 R (CONS e1 d) (CONS e2 d)) /\
         (!R e d1 d2.
           P_1 R d1 d2 /\ RED1_dict R d1 d2 ==>
           P_1 R (CONS e d1) (CONS e d2)) /\
         (!R l m1 m2.
           P_3 R m1 m2 /\ RED1_method R m1 m2 ==> P_2 R (l,m1) (l,m2)) /\
         (!R x o1 o2.
           (!o1' o2'.
             RED1_obj R o1' o2' /\
             (HEIGHT_obj o1 = HEIGHT_obj o1') /\
             (HEIGHT_obj o2 = HEIGHT_obj o2') ==>
             P_0 R o1' o2') /\
           RED1_obj R o1 o2 ==>
           P_3 R (SIGMA x o1) (SIGMA x o2)) ==>
         (!R o1 o2. RED1_obj R o1 o2 ==> P_0 R o1 o2) /\
         (!R d1 d2. RED1_dict R d1 d2 ==> P_1 R d1 d2) /\
         (!R e1 e2. RED1_entry R e1 e2 ==> P_2 R e1 e2) /\
         (!R m1 m2. RED1_method R m1 m2 ==> P_3 R m1 m2)
Proof
    REPEAT STRIP_TAC
    THENL
      (map (fn tm => MP_TAC (SPEC_ALL (SPEC tm RED1_height_strong_ind_LEMMA)))
           [“(HEIGHT_obj o1) MAX (HEIGHT_obj o2)”,
            “(HEIGHT_dict d1) MAX (HEIGHT_dict d2)”,
            “(HEIGHT_entry e1) MAX (HEIGHT_entry e2)”,
            “(HEIGHT_method m1) MAX (HEIGHT_method m2)”])
    THEN ASM_REWRITE_TAC[AND_IMP_INTRO]
    THEN REPEAT STRIP_TAC
    THEN FIRST_ASSUM MATCH_MP_TAC
    THEN ASM_REWRITE_TAC[LESS_EQ_MAX]
QED



(* --------------------------------------------------------------------- *)
(* We claim that RED1 is a binary relation on the object/method          *)
(* language which is                                                     *)
(*  1) compatible (in the sense of Barendregt, Definition 3.1.1, pg 50   *)
(*  2) the compatible closure of the R relation, in the sense of         *)
(*     Barendregt, Definition 3.1.4, pg 51                               *)
(* --------------------------------------------------------------------- *)


Theorem RED1_compatible:
     !R. compatible
                (RED1_obj R) (RED1_dict R) (RED1_entry R) (RED1_method R)
Proof
    REWRITE_TAC[compatible]
    THEN CONV_TAC (TOP_DEPTH_CONV FORALL_AND_CONV)
    THEN rule_induct RED1_strong_ind
    THEN REPEAT STRIP_TAC
    THEN IMP_RES_TAC RED1_R
    THEN FIRST (map (fn th => MATCH_MP_TAC th
                              THEN ASM_REWRITE_TAC[]
                              THEN NO_TAC)
                    (CONJUNCTS RED1_rules_sat))
QED



(* We now need to define the reflexive and transitive closure of this. *)

(* --------------------------------------------------------------------- *)
(* (RED R o1 o2) means that the object o1 reduces to the object o2       *)
(*  in zero or more steps, as defined in Barendregt, Definition 3.1.5,   *)
(*  page 51.  This is the reflexive and transitive closure of RED1 R.    *)
(* --------------------------------------------------------------------- *)

val RED_obj =
“RED_obj : (obj -> obj -> bool) -> obj -> obj -> bool”;
val RED_dict =
“RED_dict : (obj -> obj -> bool) -> ^dict -> ^dict -> bool”;
val RED_entry =
“RED_entry : (obj -> obj -> bool) -> ^entry -> ^entry -> bool”;
val RED_method =
“RED_method : (obj -> obj -> bool) -> method -> method -> bool”;

val RED_patterns =      [“^RED_obj R o1 o2”,
                         “^RED_dict R d1 d2”,
                         “^RED_entry R e1 e2”,
                         “^RED_method R m1 m2”
                        ];

val RED_rules_tm =
“

                       (RED1_obj R o1 o2
       (* -------------------------------------------- *) ==>
                       ^RED_obj R o1 o2)                                   /\


       (* -------------------------------------------- *)
                      (^RED_obj R o1 o1)                                   /\


              (^RED_obj R o1 o2 /\ ^RED_obj R o2 o3
       (* -------------------------------------------- *) ==>
                       ^RED_obj R o1 o3)                                   /\


                       (RED1_dict R d1 d2
       (* -------------------------------------------- *) ==>
                       ^RED_dict R d1 d2)                                 /\


       (* -------------------------------------------- *)
                      (^RED_dict R d1 d1)                                 /\


             (^RED_dict R d1 d2 /\ ^RED_dict R d2 d3
       (* -------------------------------------------- *) ==>
                       ^RED_dict R d1 d3)                                 /\


                      (RED1_entry R e1 e2
       (* -------------------------------------------- *) ==>
                      ^RED_entry R e1 e2)                                 /\


       (* -------------------------------------------- *)
                     (^RED_entry R e1 e1)                                 /\


            (^RED_entry R e1 e2 /\ ^RED_entry R e2 e3
       (* -------------------------------------------- *) ==>
                      ^RED_entry R e1 e3)                                 /\


                     (RED1_method R m1 m2
       (* -------------------------------------------- *) ==>
                     ^RED_method R m1 m2)                                 /\


       (* -------------------------------------------- *)
                    (^RED_method R m1 m1)                                 /\


           (^RED_method R m1 m2 /\ ^RED_method R m2 m3
       (* -------------------------------------------- *) ==>
                     ^RED_method R m1 m3)
”;


val (RED_rules_sat,RED_ind_thm) =
    define_inductive_relations RED_patterns RED_rules_tm;

val RED_inv_thms = prove_inversion_theorems
    RED_rules_sat RED_ind_thm;
val [RED_obj_inv, RED_dict_inv, RED_entry_inv, RED_method_inv]
    = RED_inv_thms;

val RED_strong_ind = prove_strong_induction
    RED_rules_sat RED_ind_thm;

Theorem RED_rules_sat = RED_rules_sat;
Theorem RED_ind_thm = RED_ind_thm;
Theorem RED_inv_thms = LIST_CONJ RED_inv_thms;
Theorem RED_strong_ind = RED_strong_ind;



(* --------------------------------------------------------------------- *)
(* We claim that RED is a binary relation on the object/method           *)
(* language which is                                                     *)
(*  1) compatible (in the sense of Barendregt, Definition 3.1.1, pg 50   *)
(*  2) the reflexive, transitive closure of the REDC relation, in the    *)
(*     sense of Barendregt, Definition 3.1.4 and 3.1.5, pg 51           *)
(*  3) a reduction relation, from 1) and 2).                             *)
(* --------------------------------------------------------------------- *)


val [RED_obj_RED1, RED_obj_REFL, RED_obj_TRANS,
     RED_dict_RED1, RED_dict_REFL, RED_dict_TRANS,
     RED_entry_RED1, RED_entry_REFL, RED_entry_TRANS,
     RED_method_RED1, RED_method_REFL, RED_method_TRANS]
    = CONJUNCTS (CONV_RULE (DEPTH_CONV LEFT_IMP_EXISTS_CONV) RED_rules_sat);

Theorem RED_RED1 =
        LIST_CONJ [RED_obj_RED1, RED_dict_RED1,
                   RED_entry_RED1, RED_method_RED1];

Theorem RED_REFL =
        LIST_CONJ [RED_obj_REFL, RED_dict_REFL,
                   RED_entry_REFL, RED_method_REFL];



Theorem RED_reflexive:
     !R. reflexve
              (RED_obj R) (RED_dict R) (RED_entry R) (RED_method R)
Proof
    REWRITE_TAC[reflexve]
    THEN REWRITE_TAC[RED_REFL]
QED

Theorem RED_transitive:
     !R. transitve
           (RED_obj R) (RED_dict R) (RED_entry R) (RED_method R)
Proof
    REWRITE_TAC[transitve]
    THEN REWRITE_TAC[CONV_RULE (DEPTH_CONV LEFT_IMP_EXISTS_CONV)
                               RED_rules_sat]
QED

Theorem RED_TRANS =
                   CONV_RULE (TOP_DEPTH_CONV FORALL_AND_CONV)
<<<<<<< HEAD
                    (REWRITE_RULE[transitive] RED_transitive);
=======
                    (REWRITE_RULE[transitve] RED_transitive));
>>>>>>> d2b3ccc9

Theorem RED_compatible:
     !R. compatible
             (RED_obj R) (RED_dict R) (RED_entry R) (RED_method R)
Proof
    REWRITE_TAC[compatible]
    THEN CONV_TAC (TOP_DEPTH_CONV FORALL_AND_CONV)
    THEN rule_induct RED_ind_thm (* weak, not strong induction *)
    THEN REPEAT STRIP_TAC (* 24 subgoals *)
    THEN REWRITE_TAC[RED_REFL] (* takes care of 8 *)
    THEN RULE_ASSUM_TAC SPEC_ALL
    THEN IMP_RES_TAC RED_TRANS (* solves another 8 *)
    THEN IMP_RES_TAC (REWRITE_RULE[compatible] RED1_compatible)
    THEN RULE_ASSUM_TAC SPEC_ALL
    THEN IMP_RES_TAC RED_RED1 (* finishes the last 8 *)
QED

Theorem RED_COMPAT =
                   CONV_RULE (TOP_DEPTH_CONV FORALL_AND_CONV)
                    (REWRITE_RULE[compatible] RED_compatible);

val [RED_obj_COMPAT, RED_dict_COMPAT, RED_entry_COMPAT, RED_method_COMPAT]
    = CONJUNCTS RED_COMPAT;



Theorem RED_reduction:
     !R. reduction
               (RED_obj R) (RED_dict R) (RED_entry R) (RED_method R)
Proof
    REWRITE_TAC[reduction]
    THEN REWRITE_TAC[RED_compatible,RED_reflexive,RED_transitive]
QED



(* Barendregt's Substitution Remark, 3.1.7, page 52: *)

Theorem BARENDREGT_SUBSTITUTION_REMARK:
     (!M N N' x.
          RED_obj R N N' ==>
          RED_obj R (M <[ [x,N]) (M <[ [x,N'])) /\
        (!M N N' x.
          RED_obj R N N' ==>
          RED_dict R (M <[ [x,N]) (M <[ [x,N'])) /\
        (!M N N' x.
          RED_obj R N N' ==>
          RED_entry R (M <[ [x,N]) (M <[ [x,N'])) /\
        (!M N N' x.
          RED_obj R N N' ==>
          RED_method R (M <[ [x,N]) (M <[ [x,N']))
Proof
    MUTUAL_INDUCT_THEN object_height_induct ASSUME_TAC
    THENL
      [ REPEAT STRIP_TAC
        THEN REWRITE_TAC[SUB_object,SUB]
        THEN COND_CASES_TAC
        THENL
          [ ASM_REWRITE_TAC[],

            REWRITE_TAC[RED_REFL]
          ],

        REPEAT STRIP_TAC
        THEN RES_TAC
        THEN REWRITE_TAC[SUB_object]
        THEN RULE_ASSUM_TAC SPEC_ALL
        THEN IMP_RES_TAC RED_COMPAT,

        REPEAT STRIP_TAC
        THEN RES_TAC
        THEN REWRITE_TAC[SUB_object]
        THEN RULE_ASSUM_TAC SPEC_ALL
        THEN IMP_RES_TAC RED_COMPAT
        THEN ASM_REWRITE_TAC[],

        REPEAT STRIP_TAC
        THEN RES_TAC
        THEN REWRITE_TAC[SUB_object]
        THEN MATCH_MP_TAC RED_obj_TRANS
        THEN EXISTS_TAC “UPDATE (M <[ [x,N']) l (M' <[ [x,N])”
        THEN RULE_ASSUM_TAC SPEC_ALL
        THEN IMP_RES_TAC RED_COMPAT
        THEN ASM_REWRITE_TAC[],

        REPEAT STRIP_TAC
        THEN RES_TAC
        THEN REWRITE_TAC[SUB_object]
        THEN MATCH_MP_TAC RED_dict_TRANS
        THEN EXISTS_TAC “CONS ((M:^entry) <[ [x,N']) (M' <[ [x,N])”
        THEN RULE_ASSUM_TAC SPEC_ALL
        THEN IMP_RES_TAC RED_COMPAT
        THEN ASM_REWRITE_TAC[],

        REPEAT STRIP_TAC
        THEN REWRITE_TAC[SUB_object,RED_dict_REFL],

        REPEAT STRIP_TAC
        THEN RES_TAC
        THEN REWRITE_TAC[SUB_object]
        THEN RULE_ASSUM_TAC SPEC_ALL
        THEN IMP_RES_TAC RED_COMPAT
        THEN ASM_REWRITE_TAC[],

        REPEAT STRIP_TAC
        THEN SIMPLE_SUBST_TAC
        THEN RES_TAC
        THEN POP_ASSUM (ASSUME_TAC o SPEC “x':var”)
        THEN IMP_RES_TAC RED_COMPAT
        THEN ASM_REWRITE_TAC[]
      ]
QED



(* We now need to define the equivalence relation generated by R. *)

(* --------------------------------------------------------------------- *)
(* (REQUAL R o1 o2) means that the object o1 is R-convertible to the     *)
(*  object o2, as defined in Barendregt, Definition 3.1.5, page 51.      *)
(*  This is the symmetric and transitive closure of RED R.               *)
(* --------------------------------------------------------------------- *)

val REQUAL_obj =
“REQUAL_obj : (obj -> obj -> bool) -> obj -> obj -> bool”;
val REQUAL_dict =
“REQUAL_dict : (obj -> obj -> bool) -> ^dict -> ^dict -> bool”;
val REQUAL_entry =
“REQUAL_entry : (obj -> obj -> bool) -> ^entry -> ^entry -> bool”;
val REQUAL_method =
“REQUAL_method : (obj -> obj -> bool) -> method -> method -> bool”;

val REQUAL_patterns =   [“^REQUAL_obj R o1 o2”,
                         “^REQUAL_dict R d1 d2”,
                         “^REQUAL_entry R e1 e2”,
                         “^REQUAL_method R m1 m2”
                        ];

val REQUAL_rules_tm =
“
                       (RED_obj R o1 o2
       (* -------------------------------------------- *) ==>
                      ^REQUAL_obj R o1 o2)                                 /\

                      (REQUAL_obj R o1 o2
       (* -------------------------------------------- *) ==>
                      ^REQUAL_obj R o2 o1)                                 /\

           (^REQUAL_obj R o1 o2 /\ ^REQUAL_obj R o2 o3
       (* -------------------------------------------- *) ==>
                      ^REQUAL_obj R o1 o3)                                 /\


                       (RED_dict R d1 d2
       (* -------------------------------------------- *) ==>
                      ^REQUAL_dict R d1 d2)                               /\

                     (^REQUAL_dict R d1 d2
       (* -------------------------------------------- *) ==>
                      ^REQUAL_dict R d2 d1)                               /\

          (^REQUAL_dict R d1 d2 /\ ^REQUAL_dict R d2 d3
       (* -------------------------------------------- *) ==>
                      ^REQUAL_dict R d1 d3)                               /\


                      (RED_entry R e1 e2
       (* -------------------------------------------- *) ==>
                     ^REQUAL_entry R e1 e2)                               /\

                    (^REQUAL_entry R e1 e2
       (* -------------------------------------------- *) ==>
                     ^REQUAL_entry R e2 e1)                               /\

         (^REQUAL_entry R e1 e2 /\ ^REQUAL_entry R e2 e3
       (* -------------------------------------------- *) ==>
                     ^REQUAL_entry R e1 e3)                               /\


                     (RED_method R m1 m2
       (* -------------------------------------------- *) ==>
                    ^REQUAL_method R m1 m2)                               /\

                    (REQUAL_method R m1 m2
       (* -------------------------------------------- *) ==>
                    ^REQUAL_method R m2 m1)                               /\


        (^REQUAL_method R m1 m2 /\ ^REQUAL_method R m2 m3
       (* -------------------------------------------- *) ==>
                    ^REQUAL_method R m1 m3)
”;


val (REQUAL_rules_sat,REQUAL_ind_thm) =
    define_inductive_relations REQUAL_patterns REQUAL_rules_tm;

val REQUAL_inv_thms = prove_inversion_theorems
    REQUAL_rules_sat REQUAL_ind_thm;
val [REQUAL_obj_inv, REQUAL_dict_inv, REQUAL_entry_inv, REQUAL_method_inv]
    = REQUAL_inv_thms;

val REQUAL_strong_ind = prove_strong_induction
    REQUAL_rules_sat REQUAL_ind_thm;

Theorem REQUAL_rules_sat = REQUAL_rules_sat;
Theorem REQUAL_ind_thm = REQUAL_ind_thm;
Theorem REQUAL_inv_thms = LIST_CONJ REQUAL_inv_thms;
Theorem REQUAL_strong_ind = REQUAL_strong_ind;



(* --------------------------------------------------------------------- *)
(* We claim that REQUAL is a binary relation on the object/method        *)
(* language which is                                                     *)
(*  1) compatible (in the sense of Barendregt, Definition 3.1.1, pg 50   *)
(*  2) the symmetric, transitive closure of the RED relation, in the     *)
(*     sense of Barendregt, Definition 3.1.4 and 3.1.5, pg 51.           *)
(*  3) an equivalence relation, from 2) and that RED is reflexive.       *)
(*  4) an equality relation, as a compatible equivalence relation.       *)
(* --------------------------------------------------------------------- *)


val [REQUAL_obj_RED, REQUAL_obj_SYM, REQUAL_obj_TRANS,
     REQUAL_dict_RED, REQUAL_dict_SYM, REQUAL_dict_TRANS,
     REQUAL_entry_RED, REQUAL_entry_SYM, REQUAL_entry_TRANS,
     REQUAL_method_RED, REQUAL_method_SYM, REQUAL_method_TRANS]
    = CONJUNCTS (CONV_RULE (DEPTH_CONV LEFT_IMP_EXISTS_CONV) REQUAL_rules_sat);

Theorem REQUAL_RED =
        LIST_CONJ [REQUAL_obj_RED, REQUAL_dict_RED,
                   REQUAL_entry_RED, REQUAL_method_RED];

Theorem REQUAL_SYM =
        LIST_CONJ [REQUAL_obj_SYM, REQUAL_dict_SYM,
                   REQUAL_entry_SYM, REQUAL_method_SYM];



Theorem REQUAL_reflexive:
     !R. reflexve
              (REQUAL_obj R)
              (REQUAL_dict R)
              (REQUAL_entry R)
              (REQUAL_method R)
Proof
    REWRITE_TAC[reflexve]
    THEN REPEAT STRIP_TAC
    THENL (map MATCH_MP_TAC (CONJUNCTS REQUAL_RED))
    THEN REWRITE_TAC[RED_REFL]
QED

Theorem REQUAL_symmetric:
     !R. symmetric
              (REQUAL_obj R)
              (REQUAL_dict R)
              (REQUAL_entry R)
              (REQUAL_method R)
Proof
    REWRITE_TAC[symmetric]
    THEN REWRITE_TAC[REQUAL_SYM]
QED

Theorem REQUAL_transitive:
     !R. transitve
           (REQUAL_obj R)
              (REQUAL_dict R)
              (REQUAL_entry R)
              (REQUAL_method R)
Proof
    REWRITE_TAC[transitve]
    THEN REWRITE_TAC[CONV_RULE (DEPTH_CONV LEFT_IMP_EXISTS_CONV)
                               REQUAL_rules_sat]
QED

Theorem REQUAL_TRANS =
                   CONV_RULE (TOP_DEPTH_CONV FORALL_AND_CONV)
<<<<<<< HEAD
                    (REWRITE_RULE[transitive] REQUAL_transitive);
=======
                    (REWRITE_RULE[transitve] REQUAL_transitive));
>>>>>>> d2b3ccc9

Theorem REQUAL_compatible:
     !R. compatible
             (REQUAL_obj R)
              (REQUAL_dict R)
              (REQUAL_entry R)
              (REQUAL_method R)
Proof
    REWRITE_TAC[compatible]
    THEN CONV_TAC (TOP_DEPTH_CONV FORALL_AND_CONV)
    THEN rule_induct REQUAL_ind_thm (* weak, not strong induction *)
    THEN REPEAT STRIP_TAC (* 24 subgoals *)
    THEN RULE_ASSUM_TAC SPEC_ALL
    THEN IMP_RES_TAC REQUAL_SYM (* takes care of 8 *)
    THEN IMP_RES_TAC REQUAL_TRANS (* solves another 8 *)
    THEN IMP_RES_TAC RED_COMPAT
    THEN RULE_ASSUM_TAC SPEC_ALL
    THEN IMP_RES_TAC REQUAL_RED (* finishes the last 8 *)
QED

Theorem REQUAL_COMPAT =
                   CONV_RULE (TOP_DEPTH_CONV FORALL_AND_CONV)
                    (REWRITE_RULE[compatible] REQUAL_compatible);

val [REQUAL_obj_COMPAT, REQUAL_dict_COMPAT,
     REQUAL_entry_COMPAT, REQUAL_method_COMPAT]
    = CONJUNCTS REQUAL_COMPAT;


Theorem REQUAL_reduction:
     !R. reduction
               (REQUAL_obj R)
               (REQUAL_dict R)
               (REQUAL_entry R)
               (REQUAL_method R)
Proof
    REWRITE_TAC[reduction]
    THEN REWRITE_TAC[REQUAL_compatible,REQUAL_reflexive,REQUAL_transitive]
QED

Theorem REQUAL_equality:
     !R. equality
               (REQUAL_obj R)
               (REQUAL_dict R)
               (REQUAL_entry R)
               (REQUAL_method R)
Proof
    REWRITE_TAC[equality]
    THEN REWRITE_TAC[REQUAL_compatible,REQUAL_reflexive,
                    REQUAL_symmetric,REQUAL_transitive]
QED



                         (* ============ *)
                         (* NORMAL FORMS *)
                         (* ============ *)


Definition NORMAL_FORM_obj[nocompute]:
     NORMAL_FORM_obj R a = (!a'. ~(RED1_obj R a a'))
End

Definition NORMAL_FORM_dict[nocompute]:
     NORMAL_FORM_dict R a = (!a'. ~(RED1_dict R a a'))
End

Definition NORMAL_FORM_entry[nocompute]:
     NORMAL_FORM_entry R a = (!a'. ~(RED1_entry R a a'))
End

Definition NORMAL_FORM_method[nocompute]:
     NORMAL_FORM_method R a = (!a'. ~(RED1_method R a a'))
End

Theorem NORMAL_FORM =
        LIST_CONJ [NORMAL_FORM_obj, NORMAL_FORM_dict,
                   NORMAL_FORM_entry, NORMAL_FORM_method];


Definition NORMAL_FORM_OF_obj[nocompute]:
     NORMAL_FORM_OF_obj R a b =
         (NORMAL_FORM_obj R a /\ REQUAL_obj R b a)
End

Definition NORMAL_FORM_OF_dict[nocompute]:
     NORMAL_FORM_OF_dict R a b =
         (NORMAL_FORM_dict R a /\ REQUAL_dict R b a)
End

Definition NORMAL_FORM_OF_entry[nocompute]:
     NORMAL_FORM_OF_entry R a b =
         (NORMAL_FORM_entry R a /\ REQUAL_entry R b a)
End

Definition NORMAL_FORM_OF_method[nocompute]:
     NORMAL_FORM_OF_method R a b =
         (NORMAL_FORM_method R a /\ REQUAL_method R b a)
End

Theorem NORMAL_FORM_OF =
        LIST_CONJ [NORMAL_FORM_OF_obj, NORMAL_FORM_OF_dict,
                   NORMAL_FORM_OF_entry, NORMAL_FORM_OF_method];


Theorem NORMAL_FORM_IDENT_LEMMA:
     (!R M N. RED_obj R M N ==> (NORMAL_FORM_obj R M ==> (M = N))) /\
        (!R M N. RED_dict R M N ==> (NORMAL_FORM_dict R M ==> (M = N))) /\
        (!R M N. RED_entry R M N ==> (NORMAL_FORM_entry R M ==> (M = N))) /\
        (!R M N. RED_method R M N ==> (NORMAL_FORM_method R M ==> (M = N)))
Proof
    rule_induct RED_ind_thm (* weak, not strong induction *)
    THEN REWRITE_TAC[NORMAL_FORM]
    THEN REPEAT STRIP_TAC
    THEN RES_TAC
    THEN POP_ASSUM REWRITE_ALL_THM
    THEN RES_TAC
QED

Theorem NORMAL_FORM_IDENT:
     (!R M. NORMAL_FORM_obj R M ==> (!N. RED_obj R M N ==> (M = N))) /\
        (!R M. NORMAL_FORM_dict R M ==> (!N. RED_dict R M N ==> (M = N))) /\
        (!R M. NORMAL_FORM_entry R M ==> (!N. RED_entry R M N ==> (M = N))) /\
        (!R M. NORMAL_FORM_method R M ==> (!N. RED_method R M N ==> (M = N)))
Proof
    REPEAT STRIP_TAC
    THEN IMP_RES_TAC NORMAL_FORM_IDENT_LEMMA
QED



(* THE DIAMOND PROPERTY *)

Definition DIAMOND[nocompute]:
     DIAMOND R = (!a b c:'a. R a b /\ R a c ==> (?d. R b d /\ R c d))
End



(* THE CHURCH-ROSSER PROPERTY *)

Definition CHURCH_ROSSER[nocompute]:
     CHURCH_ROSSER R =
            (DIAMOND (RED_obj R) /\
             DIAMOND (RED_dict R) /\
             DIAMOND (RED_entry R) /\
             DIAMOND (RED_method R))
End



Theorem NORMAL_FORM_EXISTS_LEMMA:
     (!R M N. REQUAL_obj R M N ==>
                  (CHURCH_ROSSER R ==>
                   (?Z. RED_obj R M Z /\ RED_obj R N Z))) /\
        (!R M N. REQUAL_dict R M N ==>
                  (CHURCH_ROSSER R ==>
                   (?Z. RED_dict R M Z /\ RED_dict R N Z))) /\
        (!R M N. REQUAL_entry R M N ==>
                  (CHURCH_ROSSER R ==>
                   (?Z. RED_entry R M Z /\ RED_entry R N Z))) /\
        (!R M N. REQUAL_method R M N ==>
                  (CHURCH_ROSSER R ==>
                   (?Z. RED_method R M Z /\ RED_method R N Z)))
Proof
    rule_induct REQUAL_ind_thm (* weak, not strong induction *)
    THEN REWRITE_TAC[CHURCH_ROSSER,DIAMOND]
    THEN REPEAT STRIP_TAC (* 12 subgoals *)
    THENL
      [ EXISTS_TAC “o2:obj”
        THEN ASM_REWRITE_TAC[RED_REFL],

        UNDISCH_ALL_TAC
        THEN DISCH_THEN (fn th => REPEAT DISCH_TAC THEN MP_TAC th)
        THEN ASM_REWRITE_TAC[]
        THEN STRIP_TAC
        THEN EXISTS_TAC “Z:obj”
        THEN ASM_REWRITE_TAC[],

        UNDISCH_ALL_TAC
        THEN DISCH_THEN (fn th1 =>
                DISCH_THEN (fn th2 =>
                    REPEAT DISCH_TAC THEN MP_TAC th2 THEN MP_TAC th1))
        THEN ASM_REWRITE_TAC[]
        THEN REPEAT STRIP_TAC
        THEN FIRST_ASSUM (fn imp => STRIP_ASSUME_TAC
                 (MATCH_MP imp (CONJ (ASSUME “RED_obj R o2 Z”)
                                     (ASSUME “RED_obj R o2 Z'”))))
        THEN EXISTS_TAC “d:obj”
        THEN IMP_RES_TAC RED_TRANS
        THEN ASM_REWRITE_TAC[],

        EXISTS_TAC “d2:^dict”
        THEN ASM_REWRITE_TAC[RED_REFL],

        UNDISCH_ALL_TAC
        THEN DISCH_THEN (fn th => REPEAT DISCH_TAC THEN MP_TAC th)
        THEN ASM_REWRITE_TAC[]
        THEN STRIP_TAC
        THEN EXISTS_TAC “Z:^dict”
        THEN ASM_REWRITE_TAC[],

        UNDISCH_ALL_TAC
        THEN DISCH_THEN (fn th1 =>
                DISCH_THEN (fn th2 =>
                    REPEAT DISCH_TAC THEN MP_TAC th2 THEN MP_TAC th1))
        THEN ASM_REWRITE_TAC[]
        THEN REPEAT STRIP_TAC
        THEN FIRST_ASSUM (fn imp => STRIP_ASSUME_TAC
                 (MATCH_MP imp (CONJ (ASSUME “RED_dict R d2 Z”)
                                     (ASSUME “RED_dict R d2 Z'”))))
        THEN EXISTS_TAC “d:^dict”
        THEN IMP_RES_TAC RED_TRANS
        THEN ASM_REWRITE_TAC[],

        EXISTS_TAC “e2:^entry”
        THEN ASM_REWRITE_TAC[RED_REFL],

        UNDISCH_ALL_TAC
        THEN DISCH_THEN (fn th => REPEAT DISCH_TAC THEN MP_TAC th)
        THEN ASM_REWRITE_TAC[]
        THEN STRIP_TAC
        THEN EXISTS_TAC “Z:^entry”
        THEN ASM_REWRITE_TAC[],

        UNDISCH_ALL_TAC
        THEN DISCH_THEN (fn th1 =>
                DISCH_THEN (fn th2 =>
                    REPEAT DISCH_TAC THEN MP_TAC th2 THEN MP_TAC th1))
        THEN ASM_REWRITE_TAC[]
        THEN REPEAT STRIP_TAC
        THEN FIRST_ASSUM (fn imp => STRIP_ASSUME_TAC
                 (MATCH_MP imp (CONJ (ASSUME “RED_entry R e2 Z”)
                                     (ASSUME “RED_entry R e2 Z'”))))
        THEN EXISTS_TAC “d:^entry”
        THEN IMP_RES_TAC RED_TRANS
        THEN ASM_REWRITE_TAC[],

        EXISTS_TAC “m2:method”
        THEN ASM_REWRITE_TAC[RED_REFL],

        UNDISCH_ALL_TAC
        THEN DISCH_THEN (fn th => REPEAT DISCH_TAC THEN MP_TAC th)
        THEN ASM_REWRITE_TAC[]
        THEN STRIP_TAC
        THEN EXISTS_TAC “Z:method”
        THEN ASM_REWRITE_TAC[],

        UNDISCH_ALL_TAC
        THEN DISCH_THEN (fn th1 =>
                DISCH_THEN (fn th2 =>
                    REPEAT DISCH_TAC THEN MP_TAC th2 THEN MP_TAC th1))
        THEN ASM_REWRITE_TAC[]
        THEN REPEAT STRIP_TAC
        THEN FIRST_ASSUM (fn imp => STRIP_ASSUME_TAC
                 (MATCH_MP imp (CONJ (ASSUME “RED_method R m2 Z”)
                                     (ASSUME “RED_method R m2 Z'”))))
        THEN EXISTS_TAC “d:method”
        THEN IMP_RES_TAC RED_TRANS
        THEN ASM_REWRITE_TAC[]
      ]
QED

Theorem NORMAL_FORM_EXISTS:
     !R. CHURCH_ROSSER R ==>
         (!M N. REQUAL_obj R M N ==>
                (?Z. RED_obj R M Z /\ RED_obj R N Z)) /\
         (!M N. REQUAL_dict R M N ==>
                (?Z. RED_dict R M Z /\ RED_dict R N Z)) /\
         (!M N. REQUAL_entry R M N ==>
                (?Z. RED_entry R M Z /\ RED_entry R N Z)) /\
         (!M N. REQUAL_method R M N ==>
                (?Z. RED_method R M Z /\ RED_method R N Z))
Proof
    REPEAT STRIP_TAC
    THEN IMP_RES_TAC NORMAL_FORM_EXISTS_LEMMA
    THENL
      [ EXISTS_TAC “Z:obj”,
        EXISTS_TAC “Z:^dict”,
        EXISTS_TAC “Z:^entry”,
        EXISTS_TAC “Z:method”
      ]
    THEN ASM_REWRITE_TAC[]
QED

Theorem NORMAL_FORM_REDUCED_TO:
     !R. CHURCH_ROSSER R ==>
         (!M N. NORMAL_FORM_OF_obj R N M ==> RED_obj R M N) /\
         (!M N. NORMAL_FORM_OF_dict R N M ==> RED_dict R M N) /\
         (!M N. NORMAL_FORM_OF_entry R N M ==> RED_entry R M N) /\
         (!M N. NORMAL_FORM_OF_method R N M ==> RED_method R M N)
Proof
    REWRITE_TAC[NORMAL_FORM_OF]
    THEN REPEAT STRIP_TAC
    THEN IMP_RES_TAC NORMAL_FORM_EXISTS
    THEN IMP_RES_TAC NORMAL_FORM_IDENT
    THEN ASM_REWRITE_TAC[]
QED

Theorem NORMAL_FORM_UNIQUE:
     !R. CHURCH_ROSSER R ==>
         (!M N1 N2. NORMAL_FORM_OF_obj R N1 M /\
                    NORMAL_FORM_OF_obj R N2 M ==> (N1 = N2)) /\
         (!M N1 N2. NORMAL_FORM_OF_dict R N1 M /\
                    NORMAL_FORM_OF_dict R N2 M ==> (N1 = N2)) /\
         (!M N1 N2. NORMAL_FORM_OF_entry R N1 M /\
                    NORMAL_FORM_OF_entry R N2 M ==> (N1 = N2)) /\
         (!M N1 N2. NORMAL_FORM_OF_method R N1 M /\
                    NORMAL_FORM_OF_method R N2 M ==> (N1 = N2))
Proof
    REWRITE_TAC[NORMAL_FORM_OF]
    THEN REPEAT STRIP_TAC
    THEN IMP_RES_TAC REQUAL_SYM
    THEN UNDISCH_LAST_TAC
 (*   THEN POP_TAC *)
    THEN DISCH_TAC
    THEN IMP_RES_TAC REQUAL_TRANS
 (*   THEN POP_TAC THEN POP_TAC THEN POP_TAC *)
    THEN IMP_RES_TAC NORMAL_FORM_EXISTS
 (*   THEN POP_TAC THEN POP_TAC THEN POP_TAC
    THEN POP_TAC THEN POP_TAC THEN POP_TAC
    THEN POP_TAC THEN POP_TAC THEN POP_TAC *)
    THEN IMP_RES_TAC NORMAL_FORM_IDENT
    THEN ASM_REWRITE_TAC[]
QED



(* SUBSTITUTIVE RELATIONS *)


Definition SUBSTITUTIVE_obj[nocompute]:
     SUBSTITUTIVE_obj R =
           (!(M:obj) (N:obj) L x.
             R M N ==> R (M <[ [x,L]) (N <[ [x,L]))
End

Definition SUBSTITUTIVE_dict[nocompute]:
     SUBSTITUTIVE_dict R =
           (!(M:^dict) (N:^dict) L x.
             R M N ==> R (M <[ [x,L]) (N <[ [x,L]))
End

Definition SUBSTITUTIVE_entry[nocompute]:
     SUBSTITUTIVE_entry R =
           (!(M:^entry) (N:^entry) L x.
             R M N ==> R (M <[ [x,L]) (N <[ [x,L]))
End

Definition SUBSTITUTIVE_method[nocompute]:
     SUBSTITUTIVE_method R =
           (!(M:method) (N:method) L x.
             R M N ==> R (M <[ [x,L]) (N <[ [x,L]))
End

Theorem SUBSTITUTIVE =
        LIST_CONJ [SUBSTITUTIVE_obj, SUBSTITUTIVE_dict,
                   SUBSTITUTIVE_entry, SUBSTITUTIVE_method];


val RED1_SUBSTITUTIVE_LEMMA = TAC_PROOF(([],
    “(!R M N.
          RED1_obj R M N ==>
            ((!M N L x. R M N ==> R (M <[ [x,L]) (N <[ [x,L])) ==>
               (!L x. RED1_obj R (M <[ [x,L]) (N <[ [x,L])))) /\
        (!R M N.
          RED1_dict R M N ==>
            ((!M N L x. R M N ==> R (M <[ [x,L]) (N <[ [x,L])) ==>
               (!L x. RED1_dict R (M <[ [x,L]) (N <[ [x,L])))) /\
        (!R M N.
          RED1_entry R M N ==>
            ((!M N L x. R M N ==> R (M <[ [x,L]) (N <[ [x,L])) ==>
               (!L x. RED1_entry R (M <[ [x,L]) (N <[ [x,L])))) /\
        (!R M N.
          RED1_method R M N ==>
            ((!M N L x. R M N ==> R (M <[ [x,L]) (N <[ [x,L])) ==>
               (!L x. RED1_method R (M <[ [x,L]) (N <[ [x,L]))))”),
    rule_induct RED1_height_strong_ind (* strong, not weak induction *)
    THEN REPEAT STRIP_TAC (* 12 subgoals *)
    THENL
      [ RES_TAC
        THEN MATCH_MP_TAC RED1_R
        THEN ASM_REWRITE_TAC[],

        RES_TAC
        THEN REWRITE_TAC[SUB_object]
        THEN MATCH_MP_TAC RED1_OBJ
        THEN ASM_REWRITE_TAC[],

        RES_TAC
        THEN REWRITE_TAC[SUB_object]
        THEN MATCH_MP_TAC RED1_INVOKE
        THEN ASM_REWRITE_TAC[],

        RES_TAC
        THEN REWRITE_TAC[SUB_object]
        THEN MATCH_MP_TAC RED1_UPDATE1
        THEN ASM_REWRITE_TAC[],

        RES_TAC
        THEN REWRITE_TAC[SUB_object]
        THEN MATCH_MP_TAC RED1_UPDATE2
        THEN ASM_REWRITE_TAC[],

        RES_TAC
        THEN REWRITE_TAC[SUB_object]
        THEN MATCH_MP_TAC RED1_CONS1
        THEN ASM_REWRITE_TAC[],

        RES_TAC
        THEN REWRITE_TAC[SUB_object]
        THEN MATCH_MP_TAC RED1_CONS2
        THEN ASM_REWRITE_TAC[],

        RES_TAC
        THEN REWRITE_TAC[SUB_object]
        THEN MATCH_MP_TAC RED1_PAIR
        THEN ASM_REWRITE_TAC[],

        SIMPLE_SUBST_TAC
        THEN MATCH_MP_TAC RED1_SIGMA
        THEN FIRST_ASSUM
                (MATCH_MP_TAC o
                   REWRITE_RULE[AND_IMP_INTRO] o
                    CONV_RULE (TOP_DEPTH_CONV RIGHT_IMP_FORALL_CONV))
        THEN ASM_REWRITE_TAC[]
        THEN POP_ASSUM (REWRITE_THM o SYM o CONJUNCT1 o
                          REWRITE_RULE[SIGMA_one_one])
        THEN POP_ASSUM (REWRITE_THM o SYM o CONJUNCT1 o
                          REWRITE_RULE[SIGMA_one_one])
        THEN FIRST_ASSUM
                (MATCH_MP_TAC o
                   REWRITE_RULE[AND_IMP_INTRO] o
                    CONV_RULE (TOP_DEPTH_CONV RIGHT_IMP_FORALL_CONV))
        THEN ASM_REWRITE_TAC[]
      ]
   );


Theorem RED1_SUBSTITUTIVE:
     !R. SUBSTITUTIVE_obj R ==>
               SUBSTITUTIVE_obj (RED1_obj R) /\
               SUBSTITUTIVE_dict (RED1_dict R) /\
               SUBSTITUTIVE_entry (RED1_entry R) /\
               SUBSTITUTIVE_method (RED1_method R)
Proof
    REWRITE_TAC[SUBSTITUTIVE]
    THEN REPEAT STRIP_TAC (* 12 subgoals *)
    THEN IMP_RES_TAC RED1_SUBSTITUTIVE_LEMMA
    THEN ASM_REWRITE_TAC[]
QED


Theorem RED1_SUBSTITUTIVE_ind_thm_LEMMA:
     !n P_0 P_1 P_2 P_3.
         (!R o1 o2. SUBSTITUTIVE_obj R /\
           R o1 o2 ==> P_0 R o1 o2) /\
         (!R d1 d2. SUBSTITUTIVE_obj R /\
           P_1 R d1 d2 ==> P_0 R (OBJ d1) (OBJ d2)) /\
         (!R o1 l o2. SUBSTITUTIVE_obj R /\
           P_0 R o1 o2 ==> P_0 R (INVOKE o1 l) (INVOKE o2 l)) /\
         (!R o1 l m o2.
           SUBSTITUTIVE_obj R /\
           P_0 R o1 o2 ==> P_0 R (UPDATE o1 l m) (UPDATE o2 l m)) /\
         (!R a l m1 m2.
           SUBSTITUTIVE_obj R /\
           P_3 R m1 m2 ==> P_0 R (UPDATE a l m1) (UPDATE a l m2)) /\
         (!R e1 d e2. SUBSTITUTIVE_obj R /\
           P_2 R e1 e2 ==> P_1 R (CONS e1 d) (CONS e2 d)) /\
         (!R e d1 d2. SUBSTITUTIVE_obj R /\
           P_1 R d1 d2 ==> P_1 R (CONS e d1) (CONS e d2)) /\
         (!R l m1 m2. SUBSTITUTIVE_obj R /\
           P_3 R m1 m2 ==> P_2 R (l,m1) (l,m2)) /\
         (!R x o1 o2. SUBSTITUTIVE_obj R /\
           (!z. P_0 R (o1 <[ [x,OVAR z]) (o2 <[ [x,OVAR z]))
            ==> P_3 R (SIGMA x o1) (SIGMA x o2)) ==>
         (!R o1 o2. RED1_obj R o1 o2 ==>
                    (SUBSTITUTIVE_obj R /\
                     (HEIGHT_obj o1 <= n) /\
                     (HEIGHT_obj o2 <= n) ==>
                     P_0 R o1 o2)) /\
         (!R d1 d2. RED1_dict R d1 d2 ==>
                    (SUBSTITUTIVE_obj R /\
                     (HEIGHT_dict d1 <= n) /\
                     (HEIGHT_dict d2 <= n) ==>
                     P_1 R d1 d2)) /\
         (!R e1 e2. RED1_entry R e1 e2 ==>
                    (SUBSTITUTIVE_obj R /\
                     (HEIGHT_entry e1 <= n) /\
                     (HEIGHT_entry e2 <= n) ==>
                     P_2 R e1 e2)) /\
         (!R m1 m2. RED1_method R m1 m2 ==>
                    (SUBSTITUTIVE_obj R /\
                     (HEIGHT_method m1 <= n) /\
                     (HEIGHT_method m2 <= n) ==>
                     P_3 R m1 m2))
Proof
    INDUCT_TAC
    THEN REPEAT GEN_TAC
    THEN STRIP_TAC
    THENL
      [ REWRITE_TAC[HEIGHT_LESS_EQ_ZERO]
        THEN REPEAT STRIP_TAC
        THEN ASM_REWRITE_TAC[]
        THENL
          [ FIRST_ASSUM MATCH_MP_TAC
            THEN UNDISCH_TAC “RED1_obj R o1 o2”
            THEN ONCE_REWRITE_TAC[RED1_inv_thms]
            THEN ASM_REWRITE_TAC[object_distinct,NOT_NIL_CONS],

            UNDISCH_TAC “RED1_dict R d1 d2”
            THEN ONCE_REWRITE_TAC[RED1_inv_thms]
            THEN ASM_REWRITE_TAC[object_distinct,NOT_NIL_CONS]
          ],

        UNDISCH_ALL_TAC
        THEN DISCH_THEN ((fn th => REPEAT DISCH_TAC
                                   THEN ASSUME_TAC th) o SPEC_ALL)
        THEN POP_ASSUM MP_TAC
        THEN ASM_REWRITE_TAC[]
        THEN DISCH_THEN (fn th => UNDISCH_ALL_TAC THEN STRIP_ASSUME_TAC th)
        THEN REPEAT DISCH_TAC
        THEN rule_induct RED1_strong_ind
        THEN REWRITE_TAC[HEIGHT]
        THEN REWRITE_TAC[MAX_SUC,MAX_LESS_EQ,LESS_EQ_MONO,ZERO_LESS_EQ]
        THEN REPEAT STRIP_TAC
        THEN ASM_REWRITE_TAC[]
        THENL (* 9 subgoals *)
          [ FIRST_ASSUM MATCH_MP_TAC
            THEN ASM_REWRITE_TAC[],

            FIRST_ASSUM MATCH_MP_TAC
            THEN ASM_REWRITE_TAC[]
            THEN FIRST_ASSUM MATCH_MP_TAC
            THEN IMP_RES_TAC LESS_EQ_IMP_LESS_SUC
            THEN IMP_RES_TAC LESS_IMP_LESS_OR_EQ
            THEN ASM_REWRITE_TAC[],

            FIRST_ASSUM MATCH_MP_TAC
            THEN ASM_REWRITE_TAC[]
            THEN FIRST_ASSUM MATCH_MP_TAC
            THEN IMP_RES_TAC LESS_EQ_IMP_LESS_SUC
            THEN IMP_RES_TAC LESS_IMP_LESS_OR_EQ
            THEN ASM_REWRITE_TAC[],

            FIRST_ASSUM MATCH_MP_TAC
            THEN ASM_REWRITE_TAC[]
            THEN FIRST_ASSUM MATCH_MP_TAC
            THEN IMP_RES_TAC LESS_EQ_IMP_LESS_SUC
            THEN IMP_RES_TAC LESS_IMP_LESS_OR_EQ
            THEN ASM_REWRITE_TAC[],

            FIRST_ASSUM MATCH_MP_TAC
            THEN ASM_REWRITE_TAC[]
            THEN FIRST_ASSUM MATCH_MP_TAC
            THEN IMP_RES_TAC LESS_EQ_IMP_LESS_SUC
            THEN IMP_RES_TAC LESS_IMP_LESS_OR_EQ
            THEN ASM_REWRITE_TAC[],

            FIRST_ASSUM MATCH_MP_TAC
            THEN ASM_REWRITE_TAC[]
            THEN FIRST_ASSUM MATCH_MP_TAC
            THEN IMP_RES_TAC LESS_EQ_IMP_LESS_SUC
            THEN IMP_RES_TAC LESS_IMP_LESS_OR_EQ
            THEN ASM_REWRITE_TAC[],

            FIRST_ASSUM MATCH_MP_TAC
            THEN ASM_REWRITE_TAC[]
            THEN FIRST_ASSUM MATCH_MP_TAC
            THEN IMP_RES_TAC LESS_EQ_IMP_LESS_SUC
            THEN IMP_RES_TAC LESS_IMP_LESS_OR_EQ
            THEN ASM_REWRITE_TAC[],

            FIRST_ASSUM MATCH_MP_TAC
            THEN ASM_REWRITE_TAC[]
            THEN FIRST_ASSUM MATCH_MP_TAC
            THEN IMP_RES_TAC LESS_EQ_IMP_LESS_SUC
            THEN IMP_RES_TAC LESS_IMP_LESS_OR_EQ
            THEN ASM_REWRITE_TAC[],

            FIRST_ASSUM MATCH_MP_TAC
            THEN ASM_REWRITE_TAC[]
            THEN REWRITE_TAC[SUBSTITUTIVE]
            THEN REPEAT STRIP_TAC
            THEN ASSUM_LIST
                    (MATCH_MP_TAC o REWRITE_RULE[AND_IMP_INTRO] o hd o rev)
            THEN ASM_REWRITE_TAC[HEIGHT_SUB_VAR]
            THEN IMP_RES_TAC RED1_SUBSTITUTIVE
            THEN REWRITE_ALL_TAC[SUBSTITUTIVE]
            THEN FIRST_ASSUM MATCH_MP_TAC
            THEN ASM_REWRITE_TAC[]
          ]
      ]
QED


Theorem RED1_SUBSTITUTIVE_ind_thm_LEMMA1:
     !P_0 P_1 P_2 P_3.
         (!R o1 o2. SUBSTITUTIVE_obj R /\
           R o1 o2 ==> P_0 R o1 o2) /\
         (!R d1 d2. SUBSTITUTIVE_obj R /\
           P_1 R d1 d2 ==> P_0 R (OBJ d1) (OBJ d2)) /\
         (!R o1 l o2. SUBSTITUTIVE_obj R /\
           P_0 R o1 o2 ==> P_0 R (INVOKE o1 l) (INVOKE o2 l)) /\
         (!R o1 l m o2. SUBSTITUTIVE_obj R /\
           P_0 R o1 o2 ==> P_0 R (UPDATE o1 l m) (UPDATE o2 l m)) /\
         (!R a l m1 m2. SUBSTITUTIVE_obj R /\
           P_3 R m1 m2 ==> P_0 R (UPDATE a l m1) (UPDATE a l m2)) /\
         (!R e1 d e2. SUBSTITUTIVE_obj R /\
           P_2 R e1 e2 ==> P_1 R (CONS e1 d) (CONS e2 d)) /\
         (!R e d1 d2. SUBSTITUTIVE_obj R /\
           P_1 R d1 d2 ==> P_1 R (CONS e d1) (CONS e d2)) /\
         (!R l m1 m2. SUBSTITUTIVE_obj R /\
           P_3 R m1 m2 ==> P_2 R (l,m1) (l,m2)) /\
         (!R x o1 o2. SUBSTITUTIVE_obj R /\
           (!z. P_0 R (o1 <[ [x,OVAR z]) (o2 <[ [x,OVAR z]))
            ==> P_3 R (SIGMA x o1) (SIGMA x o2)) ==>
         (!R o1 o2. RED1_obj R o1 o2 ==>
                    (SUBSTITUTIVE_obj R ==>
                     P_0 R o1 o2)) /\
         (!R d1 d2. RED1_dict R d1 d2 ==>
                    (SUBSTITUTIVE_obj R ==>
                     P_1 R d1 d2)) /\
         (!R e1 e2. RED1_entry R e1 e2 ==>
                    (SUBSTITUTIVE_obj R ==>
                     P_2 R e1 e2)) /\
         (!R m1 m2. RED1_method R m1 m2 ==>
                    (SUBSTITUTIVE_obj R ==>
                     P_3 R m1 m2))
Proof
    REPEAT STRIP_TAC
    THENL
      (map (fn tm => MP_TAC (SPEC_ALL
                             (SPEC tm RED1_SUBSTITUTIVE_ind_thm_LEMMA)))
           [“(HEIGHT_obj o1) MAX (HEIGHT_obj o2)”,
            “(HEIGHT_dict d1) MAX (HEIGHT_dict d2)”,
            “(HEIGHT_entry e1) MAX (HEIGHT_entry e2)”,
            “(HEIGHT_method m1) MAX (HEIGHT_method m2)”])
    THEN ASM_REWRITE_TAC[AND_IMP_INTRO]
    THEN REPEAT STRIP_TAC
    THEN FIRST_ASSUM MATCH_MP_TAC
    THEN ASM_REWRITE_TAC[LESS_EQ_MAX]
QED


Theorem RED1_SUBSTITUTIVE_ind_thm:
     !R. SUBSTITUTIVE_obj R ==>
         !P_0 P_1 P_2 P_3.
          (!R o1 o2. R o1 o2 ==> P_0 R o1 o2) /\
          (!R d1 d2. P_1 R d1 d2 ==> P_0 R (OBJ d1) (OBJ d2)) /\
          (!R o1 l o2. P_0 R o1 o2 ==> P_0 R (INVOKE o1 l) (INVOKE o2 l)) /\
          (!R o1 l m o2.
            P_0 R o1 o2 ==> P_0 R (UPDATE o1 l m) (UPDATE o2 l m)) /\
          (!R a l m1 m2.
            P_3 R m1 m2 ==> P_0 R (UPDATE a l m1) (UPDATE a l m2)) /\
          (!R e1 d e2. P_2 R e1 e2 ==> P_1 R (CONS e1 d) (CONS e2 d)) /\
          (!R e d1 d2. P_1 R d1 d2 ==> P_1 R (CONS e d1) (CONS e d2)) /\
          (!R l m1 m2. P_3 R m1 m2 ==> P_2 R (l,m1) (l,m2)) /\
          (!R x o1 o2. SUBSTITUTIVE_obj R /\
            (!z. P_0 R (o1 <[ [x,OVAR z]) (o2 <[ [x,OVAR z]))
             ==> P_3 R (SIGMA x o1) (SIGMA x o2)) ==>
          (!o1 o2. RED1_obj R o1 o2 ==> P_0 R o1 o2) /\
          (!d1 d2. RED1_dict R d1 d2 ==> P_1 R d1 d2) /\
          (!e1 e2. RED1_entry R e1 e2 ==> P_2 R e1 e2) /\
          (!m1 m2. RED1_method R m1 m2 ==> P_3 R m1 m2)
Proof
    GEN_TAC
    THEN DISCH_TAC
    THEN REPEAT GEN_TAC
    THEN STRIP_TAC
    THEN UNDISCH_TAC “SUBSTITUTIVE_obj R”
    THEN REWRITE_TAC[tautLib.TAUT_PROVE
               “(a ==> (b /\ c)) = ((a ==> b) /\ (a ==> c))”]
    THEN CONV_TAC (TOP_DEPTH_CONV RIGHT_IMP_FORALL_CONV)
    THEN REWRITE_TAC[AND_IMP_INTRO]
    THEN ONCE_REWRITE_TAC[ISPEC “SUBSTITUTIVE_obj R” CONJ_SYM]
    THEN REWRITE_TAC[GSYM AND_IMP_INTRO]
    THEN SPEC_TAC (“R:obj->obj->bool”,“R:obj->obj->bool”)
    THEN CONV_TAC (TOP_DEPTH_CONV FORALL_AND_CONV)
    THEN MATCH_MP_TAC RED1_SUBSTITUTIVE_ind_thm_LEMMA1
    THEN REPEAT STRIP_TAC
    THEN FIRST_ASSUM MATCH_MP_TAC
    THEN ASM_REWRITE_TAC[]
QED



val RED_SUBSTITUTIVE_LEMMA = TAC_PROOF(([],
    “(!R M N.
          RED_obj R M N ==>
            (SUBSTITUTIVE_obj R ==>
               (!L x. RED_obj R (M <[ [x,L]) (N <[ [x,L])))) /\
        (!R M N.
          RED_dict R M N ==>
            (SUBSTITUTIVE_obj R ==>
               (!L x. RED_dict R (M <[ [x,L]) (N <[ [x,L])))) /\
        (!R M N.
          RED_entry R M N ==>
            (SUBSTITUTIVE_obj R ==>
               (!L x. RED_entry R (M <[ [x,L]) (N <[ [x,L])))) /\
        (!R M N.
          RED_method R M N ==>
            (SUBSTITUTIVE_obj R ==>
               (!L x. RED_method R (M <[ [x,L]) (N <[ [x,L]))))”),
    rule_induct RED_ind_thm (* weak, not strong induction *)
    THEN REPEAT STRIP_TAC (* 12 subgoals *)
    THEN FIRST
      [ REWRITE_TAC[RED_REFL]
        THEN NO_TAC,

        RES_TAC
        THEN RULE_ASSUM_TAC SPEC_ALL
        THEN IMP_RES_TAC RED_TRANS
        THEN NO_TAC,

        IMP_RES_TAC RED1_SUBSTITUTIVE
        THEN REWRITE_ALL_TAC[SUBSTITUTIVE]
        THEN RES_TAC
        THEN RULE_ASSUM_TAC SPEC_ALL
        THEN IMP_RES_TAC RED_RED1
        THEN NO_TAC
      ]
   );


Theorem RED_SUBSTITUTIVE:
     !R. SUBSTITUTIVE_obj R ==>
               SUBSTITUTIVE_obj (RED_obj R) /\
               SUBSTITUTIVE_dict (RED_dict R) /\
               SUBSTITUTIVE_entry (RED_entry R) /\
               SUBSTITUTIVE_method (RED_method R)
Proof
    GEN_TAC THEN DISCH_TAC
    THEN REWRITE_TAC[SUBSTITUTIVE]
    THEN REPEAT STRIP_TAC (* 12 subgoals *)
    THEN IMP_RES_TAC RED_SUBSTITUTIVE_LEMMA
    THEN ASM_REWRITE_TAC[]
QED



val REQUAL_SUBSTITUTIVE_LEMMA = TAC_PROOF(([],
    “(!R M N.
          REQUAL_obj R M N ==>
            (SUBSTITUTIVE_obj R ==>
               (!L x. REQUAL_obj R (M <[ [x,L]) (N <[ [x,L])))) /\
        (!R M N.
          REQUAL_dict R M N ==>
            (SUBSTITUTIVE_obj R ==>
               (!L x. REQUAL_dict R (M <[ [x,L]) (N <[ [x,L])))) /\
        (!R M N.
          REQUAL_entry R M N ==>
            (SUBSTITUTIVE_obj R ==>
               (!L x. REQUAL_entry R (M <[ [x,L]) (N <[ [x,L])))) /\
        (!R M N.
          REQUAL_method R M N ==>
            (SUBSTITUTIVE_obj R ==>
               (!L x. REQUAL_method R (M <[ [x,L]) (N <[ [x,L]))))”),
    rule_induct REQUAL_ind_thm (* weak, not strong induction *)
    THEN REPEAT STRIP_TAC (* 12 subgoals *)
    THEN FIRST
      [ RES_TAC
        THEN RULE_ASSUM_TAC SPEC_ALL
        THEN IMP_RES_TAC REQUAL_SYM
        THEN NO_TAC,

        RES_TAC
        THEN RULE_ASSUM_TAC SPEC_ALL
        THEN IMP_RES_TAC REQUAL_TRANS
        THEN NO_TAC,

        IMP_RES_TAC RED_SUBSTITUTIVE
        THEN REWRITE_ALL_TAC[SUBSTITUTIVE]
        THEN RES_TAC
        THEN RULE_ASSUM_TAC SPEC_ALL
        THEN IMP_RES_TAC REQUAL_RED
        THEN NO_TAC
      ]
   );


Theorem REQUAL_SUBSTITUTIVE:
     !R. SUBSTITUTIVE_obj R ==>
               SUBSTITUTIVE_obj (REQUAL_obj R) /\
               SUBSTITUTIVE_dict (REQUAL_dict R) /\
               SUBSTITUTIVE_entry (REQUAL_entry R) /\
               SUBSTITUTIVE_method (REQUAL_method R)
Proof
    GEN_TAC THEN DISCH_TAC
    THEN REWRITE_TAC[SUBSTITUTIVE]
    THEN REPEAT STRIP_TAC (* 12 subgoals *)
    THEN IMP_RES_TAC REQUAL_SUBSTITUTIVE_LEMMA
    THEN ASM_REWRITE_TAC[]
QED



val _ = print_theory_to_file "reduction.lst";

val _ = html_theory "reduction";

val _ = print_theory_size();<|MERGE_RESOLUTION|>--- conflicted
+++ resolved
@@ -981,11 +981,7 @@
 
 Theorem RED_TRANS =
                    CONV_RULE (TOP_DEPTH_CONV FORALL_AND_CONV)
-<<<<<<< HEAD
-                    (REWRITE_RULE[transitive] RED_transitive);
-=======
-                    (REWRITE_RULE[transitve] RED_transitive));
->>>>>>> d2b3ccc9
+                    (REWRITE_RULE[transitve] RED_transitive);
 
 Theorem RED_compatible:
      !R. compatible
@@ -1263,11 +1259,7 @@
 
 Theorem REQUAL_TRANS =
                    CONV_RULE (TOP_DEPTH_CONV FORALL_AND_CONV)
-<<<<<<< HEAD
-                    (REWRITE_RULE[transitive] REQUAL_transitive);
-=======
-                    (REWRITE_RULE[transitve] REQUAL_transitive));
->>>>>>> d2b3ccc9
+                    (REWRITE_RULE[transitve] REQUAL_transitive);
 
 Theorem REQUAL_compatible:
      !R. compatible
