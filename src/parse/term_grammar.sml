--- conflicted
+++ resolved
@@ -178,7 +178,6 @@
 
 (* fupdates *)
 open FunctionalRecordUpdate
-<<<<<<< HEAD
 fun gcons_mkUp z = makeUpdate7 z
 fun update_G z = let
   fun from rules specials numeral_info overload_info user_printers
@@ -203,29 +202,6 @@
 in
   gcons_mkUp (from, from', to)
 end z
-=======
-fun makeUpdateG z = makeUpdate6 z (* 6 fields *)
-fun update_G z = let
-  fun from rules specials numeral_info overload_info user_printers
-           absyn_postprocessors =
-        {rules = rules, specials = specials, numeral_info = numeral_info,
-         overload_info = overload_info, user_printers = user_printers,
-         absyn_postprocessors = absyn_postprocessors}
-  (* from' has arguments in reverse order *)
-  fun from' absyn_postprocessors user_printers overload_info numeral_info
-            specials rules =
-        {rules = rules, specials = specials, numeral_info = numeral_info,
-         overload_info = overload_info, user_printers = user_printers,
-         absyn_postprocessors = absyn_postprocessors}
-  fun to f  {rules, specials, numeral_info, overload_info, user_printers,
-              absyn_postprocessors} =
-    f rules specials numeral_info overload_info user_printers
-      absyn_postprocessors
-in
-    makeUpdateG (from, from', to)
-end z
-
->>>>>>> 5098a86c
 
 fun fupdate_rules f (GCONS g) =
     GCONS (update_G g (U #rules (f (#rules g))) $$)
