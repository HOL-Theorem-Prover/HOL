signature Absyn =
sig
  type term = Term.term
  type pretype = Pretype.pretype
  type 'a quotation = 'a Portable.quotation

   datatype vstruct
       = VAQ    of locn.locn * term
       | VIDENT of locn.locn * string
       | VPAIR  of locn.locn * vstruct * vstruct
       | VTPAIR of locn.locn * pretype * vstruct
       | VTYPED of locn.locn * vstruct * pretype

   datatype absyn
       = AQ     of locn.locn * term
       | IDENT  of locn.locn * string
       | QIDENT of locn.locn * string * string
       | APP    of locn.locn * absyn * absyn
       | TYAPP  of locn.locn * absyn * pretype
       | LAM    of locn.locn * vstruct * absyn
       | TYLAM  of locn.locn * pretype * absyn
       | TYPED  of locn.locn * absyn * pretype

  val locn_of_absyn   : absyn -> locn.locn
  val locn_of_vstruct : vstruct -> locn.locn

  val mk_AQ    : term -> absyn
  val mk_ident : string -> absyn
  val mk_app   : absyn * absyn -> absyn
  val mk_tyapp : absyn * pretype -> absyn
  val mk_lam   : vstruct * absyn -> absyn
  val mk_tylam : pretype * absyn -> absyn
  val mk_typed : absyn * pretype -> absyn

  val mk_eq       : absyn * absyn -> absyn
  val mk_conj     : absyn * absyn -> absyn
  val mk_disj     : absyn * absyn -> absyn
  val mk_imp      : absyn * absyn -> absyn
  val mk_pair     : absyn * absyn -> absyn
  val mk_forall   : vstruct * absyn -> absyn
  val mk_exists   : vstruct * absyn -> absyn
  val mk_exists1  : vstruct * absyn -> absyn
  val mk_select   : vstruct * absyn -> absyn
  val mk_tyforall : pretype * absyn -> absyn
  val mk_tyexists : pretype * absyn -> absyn
  val mk_binder   : string -> vstruct * absyn -> absyn
  val mk_tybinder : string -> pretype * absyn -> absyn

<<<<<<< HEAD
  val dest_AQ       : absyn -> term
  val dest_ident    : absyn -> string
  val dest_app      : absyn -> absyn * absyn
  val dest_tyapp    : absyn -> absyn * pretype
  val dest_lam      : absyn -> vstruct * absyn
  val dest_tylam    : absyn -> pretype * absyn
  val dest_typed    : absyn -> absyn * pretype
  val dest_eq       : absyn -> absyn * absyn
  val dest_conj     : absyn -> absyn * absyn
  val dest_disj     : absyn -> absyn * absyn
  val dest_imp      : absyn -> absyn * absyn
  val dest_pair     : absyn -> absyn * absyn
  val dest_forall   : absyn -> vstruct * absyn
  val dest_exists   : absyn -> vstruct * absyn
  val dest_exists1  : absyn -> vstruct * absyn
  val dest_select   : absyn -> vstruct * absyn
  val dest_tyforall : absyn -> pretype * absyn
  val dest_tyexists : absyn -> pretype * absyn
  val dest_binder   : string -> absyn -> vstruct * absyn
  val dest_tybinder : string -> absyn -> pretype * absyn
=======
  val dest_AQ      : absyn -> term
  val dest_ident   : absyn -> string
  val dest_app     : absyn -> absyn * absyn
  val dest_lam     : absyn -> vstruct * absyn
  val dest_typed   : absyn -> absyn * pretype
  val dest_eq      : absyn -> absyn * absyn
  val dest_conj    : absyn -> absyn * absyn
  val dest_disj    : absyn -> absyn * absyn
  val dest_imp     : absyn -> absyn * absyn
  val dest_pair    : absyn -> absyn * absyn
  val dest_forall  : absyn -> vstruct * absyn
  val dest_exists  : absyn -> vstruct * absyn
  val dest_exists1 : absyn -> vstruct * absyn
  val dest_select  : absyn -> vstruct * absyn
  val dest_binder  : string -> absyn -> vstruct * absyn
  val dest_binop   : string -> absyn -> absyn * absyn
>>>>>>> f1620e3a

  val list_mk_app      : absyn * absyn list -> absyn
  val list_mk_tyapp    : absyn * pretype list -> absyn
  val list_mk_lam      : vstruct list * absyn -> absyn
  val list_mk_tylam    : pretype list * absyn -> absyn
  val list_mk_conj     : absyn list -> absyn
  val list_mk_disj     : absyn list -> absyn
  val list_mk_imp      : absyn list -> absyn
  val list_mk_pair     : absyn list -> absyn
  val list_mk_forall   : vstruct list * absyn -> absyn
  val list_mk_exists   : vstruct list * absyn -> absyn
  val list_mk_exists1  : vstruct list * absyn -> absyn
  val list_mk_select   : vstruct list * absyn -> absyn
  val list_mk_tyforall : pretype list * absyn -> absyn
  val list_mk_tyexists : pretype list * absyn -> absyn

  val strip_app      : absyn -> absyn * absyn list
  val strip_tyapp    : absyn -> absyn * pretype list
  val strip_lam      : absyn -> vstruct list * absyn
  val strip_tylam    : absyn -> pretype list * absyn
  val strip_conj     : absyn -> absyn list
  val strip_disj     : absyn -> absyn list
  val strip_imp      : absyn -> absyn list
  val strip_pair     : absyn -> absyn list
  val strip_forall   : absyn -> vstruct list * absyn
  val strip_exists   : absyn -> vstruct list * absyn
  val strip_exists1  : absyn -> vstruct list * absyn
  val strip_select   : absyn -> vstruct list * absyn
  val strip_tyforall : absyn -> pretype list * absyn
  val strip_tyexists : absyn -> pretype list * absyn

  val is_ident    : absyn -> bool
  val is_app      : absyn -> bool
  val is_tyapp    : absyn -> bool
  val is_lam      : absyn -> bool
  val is_tylam    : absyn -> bool
  val is_AQ       : absyn -> bool
  val is_typed    : absyn -> bool
  val is_eq       : absyn -> bool
  val is_conj     : absyn -> bool
  val is_disj     : absyn -> bool
  val is_imp      : absyn -> bool
  val is_pair     : absyn -> bool
  val is_forall   : absyn -> bool
  val is_exists   : absyn -> bool
  val is_exists1  : absyn -> bool
  val is_select   : absyn -> bool
  val is_tyforall : absyn -> bool
  val is_tyexists : absyn -> bool
end;<|MERGE_RESOLUTION|>--- conflicted
+++ resolved
@@ -46,7 +46,6 @@
   val mk_binder   : string -> vstruct * absyn -> absyn
   val mk_tybinder : string -> pretype * absyn -> absyn
 
-<<<<<<< HEAD
   val dest_AQ       : absyn -> term
   val dest_ident    : absyn -> string
   val dest_app      : absyn -> absyn * absyn
@@ -67,24 +66,7 @@
   val dest_tyexists : absyn -> pretype * absyn
   val dest_binder   : string -> absyn -> vstruct * absyn
   val dest_tybinder : string -> absyn -> pretype * absyn
-=======
-  val dest_AQ      : absyn -> term
-  val dest_ident   : absyn -> string
-  val dest_app     : absyn -> absyn * absyn
-  val dest_lam     : absyn -> vstruct * absyn
-  val dest_typed   : absyn -> absyn * pretype
-  val dest_eq      : absyn -> absyn * absyn
-  val dest_conj    : absyn -> absyn * absyn
-  val dest_disj    : absyn -> absyn * absyn
-  val dest_imp     : absyn -> absyn * absyn
-  val dest_pair    : absyn -> absyn * absyn
-  val dest_forall  : absyn -> vstruct * absyn
-  val dest_exists  : absyn -> vstruct * absyn
-  val dest_exists1 : absyn -> vstruct * absyn
-  val dest_select  : absyn -> vstruct * absyn
-  val dest_binder  : string -> absyn -> vstruct * absyn
-  val dest_binop   : string -> absyn -> absyn * absyn
->>>>>>> f1620e3a
+  val dest_binop    : string -> absyn -> absyn * absyn
 
   val list_mk_app      : absyn * absyn list -> absyn
   val list_mk_tyapp    : absyn * pretype list -> absyn
