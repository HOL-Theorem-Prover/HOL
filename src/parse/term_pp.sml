--- conflicted
+++ resolved
@@ -1893,16 +1893,11 @@
                  (if print_type then add_type else nothing) >>
                  pend print_type)))
         end
-<<<<<<< HEAD
-      | CONST{Name, Thy, Ty} => let
+      | CONST(c as {Name, Thy, Ty}) => let
+          val add_ann_string = fn s => add_ann_string (s, PPBackEnd.Const (c,s))
           fun add_rank_string Ty = if current_trace "ranks" < 3 then nothing else
                                      add_string (":" ^ rank_to_string(Type.rank_of_type Ty))
-          fun add_prim_name() = add_string (Thy ^ "$" ^ Name) >> add_rank_string Ty
-=======
-      | CONST(c as {Name, Thy, Ty}) => let
-          val add_ann_string = fn s => add_ann_string (s, PPBackEnd.Const (c,s))
-          fun add_prim_name() = add_ann_string (Thy ^ "$" ^ Name)
->>>>>>> 407b5983
+          fun add_prim_name() = add_ann_string (Thy ^ "$" ^ Name) >> add_rank_string Ty
           fun with_type action = let
           in
             pbegin true >>
@@ -1927,11 +1922,7 @@
                 val {Args,...} = dest_thy_type Ty
               in (* TODO: annotate all of this as the constant somehow *)
                 add_string "(" >>
-<<<<<<< HEAD
                 block CONSISTENT 0 (add_string type_intro >> doTy false (hd Args)) >>
-=======
-                block CONSISTENT 0 (add_string type_intro >> doTy (hd Args)) >>
->>>>>>> 407b5983
                 add_string ")"
               end
             else
