--- conflicted
+++ resolved
@@ -150,11 +150,7 @@
 val _ = blast_true ``?x:word8 y:word8. T``;
 val _ = blast_true ``?x:word8. !y:word8. T``;
 val _ = blast_true ``!x:word8. ?y:word8. T``;
-<<<<<<< HEAD
-val _ = blast_true  ``(((w2w a - w2w b) : 33 word) ' 32) = (a <+ b : word32)``;
-=======
-val _ = blast_true ``((w2w a - w2w b) : 33 word ' 32) = (a <+ b : word32)``;
->>>>>>> 00d3c255
+val _ = blast_true ``(((w2w a - w2w b) : 33 word) ' 32) = (a <+ b : word32)``;
 
 val _ = raw_blast_true
   ``(a + b - b : word8) = a``;
