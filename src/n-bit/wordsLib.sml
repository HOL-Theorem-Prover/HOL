structure wordsLib :> wordsLib =
struct

(* interactive use:
  app load ["fcpLib", "numeral_bitTheory", "wordsSyntax", "stringSyntax"];
*)

open HolKernel Parse boolLib bossLib computeLib;
open bitTheory numeral_bitTheory wordsTheory wordsSyntax;

structure Parse = struct
  open Parse
  val (Type,Term) = parse_from_grammars wordsTheory.words_grammars
end
open Parse

val _ = Lib.with_flag (Feedback.emit_MESG, false) bossLib.srw_ss ()

val ERR = mk_HOL_ERR "wordsLib";

(* ------------------------------------------------------------------------- *)

fun is_word_literal t =
  case Lib.total wordsSyntax.dest_word_2comp t
  of SOME n => wordsSyntax.is_word_literal n
   | NONE   => wordsSyntax.is_word_literal t

fun is_word_zero t =
  case Lib.total (fst o wordsSyntax.dest_n2w) t
  of SOME n => Term.term_eq numSyntax.zero_tm n
   | NONE => false;

fun is_word_one t =
  case Lib.total (fst o wordsSyntax.dest_n2w) t
  of SOME n => Term.term_eq (numSyntax.term_of_int 1) n
   | NONE => false;

fun is_uintmax t =
  case Lib.total wordsSyntax.dest_word_2comp t
  of SOME n => is_word_one n
   | NONE => false;

(*---------------------------------------------------------------------------*)
(* Tell the function definition mechanism about words.                       *)
(*---------------------------------------------------------------------------*)

val _ =
 let val others = !Literal.other_literals
 in Literal.other_literals := (fn x => others x orelse is_word_literal x)
 end;

(* ------------------------------------------------------------------------- *)

val Na = Term.mk_comb (numSyntax.numeral_tm, Term.mk_var("a", numLib.num));
val n2w = wordsSyntax.n2w_tm;

val TIMES_2EXP1 =
 (GSYM o REWRITE_RULE [arithmeticTheory.MULT_LEFT_1] o
  Q.SPECL [`x`,`1`]) bitTheory.TIMES_2EXP_def;

local
  fun is_fcp_thm s =
    let fun is_pref_int p =
              String.isPrefix p s andalso
              Option.isSome (Int.fromString
                (String.extract(s, String.size p, NONE)))
    in
      Lib.exists is_pref_int ["finite_", "dimindex_", "dimword_", "INT_MIN_"]
    end
  fun get_fcp_thm (s,thm) =
    let val _ = is_fcp_thm s orelse raise ERR "" "" in thm end
  val machine_sizes = Lib.mapfilter get_fcp_thm (DB.theorems "words")

  val sizes_comp = computeLib.new_compset machine_sizes
  val compset = reduceLib.num_compset()
  val _ = computeLib.add_thms
             [NUMERAL_SFUNPOW_FDUB, NUMERAL_SFUNPOW_iDUB, iDUB_NUMERAL,
              FDUB_iDUB, FDUB_FDUB, NUMERAL_TIMES_2EXP] compset

  val rule = REWRITE_RULE
               [TIMES_2EXP1, arithmeticTheory.TIMES2, GSYM numeralTheory.iDUB]
  val rwts = List.map rule [INT_MIN_def, dimword_IS_TWICE_INT_MIN]

  val conv = PURE_REWRITE_CONV rwts
             THENC fcpLib.INDEX_CONV
             THENC computeLib.CBV_CONV compset

  val exn = ERR "SIZES_CONV" "Term not dimword, dimindex, INT_MIN or FINITE"
in
  fun SIZES_CONV t = let
       val rtr = Lib.with_exn (fst o dest_const o rator) t exn
       val _ = (rtr = "dimword") orelse (rtr = "dimindex") orelse
               (rtr = "INT_MIN") orelse (rtr = "FINITE") orelse raise exn
    in
      Conv.CHANGED_CONV (computeLib.CBV_CONV sizes_comp) t
      handle HOL_ERR _ =>
        let val x = conv t in computeLib.add_thms [x] sizes_comp; x end
    end
end;

val SIZES_ss =
  simpLib.named_merge_ss "sizes"
    [simpLib.rewrites [ONE_LT_dimword, DIMINDEX_GT_0],
     simpLib.std_conv_ss
      {name = "SIZES_CONV",
       conv = SIZES_CONV,
       pats = [``fcp$dimindex(:'a)``,
               ``pred_set$FINITE (pred_set$UNIV:'a set)``,
               ``words$INT_MIN(:'a)``,
               ``words$dimword(:'a)``]}];

val SUC_RULE = CONV_RULE numLib.SUC_TO_NUMERAL_DEFN_CONV;

val word_EQ_CONV =
let
 fun is_word_literal t = wordsSyntax.is_word_literal t orelse is_uintmax t
 val comp = reduceLib.num_compset()
 val _ = computeLib.add_thms
          (word_eq_n2w :: map (SUC_RULE) [MOD_2EXP_EQ, MOD_2EXP_MAX]) comp
 val _ = computeLib.add_conv
          (``fcp$dimindex:'a itself -> num``, 1, SIZES_CONV) comp
in
 fn tm =>
   case total dest_eq tm
   of NONE => raise ERR "word_EQ_CONV" "not an equality"
    | SOME(w1,w2) =>
<<<<<<< HEAD
      if is_word_literal w1 andalso is_word_literal w2
      then if eq w1 w2
           then Thm.SPEC w1 (INST_TYPE[alpha|->type_of w1] REFL_CLAUSE)
           else
                if null (type_vars_in_term w1)
                then CHANGED_CONV (CBV_CONV comp) tm
                else raise ERR "word_EQ_CONV" "contains type variables"
      else raise ERR "word_eq_CONV" "non-literal in equality"
=======
        if is_word_literal w1 andalso is_word_literal w2
        then if w1=w2
             then Thm.SPEC w1 (INST_TYPE[alpha|->type_of w1] REFL_CLAUSE)
             else
                  if null (type_vars_in_term w1)
                  then CHANGED_CONV (computeLib.CBV_CONV comp) tm
                  else raise ERR "word_EQ_CONV" "contains type variables"
        else raise ERR "word_eq_CONV" "non-literal in equality"
>>>>>>> 720c850d
end;

(* ------------------------------------------------------------------------- *)

local
  fun NUM_RULE l n x =
    let val y = SPEC_ALL x
        val N = Parse.Term n
    in CONJ
       ((GEN_ALL o simpLib.SIMP_RULE (bossLib.arith_ss++boolSimps.LET_ss) l o
         Q.INST [n |-> `0n`]) y)
       ((GEN_ALL o Thm.INST [N |-> ``NUMERAL ^N``]) y)
    end

  val MOD_WL =
    (CONV_RULE (STRIP_QUANT_CONV (RHS_CONV (ONCE_REWRITE_CONV [GSYM n2w_mod]))))

  val MOD_WL1 =
    (CONV_RULE (STRIP_QUANT_CONV (RHS_CONV (RATOR_CONV
     (ONCE_REWRITE_CONV [GSYM n2w_mod])))))

  fun l2n_pow2 i =
  let val t = numSyntax.mk_numeral (Arbnum.log2 (Arbnum.fromInt i))
      val (l,r) = CONJ_PAIR l2n_pow2_compute
  in
    SIMP_RULE std_ss [] (CONJ (Thm.SPEC t l) (Thm.SPEC t r))
  end

  fun n2l_pow2 i =
  let val t = numSyntax.mk_numeral (Arbnum.log2 (Arbnum.fromInt i)) in
    SIMP_RULE std_ss [] (Thm.SPEC t n2l_pow2_compute)
  end

  val w2n_n2w_compute = prove(
    ``!n. w2n ((n2w n) : 'a word) =
         if n < dimword(:'a) then n else n MOD dimword(:'a)``,
    SRW_TAC [boolSimps.LET_ss] [])

  val word_2comp_compute = prove(
    ``!n. word_2comp (n2w n) : 'a word =
          let x = n MOD dimword (:'a) in
            if x = 0 then 0w else n2w (dimword (:'a) - x)``,
    SRW_TAC [boolSimps.LET_ss] [word_2comp_n2w])

  val word_lsr_compute =
    (REWRITE_RULE [word_bits_n2w, arithmeticTheory.MIN_IDEM] o
     Q.SPECL [`^n2w n`,`^Na`]) word_lsr_n2w

  val word_asr_compute =
    (REWRITE_RULE [word_bits_n2w, word_msb_n2w, word_or_n2w,
       word_lsr_compute, arithmeticTheory.MIN_IDEM] o
     Q.SPECL [`^Na`, `^n2w n`]) word_asr_n2w

  val bit_update_compute =
     BIT_UPDATE |> REWRITE_RULE [FUN_EQ_THM]
                |> (fn th => CONJ (Q.SPECL [`^Na`, `F`,`^n2w n`] th)
                                  (Q.SPECL [`^Na`, `T`,`^n2w n`] th))

  val thms =
  [numeralTheory.numeral_funpow, pairTheory.UNCURRY_DEF,
   SUC_RULE rich_listTheory.GENLIST, rich_listTheory.SNOC, combinTheory.K_THM,
   iBITWISE, NUMERAL_BITWISE, LSB_def, BITV_def, SBIT_def,
   NUM_RULE [BIT_ZERO] `n:num` SIGN_EXTEND_def,
   DIVMOD_2EXP, NUMERAL_DIV_2EXP, NUMERAL_TIMES_2EXP, NUMERAL_iDIV2,
   NUMERAL_SFUNPOW_iDIV2,NUMERAL_SFUNPOW_iDUB,NUMERAL_SFUNPOW_FDUB,
   FDUB_iDIV2,FDUB_iDUB,FDUB_FDUB,
   NUMERAL_BIT_MODIFY, NUMERAL_BIT_MODF,
   NUMERAL_BIT_REVERSE, NUMERAL_BIT_REV,
   NUM_RULE [NUMERAL_DIV_2EXP,numeralTheory.MOD_2EXP] `n:num` BITS_def,
   NUM_RULE [NUMERAL_DIV_2EXP,numeralTheory.MOD_2EXP] `n:num` SLICE_def,
   (SIMP_RULE std_ss [GSYM ODD_MOD2_LEM,arithmeticTheory.MOD_2EXP_def,
      BITS_def,SUC_SUB] o NUM_RULE [BITS_ZERO2] `n:num`) BIT_def,
   UINT_MAX_def, INT_MAX_def, INT_MIN_SUM,
   SUC_RULE MOD_2EXP_EQ, SUC_RULE BOOLIFY_def, bit_update_compute,
   numeral_log2,numeral_ilog2,LOG_compute,LOWEST_SET_BIT_compute,
   n2w_w2n, w2n_n2w_compute, MOD_WL1 w2w_n2w, Q.SPEC `^n2w n` sw2sw_def,
   word_len_def, word_L_def, word_H_def, word_T_def,
   word_join_def, Q.SPECL [`^n2w n`,`n2w m:'b word`] word_concat_def,
   Q.SPEC `^Na` word_replicate_concat_word_list, concat_word_list_def,
   word_reverse_n2w, word_modify_n2w, bit_field_insert_def,
   Q.SPEC `^Na` word_log2_n2w,
   word_1comp_n2w, word_or_n2w, word_xor_n2w, word_and_n2w,
   word_2comp_compute, word_nor_n2w, word_xnor_n2w, word_nand_n2w,
   word_sub_def, word_div_def, word_sdiv_def, word_mod_def,
   MOD_WL word_add_n2w, MOD_WL word_mul_n2w,
   word_asr_compute, word_lsr_compute, Q.SPEC `^Na` word_lsl_n2w,
   SHIFT_ZERO, Q.SPEC `^Na` word_ror_n2w,
   Q.SPECL [`w:'a word`,`^Na`] word_rol_def, word_rrx_n2w,
   word_lsb_n2w, word_msb_n2w, word_bit_n2w, fcp_n2w, fcpTheory.L2V_def,
   NUM_RULE [DIMINDEX_GT_0] `i:num` word_index_n2w,
   NUM_RULE [DIMINDEX_GT_0] `n:num` fcpTheory.index_comp,
   NUM_RULE [DIMINDEX_GT_0] `b:num` fcpTheory.FCP_APPLY_UPDATE_THM,
   word_bits_n2w, word_signed_bits_n2w, word_slice_n2w, word_extract_n2w,
   word_reduce_n2w, Q.SPEC `^n2w n` reduce_and, Q.SPEC `^n2w n` reduce_or,
   reduce_xor_def, reduce_xnor_def, reduce_nand_def, reduce_nor_def,
   word_ge_n2w, word_gt_n2w, word_hi_n2w, word_hs_n2w,
   word_le_n2w, word_lo_n2w, word_ls_n2w, word_lt_n2w,
   l2n_def,n2l_def,s2n_def,n2s_def,l2w_def,w2l_def,s2w_def,w2s_def,
   HEX_def,UNHEX_def,
   num_from_bin_list_def,num_from_oct_list_def,num_from_dec_list_def,
   num_from_hex_list_def,num_to_bin_list_def,num_to_oct_list_def,
   num_to_dec_list_def,num_to_hex_list_def,num_from_bin_string_def,
   num_from_oct_string_def,num_from_dec_string_def,num_from_hex_string_def,
   num_to_bin_string_def,num_to_oct_string_def,num_to_dec_string_def,
   num_to_hex_string_def,
   word_from_bin_list_def,word_from_oct_list_def,word_from_dec_list_def,
   word_from_hex_list_def,word_to_bin_list_def,word_to_oct_list_def,
   word_to_dec_list_def,word_to_hex_list_def,word_from_bin_string_def,
   word_from_oct_string_def,word_from_dec_string_def,word_from_hex_string_def,
   word_to_bin_string_def,word_to_oct_string_def,word_to_dec_string_def,
   word_to_hex_string_def]
  @ map l2n_pow2 [2, 8, 16, 256] @ map n2l_pow2 [2, 8, 16, 256]

  fun mrw th = map (REWRITE_RULE [th])
in
  val thms =
      (mrw TIMES_2EXP1 o mrw (GSYM bitTheory.TIMES_2EXP_def) o
       mrw (GSYM arithmeticTheory.MOD_2EXP_def)) thms
end;

fun words_compset () =
let open computeLib
    val compset = reduceLib.num_compset()
    val _ = listSimps.list_rws compset
    val _ = add_thms thms compset
    val _ = add_conv(``fcp$dimindex:'a itself -> num``, 1, SIZES_CONV) compset
    val _ = add_conv(``words$dimword:'a itself -> num``, 1, SIZES_CONV) compset
    val _ = add_conv(``words$INT_MIN:'a itself -> num``, 1, SIZES_CONV) compset
    val _ = add_conv(``min$= : 'a word -> 'a word -> bool``, 2, word_EQ_CONV)
              compset
in
  compset
end;

val _ = computeLib.add_funs thms;
val _ = computeLib.add_convs
  [(``fcp$dimindex:'a itself -> num``, 1, SIZES_CONV),
   (``words$dimword:'a itself -> num``, 1, SIZES_CONV),
   (``words$INT_MIN:'a itself -> num``, 1, SIZES_CONV),
   (``min$= : 'a word -> 'a word -> bool``, 2, word_EQ_CONV)];

val WORD_EVAL_CONV = computeLib.CBV_CONV (words_compset());
val WORD_EVAL_RULE = CONV_RULE WORD_EVAL_CONV;
val WORD_EVAL_TAC  = CONV_TAC WORD_EVAL_CONV;

(* ------------------------------------------------------------------------- *)
(* Simpsets                                                                  *)
(* ------------------------------------------------------------------------- *)

val SYM_WORD_NEG_1 = SYM WORD_NEG_1;

local
  fun name_thy t = let val {Name,Thy,...} = dest_thy_const t in (Thy,Name) end

  fun name_thy_compare ((t1,n1),(t2,n2)) =
    case String.compare (n1,n2) of
      LESS => LESS
    | GREATER => GREATER
    | EQUAL => String.compare (t1,t2)

  fun name_thy_set l = let open Redblackset in
    addList (empty name_thy_compare, l)
  end

  val l1 =
     ["l2w","w2l","s2w","w2s","add_with_carry",
      "word_from_bin_list","word_from_oct_list","word_from_dec_list",
      "word_from_hex_list","word_to_bin_list","word_to_oct_list",
      "word_to_dec_list","word_to_hex_list","word_from_bin_string",
      "word_from_oct_string","word_from_dec_string","word_from_hex_string",
      "word_to_bin_string","word_to_oct_string","word_to_dec_string",
      "word_to_hex_string",
      "word_reduce", "reduce_and", "reduce_or", "reduce_xor",
      "reduce_nand", "reduce_nor", "reduce_xnor",
      "word_replicate", "concat_word_list", "bit_field_insert",
      "w2w","w2n","sw2sw","word_log2","word_reverse","word_msb",
      "word_join","word_concat","word_bit","word_bits","word_signed_bits",
      "word_slice","word_extract","word_asr","word_lsr","word_lsl","word_ror",
      "word_rol","word_rrx","word_lo","word_ls","word_lt","word_le"]

  val l2 =
     ["l2n","n2l","s2n","n2s","HEX","UNHEX","SBIT","BIT","BITS","BITV",
      "SLICE","TIMES_2EXP","DIVMOD_2EXP","LSB","LOG2","LOG","BITWISE",
      "BIT_REVERSE","SIGN_EXTEND", "BOOLIFY",
      "num_from_bin_list","num_from_oct_list","num_from_dec_list",
      "num_from_hex_list","num_to_bin_list","num_to_oct_list",
      "num_to_dec_list","num_to_hex_list","num_from_bin_string",
      "num_from_oct_string","num_from_dec_string","num_from_hex_string",
      "num_to_bin_string","num_to_oct_string","num_to_dec_string",
      "num_to_hex_string"]

  val l3 = ["fcp_index", ":+"];

  val s = name_thy_set
           (("min","=")::
            ("arithmetic","DIV_2EXP")::
            map (pair "words") l1 @
            map (pair "bit") l2 @
            map (pair "fcp") l3)

  fun is_hex_digit_literal t =
        numSyntax.is_numeral t andalso
        numSyntax.int_of_term t < 16;

  fun is_ground_list t =
         let val (l,ty) = listSyntax.dest_list t in
           if ty = ``:num`` then
             Lib.all is_hex_digit_literal l
           else if ty = ``:char`` then
             Lib.all (Char.isHexDigit o stringSyntax.fromHOLchar) l
           else if ty = ``:bool`` then
             Lib.all (fn tm => term_eq F tm orelse term_eq T tm) l
           else
             wordsSyntax.is_word_type ty
         end handle HOL_ERR _ => false;

  fun is_ground_arg t =
    if pairSyntax.is_pair t then
      let val (l,r) = pairSyntax.dest_pair t in
        is_ground_arg l andalso is_ground_arg r
      end
    else
      numSyntax.is_numeral t orelse
      wordsSyntax.is_word_literal t orelse
      is_uintmax t orelse
      term_eq t T orelse
      term_eq t F orelse
      is_ground_list t orelse
      term_eq t ``bit$HEX`` orelse
      term_eq t ``bit$UNHEX`` orelse
      term_eq t ``bool$/\`` orelse
      term_eq t ``bool$\/``

  fun is_ground_fn t =
      is_comb t andalso
      let val (f,l) = strip_comb t
          val (tn as (thy,name)) = name_thy f
          val typ = type_of (prim_mk_const{Name=name,Thy=thy})
      in
         (length (fst (strip_fun typ)) = length l) andalso
         Redblackset.member(s,tn) andalso Lib.all is_ground_arg l
      end

  val alpha_rws =
   [word_lsb_n2w, word_lsb_word_T, word_msb_word_T, WORD_0_POS, WORD_L_NEG,
    word_bit_0, word_bit_0_word_T, w2w_0, sw2sw_0, sw2sw_word_T,
    word_0_n2w, word_1_n2w,
    word_len_def, word_reverse_0, word_reverse_word_T, word_log2_1, word_div_1,
    word_join_0, word_concat_0_0, word_concat_word_T, word_join_word_T,
    WORD_BITS_ZERO2, WORD_EXTRACT_ZERO2, WORD_SLICE_ZERO2,
    (REWRITE_RULE [LSB_ODD] o GSYM) LSB_def, BIT_ZERO, BITS_ZERO2]
in
  val is_known_word_size = not o is_vartype o wordsSyntax.dim_of

  fun UINT_MAX_CONV t =
    if wordsSyntax.is_n2w t then
      let val dim = wordsSyntax.dim_of t in
        if not (is_vartype dim) andalso dim <> ``:unit`` then
          PURE_REWRITE_CONV
            [GSYM (EVAL (wordsSyntax.mk_word_T dim)), SYM_WORD_NEG_1] t
        else
          raise UNCHANGED
      end
    else
      raise UNCHANGED

  fun WORD_GROUND_CONV t =
  let
    val _ = null (type_vars_in_term t) andalso is_ground_fn t orelse
              raise ERR "WORD_GROUND_CONV"
                        "Term not ground or contains type variables."
  in
    (PURE_REWRITE_CONV alpha_rws THENC
     computeLib.CBV_CONV (words_compset()) THENC UINT_MAX_CONV) t
  end

  val WORD_GROUND_ss =
    simpLib.named_merge_ss "word ground"
      [simpLib.rewrites alpha_rws,
       simpLib.conv_ss
        {conv  = K (K (CHANGED_CONV WORD_GROUND_CONV)),
         trace = 3,
         name  = "WORD_GROUND_CONV",
         key   = NONE}]
end;

fun bit_set_compset () =
  let val cmp = words_compset()
      val _ = computeLib.add_thms
                [REWRITE_RULE [GSYM arithmeticTheory.DIV2_def] BIT_SET_def] cmp
  in
    cmp
  end;

val BIT_SET_CONV =
  REWR_CONV BIT_SET
    THENC RAND_CONV (computeLib.CBV_CONV (bit_set_compset()))
    THENC REWRITE_CONV [pred_setTheory.NOT_IN_EMPTY,
            Q.ISPEC `0n` pred_setTheory.IN_INSERT,
            Q.ISPEC `^Na` pred_setTheory.IN_INSERT];

val BIT_ss =
  simpLib.named_merge_ss "bit"
    [simpLib.rewrites [BIT_ZERO],
     simpLib.std_conv_ss
       {conv = BIT_SET_CONV,
        name = "BITS_CONV",
        pats = [``bit$BIT n ^Na``]}];

(* ------------------------------------------------------------------------- *)

val ADD1 = arithmeticTheory.ADD1;

val WORD_LSL_NUMERAL = (GEN_ALL o Q.SPECL [`w:'a word`,`^Na`]) WORD_MUL_LSL;

val WORD_NOT_NUMERAL =
  (SIMP_RULE std_ss [GSYM ADD1, WORD_LITERAL_ADD, word_sub_def] o
   Q.SPEC `^n2w n`) WORD_NOT;

val WORD_NOT_NEG_NUMERAL =
  (SUC_RULE o GEN_ALL o
   SIMP_RULE arith_ss
     [GSYM ADD1, WORD_LITERAL_ADD, word_sub_def, WORD_NEG_NEG] o
   Q.SPEC `words$word_2comp (^n2w (num$SUC n))`) WORD_NOT;

val WORD_NOT_NEG_0 = SIMP_CONV std_ss [SYM_WORD_NEG_1, WORD_NOT_0, WORD_NEG_0]
  ``words$word_1comp (words$word_2comp 0w) : 'a word``;

val WORD_LITERAL_MULT_thms =
  [word_mul_n2w, WORD_LITERAL_MULT, word_L_MULT, word_L_MULT_NEG,
   GSYM word_L2_def, word_L2_MULT,
   (ONCE_REWRITE_RULE [WORD_MULT_COMM] o CONJUNCT1) WORD_LITERAL_MULT] @
  (map (ONCE_REWRITE_RULE [WORD_MULT_COMM])
     [word_L_MULT, word_L_MULT_NEG, word_L2_MULT]);

val WORD_LITERAL_ADD_thms =
  [word_add_n2w, WORD_LITERAL_ADD,
   (ONCE_REWRITE_RULE [WORD_ADD_COMM] o CONJUNCT2) WORD_LITERAL_ADD];

val word_mult_clauses =
  List.take((map GEN_ALL o CONJUNCTS o SPEC_ALL) WORD_MULT_CLAUSES, 4);

val WORD_MULT_LEFT_1 = List.nth(word_mult_clauses,2);

val NEG_EQ_0 = trace("metis",0) (METIS_PROVE [WORD_NEG_MUL, WORD_NEG_EQ_0])
  ``(!w:'a word. (-1w * w = 0w) = (w = 0w)) /\
    (!w:'a word. (0w = -1w * w) = (w = 0w))``;

(* ------------------------------------------------------------------------- *)

fun WORD_LITERAL_REDUCE_CONV t =
  if is_known_word_size t then
    (PURE_ONCE_REWRITE_CONV [GSYM n2w_mod]
       THENC DEPTH_CONV SIZES_CONV
       THENC numLib.REDUCE_CONV
       THENC UINT_MAX_CONV) t
  else
    numLib.REDUCE_CONV t;

val gci_word_mul = GenPolyCanon.GCI
    {dest = wordsSyntax.dest_word_mul,
     is_literal = fn t => is_word_literal t orelse
                          wordsSyntax.is_word_L t orelse
                          wordsSyntax.is_word_L2 t,
     assoc_mode = GenPolyCanon.L_Cflipped,
     assoc = WORD_MULT_ASSOC,
     symassoc = GSYM WORD_MULT_ASSOC,
     comm = WORD_MULT_COMM,
     l_asscomm = GenPolyCanon.derive_l_asscomm WORD_MULT_ASSOC WORD_MULT_COMM,
     r_asscomm = GenPolyCanon.derive_r_asscomm WORD_MULT_ASSOC WORD_MULT_COMM,
     non_coeff = I,
     merge = PURE_REWRITE_CONV WORD_LITERAL_MULT_thms
               THENC WORD_LITERAL_REDUCE_CONV,
     postnorm = REWRITE_CONV (List.take(word_mult_clauses,2)),
     left_id = WORD_MULT_LEFT_1,
     right_id = List.nth(word_mult_clauses,3),
     reducer = PURE_REWRITE_CONV WORD_LITERAL_MULT_thms
                 THENC WORD_LITERAL_REDUCE_CONV};

local
  fun is_good t = let
    val (l,r) = wordsSyntax.dest_word_mul t
  in
    is_word_literal l
  end handle HOL_ERR _ => false
  fun non_coeff t = if is_good t then rand t
                    else if is_word_literal t then mk_var("   ", type_of t)
                    else t
  fun add_coeff (t:term) : thm = if is_good t then ALL_CONV t
                    else REWR_CONV (GSYM WORD_MULT_LEFT_1) t
  val distrib = GSYM WORD_RIGHT_ADD_DISTRIB
  val WORD_REDUCE_CONV = PURE_REWRITE_CONV WORD_LITERAL_ADD_thms
                           THENC WORD_LITERAL_REDUCE_CONV
  fun merge t = let
    val (l,r) = wordsSyntax.dest_word_add t
  in
    if is_word_literal l andalso is_word_literal r then
      WORD_REDUCE_CONV
    else
      Conv.BINOP_CONV add_coeff THENC
      REWR_CONV distrib THENC LAND_CONV WORD_REDUCE_CONV
  end t
in
  val gci_word_add = GenPolyCanon.GCI
    {dest = wordsSyntax.dest_word_add,
     is_literal = is_word_literal,
     assoc_mode = GenPolyCanon.L,
     assoc = WORD_ADD_ASSOC,
     symassoc = GSYM WORD_ADD_ASSOC,
     comm = WORD_ADD_COMM,
     l_asscomm = GenPolyCanon.derive_l_asscomm WORD_ADD_ASSOC WORD_ADD_COMM,
     r_asscomm = GenPolyCanon.derive_r_asscomm WORD_ADD_ASSOC WORD_ADD_COMM,
     non_coeff = non_coeff,
     merge = merge,
     postnorm = REWRITE_CONV word_mult_clauses,
     left_id = CONJUNCT2 WORD_ADD_0,
     right_id = CONJUNCT1 WORD_ADD_0,
     reducer = WORD_REDUCE_CONV}
end;

local
  val conv = PURE_REWRITE_CONV
                 [INT_MAX_def, word_L_def, word_H_def, SYM_WORD_NEG_1, w2n_n2w]
               THENC DEPTH_CONV SIZES_CONV
               THENC numLib.REDUCE_CONV
in
  fun WORD_CONST_CONV t =
    if is_known_word_size t andalso
       (wordsSyntax.is_word_L t orelse
        wordsSyntax.is_word_H t orelse
        wordsSyntax.is_word_T t)
    then
      conv t
    else
      CHANGED_CONV (PURE_REWRITE_CONV [WORD_H_WORD_L, SYM_WORD_NEG_1]) t

  fun WORD_UINT_MAX_CONV t =
    if is_known_word_size t then
      (CHANGED_CONV
        (PURE_REWRITE_CONV [UINT_MAX_def, word_T_def, WORD_NEG_1, w2n_n2w]
         THENC DEPTH_CONV SIZES_CONV
         THENC numLib.REDUCE_CONV)) t
    else
      raise ERR "WORD_UINT_MAX_CONV" "Not UINT_MAXw of known size"

  fun WORD_w2n_CONV t =
  let val x = wordsSyntax.dest_w2n t in
    if wordsSyntax.is_n2w x then
      if is_known_word_size x then
        conv t
      else
        CHANGED_CONV (PURE_REWRITE_CONV [word_0_n2w, word_1_n2w]) t
    else
      raise ERR "WORD_w2n_CONV" "Not w2n of word literal"
  end
end;

fun WORD_NEG_CONV t =
let val x = wordsSyntax.dest_word_2comp t in
  if wordsSyntax.is_n2w x then
    if is_known_word_size t andalso not (is_word_one x) then
      (REWR_CONV word_2comp_n2w
        THENC REWR_CONV (GSYM n2w_mod)
        THENC DEPTH_CONV SIZES_CONV THENC numLib.REDUCE_CONV) t
    else
      if is_word_zero x then
        REWR_CONV WORD_NEG_0 t
      else
        raise ERR "WORD_NEG_CONV" "Negative 'a word literal"
  else
    (PURE_REWRITE_CONV [WORD_NEG_L]
       THENC PURE_ONCE_REWRITE_CONV [WORD_NEG_MUL]) t
end;

fun WORD_ARITH_EQ_CONV t =
let val (x,y) = dest_eq t in
  if wordsSyntax.is_word_type (type_of y) then
    if is_known_word_size x andalso
       wordsSyntax.is_n2w x andalso
       wordsSyntax.is_n2w y
    then
      (PURE_ONCE_REWRITE_CONV [n2w_11]
        THENC DEPTH_CONV SIZES_CONV
        THENC numLib.REDUCE_CONV) t
    else
      if is_word_zero y then
        raise ERR "WORD_ARITH_EQ_CONV" "RHS is zero"
      else
        PURE_ONCE_REWRITE_CONV [GSYM WORD_EQ_SUB_ZERO] t
  else
    raise ERR "WORD_ARITH_EQ_CONV" "Not word equality"
end;

fun is_neg_term t =
  wordsSyntax.is_word_2comp t
  orelse
    if wordsSyntax.is_n2w t then
      is_known_word_size t andalso
      let
        val typ = wordsSyntax.dest_word_type (type_of t)
        val tm = wordsSyntax.mk_word_ls (wordsSyntax.mk_word_L typ, t)
      in
        can EQT_ELIM (WORD_EVAL_CONV tm)
      end
    else if  wordsSyntax.is_word_add t then
      is_neg_term (fst (wordsSyntax.dest_word_add t))
    else
      wordsSyntax.is_word_mul t andalso
      is_neg_term (fst (wordsSyntax.dest_word_mul t));

fun FIX_SIGN_OF_NEG_TERM_CONV t =
let val (x,y) = dest_eq t in
   if is_word_zero y andalso is_neg_term x then
     REWR_CONV (GSYM WORD_NEG_EQ_0) t
   else
     raise ERR "FIX_SIGN_OF_NEG_TERM_CONV" "Not neg term with zero RHS"
end;

fun WORD_MULT_CANON_CONV t =
   if wordsSyntax.is_word_type (type_of t) then
     GenPolyCanon.gencanon gci_word_mul t
   else
     raise ERR "WORD_MULT_CANON_CONV" "Can only be applied to word terms";

fun WORD_ADD_CANON_CONV t =
   if wordsSyntax.is_word_type (type_of t) then
     GenPolyCanon.gencanon gci_word_add t
   else
     raise ERR "WORD_ADD_CANON_CONV" "Can only be applied to word terms";

val WORD_MULT_ss =
 simpLib.merge_ss
   [simpLib.rewrites (NEG_EQ_0::word_mult_clauses),
    simpLib.std_conv_ss
      {conv = CHANGED_CONV WORD_MULT_CANON_CONV,
       name = "WORD_MULT_CANON_CONV",
       pats = [``words$word_mul (w:'a word) y``]}];

val WORD_ADD_ss =
  simpLib.std_conv_ss
    {conv = CHANGED_CONV WORD_ADD_CANON_CONV,
     name = "WORD_ADD_CANON_CONV",
     pats = [``words$word_add (w:'a word) y``]};

val WORD_SUBTRACT_ss =
 simpLib.merge_ss
   [simpLib.rewrites [word_sub_def],
    simpLib.std_conv_ss
      {conv = WORD_NEG_CONV,
       name = "WORD_NEG_CONV",
       pats = [``words$word_2comp (w:'a word)``,
               ``words$word_sub (w:'a word) y``]}];

val WORD_w2n_ss =
 simpLib.merge_ss
   [simpLib.rewrites [word_0_n2w],
    simpLib.std_conv_ss
      {conv = WORD_w2n_CONV,
       name = "WORD_w2n_CONV",
       pats = [``words$w2n (^n2w ^Na)``]}];

val WORD_UINT_MAX_ss =
 simpLib.std_conv_ss
   {conv = WORD_UINT_MAX_CONV,
    name = "WORD_UINT_MAX_CONV",
    pats = [``words$word_2comp 1w :'a word``,
            ``words$word_T :'a word``]};

val WORD_CONST_ss =
 simpLib.std_conv_ss
   {conv = WORD_CONST_CONV,
    name = "WORD_CONST_CONV",
    pats = [``words$word_L :'a word``,
            ``words$word_H :'a word``,
            ``words$word_T :'a word``]};

val WORD_ARITH_EQ_ss =
 simpLib.named_merge_ss "word arith eq"
   [simpLib.rewrites
      [WORD_LEFT_ADD_DISTRIB,WORD_RIGHT_ADD_DISTRIB,
       WORD_LSL_NUMERAL,WORD_NOT,hd (CONJUNCTS SHIFT_ZERO)],
    simpLib.std_conv_ss
      {conv = WORD_ARITH_EQ_CONV,
       name = "WORD_ARITH_EQ_CONV",
       pats = [``w = y :'a word``]}];

val WORD_ARITH_ss =
  simpLib.named_merge_ss "word arith"
    [WORD_MULT_ss, WORD_ADD_ss, WORD_SUBTRACT_ss, WORD_w2n_ss, WORD_CONST_ss];

local
 val conv = SIMP_CONV (std_ss++WORD_ARITH_EQ_ss++WORD_ARITH_ss) []
in
  val WORD_ARITH_CONV =
     conv THENC (ONCE_DEPTH_CONV FIX_SIGN_OF_NEG_TERM_CONV) THENC conv
end;

(* ------------------------------------------------------------------------- *)

fun bitwise_compset () =
  let open numeral_bitTheory
      val cmp = reduceLib.num_compset()
      val _ = computeLib.add_thms
                [NUMERAL_BITWISE, iBITWISE, numeral_log2,numeral_ilog2] cmp
      val _ = computeLib.add_conv
                (``fcp$dimindex:'a itself->num``, 1, SIZES_CONV) cmp
  in
    cmp
  end;

val WORD_LITERAL_AND_thms =
  (SUC_RULE o REWRITE_RULE [WORD_NOT_NUMERAL]) WORD_LITERAL_AND;

val WORD_LITERAL_OR_thms =
  (SUC_RULE o REWRITE_RULE [WORD_NOT_NUMERAL]) WORD_LITERAL_OR;

val BITWISE_CONV = computeLib.CBV_CONV (bitwise_compset ());

val GSYM_WORD_OR_ASSOC = GSYM WORD_OR_ASSOC;
val GSYM_WORD_AND_ASSOC = GSYM WORD_AND_ASSOC;
val GSYM_WORD_XOR_ASSOC = GSYM WORD_XOR_ASSOC;

val WORD_OR_CLAUSES2 = REWRITE_RULE [SYM_WORD_NEG_1] WORD_OR_CLAUSES;
val WORD_AND_CLAUSES2 = REWRITE_RULE [SYM_WORD_NEG_1] WORD_AND_CLAUSES;
val WORD_XOR_CLAUSES2 = REWRITE_RULE [SYM_WORD_NEG_1] WORD_XOR_CLAUSES;

val word_or_clauses = CONJUNCTS (Q.SPEC `a` WORD_OR_CLAUSES2);
val word_and_clauses = CONJUNCTS (Q.SPEC `a` WORD_AND_CLAUSES2);
val word_xor_clauses = CONJUNCTS (Q.SPEC `a` WORD_XOR_CLAUSES2);

val WORD_AND_LEFT_T = hd word_and_clauses;

local
  val WORD_REDUCE_CONV =
        PURE_REWRITE_CONV [WORD_AND_CLAUSES2, WORD_LITERAL_AND_thms]
          THENC BITWISE_CONV
          THENC WORD_LITERAL_REDUCE_CONV
in
  val gci_word_and = GenPolyCanon.GCI
   {dest = wordsSyntax.dest_word_and,
    is_literal = is_word_literal,
    assoc_mode = GenPolyCanon.L_Cflipped,
    assoc = GSYM_WORD_AND_ASSOC,
    symassoc = WORD_AND_ASSOC,
    comm = WORD_AND_COMM,
    l_asscomm = GenPolyCanon.derive_l_asscomm GSYM_WORD_AND_ASSOC WORD_AND_COMM,
    r_asscomm = GenPolyCanon.derive_r_asscomm GSYM_WORD_AND_ASSOC WORD_AND_COMM,
    non_coeff = I,
    merge = WORD_REDUCE_CONV,
    postnorm = REWRITE_CONV [WORD_AND_CLAUSES2],
    left_id = WORD_AND_LEFT_T,
    right_id = hd (tl word_and_clauses),
    reducer = WORD_REDUCE_CONV}
end;

local
  fun is_good t = let
    val (l,r) = wordsSyntax.dest_word_and t
  in
    is_word_literal l
  end handle HOL_ERR _ => false
  fun non_coeff t = if is_good t then rand t
                    else if is_word_literal t then
                      mk_var("   ", type_of t)
                    else t
  fun add_coeff (t:term) : thm = if is_good t then ALL_CONV t
                    else REWR_CONV (GSYM WORD_AND_LEFT_T) t
in
  local
    val distrib = GSYM WORD_RIGHT_AND_OVER_OR
    val WORD_REDUCE_CONV =
           PURE_REWRITE_CONV [WORD_OR_CLAUSES2]
             THENC PURE_REWRITE_CONV [WORD_LITERAL_OR_thms]
             THENC BITWISE_CONV
             THENC WORD_LITERAL_REDUCE_CONV
    fun merge t = let
      val (l,r) = wordsSyntax.dest_word_or t
    in
      if is_word_literal l andalso is_word_literal r then
        WORD_REDUCE_CONV
      else
        Conv.BINOP_CONV add_coeff THENC
        REWR_CONV distrib THENC LAND_CONV WORD_REDUCE_CONV
    end t
  in
    val gci_word_or = GenPolyCanon.GCI
     {dest = wordsSyntax.dest_word_or,
      is_literal = is_word_literal,
      assoc_mode = GenPolyCanon.R,
      assoc = GSYM_WORD_OR_ASSOC,
      symassoc = WORD_OR_ASSOC,
      comm = WORD_OR_COMM,
      l_asscomm = GenPolyCanon.derive_l_asscomm GSYM_WORD_OR_ASSOC WORD_OR_COMM,
      r_asscomm = GenPolyCanon.derive_r_asscomm GSYM_WORD_OR_ASSOC WORD_OR_COMM,
      non_coeff = non_coeff,
      merge = merge,
      postnorm = PURE_REWRITE_CONV [WORD_OR_CLAUSES2],
      left_id = hd word_or_clauses,
      right_id = hd (tl word_or_clauses),
      reducer = WORD_REDUCE_CONV}
  end
  local
    val distrib = GSYM WORD_RIGHT_AND_OVER_XOR
    val WORD_REDUCE_CONV =
           PURE_REWRITE_CONV [WORD_XOR_CLAUSES2]
             THENC PURE_REWRITE_CONV [WORD_NOT_XOR, WORD_LITERAL_XOR]
             THENC BITWISE_CONV
             THENC WORD_LITERAL_REDUCE_CONV
    fun merge t = let
      val (l,r) = wordsSyntax.dest_word_xor t
    in
      if is_word_literal l andalso is_word_literal r then
        WORD_REDUCE_CONV
      else
        Conv.BINOP_CONV add_coeff THENC
        REWR_CONV distrib THENC LAND_CONV WORD_REDUCE_CONV
    end t
  in
    val gci_word_xor = GenPolyCanon.GCI
     {dest = wordsSyntax.dest_word_xor,
      is_literal = is_word_literal,
      assoc_mode = GenPolyCanon.R,
      assoc = GSYM_WORD_XOR_ASSOC,
      symassoc = WORD_XOR_ASSOC,
      comm = WORD_XOR_COMM,
      l_asscomm =
        GenPolyCanon.derive_l_asscomm GSYM_WORD_XOR_ASSOC WORD_XOR_COMM,
      r_asscomm =
        GenPolyCanon.derive_r_asscomm GSYM_WORD_XOR_ASSOC WORD_XOR_COMM,
      non_coeff = non_coeff,
      merge = merge,
      postnorm = PURE_REWRITE_CONV [WORD_XOR_CLAUSES2],
      left_id = hd word_xor_clauses,
      right_id = hd (tl word_xor_clauses),
      reducer = WORD_REDUCE_CONV}
  end
end;

fun WORD_COMP_CONV t =
let val x = wordsSyntax.dest_word_1comp t in
  if is_known_word_size t then
    if is_word_zero x then
      PURE_REWRITE_CONV [REWRITE_RULE [SYM_WORD_NEG_1] WORD_NOT_0] t
    else if wordsSyntax.is_word_literal x then
      (PURE_REWRITE_CONV [word_1comp_n2w]
        THENC DEPTH_CONV SIZES_CONV THENC numLib.REDUCE_CONV) t
    else
      raise ERR "WORD_COMP_CONV" "Must be word literal"
  else
    (PURE_REWRITE_CONV [WORD_NOT_NUMERAL]
      THENC numLib.REDUCE_CONV) t
end;

fun WORD_AND_CANON_CONV t =
   if wordsSyntax.is_word_type (type_of t) then
     GenPolyCanon.gencanon gci_word_and t
   else
     raise ERR "WORD_AND_CANON_CONV" "Can only be applied to word terms";

fun WORD_OR_CANON_CONV t =
   if wordsSyntax.is_word_type (type_of t) then
     GenPolyCanon.gencanon gci_word_or t
   else
     raise ERR "WORD_OR_CANON_CONV" "Can only be applied to word terms";

fun WORD_XOR_CANON_CONV t =
   if wordsSyntax.is_word_type (type_of t) then
     GenPolyCanon.gencanon gci_word_xor t
   else
     raise ERR "WORD_XOR_CANON_CONV" "Can only be applied to word terms";

val WORD_COMP_ss =
  simpLib.merge_ss
   [simpLib.rewrites
      [WORD_DE_MORGAN_THM, WORD_NOT_NOT, WORD_NOT_NEG_0, SYM_WORD_NEG_1,
       REWRITE_RULE [GSYM arithmeticTheory.PRE_SUB1] WORD_NOT_NEG_NUMERAL],
    simpLib.std_conv_ss
      {conv = reduceLib.PRE_CONV,
       name = "PRE_CONV",
       pats  = [``prim_rec$PRE ^Na``]},
    simpLib.std_conv_ss
      {conv = WORD_COMP_CONV,
       name = "WORD_COMP_CONV",
       pats = [``words$word_1comp (^n2w n) :'a word``]}];

val WORD_AND_ss =
  simpLib.merge_ss
   [simpLib.rewrites [WORD_AND_CLAUSES2, WORD_AND_COMP, WORD_NAND_NOT_AND,
       WORD_AND_ABSORD, ONCE_REWRITE_RULE [WORD_AND_COMM] WORD_AND_ABSORD],
    simpLib.std_conv_ss
      {conv = WORD_AND_CANON_CONV,
       name = "WORD_AND_CANON_CONV",
       pats = [``words$word_and (w:'a word) y``]}];

val WORD_XOR_ss =
  simpLib.merge_ss
   [simpLib.rewrites [WORD_XOR_CLAUSES2, WORD_NOT_XOR, WORD_XNOR_NOT_XOR],
    simpLib.std_conv_ss
      {conv = WORD_XOR_CANON_CONV,
       name = "WORD_XOR_CANON_CONV",
       pats = [``words$word_xor (w:'a word) y``]}];

val WORD_OR_ss =
  let
    val thm = REWRITE_RULE [SYM_WORD_NEG_1] WORD_OR_COMP
  in
    simpLib.merge_ss
      [simpLib.rewrites
         [WORD_OR_CLAUSES2, WORD_NOR_NOT_OR,
          thm, ONCE_REWRITE_RULE [WORD_OR_COMM] thm],
       simpLib.std_conv_ss
         {conv = WORD_OR_CANON_CONV,
          name = "WORD_OR_CANON_CONV",
          pats = [``words$word_or (w:'a word) y``]}]
  end;

val WORD_LOGIC_ss = simpLib.named_merge_ss "word logic"
  [WORD_COMP_ss,WORD_AND_ss,WORD_OR_ss,WORD_XOR_ss];

val WORD_LOGIC_CONV = SIMP_CONV (bool_ss++WORD_LOGIC_ss)
  [WORD_LEFT_AND_OVER_OR,WORD_RIGHT_AND_OVER_OR,REFL_CLAUSE];

(* ------------------------------------------------------------------------- *)

val ROL_ROR_MOD_RWT = prove(
  ``!n w:'a word. fcp$dimindex (:'a) <= n ==>
      (words$word_rol w n =
       words$word_rol w (arithmetic$MOD n (fcp$dimindex (:'a)))) /\
      (words$word_ror w n =
       words$word_ror w (arithmetic$MOD n (fcp$dimindex (:'a))))``,
  SRW_TAC [] [Once (GSYM ROL_MOD), Once (GSYM ROR_MOD)]);

val WORD_SHIFT_ss =
  simpLib.named_rewrites "word shift"
    ([SHIFT_ZERO, ZERO_SHIFT, word_rrx_0, word_rrx_word_T, lsr_1_word_T,
      LSL_ADD, LSR_ADD, ASR_ADD, ROR_ROL, ROR_ADD, ROL_ADD, ROL_ROR_MOD_RWT,
      WORD_ADD_LSL, GSYM WORD_2COMP_LSL,
      GSYM LSL_BITWISE, GSYM LSR_BITWISE, GSYM ROR_BITWISE, GSYM ROL_BITWISE,
      LSL_LIMIT, LSR_LIMIT, ASR_LIMIT] @
    map (REWRITE_RULE [SYM_WORD_NEG_1])
     [ASR_UINT_MAX, ROR_UINT_MAX,
      (REWRITE_RULE [ROR_UINT_MAX] o
         Q.SPEC `words$word_T`) word_rol_def]);

(* ------------------------------------------------------------------------- *)

local
  fun odd n = Arbnum.mod2 n = Arbnum.one
  fun num2list' i l n =
        if n = Arbnum.zero then
          l
        else
          num2list' (Arbnum.plus1 i) (if odd n then i::l else l) (Arbnum.div2 n)
  val num2list = num2list' Arbnum.zero []

  fun shift_n t n =
     if n = Arbnum.zero then
       t
     else
       wordsSyntax.mk_word_lsl (t, numSyntax.mk_numeral n)

  fun sum_n l =
        List.foldl (fn (a,b) => wordsSyntax.mk_word_add (b,a)) (hd l) (tl l)

  fun mk_sum_shifts (ty,v) =
        sum_n (List.map (shift_n (Term.mk_var ("x", ty))) (num2list v))

  val MUL_PLUS1 = List.nth(CONJUNCTS (SPEC_ALL WORD_MULT_CLAUSES), 4)
                  |> SYM |> GEN_ALL

  val MUL_DISTRIB = GSYM WORD_RIGHT_ADD_DISTRIB

  fun LSL_CONV tm =
       (if wordsSyntax.is_word_add tm then
          Conv.BINOP_CONV LSL_CONV
        else
          Conv.TRY_CONV
            (Conv.REWR_CONV WORD_LSL_NUMERAL THENC
             Conv.LAND_CONV WORD_EVAL_CONV)) tm

  fun MUL_DISTRIB_CONV tm =
       (if wordsSyntax.is_word_add tm then
          Conv.LAND_CONV MUL_DISTRIB_CONV THENC
          (Conv.REWR_CONV MUL_PLUS1 ORELSEC Conv.REWR_CONV MUL_DISTRIB)
        else
          Conv.ALL_CONV) tm

  val LSL_MUL_CONV =
        LSL_CONV THENC MUL_DISTRIB_CONV THENC Conv.LAND_CONV WORD_EVAL_CONV
in
  fun WORD_MUL_LSL_CONV tm = let
    val (l,r) = wordsSyntax.dest_word_mul tm
    val (v,sz) = wordsSyntax.dest_mod_word_literal l
    val v2 = wordsSyntax.dest_word_literal l
    val conv = if v <> v2 then
                Conv.REWR_CONV (Drule.EQT_ELIM
                  (word_EQ_CONV (mk_eq (l,wordsSyntax.mk_word (v,sz)))))
              else
                Thm.REFL
    val thm = Conv.LAND_CONV conv tm
    val tm = rhs (concl thm)
  in
    Thm.TRANS thm
     (let val rwt = if v = Arbnum.zero then
                       hd word_mult_clauses
                     else if v = Arbnum.one then
                       List.nth (word_mult_clauses, 2)
                     else
                       SYM (LSL_MUL_CONV (mk_sum_shifts (Term.type_of tm,v)))
      in
        Conv.REWR_CONV rwt tm
      end)
  end
end;

val WORD_MUL_LSL_ss =
  simpLib.named_merge_ss "word mul lsl"
    [simpLib.std_conv_ss
      {conv = WORD_MUL_LSL_CONV,
       name = "WORD_MUL_LSL_CONV",
       pats = [``words$word_mul (^n2w ^Na) w:'a word``]}];

(* ------------------------------------------------------------------------- *)

local
  val SYM_WORD_DIV_LSR = GSYM WORD_DIV_LSR
  val two_tm = numSyntax.term_of_int 2
in
  fun WORD_DIV_LSR_CONV tm =
    let
      val (l,r) = wordsSyntax.dest_word_div tm
      val (v,ty) = wordsSyntax.dest_n2w r
      val p = fst (wordsSyntax.dest_mod_word_literal r)
      val n = numSyntax.mk_numeral (Arbnum.log2 p)
      val lt_thm = numSyntax.mk_less (n, wordsSyntax.mk_dimindex ty)
                    |> (Conv.RAND_CONV SIZES_CONV THENC numLib.REDUCE_CONV)
                    |> Drule.EQT_ELIM
      val exp_thm = boolSyntax.mk_eq
                       (wordsSyntax.mk_n2w (v,ty),
                        wordsSyntax.mk_n2w (numSyntax.mk_exp (two_tm, n),ty))
                    |> WORD_EVAL_CONV
                    |> Drule.EQT_ELIM
      val thm1 = Rewrite.PURE_ONCE_REWRITE_CONV [exp_thm] tm
      val thm2 = Thm.MP (Drule.ISPECL [l,n] SYM_WORD_DIV_LSR) lt_thm
    in
      Thm.TRANS thm1 thm2
    end handle HOL_ERR _ => raise ERR "WORD_DIV_LSR_CONV" ""
             | Domain => raise ERR "WORD_DIV_LSR_CONV" "Divide by zero"
end

(* ------------------------------------------------------------------------- *)

fun WORD_LIT_CONV tm =
let
  val ty = wordsSyntax.dim_of tm
  val (n,sz) = wordsSyntax.dest_mod_word_literal tm
  val res = if n <> Arbnum.zero andalso sz <> Arbnum.one andalso
               Arbnum.log2 n = Arbnum.less1 sz
            then
              wordsSyntax.mk_word_2comp
                (wordsSyntax.mk_n2w (numLib.mk_numeral
                   (Arbnum.-(Arbnum.pow (Arbnum.two, sz), n)), ty))
            else
              wordsSyntax.mk_n2w (numLib.mk_numeral n, ty)
  val _ = not (term_eq res tm) orelse raise Conv.UNCHANGED
in
  boolSyntax.mk_eq (tm, res)
    |> WORD_EVAL_CONV
    |> Drule.EQT_ELIM
end

val NEG1_WORD1 = Drule.EQT_ELIM (WORD_EVAL_CONV ``-1w = 1w : word1``);

fun WORD_SUB_CONV tm =
  Conv.CHANGED_CONV
   (SIMP_CONV (bool_ss++WORD_MULT_ss++WORD_SUBTRACT_ss) []
    THENC DEPTH_CONV WORD_LIT_CONV
    THENC PURE_REWRITE_CONV [WORD_SUB_INTRO, WORD_NEG_SUB, WORD_SUB_RNEG,
            WORD_NEG_NEG, WORD_MULT_CLAUSES, NEG1_WORD1]) tm
  handle HOL_ERR (err as {origin_function, ...}) =>
    if origin_function = "CHANGED_CONV" then
      raise Conv.UNCHANGED
    else
      raise HOL_ERR err;

val WORD_SUB_ss =
  simpLib.name_ss "WORD_SUB"
    (simpLib.std_conv_ss
       {name = "WORD_SUB_CONV", pats = [], conv = WORD_SUB_CONV});

(* ------------------------------------------------------------------------- *)

val LET_RULE = SIMP_RULE (bool_ss++boolSimps.LET_ss) [];
val OR_AND_COMM_RULE = ONCE_REWRITE_RULE [WORD_ADD_COMM, WORD_OR_COMM];

val WORD_EXTRACT_ss =
  simpLib.named_merge_ss "word extract"
   [simpLib.std_conv_ss
      {conv = WORD_EVAL_CONV,
       name = "WORD_EVAL_CONV",
       pats = [``words$word_replicate ^Na (w:'a word):'b word``]},
   simpLib.rewrites
    ([WORD_EXTRACT_ZERO, WORD_EXTRACT_ZERO2, WORD_EXTRACT_ZERO3,
      WORD_EXTRACT_LSL, WORD_EXTRACT_LSL2, word_extract_eq_n2w, word_concat_def,
      LET_RULE word_join_def, word_rol_def, LET_RULE word_ror, word_asr,
      word_lsr_n2w, WORD_EXTRACT_COMP_THM, WORD_EXTRACT_MIN_HIGH,
      EXTRACT_JOIN, EXTRACT_JOIN_LSL, EXTRACT_JOIN_ADD, EXTRACT_JOIN_ADD_LSL,
      OR_AND_COMM_RULE EXTRACT_JOIN, OR_AND_COMM_RULE EXTRACT_JOIN_LSL,
      OR_AND_COMM_RULE EXTRACT_JOIN_ADD, OR_AND_COMM_RULE
      EXTRACT_JOIN_ADD_LSL, GSYM WORD_EXTRACT_OVER_BITWISE,
      (GEN_ALL o Q.ISPEC `words$word_extract h l :'a word->'b word`) COND_RAND,
      WORD_BITS_EXTRACT, WORD_w2w_EXTRACT, sw2sw_w2w, word_lsb, word_msb] @
      map (REWRITE_RULE [WORD_BITS_EXTRACT])
        [WORD_ALL_BITS, WORD_SLICE_THM, WORD_BIT_BITS])];

(* ------------------------------------------------------------------------- *)

local
  val reduce = rhs o concl o numLib.REDUCE_CONV;

  fun log2_of tm =
    case Lib.total numSyntax.dest_numeral (reduce tm)
    of SOME i => (Arbnum.log2 i handle Domain => raise ERR "log2_of" "zero")
     | NONE => raise ERR "num_to_2exp" "Not a number"

  val SYM_BITS_THM   = GSYM bitTheory.BITS_THM
  val SYM_BITS_ZERO3 = GSYM bitTheory.BITS_ZERO3
  val SYM_BITS_THM2  = GSYM bitTheory.BITS_THM2
  val MOD_DIMINDEX2  = REWRITE_RULE [dimword_def] MOD_DIMINDEX

  fun BITS_INTRO_CONV tm =
   (case Lib.total boolSyntax.dest_strip_comb tm
    of SOME ("arithmetic$MOD", [m,n]) =>
       (case Lib.total boolSyntax.dest_strip_comb m
        of SOME ("arithmetic$DIV", [p,q]) =>
              let
                val _ = not (numSyntax.is_numeral p) orelse
                        raise ERR "BITS_INTRO_CONV" ""
                val l = log2_of q
                val h = numSyntax.mk_numeral
                          (Arbnum.less1 (Arbnum.+(log2_of n, l)))
              in
                Thm.TRANS (numLib.REDUCE_CONV tm)
                  (SYM_BITS_THM
                    |> Drule.SPECL [h, numSyntax.mk_numeral l, p]
                    |> Conv.CONV_RULE (Conv.LHS_CONV numLib.REDUCE_CONV))
              end
         | _ =>
              let
                val _ = not (numSyntax.is_numeral m) orelse
                        raise ERR "BITS_INTRO_CONV" ""
                val h = numSyntax.mk_numeral (Arbnum.less1 (log2_of n))
              in
                Thm.TRANS (numLib.REDUCE_CONV tm)
                  (SYM_BITS_ZERO3
                    |> Drule.SPECL [h, m]
                    |> Conv.CONV_RULE (Conv.LHS_CONV numLib.REDUCE_CONV))
              end)
   | SOME ("arithmetic$DIV", [m,n]) =>
       (case Lib.total boolSyntax.dest_strip_comb m
        of SOME ("arithmetic$MOD", [p,q]) =>
              let
                val _ = not (numSyntax.is_numeral p) orelse
                        raise ERR "BITS_INTRO_CONV" ""
                val l = numSyntax.mk_numeral (log2_of n)
                val h = numSyntax.mk_numeral (Arbnum.less1 (log2_of q))
              in
                Thm.TRANS (numLib.REDUCE_CONV tm)
                  (SYM_BITS_THM2
                    |> Drule.SPECL [h, l, p]
                    |> Conv.CONV_RULE (Conv.LHS_CONV numLib.REDUCE_CONV))
              end
         | _ => raise ERR "BITS_INTRO_CONV" "Could not convert to BITS")
   | _ => raise ERR "BITS_INTRO_CONV" "Could not convert to BITS")
  handle HOL_ERR _ =>
    raise ERR "BITS_INTRO_CONV" "Could not convert to BITS"
in
  val BITS_INTRO_CONV =
        PURE_REWRITE_CONV
          [MOD_DIMINDEX, MOD_DIMINDEX2,
           SYM_BITS_THM, SYM_BITS_ZERO3, SYM_BITS_THM2]
        THENC TOP_DEPTH_CONV BITS_INTRO_CONV
end

val BITS_INTRO_ss =
  simpLib.name_ss "BITS_INTRO"
    (simpLib.std_conv_ss
      {name = "BITS_INTRO_CONV",
       pats = [``a MOD b``, ``(a MOD b) DIV c``],
       conv = BITS_INTRO_CONV});

(* ------------------------------------------------------------------------- *)

local
  val ssfrags = [WORD_LOGIC_ss, WORD_ARITH_ss, WORD_SHIFT_ss, WORD_GROUND_ss,
                 BIT_ss, SIZES_ss]
in
  val WORD_ss = simpLib.named_merge_ss "words" ssfrags
  val _ = augment_srw_ss ssfrags
end

val WORD_CONV = SIMP_CONV (std_ss++WORD_ss++WORD_EXTRACT_ss)
  [WORD_LEFT_ADD_DISTRIB, WORD_RIGHT_ADD_DISTRIB,
   WORD_LEFT_AND_OVER_OR, WORD_RIGHT_AND_OVER_OR];

(* ------------------------------------------------------------------------- *)

local
  val n2w_LOWER_ss =
    rewrites
     ([n2w_BITS, n2w_sub, n2w_sub_eq_0] @
     List.map GSYM
      [wordsTheory.word_add_n2w,
       wordsTheory.word_mul_n2w,
       wordsTheory.w2w_def,
       wordsTheory.w2w_id])

  fun num_lt tm =
    case Lib.total boolSyntax.dest_strip_comb tm
    of SOME ("arithmetic$MOD", [m,n]) =>
        (case Lib.total numSyntax.dest_numeral n
         of SOME i =>
              if Arbnum.<(Arbnum.zero, i) then
                [Thm.MP
                   (Drule.SPECL [m,n] arithmeticTheory.MOD_LESS)
                   (numLib.DECIDE (numSyntax.mk_less (numSyntax.zero_tm, n)))]
              else
                []
          | NONE => [])
     | SOME ("bit$BITS", [h,l,n]) =>
         if numSyntax.is_numeral h then
           if numSyntax.is_numeral l then
             [Conv.CONV_RULE (Conv.RAND_CONV numLib.REDUCE_CONV)
               (Drule.SPECL [h,l,n] bitTheory.BITSLT_THM)]
           else
             [Conv.CONV_RULE (Conv.RAND_CONV numLib.REDUCE_CONV)
               (Drule.SPECL [h,l,n] BITSLT_THM2)]
         else
           []
     | SOME ("words$w2n", [w]) =>
         if Lib.can fcpSyntax.dest_numeric_type (wordsSyntax.dim_of w) then
           [Conv.CONV_RULE (Conv.RAND_CONV SIZES_CONV)
             (Drule.ISPEC w wordsTheory.w2n_lt)]
         else
           []
     | SOME ("arithmetic$+", [a,b]) => num_lt a @ num_lt b
     | SOME ("arithmetic$-", [a,b]) => num_lt a @ num_lt b
     | SOME ("arithmetic$*", [a,b]) => num_lt a @ num_lt b
     | SOME ("arithmetic$DIV", [a,b]) => num_lt a
     | _ => []

  fun LT_THMS_TAC tm =
    case Lib.total num_lt tm
    of SOME thms => MAP_EVERY ASSUME_TAC thms
     | NONE => ALL_TAC

  val word_eq_imp_num_eq = Q.prove(
    `!m n. (n2w m = n2w n : 'a word) /\
           m < dimword(:'a) /\
           n < dimword(:'a) ==> (m = n)`,
    SRW_TAC [] [] THEN FULL_SIMP_TAC arith_ss [])

  val word_lt_imp_num_lt = Q.prove(
    `!m n. (n2w m) <+ (n2w n : 'a word) /\
           m < dimword(:'a) /\
           n < dimword(:'a) ==> (m < n)`,
    SRW_TAC [] [word_lo_n2w] THEN FULL_SIMP_TAC arith_ss [])

  val word_ls_imp_num_ls = Q.prove(
    `!m n. (n2w m) <=+ (n2w n : 'a word) /\
           m < dimword(:'a) /\
           n < dimword(:'a) ==> (m <= n)`,
    SRW_TAC [] [word_ls_n2w] THEN FULL_SIMP_TAC arith_ss [])

  fun get_intro_thm tm =
        case Lib.total boolSyntax.dest_strip_comb tm
        of SOME ("min$=", [l,r])         => SOME (word_eq_imp_num_eq,l,r)
         | SOME ("prim_rec$<", [l,r])    => SOME (word_lt_imp_num_lt,l,r)
         | SOME ("arithmetic$<=", [l,r]) => SOME (word_ls_imp_num_ls,l,r)
         | _ => NONE

  val n2w_INTRO : int -> tactic =
    fn sz => fn (asl,g) =>
      case get_intro_thm g
      of SOME (intro_thm,l,r) =>
           let
             val typ = fcpSyntax.mk_int_numeric_type sz
             val sz_thm = SIZES_CONV (wordsSyntax.mk_dimword typ)
             val sz = rhs (concl sz_thm)
             val l_lt = numSyntax.mk_less (l,sz)
             val r_lt = numSyntax.mk_less (r,sz)
           in
             (Tactic.MATCH_MP_TAC
                (Thm.INST_TYPE [Type.alpha |-> typ]
                   (Drule.SPECL [l,r] intro_thm))
              THEN LT_THMS_TAC l
              THEN LT_THMS_TAC r
              THEN Tactical.SUBGOAL_THEN l_lt
                     (fn thm => REWRITE_TAC [thm, sz_thm])
              THENL [
                bossLib.ASM_SIMP_TAC arith_ss [],
                Tactical.SUBGOAL_THEN r_lt (fn thm => REWRITE_TAC [thm])
                THENL [
                  bossLib.ASM_SIMP_TAC arith_ss [],
                  bossLib.ASM_SIMP_TAC (arith_ss++SIZES_ss++n2w_LOWER_ss) []
                ]
              ]) (asl,g)
           end
       | NONE => FAIL_TAC "Unsuitable goal" (asl,g)
in
  fun n2w_INTRO_TAC sz =
     SIMP_TAC (arith_ss++BITS_INTRO_ss) [] THEN n2w_INTRO sz
end

(* ------------------------------------------------------------------------- *)

val LESS_THM = SUC_RULE prim_recTheory.LESS_THM;

val LESS_COR =
  [``(prim_rec$< m (arithmetic$NUMERAL (arithmetic$BIT1 n))) ==> (P:bool)``,
   ``(prim_rec$< m (arithmetic$NUMERAL (arithmetic$BIT2 n))) ==> (P:bool)``]
     |> map (GEN_ALL o REWRITE_CONV [LESS_THM, DISJ_IMP_THM]) |> LIST_CONJ;

local
  val word_n2w_le = Q.prove(
    `!a. w2n (n2w a :'a word) <= a MOD dimword(:'a)`,
    SIMP_TAC std_ss [w2n_n2w])

  val word_n2w_le2 = Q.prove(
    `!a. w2n (n2w a :'a word) <= a`,
    SIMP_TAC std_ss [w2n_n2w, bitTheory.MOD_LEQ, ZERO_LT_dimword])

  val word_extract_le = Q.prove(
    `!a:'a word h l. w2n ((h >< l) a) <= w2n a`,
    Cases THEN SRW_TAC [] [word_extract_n2w]
    THEN SRW_TAC [] [bitTheory.BITS_COMP_THM2, MOD_DIMINDEX]
    THEN SRW_TAC [] [arithmeticTheory.MIN_DEF, bitTheory.BITS_LEQ])

  val word_add_le = Q.prove(
    `!a:'a word b. w2n (a + b) <= w2n a + w2n b`,
    Cases THEN Cases
    THEN SIMP_TAC std_ss [bitTheory.MOD_LEQ, word_add_def, w2n_n2w,
           ZERO_LT_dimword])

  val word_mul_le = Q.prove(
    `!a:'a word b. w2n (a * b) <= w2n a * w2n b`,
    Cases THEN Cases
    THEN SIMP_TAC std_ss [bitTheory.MOD_LEQ, word_mul_def, w2n_n2w,
           ZERO_LT_dimword])

  val word_lsl_le = Q.prove(
    `!a:'a word b. w2n (a << b) <= w2n a * 2 ** b`,
    Cases THEN SRW_TAC [] [word_lsl_n2w, bitTheory.MOD_LEQ, ZERO_LT_dimword])

  val word_div_le = Q.prove(
    `!a:'a word b.
       0 < b MOD dimword (:'a) ==>
       w2n (a // n2w b) <= w2n a DIV b MOD dimword (:'a)`,
    Cases THEN STRIP_TAC
    THEN Cases_on `b MOD dimword (:'a) = 1`
    THENL
      [SRW_TAC [numSimps.ARITH_ss] [word_div_def, w2n_n2w],
       Cases_on `n = 0`
       THEN SRW_TAC [numSimps.ARITH_ss] [word_div_def, w2n_n2w,
            arithmeticTheory.ZERO_DIV, bitTheory.MOD_LEQ, ZERO_LT_dimword]])

  val word_div_le2_lem = Q.prove(
    `!n. 0 < (SUC (2 * n)) MOD dimword (:'a)`,
    SRW_TAC [] [arithmeticTheory.ADD1, bitTheory.MOD_PLUS_1, ZERO_LT_dimword,
                DECIDE ``0n < n = (n <> 0)``]
    THEN STRIP_ASSUME_TAC EXISTS_HB
    THEN ASM_SIMP_TAC arith_ss
         [arithmeticTheory.EXP, GSYM arithmeticTheory.MOD_COMMON_FACTOR,
          bitTheory.ZERO_LT_TWOEXP, dimword_def, GSYM arithmeticTheory.ADD1]
    THEN `ODD (SUC (2 * n MOD 2 ** m))`
      by (REWRITE_TAC [arithmeticTheory.ODD_EXISTS]
         THEN Q.EXISTS_TAC `n MOD 2 ** m` THEN REWRITE_TAC [])
    THEN RULE_ASSUM_TAC (SIMP_RULE std_ss
           [arithmeticTheory.ODD_EVEN, arithmeticTheory.EVEN_EXISTS])
    THEN POP_ASSUM (Q.SPEC_THEN `2 ** m` ASSUME_TAC)
    THEN ASM_REWRITE_TAC [])

  val word_div_le2 = Q.prove(
    `!a:'a word b. ODD b ==> w2n (a // n2w b) <= w2n a`,
    Cases THEN REPEAT STRIP_TAC
    THEN IMP_RES_TAC (CONJUNCT2 (SPEC_ALL arithmeticTheory.EVEN_ODD_EXISTS))
    THEN POP_ASSUM SUBST1_TAC
    THEN SRW_TAC [numSimps.ARITH_ss] [word_div_def, w2n_n2w]
    THEN `n DIV SUC (2 * m) MOD dimword (:'a) <= n`
      by SIMP_TAC std_ss [arithmeticTheory.DIV_LESS_EQ, word_div_le2_lem]
    THEN SRW_TAC [numSimps.ARITH_ss] [])

  val word_extract_order1 = Q.prove(
    `!a b h l. w2n a < b ==> w2n ((h >< l) a) < b`,
    REPEAT STRIP_TAC
    THEN Q.SPECL_THEN [`w2n ((h >< l) a)`, `w2n a`]
           MATCH_MP_TAC arithmeticTheory.LESS_EQ_LESS_TRANS
    THEN ASM_REWRITE_TAC [word_extract_le])

  val word_extract_order2 = Q.prove(
    `!a b h l. w2n a <= b ==> w2n ((h >< l) a) <= b`,
    REPEAT STRIP_TAC
    THEN Q.SPECL_THEN [`w2n ((h >< l) a)`, `w2n a`]
           MATCH_MP_TAC arithmeticTheory.LESS_EQ_TRANS
    THEN ASM_REWRITE_TAC [word_extract_le])

  val word_add_order1 = Q.prove(
    `!a b m n. w2n a <= m /\ w2n b <= n ==> w2n (a + b) <= m + n`,
    REPEAT STRIP_TAC
    THEN `w2n a + w2n b <= m + n` by DECIDE_TAC
    THEN Q.SPECL_THEN [`w2n (a + b)`, `w2n a + w2n b`]
           MATCH_MP_TAC arithmeticTheory.LESS_EQ_TRANS
    THEN ASM_REWRITE_TAC [word_add_le])

  val word_add_order2 = Q.prove(
    `!a b m n. w2n a <= m /\ w2n b < n ==> w2n (a + b) < m + n`,
    REPEAT STRIP_TAC
    THEN `w2n a + w2n b < m + n` by DECIDE_TAC
    THEN Q.SPECL_THEN [`w2n (a + b)`, `w2n a + w2n b`]
         MATCH_MP_TAC arithmeticTheory.LESS_EQ_LESS_TRANS
    THEN ASM_REWRITE_TAC [word_add_le])

  val word_add_order3 = Q.prove(
    `!a b m n. w2n a < m /\ w2n b <= n ==> w2n (a + b) < m + n`,
    REPEAT STRIP_TAC
    THEN `w2n a + w2n b < m + n` by DECIDE_TAC
    THEN Q.SPECL_THEN [`w2n (a + b)`, `w2n a + w2n b`]
         MATCH_MP_TAC arithmeticTheory.LESS_EQ_LESS_TRANS
    THEN ASM_REWRITE_TAC [word_add_le])

  val word_add_order4 = Q.prove(
    `!a b m n. w2n a < m /\ w2n b < n ==> w2n (a + b) < m + n - 1`,
    REPEAT STRIP_TAC
    THEN `w2n a + w2n b < m + n - 1` by DECIDE_TAC
    THEN Q.SPECL_THEN [`w2n (a + b)`, `w2n a + w2n b`]
         MATCH_MP_TAC arithmeticTheory.LESS_EQ_LESS_TRANS
    THEN ASM_REWRITE_TAC [word_add_le])

  val word_mul_order1 = Q.prove(
    `!a b m n. w2n a <= m /\ w2n b <= n ==> w2n (a * b) <= m * n`,
    REPEAT STRIP_TAC
    THEN `w2n a * w2n b <= m * n`
      by ASM_SIMP_TAC std_ss [arithmeticTheory.LESS_MONO_MULT2]
    THEN Q.SPECL_THEN [`w2n (a * b)`, `w2n a * w2n b`]
           MATCH_MP_TAC arithmeticTheory.LESS_EQ_TRANS
    THEN ASM_REWRITE_TAC [word_mul_le])

  val word_mul_order2 = Q.prove(
    `!a b m n. w2n a <= m /\ w2n b < n ==> w2n (a * b) <= m * n`,
    REPEAT STRIP_TAC
    THEN `w2n a * w2n b <= m * n`
      by ASM_SIMP_TAC arith_ss [arithmeticTheory.LESS_MONO_MULT2]
    THEN Q.SPECL_THEN [`w2n (a * b)`, `w2n a * w2n b`]
           MATCH_MP_TAC arithmeticTheory.LESS_EQ_TRANS
    THEN ASM_SIMP_TAC arith_ss [word_mul_le])

  val word_mul_order3 = Q.prove(
    `!a b m n. w2n a < m /\ w2n b <= n ==> w2n (a * b) <= m * n`,
    REPEAT STRIP_TAC
    THEN `w2n a * w2n b <= m * n`
      by ASM_SIMP_TAC arith_ss [arithmeticTheory.LESS_MONO_MULT2]
    THEN Q.SPECL_THEN [`w2n (a * b)`, `w2n a * w2n b`]
           MATCH_MP_TAC arithmeticTheory.LESS_EQ_TRANS
    THEN ASM_SIMP_TAC arith_ss [word_mul_le])

  val word_mul_order4 = Q.prove(
    `!a b m n. w2n a < m /\ w2n b < n ==> w2n (a * b) <= m * n`,
    REPEAT STRIP_TAC
    THEN `w2n a * w2n b <= m * n`
      by ASM_SIMP_TAC arith_ss [arithmeticTheory.LESS_MONO_MULT2]
    THEN Q.SPECL_THEN [`w2n (a * b)`, `w2n a * w2n b`]
           MATCH_MP_TAC arithmeticTheory.LESS_EQ_TRANS
    THEN ASM_SIMP_TAC arith_ss [word_mul_le])

  val word_lsl_order1 = Q.prove(
    `!a:'a word b n. w2n a < n ==> w2n (a << b) < n * 2 ** b`,
    REPEAT STRIP_TAC
    THEN Q.SPECL_THEN [`w2n (a << b)`, `w2n a * 2 ** b`]
           MATCH_MP_TAC arithmeticTheory.LESS_EQ_LESS_TRANS
    THEN ASM_REWRITE_TAC [arithmeticTheory.LT_MULT_RCANCEL,
           bitTheory.ZERO_LT_TWOEXP, word_lsl_le])

  val word_lsl_order2 = Q.prove(
    `!a:'a word b n. w2n a <= n ==> w2n (a << b) <= n * 2 ** b`,
    REPEAT STRIP_TAC
    THEN Q.SPECL_THEN [`w2n (a << b)`, `w2n a * 2 ** b`]
           MATCH_MP_TAC arithmeticTheory.LESS_EQ_TRANS
    THEN ASM_REWRITE_TAC [arithmeticTheory.LE_MULT_RCANCEL,
           bitTheory.ZERO_LT_TWOEXP, word_lsl_le])

  val word_div_order_lem =
    word_div_le |> SPEC_ALL
                |> Q.DISCH `b < dimword (:'a)`
                |> SIMP_RULE arith_ss [];

  val word_div_order1 = Q.prove(
    `!a:'a word b n.
       0 < b /\ b < dimword (:'a) /\ w2n a <= n ==>
       w2n (a // n2w b) <= n DIV b`,
    REPEAT STRIP_TAC
    THEN Q.SPECL_THEN [`w2n (a // n2w b)`, `w2n a DIV b MOD dimword (:'a)`]
           MATCH_MP_TAC arithmeticTheory.LESS_EQ_TRANS
    THEN ASM_SIMP_TAC arith_ss [arithmeticTheory.DIV_LE_MONOTONE,
           word_div_order_lem])

  val word_div_order2 = Q.prove(
    `!a:'a word b n.
       0 < b /\ b < dimword (:'a) /\ w2n a < n ==>
       w2n (a // n2w b) <= n DIV b`,
    REPEAT STRIP_TAC
    THEN Q.SPECL_THEN [`w2n (a // n2w b)`, `w2n a DIV b MOD dimword (:'a)`]
           MATCH_MP_TAC arithmeticTheory.LESS_EQ_TRANS
    THEN ASM_SIMP_TAC arith_ss [arithmeticTheory.DIV_LE_MONOTONE,
           word_div_order_lem])

  val word_div_order3 = Q.prove(
    `!a:'a word b n.
       ODD b /\ w2n a <= n ==> w2n (a // n2w b) <= n`,
    REPEAT STRIP_TAC
    THEN Q.SPECL_THEN [`w2n (a // n2w b)`, `w2n a`]
           MATCH_MP_TAC arithmeticTheory.LESS_EQ_TRANS
    THEN ASM_SIMP_TAC std_ss [word_div_le2])

  val word_div_order4 = Q.prove(
    `!a:'a word b n.
       ODD b /\ w2n a < n ==> w2n (a // n2w b) < n`,
    REPEAT STRIP_TAC
    THEN Q.SPECL_THEN [`w2n (a // n2w b)`, `w2n a`]
           MATCH_MP_TAC arithmeticTheory.LESS_EQ_LESS_TRANS
    THEN ASM_SIMP_TAC std_ss [word_div_le2])

  val word_type = wordsSyntax.dest_word_type o type_of
  val arb_thm = boolSyntax.arb |> Term.inst [alpha |-> bool] |> ASSUME
  val SIZE_RULE = CONV_RULE (DEPTH_CONV SIZES_CONV)
  val RAND_REDUCE_RULE = CONV_RULE (RAND_CONV numLib.REDUCE_CONV)

  datatype bound = LE_BOUND of Arbnum.num
                 | LT_BOUND of Arbnum.num
                 | NO_BOUND

  fun bnd thm = let val tm = concl thm in
                  case Lib.total numSyntax.dest_less tm
                  of SOME (_,n) =>
                       (case Lib.total numSyntax.dest_numeral n
                        of SOME v => LT_BOUND v
                         | NONE => NO_BOUND)
                   | NONE =>
                       (case Lib.total numSyntax.dest_leq tm
                          of SOME (_,n) =>
                               (case Lib.total numSyntax.dest_numeral n
                                of SOME v => LE_BOUND v
                                 | NONE => NO_BOUND)
                           | NONE => NO_BOUND)
                end

  (* bounds for: + * n2w >< // << *)
  fun mk_bounds_thm t = let
          val w = wordsSyntax.dest_w2n t
          val thm1 = SIZE_RULE (Drule.ISPEC w w2n_lt)
          fun default () = case bnd thm1
                           of LT_BOUND _ => thm1
                            | _ => raise ERR "mk_bounds_thm"
                                             "can't compute bound"
          fun sub_bound x = mk_bounds_thm (wordsSyntax.mk_w2n x)
                              handle HOL_ERR _ => arb_thm
        in
          case Lib.total boolSyntax.dest_strip_comb w
          of SOME ("words$word_extract", args as [h,l,a]) => let
                  val thm2 = WORD_EXTRACT_LT
                               |> Thm.INST_TYPE
                                   [alpha |-> word_type a, beta |-> word_type w]
                               |> Drule.SPECL args
                               |> RAND_REDUCE_RULE
                  val thm3 = sub_bound a
                  fun thm3_order th b =
                        MATCH_MP
                          (th |> Thm.INST_TYPE
                                   [alpha |-> word_type a, beta |-> word_type w]
                              |> Drule.SPECL [a, numSyntax.mk_numeral b, h, l])
                          thm3
                  val thm3_order1 = thm3_order word_extract_order1
                  val thm3_order2 = thm3_order word_extract_order2
                in
                  case (bnd thm1, bnd thm2, bnd thm3)
                  of (LT_BOUND _, NO_BOUND,   NO_BOUND)   => thm1
                   | (NO_BOUND,   LT_BOUND _, NO_BOUND)   => thm2
                   | (NO_BOUND,   NO_BOUND,   LT_BOUND b1) => thm3_order1 b1
                   | (NO_BOUND,   NO_BOUND,   LE_BOUND b1) => thm3_order2 b1
                   | (LT_BOUND b1, LT_BOUND b2, NO_BOUND) =>
                        if Arbnum.<=(b1, b2) then thm1 else thm2
                   | (LT_BOUND b1, NO_BOUND, LT_BOUND b2) =>
                        if Arbnum.<=(b1, b2) then thm1 else thm3_order1 b2
                   | (NO_BOUND, LT_BOUND b1, LT_BOUND b2) =>
                        if Arbnum.<=(b1, b2) then thm2 else thm3_order1 b2
                   | (LT_BOUND b1, NO_BOUND, LE_BOUND b2) =>
                        if Arbnum.<=(b1, Arbnum.plus1 b2) then
                          thm1
                        else
                          thm3_order2 b2
                   | (NO_BOUND, LT_BOUND b1, LE_BOUND b2) =>
                        if Arbnum.<=(b1, Arbnum.plus1 b2) then
                          thm2
                        else
                          thm3_order2 b2
                   | (LT_BOUND b1, LT_BOUND b2, LT_BOUND b3) =>
                        if Arbnum.<=(b1, b2) then
                          if Arbnum.<=(b1, b3) then thm1 else thm3_order1 b3
                        else
                          if Arbnum.<=(b2, b3) then thm2 else thm3_order1 b3
                   | (LT_BOUND b1, LT_BOUND b2, LE_BOUND b3) =>
                        if Arbnum.<=(b1, b2) then
                          if Arbnum.<=(b1, Arbnum.plus1 b3) then
                            thm1
                          else
                            thm3_order1 b3
                        else
                          if Arbnum.<=(b2, Arbnum.plus1 b3) then
                            thm2
                          else
                            thm3_order1 b3
                   | _ => raise ERR "mk_bounds_thm" "can't compute bound"
                end
           | SOME ("words$n2w", [n]) => let
                  val thm2 = if is_known_word_size w then
                               word_n2w_le
                                 |> Thm.SPEC n
                                 |> Thm.INST_TYPE
                                      [alpha |-> wordsSyntax.dim_of w]
                                 |> SIZE_RULE
                                 |> numLib.REDUCE_RULE
                             else
                               word_n2w_le2 |> Thm.SPEC n
                in
                  case (bnd thm1, bnd thm2)
                  of (LT_BOUND _, NO_BOUND) => thm1
                   | (NO_BOUND, LE_BOUND _) => thm2
                   | (LT_BOUND b1, LE_BOUND b2) =>
                        if Arbnum.<=(b1, Arbnum.plus1 b2) then thm1 else thm2
                   | _ => raise ERR "mk_bounds_thm" "can't compute bound"
                end
           | SOME ("words$word_add", [a,b]) => let
                  val thm2 = sub_bound a
                  fun f th thm3 = MATCH_MP th (CONJ thm2 thm3)
                                    |> RAND_REDUCE_RULE
                in
                  case (bnd thm1, bnd thm2)
                  of (LT_BOUND _, NO_BOUND) => thm1
                   | (NO_BOUND, LT_BOUND _) =>
                        let val thm3 = sub_bound b in
                          case bnd thm3
                          of LT_BOUND _ => f word_add_order4 thm3
                           | LE_BOUND _ => f word_add_order3 thm3
                           | NO_BOUND =>
                               raise ERR "mk_bounds_thm" "can't compute bound"
                        end
                   | (NO_BOUND, LE_BOUND _) =>
                        let val thm3 = sub_bound b in
                          case bnd thm3
                          of LT_BOUND _ => f word_add_order2 thm3
                           | LE_BOUND _ => f word_add_order1 thm3
                           | NO_BOUND =>
                               raise ERR "mk_bounds_thm" "can't compute bound"
                        end
                   | (LT_BOUND b1, LT_BOUND b2) =>
                        if Arbnum.<=(b1, b2) then
                          thm1
                        else let val thm3 = sub_bound b in
                          case bnd thm3
                          of LT_BOUND b3 =>
                               if Arbnum.<(b1, Arbnum.+(b2,b3)) then
                                 thm1
                               else
                                 f word_add_order4 thm3
                           | LE_BOUND b3 =>
                               if Arbnum.<=(b1, Arbnum.+(b2,b3)) then
                                 thm1
                               else
                                 f word_add_order3 thm3
                           | NO_BOUND =>
                               raise ERR "mk_bounds_thm" "can't compute bound"
                        end
                   | (LT_BOUND b1, LE_BOUND b2) =>
                        if Arbnum.<=(b1, Arbnum.plus1 b2) then
                          thm1
                        else let val thm3 = sub_bound b in
                          case bnd thm3
                          of LT_BOUND b3 =>
                               if Arbnum.<=(b1, Arbnum.+(b2,b3)) then
                                 thm1
                               else
                                 f word_add_order2 thm3
                           | LE_BOUND b3 =>
                               if Arbnum.<=(b1, Arbnum.+(b2,b3)) then
                                 thm1
                               else
                                 f word_add_order1 thm3
                           | NO_BOUND =>
                               raise ERR "mk_bounds_thm" "can't compute bound"
                        end
                   | _ => raise ERR "mk_bounds_thm" "can't compute bound"
                end
           | SOME ("words$word_mul", [a,b]) => let
                  val thm2 = sub_bound a
                in
                  case bnd thm2
                  of LT_BOUND b2 => let
                         val thm3 = sub_bound b
                         fun f th = MATCH_MP th (CONJ thm2 thm3)
                                      |> RAND_REDUCE_RULE
                       in
                         case (bnd thm1, bnd thm3)
                         of (NO_BOUND, LT_BOUND b3) => f word_mul_order4
                          | (NO_BOUND, LE_BOUND b3) => f word_mul_order3
                          | (LT_BOUND b1, LT_BOUND b3) =>
                              if Arbnum.<=(b1,Arbnum.plus1 (Arbnum.*(b2,b3)))
                              then thm1 else f word_mul_order4
                          | (LT_BOUND b1, LE_BOUND b3) =>
                              if Arbnum.<=(b1,Arbnum.plus1 (Arbnum.*(b2,b3)))
                              then thm1 else f word_mul_order3
                          | (LT_BOUND _, NO_BOUND) => thm1
                          | _ => raise ERR "mk_bounds_thm" "can't compute bound"
                       end
                   | LE_BOUND b2 => let
                         val thm3 = sub_bound b
                         fun f th = MATCH_MP th (CONJ thm2 thm3)
                                      |> RAND_REDUCE_RULE
                       in
                         case (bnd thm1, bnd thm3)
                         of (NO_BOUND, LT_BOUND b3) => f word_mul_order2
                          | (NO_BOUND, LE_BOUND b3) => f word_mul_order1
                          | (LT_BOUND b1, LT_BOUND b3) =>
                              if Arbnum.<=(b1,Arbnum.plus1 (Arbnum.*(b2,b3)))
                              then thm1 else f word_mul_order2
                          | (LT_BOUND b1, LE_BOUND b3) =>
                              if Arbnum.<=(b1,Arbnum.plus1 (Arbnum.*(b2,b3)))
                              then thm1 else f word_mul_order1
                          | (LT_BOUND _, NO_BOUND) => thm1
                          | _ => raise ERR "mk_bounds_thm" "can't compute bound"
                       end
                   | NO_BOUND => default ()
                end
           | SOME ("words$word_lsl", args as [a,b]) =>
               (case Lib.total numLib.dest_numeral b
                of SOME v => let
                        val thm2 = sub_bound a
                        fun f b = Arbnum.*(b,Arbnum.pow(Arbnum.two,v))
                        fun g thm = MATCH_MP (Drule.ISPECL args thm) thm2
                                      |> RAND_REDUCE_RULE
                      in
                        case (bnd thm1, bnd thm2)
                        of (NO_BOUND, LT_BOUND _) => g word_lsl_order1
                         | (NO_BOUND, LE_BOUND _) => g word_lsl_order2
                         | (LT_BOUND b1, LT_BOUND b2) =>
                             if Arbnum.<=(b1,f b2) then
                               thm1
                             else
                               g word_lsl_order1
                         | (LT_BOUND b1, LE_BOUND b2) =>
                             if Arbnum.<=(b1,Arbnum.plus1 (f b2)) then
                               thm1
                             else
                               g word_lsl_order2
                         | _ => raise ERR "mk_bounds_thm" "can't compute bound"
                      end
                 | NONE => default ())
           | SOME ("words$word_div", [a,b]) =>
               (case Lib.total wordsSyntax.dest_n2w b
                of SOME (n, ty) =>
                   (case (Lib.total numLib.dest_numeral n,
                          Lib.total fcpLib.index_to_num ty)
                    of (SOME v, SOME w) =>
                         if v = Arbnum.zero orelse
                            Arbnum.>=(v, Arbnum.pow (Arbnum.two, w))
                         then
                           default ()
                         else let
                           val thm2 = sub_bound a
                           fun thm3 () =
                                 numSyntax.mk_less (numSyntax.zero_tm, n)
                                   |> bossLib.DECIDE
                           fun thm4 () = numSyntax.mk_less (n,
                                                 wordsSyntax.mk_dimword ty)
                                           |> WORD_EVAL_CONV
                                           |> EQT_ELIM
                           fun g thm = MATCH_MP (Drule.ISPECL [a,n] thm)
                                         (LIST_CONJ [thm3 (), thm4 (), thm2])
                                         |> RAND_REDUCE_RULE
                         in
                           case bnd thm2
                           of LT_BOUND _ => g word_div_order2
                            | LE_BOUND _ => g word_div_order1
                            | _ => raise ERR "mk_bounds_thm"
                                             "can't compute bound"
                         end
                     | (SOME v, NONE) =>
                         if Arbnum.mod2 v = Arbnum.zero then
                           raise ERR "mk_bounds_thm" "can't compute bound"
                         else let
                           val thm2 = sub_bound a
                           fun thm3 () = numSyntax.mk_odd n
                                           |> numLib.REDUCE_CONV
                                           |> EQT_ELIM
                           fun g thm = MATCH_MP (Drule.ISPECL [a,n] thm)
                                          (CONJ (thm3 ()) thm2)
                         in
                           case bnd thm2
                           of LT_BOUND _ => g word_div_order4
                            | LE_BOUND _ => g word_div_order3
                            | _ => raise ERR "mk_bounds_thm"
                                             "can't compute bound"
                         end
                     | _ => default ())
                 | NONE => default ())
           | _ => default ()
        end
in
  fun mk_bounds_thms t =
  let val l = t |> find_terms wordsSyntax.is_w2n
                |> Lib.mk_set
                |> Lib.mapfilter mk_bounds_thm
  in
    if null l then
      TRUTH
    else
      LIST_CONJ l
  end
end;

val EXISTS_NUMBER = prove(
  ``!P. (?w:'a word. P (words$w2n w)) = (?n. n < words$dimword(:'a) /\ P n)``,
  STRIP_TAC THEN EQ_TAC THEN SRW_TAC [] []
    THENL [Q.EXISTS_TAC `words$w2n w`, Q.EXISTS_TAC `words$n2w n`]
    THEN ASM_SIMP_TAC std_ss [w2n_lt, w2n_n2w]);

fun EXISTS_WORD_CONV t =
  if is_exists t then
    let val v = fst (dest_exists t) in
      if wordsSyntax.is_word_type (type_of v) then
        (UNBETA_CONV v THENC SIMP_CONV (std_ss++SIZES_ss) [EXISTS_NUMBER]) t
      else
        raise ERR "EXISTS_WORD_CONV" "Not an \"exists word\" term."
    end
  else
    raise ERR "EXISTS_WORD_CONV" "Not an exists term.";

local
  val word_join = SIMP_RULE (std_ss++boolSimps.LET_ss) [] word_join_def
  val rw = [word_0,word_T,word_L,word_xor_def,word_or_def,word_and_def,
            word_1comp_def, REWRITE_RULE [SYM_WORD_NEG_1] word_T,
            pred_setTheory.NOT_IN_EMPTY,
            Q.ISPEC `0n` pred_setTheory.IN_INSERT,
            Q.ISPEC `^Na` pred_setTheory.IN_INSERT,
            fcpTheory.FCP_UPDATE_def,LESS_COR,sw2sw,w2w,word_replicate_def,
            word_join,word_concat_def,word_reverse_def,word_modify_def,
            word_lsl_def,word_lsr_def,word_asr_def,word_ror_def,
            word_rol_def,word_rrx_def,word_msb_def,word_lsb_def,
            word_extract_def,word_bits_def,word_slice_def,word_bit_def,
            word_signed_bits_def,
            ``(if b then x:'a word else y) ' i = if b then x ' i else y ' i``
              |> simpLib.SIMP_PROVE std_ss [COND_RAND,COND_RATOR] |> GEN_ALL]
  val thms = [WORD_ADD_LEFT_LO, WORD_ADD_LEFT_LS,
              WORD_ADD_RIGHT_LS, WORD_ADD_RIGHT_LO]
  val thms2 = map (GEN_ALL o Q.SPEC `^n2w n`)
               [WORD_ADD_LEFT_LO2, WORD_ADD_LEFT_LS2,
                WORD_ADD_RIGHT_LO2, WORD_ADD_RIGHT_LS2]
  val rw3 = [WORD_LT_LO, WORD_LE_LS, WORD_GREATER, WORD_GREATER_EQ,
             CONV_RULE WORD_ARITH_CONV WORD_LS_T,
             CONV_RULE WORD_ARITH_CONV WORD_LESS_EQ_H] @
             map (Q.SPECL [`^n2w m`, `^n2w n`]) thms @
             thms2 @ map (ONCE_REWRITE_RULE [WORD_ADD_COMM]) thms2
  val rw4 = [Q.SPECL [`w:'a word`,`^n2w m`, `^n2w n`] WORD_ADD_EQ_SUB,
             Q.SPECL [`w:'a word`,`words$word_2comp (^n2w m)`, `^n2w n`]
               WORD_ADD_EQ_SUB,
             REWRITE_RULE [GSYM w2n_11, word_0_n2w] NOT_INT_MIN_ZERO,
             REWRITE_RULE [WORD_LO, word_0_n2w] ZERO_LO_INT_MIN,
             WORD_LO, WORD_LS, WORD_HI, WORD_HS, GSYM w2n_11]
  val DECIDE_CONV = EQT_INTRO o DECIDE
  fun EQ_CONV t = (if term_eq T t orelse term_eq F t then
                     ALL_CONV else NO_CONV) t
  val trace_word_decide = ref 0
  val _ = Feedback.register_trace ("word decide", trace_word_decide, 1)
in
  val WORD_BIT_EQ_ss =
        simpLib.merge_ss
          [fcpLib.FCP_ss, SIZES_ss, simpLib.rewrites rw,
           simpLib.std_conv_ss
             {conv = CHANGED_CONV FORALL_AND_CONV,
              name = "FORALL_AND_CONV",
              pats = [``!x:'a. P /\ Q:bool``]}]
  fun WORD_BIT_EQ_CONV t =
        if is_eq t orelse wordsSyntax.is_index t then
          (SIMP_CONV (std_ss++WORD_BIT_EQ_ss++BIT_ss) [Q.SPEC `^Na` n2w_def]
           THENC TRY_CONV DECIDE_CONV) t
        else
          raise ERR "WORD_BIT_EQ_CONV" "Not a word equality"
  val WORD_BIT_EQ_ss = simpLib.named_merge_ss "word bit eq"
                         [WORD_BIT_EQ_ss, numSimps.ARITH_ss]
  fun WORD_DP_PROVE dp t =
        let
          val thm1 =
                  QCONV
                    (WORD_CONV
                      THENC
                     SIMP_CONV (bool_ss++WORD_CONST_ss++WORD_UINT_MAX_ss) rw3
                      THENC
                     SIMP_CONV (std_ss++boolSimps.LET_ss++WORD_UINT_MAX_ss++
                                WORD_w2n_ss++WORD_SUBTRACT_ss++WORD_ADD_ss) rw4
                      THENC
                     DEPTH_CONV EXISTS_WORD_CONV) t
          val t1 = rhs (concl thm1)
          val bnds = mk_bounds_thms t1
          val t2 = mk_imp (concl bnds, t1)
          val _ = if 0 < !trace_word_decide then
                    (print ("Trying to prove:\n");
                     Parse.print_term t2;
                     print "\n")
                  else
                    ()
          val thm2 = dp t2
          val conv = RAND_CONV (PURE_ONCE_REWRITE_CONV [GSYM thm1])
        in
          MP (CONV_RULE conv thm2) bnds
        end
   fun WORD_DP pre_conv dp tm =
          let fun conv t =
                if term_eq T t then
                  ALL_CONV t
                else
                  STRIP_QUANT_CONV (EQT_INTRO o (WORD_DP_PROVE dp)) t
          in
            EQT_ELIM
              ((pre_conv THENC DEPTH_CONV (WORD_BIT_EQ_CONV THENC EQ_CONV)
                         THENC DEPTH_CONV (conv THENC EQ_CONV)
                         THENC REWRITE_CONV []) tm)
          end handle UNCHANGED => raise ERR "WORD_DP" "Failed to prove goal"
   val WORD_DECIDE = WORD_DP WORD_CONV DECIDE
end;

fun is_word_term tm = let open numSyntax in
  if is_forall tm then
    is_word_term (#Body (Rsyntax.dest_forall tm))
  else if is_exists tm then
    is_word_term (#Body (Rsyntax.dest_exists tm))
  else if is_neg tm then
    is_word_term (dest_neg tm)
  else if is_conj tm orelse is_disj tm orelse is_imp tm then
    is_word_term (rand (rator tm)) andalso is_word_term (rand tm)
  else if is_eq tm then
    let val typ = type_of (rand tm) in
      (typ = num) orelse is_word_type typ
    end
  else
    is_less tm orelse is_leq tm orelse is_greater tm orelse is_geq tm orelse
    is_index tm orelse
    is_word_lt tm orelse is_word_le tm orelse
    is_word_gt tm orelse is_word_ge tm orelse
    is_word_hi tm orelse is_word_lo tm orelse
    is_word_hs tm orelse is_word_ls tm
end;

fun MP_ASSUM_TAC tm (asl, w) =
  let val (ob, asl') = Lib.pluck (Term.eq tm) asl in
    MP_TAC (Thm.ASSUME ob) (asl', w)
  end;

fun WORD_DECIDE_TAC (asl, w) =
  (EVERY (map MP_ASSUM_TAC (List.filter is_word_term asl)) THEN
    CONV_TAC (EQT_INTRO o WORD_DECIDE)) (asl, w);

(* ------------------------------------------------------------------------- *)

fun mk_word_size n =
  let val N = Arbnum.fromInt n
      val SN = Int.toString n
      val typ = fcpLib.index_type N
      val TYPE = mk_type("cart", [bool, typ])
      val dimindex = fcpLib.DIMINDEX N
      val finite = fcpLib.FINITE N
      val _ = save_thm("dimindex_" ^ SN, dimindex)
      val _ = save_thm("finite_" ^ SN, finite)
      val INT_MIN = save_thm("INT_MIN_" ^ SN,
                     (SIMP_RULE std_ss [dimindex] o
                      Thm.INST_TYPE [``:'a`` |-> typ]) INT_MIN_def)
      val dimword = save_thm("dimword_" ^ SN,
                     (SIMP_RULE std_ss [INT_MIN] o
                      Thm.INST_TYPE [``:'a`` |-> typ]) dimword_IS_TWICE_INT_MIN)
  in
    type_abbrev("word" ^ SN, TYPE)
  end;

val dest_word_literal = fst o wordsSyntax.dest_mod_word_literal;

(* ------------------------------------------------------------------------- *)

val Cases_word = Cases;
val Cases_on_word = Cases_on;

val LESS_CONV =
let val compset = reduceLib.num_compset()
    val thm = SUC_RULE prim_recTheory.LESS_THM
    val _ = computeLib.add_thms [thm] compset
in
 computeLib.CBV_CONV compset
end;

local
  val tac =
    POP_ASSUM (fn th => STRIP_ASSUME_TAC
               (CONV_RULE (DEPTH_CONV SIZES_CONV THENC LESS_CONV) th)) THEN
    POP_ASSUM SUBST1_TAC
in
  val Cases_word_value = Cases THEN tac
  fun Cases_on_word_value t = Cases_on t THEN tac
end;

val Induct_word =
  recInduct WORD_INDUCT
    THEN CONJ_TAC
    THENL [ALL_TAC,
      CONV_TAC (QCONV (TRY_CONV (STRIP_QUANT_CONV
                  (RATOR_CONV (DEPTH_CONV SIZES_CONV)))))
        THEN NTAC 3 STRIP_TAC];

(* ------------------------------------------------------------------------- *)

val word_pp_mode = ref 0;
val word_cast_on = ref false;

fun print_word f Gs backend sys ppfns gravs d t = let
   open Portable term_pp_types smpp
   infix >>
   val {add_string=str,add_break=brk,...} = ppfns : term_pp_types.ppstream_funs
   val (n,x) = dest_n2w t
   val m = fcpLib.index_to_num x handle HOL_ERR _ => Arbnum.zero
   val v = numSyntax.dest_numeral n
in
  (if !Globals.show_types orelse !word_cast_on then str "(" else nothing) >>
  str
   ((case f (Arbnum.toInt m, v) of
       StringCvt.DEC => Arbnum.toString v
     | StringCvt.BIN => "0b"^(Arbnum.toBinString v)
     | StringCvt.OCT => if !base_tokens.allow_octal_input orelse
                           Arbnum.<(v, Arbnum.fromInt 8)
                        then
                          "0" ^(Arbnum.toOctString v)
                        else
                          (Feedback.HOL_MESG "Octal output is only supported \
                             \when base_tokens.allow_octal_input is true.";
                           Arbnum.toString v)
     | StringCvt.HEX => "0x"^(Arbnum.toHexString v)) ^ "w") >>
  (if !Globals.show_types orelse !word_cast_on then
     brk (1,2) >> liftpp (fn pps => pp_type pps (type_of t)) >> str ")"
   else nothing)
end handle HOL_ERR _ => raise term_pp_types.UserPP_Failed;

fun output_words_as f = Parse.temp_add_user_printer
  ("wordsLib.print_word", ``words$n2w x : 'a word``, print_word f);

val _ = Feedback.register_trace("word printing", word_pp_mode, 4);

val _ = output_words_as
   (fn (l, v) =>
       if (!word_pp_mode = 0) andalso
          Arbnum.<=(Arbnum.fromHexString "10000", v)
       then
         StringCvt.HEX
       else if !word_pp_mode = 0 orelse !word_pp_mode = 3 then
         StringCvt.DEC
       else if !word_pp_mode = 1 then
         StringCvt.BIN
       else if !word_pp_mode = 2 then
         StringCvt.OCT
       else if !word_pp_mode = 4 then
         StringCvt.HEX
       else
         raise ERR "output_words_as" "invalid printing mode");

fun output_words_as_bin() = set_trace "word printing" 1;
fun output_words_as_dec() = set_trace "word printing" 3;
fun output_words_as_hex() = set_trace "word printing" 4;

fun output_words_as_oct() =
  (base_tokens.allow_octal_input := true; set_trace "word printing" 2);

fun remove_word_printer () =
  (Parse.remove_user_printer "wordsLib.print_word"; ())

(* ------------------------------------------------------------------------- *)
(* A pretty-printer that shows the types for ><, w2w and @@                  *)
(* ------------------------------------------------------------------------- *)

fun word_cast Gs backend sys ppfns (pg,lg,rg) d t =
let
   open Portable term_pp_types smpp
   infix >>
   val {add_string=str,add_break=brk,ublock,...} = ppfns :ppstream_funs
   fun stype tm = String.extract(type_to_string (type_of tm),1,NONE)
   fun delim i act = case pg of
                        Prec(j,_) => if i <= j then act else nothing
                      | _ => nothing
   val (f,x) = strip_comb t
in
  case (fst (dest_const f), x)
    of ("n2w",[a]) =>
          let val prec = Prec (2000,"n2w") in
            ublock INCONSISTENT 0
              (delim 200 (str "(") >>
               trace ("types", 1) (sys (pg,lg,rg) d) f >> brk (1,2) >>
               sys (prec,prec,prec) (d - 1) a >>
               delim 200 (str ")"))
          end
     | ("w2w",[a]) =>
          let val prec = Prec (2000,"w2w") in
            ublock INCONSISTENT 0
              (delim 200 (str "(") >>
               trace ("types", 1) (sys (pg,lg,rg) d) f >> brk (1,2) >>
               sys (prec,prec,prec) (d - 1) a >>
               delim 200 (str ")"))
          end
     | ("sw2sw",[a]) =>
          let val prec = Prec (2000,"sw2sw") in
            ublock INCONSISTENT 0
              (delim 200 (str "(") >>
               trace ("types", 1) (sys (pg,lg,rg) d) f >> brk (1,2) >>
               sys (prec,prec,prec) (d - 1) a >>
               delim 200 (str ")"))
          end
     | ("word_concat",[a,b]) =>
          let val prec = Prec (2000,"word_concat") in
            ublock INCONSISTENT 0
              (delim 200 (str "(") >>
               trace ("types", 1) (sys (pg,lg,rg) d) f >> brk (1,2) >>
               sys (prec,prec,prec) (d - 1) a >> brk (1,0) >>
               sys (prec,prec,prec) (d - 1) b >>
               delim 200 (str ")"))
          end
     | ("word_extract",[h,l,a]) =>
          let val prec = Prec (2000,"word_extract") in
            ublock INCONSISTENT 0
              (delim 200 (str "(") >>
               str "(" >>
               str "(" >>
               sys (prec,prec,prec) (d - 1) h >> brk(1,2) >>
               str "><" >> brk (1,2) >>
               sys (prec,prec,prec) (d - 1) l >>
               str ")" >> brk (1,2) >>
               liftpp
                 (fn pps => pp_type pps (type_of (list_mk_comb (f,[h,l])))) >>
               str ")" >> brk (1,2) >>
               sys (prec,prec,prec) (d - 1) a >>
               delim 200 (str ")"))
          end
     | _ => raise term_pp_types.UserPP_Failed
end handle HOL_ERR _ => raise term_pp_types.UserPP_Failed;

fun add_word_cast_printer () = (word_cast_on := true;
  Parse.temp_add_user_printer ("wordsLib.word_cast", ``f:'b word``, word_cast));

fun remove_word_cast_printer () =
  (word_cast_on := false; Parse.remove_user_printer "wordsLib.word_cast"; ());

(* ------------------------------------------------------------------------- *)
(* Guessing the word length for the result of extraction (><),               *)
(* concatenate (@@), word_replicate and concat_word_list                     *)
(* ------------------------------------------------------------------------- *)

val notify_on_word_length_guess = ref true;
val guessing_word_lengths = ref false;

val _ = Feedback.register_btrace("notify word length guesses",
                                  notify_on_word_length_guess);

val _ = Feedback.register_btrace("guess word lengths",
                                  guessing_word_lengths);

fun guess_lengths ()      = set_trace "guess word lengths" 1;
fun dont_guess_lengths () = set_trace "guess word lengths" 0;

fun t2s t = String.extract(Hol_pp.type_to_string t, 1, NONE);

fun LENGTH_INST t =
let open numSyntax
    val word_type = wordsSyntax.dest_word_type o type_of
    val ty = word_type t
in
  if Type.polymorphic ty then
    case boolSyntax.dest_strip_comb t
    of ("words$word_extract", [h,l,_]) =>
          let val nh = dest_numeral h
              val nl = dest_numeral l
              val nt = Arbnum.- (Arbnum.plus1 nh, nl)
          in
            ty |-> fcpLib.index_type nt
          end
     | ("words$word_concat", [a,b]) =>
          let val na = fcpLib.index_to_num (word_type a)
              val nb = fcpLib.index_to_num (word_type b)
              val nt = Arbnum.+ (na, nb)
          in
            ty |-> fcpLib.index_type nt
          end
     | ("words$word_replicate", [m,a]) =>
          let val nm = dest_numeral m
              val na = fcpLib.index_to_num (word_type a)
              val nt = Arbnum.* (nm, na)
          in
            ty |-> fcpLib.index_type nt
          end
     | ("words$concat_word_list", [l]) =>
          let val (ls,tyl) = listSyntax.dest_list l
              val nl = fcpLib.index_to_num (wordsSyntax.dest_word_type tyl)
              val nt = Arbnum.* (Arbnum.fromInt (length ls), nl)
          in
            ty |-> fcpLib.index_type nt
          end
     | _ => raise ERR "LENGTH_INST" ""
  else
    raise ERR "LENGTH_INST" ""
end;

fun inst_word_lengths tm =
  case Lib.total (HolKernel.find_term (Lib.can LENGTH_INST)) tm
  of NONE => tm
   | SOME subtm =>
       let val (theinst as {redex,residue}) = LENGTH_INST subtm
           val _ = if !Globals.interactive andalso !notify_on_word_length_guess
                   then
                     Feedback.HOL_MESG
                       (String.concat ["assigning word length: ",
                                       t2s redex, " <- ", t2s residue])
                   else
                     ()
       in
         inst_word_lengths (Term.inst [theinst] tm)
       end

fun word_post_process_term t =
  if !guessing_word_lengths then
     inst_word_lengths (fcpLib.inst_fcp_lengths t)
  else
     t;

val _ = Parse.post_process_term :=
  (word_post_process_term o !Parse.post_process_term);

val operators = [("+", "word_add"), ("-", "word_sub"),
                 ("numeric_negate", "word_2comp"),
                 ("*", "word_mul"), ("<", "word_lt"), (">", "word_gt"),
                 ("<=", "word_le"), (">=", "word_ge"), ("/", "word_sdiv")];

fun deprecate_word () =
  app (fn (opname, name) =>
         temp_send_to_back_overload opname {Name = name, Thy = "words"}
         handle HOL_ERR _ => ()) operators;

fun prefer_word () =
  app (fn (opname, name) =>
         temp_bring_to_front_overload opname {Name = name, Thy = "words"}
         handle HOL_ERR _ => ()) operators;

val _ = Defn.const_eq_ref := (!Defn.const_eq_ref ORELSEC word_EQ_CONV);

end<|MERGE_RESOLUTION|>--- conflicted
+++ resolved
@@ -124,25 +124,14 @@
    case total dest_eq tm
    of NONE => raise ERR "word_EQ_CONV" "not an equality"
     | SOME(w1,w2) =>
-<<<<<<< HEAD
-      if is_word_literal w1 andalso is_word_literal w2
-      then if eq w1 w2
-           then Thm.SPEC w1 (INST_TYPE[alpha|->type_of w1] REFL_CLAUSE)
-           else
-                if null (type_vars_in_term w1)
-                then CHANGED_CONV (CBV_CONV comp) tm
-                else raise ERR "word_EQ_CONV" "contains type variables"
-      else raise ERR "word_eq_CONV" "non-literal in equality"
-=======
         if is_word_literal w1 andalso is_word_literal w2
-        then if w1=w2
+        then if eq w1 w2
              then Thm.SPEC w1 (INST_TYPE[alpha|->type_of w1] REFL_CLAUSE)
              else
                   if null (type_vars_in_term w1)
                   then CHANGED_CONV (computeLib.CBV_CONV comp) tm
                   else raise ERR "word_EQ_CONV" "contains type variables"
         else raise ERR "word_eq_CONV" "non-literal in equality"
->>>>>>> 720c850d
 end;
 
 (* ------------------------------------------------------------------------- *)
