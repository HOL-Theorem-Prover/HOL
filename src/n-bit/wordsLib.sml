structure wordsLib :> wordsLib =
struct

open HolKernel Parse boolLib bossLib computeLib
open wordsTheory wordsSyntax
open bitTheory numeral_bitTheory bitLib
open numposrepTheory numposrepLib
open ASCIInumbersTheory ASCIInumbersSyntax ASCIInumbersLib
open stringSyntax

structure Parse = struct
  open Parse
  val (Type, Term) = parse_from_grammars wordsTheory.words_grammars
end
open Parse

val () = ignore (Lib.with_flag (Feedback.emit_MESG, false) bossLib.srw_ss ())

val ERR = mk_HOL_ERR "wordsLib"

(* ------------------------------------------------------------------------- *)

fun is_word_literal t =
   case Lib.total wordsSyntax.dest_word_2comp t of
      SOME n => wordsSyntax.is_word_literal n
    | NONE   => wordsSyntax.is_word_literal t

(* Tell the function definition mechanism about words. *)
val () = Literal.add_literal is_word_literal

fun is_word_zero t =
   case Lib.total (fst o wordsSyntax.dest_n2w) t of
      SOME n => Term.term_eq numSyntax.zero_tm n
    | NONE => false

fun is_word_one t =
   case Lib.total (fst o wordsSyntax.dest_n2w) t of
      SOME n => Term.term_eq (numSyntax.term_of_int 1) n
    | NONE => false

fun is_uintmax t =
   case Lib.total wordsSyntax.dest_word_2comp t of
      SOME n => is_word_one n
    | NONE => false

fun is_word_lht t =
   wordsSyntax.is_word_L t orelse
   wordsSyntax.is_word_H t orelse
   wordsSyntax.is_word_T t

(* -------------------------------------------------------------------------
   Conversions, evaluation and simpsets
   ------------------------------------------------------------------------- *)

val Na = Term.mk_comb (numSyntax.numeral_tm, Term.mk_var ("a", numLib.num))
val n2w = wordsSyntax.n2w_tm

val TIMES_2EXP1 =
   (GSYM o REWRITE_RULE [arithmeticTheory.MULT_LEFT_1] o
    Q.SPECL [`x`, `1`]) bitTheory.TIMES_2EXP_def

local
  val cnv =
    computeLib.compset_conv (reduceLib.num_compset())
      [computeLib.Defs
         [NUMERAL_SFUNPOW_FDUB, NUMERAL_SFUNPOW_iDUB, iDUB_NUMERAL,
          FDUB_iDUB, FDUB_FDUB, NUMERAL_TIMES_2EXP]]
  val thms = [TIMES_2EXP1, arithmeticTheory.TIMES2, GSYM numeralTheory.iDUB]
  val rwts = List.map (REWRITE_RULE thms)
                [INT_MIN_def, dimword_IS_TWICE_INT_MIN,
                 UINT_MAX_def, INT_MAX_def, INT_MIN_SUM]
in
  val PRIM_SIZES_CONV = PURE_REWRITE_CONV rwts THENC fcpLib.INDEX_CONV THENC cnv
end

local
  fun intSuff (s, n) =
    Option.isSome (Int.fromString (String.extract (s, n, NONE)))
  fun is_fcp_thm s =
    let
      fun is_pref_int p = String.isPrefix p s andalso intSuff (s, String.size p)
    in
      Lib.exists is_pref_int ["finite_", "dimindex_", "dimword_", "INT_MIN_"]
      andalso s <> "dimindex_1_cases"
    end
  fun get_fcp_thm (s, th) =
    if is_fcp_thm s then
      SOME (case Lib.total (fst o boolSyntax.dest_eq o Thm.concl) th of
               SOME t => (t, th)
             | NONE => (Thm.concl th, Drule.EQT_INTRO th))
    else NONE
  val tree = DB.theorems "words"
             |> List.mapPartial get_fcp_thm
             |> Redblackmap.fromList Term.compare
  val err =
     ERR "SIZES_CONV"
         "Term not dimword, dimindex, INT_MIN, INT_MAX, UINT_MAX or FINITE"
  val is_numeric =
    Lib.can (fcpSyntax.dest_numeric_type o boolSyntax.dest_itself)
  val is_univ_numeric =
    Lib.can (fcpSyntax.dest_numeric_type o fst o Type.dom_rng o
             pred_setSyntax.dest_univ)
  fun suitable t =
    case Lib.total boolSyntax.dest_strip_comb t of
       SOME ("pred_set$FINITE", [a]) => is_univ_numeric a
     | SOME ("words$INT_MIN", [a]) => is_numeric a
     | SOME ("words$INT_MAX", [a]) => is_numeric a
     | SOME ("words$UINT_MAX", [a]) => is_numeric a
     | SOME ("words$dimword", [a]) => is_numeric a
     | SOME ("fcp$dimindex", [a]) => is_numeric a
     | _ => false
  fun dst t = if suitable t then SOME t else NONE
in
  val SIZES_CONV = Conv.memoize dst tree (Lib.K true) err PRIM_SIZES_CONV
end

val SIZES_ss =
   simpLib.named_merge_ss "sizes"
    [simpLib.rewrites [ONE_LT_dimword, DIMINDEX_GT_0],
     simpLib.std_conv_ss
      {name = "SIZES_CONV",
       conv = SIZES_CONV,
       pats = [``fcp$dimindex(:'a)``,
               ``pred_set$FINITE (pred_set$UNIV:'a set)``,
               ``words$INT_MIN(:'a)``,
               ``words$INT_MAX(:'a)``,
               ``words$UINT_MAX(:'a)``,
               ``words$dimword(:'a)``]}]

local
   val thm =
      LIST_CONJ
        (List.drop (CONJUNCTS (SPEC_ALL numeralTheory.numeral_evenodd), 3))
   val odd_conv =
      PURE_REWRITE_CONV
         [arithmeticTheory.NUMERAL_DEF, thm,
          PURE_REWRITE_RULE [arithmeticTheory.ALT_ZERO] (CONJUNCT1 thm)]
   val div2_conv =
      PURE_REWRITE_CONV
          [arithmeticTheory.NORM_0, numeralTheory.numeral_suc,
           numeralTheory.numeral_div2]
   val bool_conv = REWRITE_CONV []
   val (mod_2exp_max0_conv, mod_2exp_max1_conv, mod_2exp_max2_conv) =
      Lib.triple_of_list
         (List.map Conv.REWR_CONV
             (CONJUNCTS
                 (PURE_REWRITE_RULE [GSYM arithmeticTheory.PRE_SUB1]
                     (numLib.SUC_RULE numeral_bitTheory.MOD_2EXP_MAX))))
   val args_max_conv =
      Conv.RAND_CONV div2_conv
      THENC Conv.RATOR_CONV (Conv.RAND_CONV (Conv.TRY_CONV reduceLib.PRE_CONV))
   val err_max = ERR "mod_2exp_max_conv" ""
   val (mod_2exp_eq0_conv, mod_2exp_eq1_conv, mod_2exp_eq2_conv,
        mod_2exp_eq_eq_conv) =
      Lib.quadruple_of_list
         (List.map Conv.REWR_CONV
             (CONJUNCTS
                 (PURE_REWRITE_RULE [GSYM arithmeticTheory.PRE_SUB1]
                     (numLib.SUC_RULE numeral_bitTheory.MOD_2EXP_EQ))))
   val args_conv =
      Conv.RAND_CONV div2_conv
      THENC Conv.RATOR_CONV (Conv.RAND_CONV div2_conv)
      THENC Conv.RATOR_CONV
               (Conv.RATOR_CONV
                   (Conv.RAND_CONV (Conv.TRY_CONV reduceLib.PRE_CONV)))
   val err = ERR "mod_2exp_eq_conv" ""
in
   fun mod_2exp_max_conv tm =
      let
         val (n, a) = Lib.with_exn bitSyntax.dest_mod_2exp_max tm err_max
      in
         if n = numSyntax.zero_tm
            then mod_2exp_max0_conv tm
         else let
                 val m = Lib.with_exn Term.rand n err_max
                 val odd_thm = odd_conv (numSyntax.mk_odd a)
                 val odd_rhs = rhs (concl odd_thm)
                 val cnv1 = if numSyntax.is_bit1 m
                               then mod_2exp_max1_conv
                            else mod_2exp_max2_conv
                 val cnv2 =
                    if odd_rhs = boolSyntax.T
                       then Conv.FORK_CONV
                              (K odd_thm, args_max_conv THENC mod_2exp_max_conv)
                    else if odd_rhs = boolSyntax.F
                       then Conv.LAND_CONV (K odd_thm)
                    else raise err_max
              in
                 (cnv1 THENC cnv2 THENC bool_conv) tm
              end
      end
   fun mod_2exp_eq_conv tm =
      let
         val (n, a, b) = Lib.with_exn bitSyntax.dest_mod_2exp_eq tm err
      in
         if n = numSyntax.zero_tm
            then mod_2exp_eq0_conv tm
         else if a = b
            then mod_2exp_eq_eq_conv tm
         else let
                 val m = Lib.with_exn Term.rand n err
                 val odd_thm = (Conv.BINOP_CONV odd_conv THENC bool_conv)
                                  (boolSyntax.mk_eq
                                      (numSyntax.mk_odd a,
                                       numSyntax.mk_odd b))
                 val odd_rhs = rhs (concl odd_thm)
                 val cnv1 = if numSyntax.is_bit1 m
                               then mod_2exp_eq1_conv
                            else mod_2exp_eq2_conv
                 val cnv2 =
                    if odd_rhs = boolSyntax.T
                       then Conv.FORK_CONV
                              (K odd_thm, args_conv THENC mod_2exp_eq_conv)
                    else if odd_rhs = boolSyntax.F
                       then Conv.LAND_CONV (K odd_thm)
                    else raise err
              in
                 (cnv1 THENC cnv2 THENC bool_conv) tm
              end
      end
end

local
   val (n2w_n2w_conv, n2w_max_conv, max_n2w_conv) =
      Lib.triple_of_list
         (List.map Conv.REWR_CONV (CONJUNCTS wordsTheory.word_eq_n2w))
   val sizes_conv = Conv.RATOR_CONV (Conv.RAND_CONV SIZES_CONV)
   val cnv1 = max_n2w_conv THENC sizes_conv THENC mod_2exp_max_conv
   val cnv2 = n2w_max_conv THENC sizes_conv THENC mod_2exp_max_conv
   val cnv3 =
      n2w_n2w_conv THENC Conv.RATOR_CONV sizes_conv THENC mod_2exp_eq_conv
   val err = ERR "word_EQ_CONV" "not a ground word equality"
in
   fun word_EQ_CONV tm =
      let
         val (l, r) = Lib.with_exn boolSyntax.dest_eq tm err
      in
         if l = r
            then Drule.ISPEC l boolTheory.REFL_CLAUSE
         else if is_uintmax l andalso wordsSyntax.is_word_literal r
            then cnv1 tm
         else if is_uintmax r andalso wordsSyntax.is_word_literal l
            then cnv2 tm
         else if wordsSyntax.is_word_literal l andalso
                 wordsSyntax.is_word_literal r
            then cnv3 tm
         else raise err
      end
end

local
   val DIV2_CONV =
      PURE_REWRITE_CONV
         [numeralTheory.numeral_div2, numeralTheory.numeral_suc,
          arithmeticTheory.NORM_0]

   val conv1 =
      Conv.REWR_CONV
         (REWRITE_RULE [GSYM arithmeticTheory.DIV2_def] wordsTheory.BIT_SET_def)
      THENC RATOR_CONV (RATOR_CONV (RAND_CONV Arithconv.NEQ_CONV))
      THENC PURE_ONCE_REWRITE_CONV [boolTheory.COND_CLAUSES]

   val conv2 =
      RATOR_CONV (RATOR_CONV (RAND_CONV Arithconv.ODD_CONV))
      THENC PURE_ONCE_REWRITE_CONV [boolTheory.COND_CLAUSES]

   val conv3 =
      RAND_CONV DIV2_CONV
      THENC RATOR_CONV (RAND_CONV Arithconv.SUC_CONV)
in
   fun BIT_SET_CONV tm =
      let
         val thm1 = conv1 tm
      in
         if boolSyntax.is_cond (rhs (concl thm1))
            then let
                    val thm2 = Conv.RIGHT_CONV_RULE conv2 thm1
                 in
                    Conv.RIGHT_CONV_RULE
                      ((if pred_setSyntax.is_insert (rhs (concl thm2))
                           then RAND_CONV
                        else I) (conv3 THENC BIT_SET_CONV)) thm2
                 end
         else thm1
      end
end

val BIT_ss =
  simpLib.named_merge_ss "bit"
    [simpLib.rewrites [BIT_ZERO],
     simpLib.std_conv_ss
       {conv = Conv.REWR_CONV wordsTheory.BIT_SET
               THENC Conv.RAND_CONV BIT_SET_CONV
               THENC TRY_CONV (pred_setLib.IN_CONV Arithconv.NEQ_CONV),
        name = "BITS_CONV",
        pats = [``bit$BIT n ^Na``]}]

local
  fun NUM_RULE l n x =
     let
        val y = SPEC_ALL x
        val N = Parse.Term n
     in
        CONJ ((GEN_ALL
               o simpLib.SIMP_RULE (bossLib.arith_ss++boolSimps.LET_ss) l
               o Q.INST [n |-> `0n`]) y)
             ((GEN_ALL o Thm.INST [N |-> ``NUMERAL ^N``]) y)
     end

  val MOD_WL =
     CONV_RULE (STRIP_QUANT_CONV (RHS_CONV (ONCE_REWRITE_CONV [GSYM n2w_mod])))

  val MOD_WL1 =
     CONV_RULE
        (STRIP_QUANT_CONV
           (RHS_CONV (RATOR_CONV (ONCE_REWRITE_CONV [GSYM n2w_mod]))))

  val w2n_n2w_compute = Q.prove(
     `!n. w2n ((n2w n) : 'a word) =
          if n < dimword(:'a) then n else n MOD dimword(:'a)`,
     SRW_TAC [boolSimps.LET_ss] [])

  val word_2comp_compute = Q.prove(
     `!n. word_2comp (n2w n) : 'a word =
            let x = n MOD dimword (:'a) in
              if x = 0 then 0w else n2w (dimword (:'a) - x)`,
     SRW_TAC [boolSimps.LET_ss] [word_2comp_n2w])

  val word_lsl_compute = Q.prove(
     `!n m. (n2w m : 'a word) << n =
             if dimindex(:'a) - 1 < n then
               0w
             else
               n2w ((m * 2 ** n) MOD dimword(:'a))`,
     REWRITE_TAC [word_lsl_n2w, n2w_mod])

  val word_lsr_compute =
     (REWRITE_RULE [word_bits_n2w, arithmeticTheory.MIN_IDEM] o
      Q.SPECL [`^n2w n`, `^Na`]) word_lsr_n2w

  val word_asr_compute =
     (REWRITE_RULE [word_bits_n2w, word_msb_n2w, word_or_n2w,
        word_lsr_compute, arithmeticTheory.MIN_IDEM] o
      Q.SPECL [`^Na`, `^n2w n`]) word_asr_n2w

  val bit_update_compute =
     BIT_UPDATE |> REWRITE_RULE [FUN_EQ_THM]
                |> (fn th => CONJ (Q.SPECL [`^Na`, `F`, `^n2w n`] th)
                                  (Q.SPECL [`^Na`, `T`, `^n2w n`] th))

  val thms =
     [numLib.SUC_RULE sum_numTheory.SUM_def, bit_update_compute,
      n2w_w2n, w2n_n2w_compute, MOD_WL1 w2w_n2w, Q.SPEC `^n2w n` sw2sw_def,
      word_len_def, word_L_def, word_H_def, word_T_def,
      word_abs_def, word_min_def, word_max_def, word_smin_def, word_smax_def,
      bit_count_upto_def, bit_count_def,
      saturate_w2w_n2w, saturate_n2w_def,
      saturate_add_def, saturate_sub_def, saturate_mul_def,
      word_join_def, Q.SPECL [`^n2w n`, `n2w m:'b word`] word_concat_def,
      Q.SPEC `^Na` word_replicate_concat_word_list, concat_word_list_def,
      word_reverse_n2w, word_modify_n2w, bit_field_insert_def,
      Q.SPEC `^Na` word_log2_n2w,
      word_1comp_n2w, word_or_n2w, word_xor_n2w, word_and_n2w,
      word_2comp_compute, word_nor_n2w, word_xnor_n2w, word_nand_n2w,
      word_sub_def, word_div_def, word_sdiv_def, word_mod_def,
      word_smod_def, word_srem_def, MOD_WL word_add_n2w, MOD_WL word_mul_n2w,
      word_rol_bv_def, word_lsl_bv_def, word_lsr_bv_def, word_asr_bv_def,
      word_ror_bv_def, word_asr_compute, word_lsr_compute,
      Q.SPEC `^Na` word_lsl_compute, SHIFT_ZERO, Q.SPEC `^Na` word_ror_n2w,
      Q.SPECL [`w:'a word`, `^Na`] word_rol_def, word_rrx_n2w,
      word_lsb_n2w, word_msb_n2w, word_bit_n2w, fcp_n2w, fcpTheory.L2V_def,
      NUM_RULE [DIMINDEX_GT_0] `i:num` word_index_n2w,
      NUM_RULE [DIMINDEX_GT_0] `n:num` fcpTheory.index_comp,
      NUM_RULE [DIMINDEX_GT_0] `b:num` fcpTheory.FCP_APPLY_UPDATE_THM,
      word_bits_n2w, word_signed_bits_n2w, word_slice_n2w, word_extract_n2w,
      word_reduce_n2w, word_compare_def, Q.SPEC `^n2w n` reduce_and,
      Q.SPEC `^n2w n` reduce_or, reduce_xor_def, reduce_xnor_def,
      reduce_nand_def, reduce_nor_def,
      Q.SPECL [`^Na`, `^n2w n`] word_sign_extend_def,
      word_ge_n2w, word_gt_n2w, word_hi_n2w, word_hs_n2w,
      word_le_n2w, word_lo_n2w, word_ls_n2w, word_lt_n2w,
      l2w_def, w2l_def, s2w_def, w2s_def, add_with_carry_def,
      word_from_bin_list_def, word_from_oct_list_def,
      word_from_dec_list_def, word_from_hex_list_def,
      word_to_bin_list_def, word_to_oct_list_def,
      word_to_dec_list_def, word_to_hex_list_def,
      word_from_bin_string_def, word_from_oct_string_def,
      word_from_dec_string_def, word_from_hex_string_def,
      word_to_bin_string_def, word_to_oct_string_def,
      word_to_dec_string_def, word_to_hex_string_def]

  fun mrw th = map (REWRITE_RULE [th])
in
  val thms =
      (mrw TIMES_2EXP1 o mrw (GSYM bitTheory.TIMES_2EXP_def) o
       mrw (GSYM bitTheory.MOD_2EXP_def)) thms
end

<<<<<<< HEAD
fun add_words_compset extras cmp =
  ( computeLib.add_thms thms cmp
  ; List.app (fn x => computeLib.add_conv (x, 1, SIZES_CONV) cmp)
     [fcpSyntax.dimindex_tm, wordsSyntax.dimword_tm, wordsSyntax.uint_max_tm,
      wordsSyntax.int_min_tm, wordsSyntax.int_max_tm, pred_setSyntax.finite_tm]
  ; computeLib.add_conv
      (``words$BIT_SET : num -> num -> num set``, 2, BIT_SET_CONV) cmp
  ; computeLib.add_conv
      (``min$= : 'a word -> 'a word -> bool``, 2, word_EQ_CONV) cmp
  ; if extras
       then List.app (fn f => f cmp)
              [listSimps.list_rws, bitLib.add_bit_compset,
               numposrepLib.add_numposrep_compset,
               ASCIInumbersLib.add_ASCIInumbers_compset]
    else ()
  )
=======
fun add_words_compset extras =
  computeLib.extend_compset
   (computeLib.Extenders
      (if extras then
          [listSimps.list_rws, bitLib.add_bit_compset,
           numposrepLib.add_numposrep_compset,
           ASCIInumbersLib.add_ASCIInumbers_compset]
       else []) ::
    [computeLib.Defs thms,
     computeLib.Convs
        ([(``words$BIT_SET : num -> num -> num set``, 2, BIT_SET_CONV),
          (``min$= : 'a word -> 'a word -> bool``, 2, word_EQ_CONV)] @
         List.map (fn x => (x, 1, SIZES_CONV))
          [fcpSyntax.dimindex_tm, wordsSyntax.dimword_tm,
           wordsSyntax.uint_max_tm, wordsSyntax.int_min_tm,
           wordsSyntax.int_max_tm, pred_setSyntax.finite_tm])])
>>>>>>> b5682d77

val () = add_words_compset false computeLib.the_compset

fun words_compset () =
   let
      val cmp = reduceLib.num_compset ()
   in
      add_words_compset true cmp; cmp
   end

val WORD_EVAL_CONV = computeLib.CBV_CONV (words_compset ())
val WORD_EVAL_RULE = CONV_RULE WORD_EVAL_CONV
val WORD_EVAL_TAC  = CONV_TAC WORD_EVAL_CONV

(* ------------------------------------------------------------------------- *)

local
  fun name_thy t =
     let val {Name, Thy, ...} = dest_thy_const t in (Thy, Name) end

  val name_thy_compare =
     Lib.pair_compare (String.compare, String.compare) o
     (Lib.swap ## Lib.swap)

  fun name_thy_set l =
     (List.app
        (fn (thy, c) =>
           General.ignore (Term.prim_mk_const {Thy = thy, Name = c})) l
      ; Redblackset.addList (Redblackset.empty name_thy_compare, l))

  val l1 =
     ["l2w", "w2l", "s2w", "w2s", "add_with_carry",
      "bit_count", "bit_count_upto", "word_from_bin_list",
      "word_from_oct_list", "word_from_dec_list", "word_from_hex_list",
      "word_to_bin_list", "word_to_oct_list", "word_to_dec_list",
      "word_to_hex_list", "word_from_bin_string", "word_from_oct_string",
      "word_from_dec_string", "word_from_hex_string", "word_to_bin_string",
      "word_to_oct_string", "word_to_dec_string", "word_to_hex_string",
      "word_reduce", "word_compare", "reduce_and", "reduce_or", "reduce_xor",
      "reduce_nand", "reduce_nor", "reduce_xnor", "word_replicate",
      "concat_word_list", "bit_field_insert", "word_len", "w2w", "w2n",
      "sw2sw", "word_log2", "word_reverse", "word_lsb", "word_msb",
      "word_join", "word_concat", "word_bit", "word_bits", "word_signed_bits",
      "word_slice", "word_extract", "word_asr", "word_lsr", "word_lsl",
      "word_ror", "word_rol", "word_rrx", "word_lsl_bv", "word_lsr_bv",
      "word_asr_bv", "word_ror_bv", "word_rol_bv", "word_lo", "word_ls",
      "word_lt", "word_le", "saturate_n2w", "saturate_w2w", "saturate_add",
      "saturate_sub", "saturate_mul", "word_min", "word_max", "word_smin",
      "word_smax", "word_abs", "word_div", "word_sdiv", "word_mod",
      "word_smod", "word_srem", "word_sign_extend"]

  val l2 =
     ["SBIT", "BIT", "BITS", "BITV", "SLICE",
      "TIMES_2EXP", "DIV_2EXP", "DIVMOD_2EXP", "MOD_2EXP",
      "LOG2", "BITWISE", "BIT_REVERSE", "SIGN_EXTEND"]

  val l3 =
     ["l2n", "n2l", "BOOLIFY",
      "num_from_bin_list", "num_from_oct_list", "num_from_dec_list",
      "num_from_hex_list", "num_to_bin_list", "num_to_oct_list",
      "num_to_dec_list", "num_to_hex_list"]

  val l4 =
     ["s2n", "n2s", "HEX", "UNHEX",
      "num_from_bin_string", "num_from_oct_string", "num_from_dec_string",
      "num_from_hex_string",
      "num_to_bin_string", "num_to_oct_string", "num_to_dec_string",
      "num_to_hex_string"]

  val l5 = ["fcp_index", ":+"]

  val s = [("min", ["="]),
           ("logroot", ["LOG"]),
           ("words", l1),
           ("bit", l2),
           ("numposrep", l3),
           ("ASCIInumbers", l4),
           ("fcp", l5)]
          |> List.map (fn (thy, l) => List.map (Lib.pair thy) l)
          |> List.concat
          |> name_thy_set

  val s2 =
     Redblackset.addList
       (s, map (pair "words")
               ["word_mul", "word_add", "word_sub", "word_1comp", "word_2comp",
                "word_xor", "word_and", "word_or",
                "word_xnor", "word_nand", "word_nor",
                "word_ge", "word_gt", "word_hi", "word_hs"] @
           map (pair "arithmetic")
               ["+", "-", "*", "DIV", "DIV2", "EXP", "ODD", "EVEN",
                "<=", ">=", "<", ">"])

  fun is_hex_digit_literal t =
     numSyntax.int_of_term t < 16 handle HOL_ERR _ => false

  fun is_bool t = t = boolSyntax.T orelse t = boolSyntax.F

  fun is_ground_list t =
     let
        val (l, ty) = listSyntax.dest_list t
     in
        if ty = ``:num``
           then Lib.all is_hex_digit_literal l
        else if ty = ``:char``
           then Lib.all (Char.isHexDigit o stringSyntax.fromHOLchar) l
        else if ty = ``:bool``
           then Lib.all is_bool l
        else wordsSyntax.is_word_type ty
     end
     handle HOL_ERR _ => false

  fun is_ground_arg t =
     case Lib.total pairSyntax.dest_pair t of
        SOME (l, r) => is_ground_arg l andalso is_ground_arg r
      | NONE => numSyntax.is_numeral t
                orelse wordsSyntax.is_word_literal t
                orelse is_uintmax t
                orelse List.exists (Term.same_const t)
                          [boolSyntax.T, boolSyntax.F,
                           boolSyntax.conjunction, boolSyntax.disjunction,
                           ASCIInumbersSyntax.hex_tm,
                           ASCIInumbersSyntax.unhex_tm]
                orelse is_ground_list t

  fun is_ground_fn s t =
    case (name_thy ## Lib.I) (boolSyntax.strip_comb t) of
       (_, []) => is_word_lht t
     | (("words", "BIT_SET"), l as [_, _]) => Lib.all is_ground_arg l
     | (tn as (thy, name), l) =>
        Redblackset.member (s, tn) andalso
        let
          val (tys, _) =
            boolSyntax.strip_fun
              (Term.type_of (Term.prim_mk_const {Name = name, Thy = thy}))
        in
          List.length tys = List.length l andalso Lib.all is_ground_arg l
        end

  val alpha_rws =
   [word_lsb_n2w, word_lsb_word_T, word_msb_word_T, WORD_0_POS, WORD_L_NEG,
    word_bit_0, word_bit_0_word_T, w2w_0, sw2sw_0, sw2sw_word_T,
    word_0_n2w, word_1_n2w,
    word_len_def, word_reverse_0, word_reverse_word_T, word_log2_1, word_div_1,
    word_join_0, word_concat_0_0, word_concat_word_T, word_join_word_T,
    WORD_BITS_ZERO2, WORD_EXTRACT_ZERO2, WORD_SLICE_ZERO2, BIT_ZERO, BITS_ZERO2]

  val alpha_rws2 =
   [WORD_ADD_0, WORD_SUB_RZERO, WORD_MULT_CLAUSES, WORD_XOR_CLAUSES,
    WORD_AND_CLAUSES, WORD_OR_CLAUSES]
in
  (* The for_simpset = true variant is designed for simplification, where other
     simpsets are used to simplify arithmetic and bitwise operations.
     The for_simpset = false variant is designed for full ground term
     evaluation of word expressions.
  *)
  fun WORD_GROUND_CONV for_simpset =
     let
        val (rws, set) = if for_simpset then ([], s) else (alpha_rws2, s2)
        val cnv = PURE_REWRITE_CONV rws THENC WORD_EVAL_CONV
        val is_ground = is_ground_fn set
     in
        fn t =>
          ( List.null (type_vars_in_term t) andalso is_ground t orelse
            raise ERR "WORD_GROUND_CONV"
                      "Term not ground or contains type variables."
          ; cnv t
          )
     end
  val WORD_GROUND_ss =
    simpLib.named_merge_ss "word ground"
      [simpLib.rewrites alpha_rws,
       simpLib.conv_ss
        {conv  = K (K (Conv.CHANGED_CONV (WORD_GROUND_CONV true))),
         trace = 3,
         name  = "WORD_GROUND_CONV",
         key   = NONE}]
  val WORD_GROUND_CONV = WORD_GROUND_CONV false
end

val SYM_WORD_NEG_1 = SYM WORD_NEG_1

local
  val d = ref (Redblackmap.mkDict Arbnum.compare:
               (Arbnum.num, thm) Redblackmap.dict)
  val mk_th = Conv.RIGHT_CONV_RULE (Conv.REWR_CONV SYM_WORD_NEG_1) o GSYM o
              (Conv.REWR_CONV word_T_def THENC Conv.RAND_CONV SIZES_CONV) o
              wordsSyntax.mk_word_T o fcpSyntax.mk_numeric_type
  fun PRIM_UINT_MAX_CONV n =
    case Redblackmap.peek (!d, n) of
       SOME th => Conv.REWR_CONV th
     | NONE =>
        let
          val th = mk_th n
        in
          d := Redblackmap.insert (!d, n, th)
        ; Conv.REWR_CONV th
        end
  val err = ERR "UINT_MAX_CONV" ""
in
  (* convert 0b11...1w to -1w *)
  fun UINT_MAX_CONV t =
    if wordsSyntax.is_n2w t
      then case Lib.total wordsSyntax.size_of t of
              SOME n => if n = Arbnum.one then raise err
                        else PRIM_UINT_MAX_CONV n t
            | NONE => raise err
    else raise err
  val WORD_UINT_MAX_ss =
    simpLib.std_conv_ss
      {conv = UINT_MAX_CONV, name = "uint_max", pats = [``n2w a : 'a word``]}
end

(* ------------------------------------------------------------------------- *)

val ADD1 = arithmeticTheory.ADD1

val WORD_LSL_NUMERAL = (GEN_ALL o Q.SPECL [`w: 'a word`, `^Na`]) WORD_MUL_LSL

val WORD_NOT_NUMERAL =
   (SIMP_RULE std_ss [GSYM ADD1, WORD_LITERAL_ADD, word_sub_def] o
    Q.SPEC `^n2w n`) WORD_NOT

val WORD_NOT_NEG_NUMERAL =
   (numLib.SUC_RULE o GEN_ALL o
    SIMP_RULE arith_ss
      [GSYM ADD1, WORD_LITERAL_ADD, word_sub_def, WORD_NEG_NEG] o
    Q.SPEC `words$word_2comp (^n2w (num$SUC n))`) WORD_NOT

val WORD_NOT_NEG_0 =
   SIMP_CONV std_ss [SYM_WORD_NEG_1, WORD_NOT_0, WORD_NEG_0]
      ``words$word_1comp (words$word_2comp 0w) : 'a word``

val WORD_LITERAL_MULT_thms =
    [word_mul_n2w, WORD_LITERAL_MULT, word_L_MULT, word_L_MULT_NEG,
    GSYM word_L2_def, word_L2_MULT,
    (ONCE_REWRITE_RULE [WORD_MULT_COMM] o CONJUNCT1) WORD_LITERAL_MULT] @
   (map (ONCE_REWRITE_RULE [WORD_MULT_COMM])
      [word_L_MULT, word_L_MULT_NEG, word_L2_MULT])

val WORD_LITERAL_ADD_thms =
   [word_add_n2w, WORD_LITERAL_ADD,
    (ONCE_REWRITE_RULE [WORD_ADD_COMM] o CONJUNCT2) WORD_LITERAL_ADD]

val word_mult_clauses =
   List.take ((map GEN_ALL o CONJUNCTS o SPEC_ALL) WORD_MULT_CLAUSES, 4)

val WORD_MULT_LEFT_1 = List.nth (word_mult_clauses, 2)

val NEG_EQ_0 = trace ("metis", 0) (METIS_PROVE [WORD_NEG_MUL, WORD_NEG_EQ_0])
   ``(!w:'a word. (-1w * w = 0w) = (w = 0w)) /\
     (!w:'a word. (0w = -1w * w) = (w = 0w))``

(* ------------------------------------------------------------------------- *)

local
   val SYM_WORD_DIV_LSR = GSYM WORD_DIV_LSR
   val one_tm = numSyntax.term_of_int 1
   val two_tm = numSyntax.term_of_int 2
in
   (*
      e.g. WORD_DIV_LSR_CONV ``w // 8w : word16``
           |- w // 8w = w >>> 3
   *)

   fun WORD_DIV_LSR_CONV tm =
     let
        val (l, r) = wordsSyntax.dest_word_div tm
        val (v, ty) = wordsSyntax.dest_n2w r
        val p = fst (wordsSyntax.dest_mod_word_literal r)
        val n = numSyntax.mk_numeral (Arbnum.log2 p)
        val lt_thm = numSyntax.mk_less (n, wordsSyntax.mk_dimindex ty)
                     |> (Conv.RAND_CONV SIZES_CONV THENC numLib.REDUCE_CONV)
                     |> Drule.EQT_ELIM
        val exp_thm = boolSyntax.mk_eq
                         (wordsSyntax.mk_n2w (v, ty),
                          wordsSyntax.mk_n2w (numSyntax.mk_exp (two_tm, n), ty))
                      |> WORD_EVAL_CONV
                      |> Drule.EQT_ELIM
        val thm1 = Rewrite.PURE_ONCE_REWRITE_CONV [exp_thm] tm
        val thm2 = Thm.MP (Drule.ISPECL [l, n] SYM_WORD_DIV_LSR) lt_thm
     in
        Thm.TRANS thm1 thm2
     end
     handle HOL_ERR _ => raise ERR "WORD_DIV_LSR_CONV" ""
          | Domain => raise ERR "WORD_DIV_LSR_CONV" "Divide by zero"

   (*
      e.g. WORD_MOD_BITS_CONV ``word_mod w 8w : word16``
           |- word_mod w 8w = (2 -- 0) w
   *)

   fun WORD_MOD_BITS_CONV tm =
      let
         val (l, r) = wordsSyntax.dest_word_mod tm
         val (v, ty) = wordsSyntax.dest_n2w r
         val p = fst (wordsSyntax.dest_mod_word_literal r)
      in
         if p = Arbnum.zero
            then raise ERR "" ""
         else if p = Arbnum.one
            then let
                    val p_tm = wordsSyntax.mk_n2w (one_tm, ty)
                    val p_thm = boolSyntax.mk_eq (r, p_tm)
                                |> WORD_EVAL_CONV |> EQT_ELIM
                 in
                    PURE_REWRITE_CONV [p_thm, WORD_MOD_1] tm
                 end
         else let
                 val n = numSyntax.mk_numeral (Arbnum.less1 (Arbnum.log2 p))
                 val dim_sub1 =
                    numSyntax.mk_minus (wordsSyntax.mk_dimindex ty, one_tm)
                 val lt_thm = numSyntax.mk_less (n, dim_sub1)
                              |> (Conv.RAND_CONV (Conv.LAND_CONV SIZES_CONV)
                                  THENC numLib.REDUCE_CONV)
                              |> Drule.EQT_ELIM
                 val exp_thm =
                    boolSyntax.mk_eq
                       (wordsSyntax.mk_n2w (v, ty),
                        wordsSyntax.mk_n2w
                            (numSyntax.mk_exp (two_tm, numSyntax.mk_suc n), ty))
                    |> WORD_EVAL_CONV
                    |> Drule.EQT_ELIM
                 val thm1 = Rewrite.PURE_ONCE_REWRITE_CONV [exp_thm] tm
                 val thm2 = Thm.MP (Drule.ISPECL [l, n] WORD_MOD_POW2) lt_thm
              in
                 Thm.TRANS thm1 thm2
              end
      end
      handle HOL_ERR _ => raise ERR "WORD_MOD_BITS_CONV" ""
end

(* ------------------------------------------------------------------------- *)

val is_known_word_size = not o is_vartype o wordsSyntax.dim_of

local
   val cnv = PURE_ONCE_REWRITE_CONV [GSYM n2w_mod]
             THENC Conv.DEPTH_CONV SIZES_CONV
             THENC numLib.REDUCE_CONV
in
   fun WORD_LITERAL_REDUCE_CONV t =
      if is_known_word_size t then cnv t else numLib.REDUCE_CONV t
end

val WORD_ADD_REDUCE_CONV =
   PURE_REWRITE_CONV WORD_LITERAL_ADD_thms THENC WORD_LITERAL_REDUCE_CONV

val gci_word_mul =
  let
    val cnv = PURE_REWRITE_CONV WORD_LITERAL_MULT_thms
              THENC WORD_LITERAL_REDUCE_CONV
  in
   GenPolyCanon.GCI
    {dest = wordsSyntax.dest_word_mul,
     is_literal = fn t => is_word_literal t
                          orelse wordsSyntax.is_word_L t
                          orelse wordsSyntax.is_word_L2 t,
     assoc_mode = GenPolyCanon.L_Cflipped,
     assoc = WORD_MULT_ASSOC,
     symassoc = GSYM WORD_MULT_ASSOC,
     comm = WORD_MULT_COMM,
     l_asscomm = GenPolyCanon.derive_l_asscomm WORD_MULT_ASSOC WORD_MULT_COMM,
     r_asscomm = GenPolyCanon.derive_r_asscomm WORD_MULT_ASSOC WORD_MULT_COMM,
     non_coeff = I,
     merge = cnv,
     postnorm = ALL_CONV,
     left_id = WORD_MULT_LEFT_1,
     right_id = List.nth (word_mult_clauses, 3),
     reducer = cnv}
  end

local
   fun is_good t =
      let
         val (l, r) = wordsSyntax.dest_word_mul t
      in
         is_word_literal l
      end
      handle HOL_ERR _ => false
   fun non_coeff t =
      if is_good t
         then boolSyntax.rand t
      else if is_word_literal t
         then mk_var ("   ", Term.type_of t)
      else t
   val cnv = REWR_CONV (GSYM WORD_MULT_LEFT_1)
   fun add_coeff (t:term) : thm = if is_good t then ALL_CONV t else cnv t
   val distrib = GSYM WORD_RIGHT_ADD_DISTRIB
   fun merge t =
      let
         val (l, r) = wordsSyntax.dest_word_add t
      in
        if is_word_literal l andalso is_word_literal r
           then WORD_ADD_REDUCE_CONV t
        else (Conv.BINOP_CONV add_coeff
              THENC REWR_CONV distrib
              THENC LAND_CONV WORD_ADD_REDUCE_CONV) t
      end
in
   val gci_word_add = GenPolyCanon.GCI
     {dest = wordsSyntax.dest_word_add,
      is_literal = is_word_literal,
      assoc_mode = GenPolyCanon.L,
      assoc = WORD_ADD_ASSOC,
      symassoc = GSYM WORD_ADD_ASSOC,
      comm = WORD_ADD_COMM,
      l_asscomm = GenPolyCanon.derive_l_asscomm WORD_ADD_ASSOC WORD_ADD_COMM,
      r_asscomm = GenPolyCanon.derive_r_asscomm WORD_ADD_ASSOC WORD_ADD_COMM,
      non_coeff = non_coeff,
      merge = merge,
      postnorm = REWRITE_CONV word_mult_clauses,
      left_id = CONJUNCT2 WORD_ADD_0,
      right_id = CONJUNCT1 WORD_ADD_0,
      reducer = WORD_ADD_REDUCE_CONV}
end

local
   val cnv1 =
      PURE_REWRITE_CONV
         [INT_MAX_def, word_L_def, word_H_def, SYM_WORD_NEG_1, w2n_n2w]
      THENC DEPTH_CONV SIZES_CONV
      THENC numLib.REDUCE_CONV
   val cnv2 = CHANGED_CONV (PURE_REWRITE_CONV [WORD_H_WORD_L, SYM_WORD_NEG_1])
   val cnv3 = CHANGED_CONV (PURE_REWRITE_CONV [word_0_n2w, word_1_n2w])
in
  fun WORD_CONST_CONV t =
    if is_known_word_size t andalso is_word_lht t then cnv1 t else cnv2 t
  fun WORD_w2n_CONV t =
     let
        val x = wordsSyntax.dest_w2n t
     in
        if wordsSyntax.is_n2w x
           then (if is_known_word_size x then cnv1 else cnv3) t
        else raise ERR "WORD_w2n_CONV" "Not w2n of word literal"
     end
end

local
   val cnv1 = Conv.REWR_CONV word_2comp_n2w
              THENC Conv.REWR_CONV (GSYM n2w_mod)
              THENC Conv.DEPTH_CONV SIZES_CONV THENC numLib.REDUCE_CONV
   val cnv2 = Conv.REWR_CONV WORD_NEG_0
   val cnv3 = PURE_REWRITE_CONV [WORD_NEG_L]
              THENC PURE_ONCE_REWRITE_CONV [WORD_NEG_MUL]
in
   fun WORD_NEG_CONV t =
      let
         val x = wordsSyntax.dest_word_2comp t
      in
         if wordsSyntax.is_n2w x
            then if is_known_word_size t andalso not (is_word_one x)
                    then cnv1 t
                 else if is_word_zero x
                    then cnv2 t
                 else raise ERR "WORD_NEG_CONV" "Negative 'a word literal"
         else cnv3 t
      end
end

local
   val cnv1 = PURE_ONCE_REWRITE_CONV [n2w_11]
              THENC Conv.DEPTH_CONV SIZES_CONV
              THENC numLib.REDUCE_CONV
   val cnv2 = PURE_ONCE_REWRITE_CONV [GSYM WORD_EQ_SUB_ZERO]
   fun err s = raise ERR "WORD_ARITH_EQ_CONV" s
in
   fun WORD_ARITH_EQ_CONV t =
      let
         val (x, y) = boolSyntax.dest_eq t
      in
         if wordsSyntax.is_word_type (Term.type_of y)
            then if is_known_word_size x
                    andalso wordsSyntax.is_n2w x
                    andalso wordsSyntax.is_n2w y
                    then cnv1 t
                 else if is_word_zero y
                    then err "RHS is zero"
                 else cnv2 t
         else err "Not word equality"
      end
end

fun is_eq_word_L tm =
   let
      val ty = wordsSyntax.dim_of tm
      val tm = boolSyntax.mk_eq (tm, wordsSyntax.mk_word_L ty)
   in
      Lib.can Drule.EQT_ELIM (WORD_EVAL_CONV tm)
   end

fun is_negative tm =
   Lib.can Drule.EQT_ELIM (WORD_EVAL_CONV (wordsSyntax.mk_word_msb tm))

fun is_neg_term t =
  wordsSyntax.is_word_2comp t
  orelse
    if wordsSyntax.is_n2w t
       then is_known_word_size t
            andalso is_negative t
            andalso not (is_eq_word_L t)
    else if wordsSyntax.is_word_add t
       then is_neg_term (fst (wordsSyntax.dest_word_add t))
    else wordsSyntax.is_word_mul t
         andalso is_neg_term (fst (wordsSyntax.dest_word_mul t))

local
   val cnv = Conv.REWR_CONV (GSYM WORD_NEG_EQ_0)
in
   fun FIX_SIGN_OF_NEG_TERM_CONV t =
      let
         val (x, y) = dest_eq t
      in
         if is_word_zero y andalso is_neg_term x
            then cnv t
         else raise ERR "FIX_SIGN_OF_NEG_TERM_CONV" "Not neg term with zero RHS"
      end
end

local
   fun gen_dest_word_literal t =
     case Lib.total wordsSyntax.dest_word_2comp t of
        SOME n =>
           Arbint.negate (Arbint.fromNat (wordsSyntax.dest_word_literal n))
      | NONE => Arbint.fromNat (wordsSyntax.dest_word_literal t)
   fun gen_is_negative pick_word_l tm =
      if is_known_word_size tm
         then is_negative tm andalso (pick_word_l orelse not (is_eq_word_L tm))
      else Arbint.<= (gen_dest_word_literal tm, Arbint.fromInt ~1)
   fun is_zero tm =
     case Lib.total gen_dest_word_literal tm of
        SOME i => i = Arbint.zero
      | NONE => false
   fun pick_left_coeff x z =
      if is_known_word_size x
         then gen_is_negative false (wordsSyntax.mk_word_sub (x, z))
      else Arbint.< (gen_dest_word_literal x, gen_dest_word_literal z)
   fun partition_same t l = List.partition (fn (_, y) => y = t) l
   fun pick_coeff_terms a =
      fn ([], l) => a @ List.filter (gen_is_negative true o fst) l
       | ((x, y) :: t, l) =>
         (case partition_same y l of
             ([], _) =>
               pick_coeff_terms
                 (if gen_is_negative false x then (x, y) :: a else a) (t, l)
           | ([(z, _)], r) =>
               pick_coeff_terms
                 ((if pick_left_coeff x z then x else z, y) :: a) (t, r)
           | _ => raise ERR "pick_coeff_terms" "")
   fun join_coeff_terms (z as (_, y)) l =
      if Lib.all (fn (_, x) => x <> y) l
         then z::l
      else raise ERR "join_coeff_terms" ""
   fun mk_one tm = wordsSyntax.mk_n2w (``1n``, wordsSyntax.dim_of tm)
   fun get_coeff_terms a tm =
      case Lib.total boolSyntax.dest_strip_comb tm of
         SOME ("words$word_add", [l, r]) =>
            get_coeff_terms (get_coeff_terms a l) r
       | SOME ("words$word_mul", [l, r]) =>
            if is_zero l
               then raise ERR "get_coeff_terms" "zero"
            else if is_word_literal l
               then join_coeff_terms (l, r) a
            else join_coeff_terms (mk_one tm, tm) a
       | _ => if is_zero tm
                 then raise ERR "get_coeff_terms" "zero"
              else if is_word_literal tm
                 then join_coeff_terms (tm, mk_one tm) a
              else join_coeff_terms (mk_one tm, tm) a
   val lcancel_sub = Conv.GSYM wordsTheory.WORD_LCANCEL_SUB
   fun mk_cancel_thm x =
      let
         val p = wordsSyntax.mk_word_mul x
         val ty = Term.type_of p
         val fvs = Term.free_vars p
         val x = Term.variant fvs (Term.mk_var ("x", ty))
         val y = Term.variant fvs (Term.mk_var ("y", ty))
      in
         lcancel_sub
         |> Thm.INST_TYPE [Type.alpha |-> wordsSyntax.dest_word_type ty]
         |> Drule.SPECL [x, p, y]
      end
   fun compare_coeff (x, y) =
     Term.compare (wordsSyntax.mk_word_mul x, wordsSyntax.mk_word_mul y)
   val is_lit_coeff = fn [r] => wordsSyntax.is_word_literal (snd r)
                       | _ => false
   fun is_word_L_lit tm = is_word_literal tm andalso is_eq_word_L tm
   fun swap_sides l =
      fn [] => false
       | r =>
          not (is_lit_coeff r)
          andalso
             let
                val (xl, fl) = List.partition (is_word_L_lit o fst) l
             in
                if List.null xl
                   then case Int.compare (List.length l, List.length r) of
                           EQUAL =>
                              Lib.list_compare compare_coeff (r, l) = GREATER
                         | LESS => true
                         | GREATER => false
                else case Int.compare
                             (List.length l, List.length xl + List.length r) of
                       EQUAL => Lib.list_compare compare_coeff (r, fl) = GREATER
                     | LESS => false
                     | GREATER => true
             end
in
   fun WORD_CANCEL_CONV tm =
   let
      val (l, r) = boolSyntax.dest_eq tm
      val _ = wordsSyntax.is_word_type (Term.type_of l)
              andalso not (wordsSyntax.is_word_sub l)
              orelse raise ERR "WORD_CANCEL_CONV" "Is subraction"
      val l = if is_zero l then [] else get_coeff_terms [] l
      val r = if is_zero r then [] else get_coeff_terms [] r
   in
      case pick_coeff_terms [] (l, r) of
         [] => if swap_sides l r
                  then Conv.REWR_CONV boolTheory.EQ_SYM_EQ tm
               else raise ERR "WORD_CANCEL_CONV" "Nothing to cancel"
       | ps => (List.foldl
                  (fn (p, cnv) => cnv THENC Conv.REWR_CONV (mk_cancel_thm p))
                  Conv.ALL_CONV ps) tm
   end
end

fun WORD_MULT_CANON_CONV t =
   if wordsSyntax.is_word_type (type_of t)
      then GenPolyCanon.gencanon gci_word_mul t
   else raise ERR "WORD_MULT_CANON_CONV" "Can only be applied to word terms"

fun WORD_ADD_CANON_CONV t =
   if wordsSyntax.is_word_type (type_of t)
      then GenPolyCanon.gencanon gci_word_add t
   else raise ERR "WORD_ADD_CANON_CONV" "Can only be applied to word terms"

val WORD_MULT_ss =
  simpLib.merge_ss
   [simpLib.rewrites (NEG_EQ_0::word_mult_clauses),
    simpLib.std_conv_ss
      {conv = CHANGED_CONV WORD_MULT_CANON_CONV,
       name = "WORD_MULT_CANON_CONV",
       pats = [``words$word_mul (w:'a word) y``]}]

val WORD_ADD_ss =
   simpLib.std_conv_ss
    {conv = CHANGED_CONV WORD_ADD_CANON_CONV,
     name = "WORD_ADD_CANON_CONV",
     pats = [``words$word_add (w:'a word) y``]}

val WORD_SUBTRACT_ss =
   simpLib.named_merge_ss "word subtract"
     [simpLib.rewrites [word_sub_def],
      simpLib.std_conv_ss
        {conv = WORD_NEG_CONV,
         name = "WORD_NEG_CONV",
         pats = [``words$word_2comp (w:'a word)``,
                 ``words$word_sub (w:'a word) y``]}]

val WORD_w2n_ss =
   simpLib.merge_ss
     [simpLib.rewrites [word_0_n2w],
      simpLib.std_conv_ss
        {conv = WORD_w2n_CONV,
         name = "WORD_w2n_CONV",
         pats = [``words$w2n (^n2w ^Na)``]}]

val WORD_CONST_ss =
   simpLib.std_conv_ss
     {conv = WORD_CONST_CONV,
      name = "WORD_CONST_CONV",
      pats = [``words$word_L :'a word``,
              ``words$word_H :'a word``,
              ``words$word_T :'a word``]}

val WORD_ARITH_EQ_ss =
   simpLib.named_merge_ss "word arith eq"
     [simpLib.rewrites
        [WORD_LEFT_ADD_DISTRIB, WORD_RIGHT_ADD_DISTRIB,
         WORD_LSL_NUMERAL, WORD_NOT, hd (CONJUNCTS SHIFT_ZERO)],
      simpLib.std_conv_ss
        {conv = WORD_ARITH_EQ_CONV,
         name = "WORD_ARITH_EQ_CONV",
         pats = [``w = y :'a word``]}]

val WORD_CANCEL_ss =
   simpLib.named_merge_ss "word cancel"
     [simpLib.rewrites
        [WORD_LEFT_ADD_DISTRIB, WORD_RIGHT_ADD_DISTRIB,
         WORD_NOT, hd (CONJUNCTS SHIFT_ZERO)],
      simpLib.std_conv_ss
        {conv = WORD_CANCEL_CONV,
         name = "WORD_CANCEL_CONV",
         pats = [``w = y :'a word``]}]

val WORD_ABS_ss =
   simpLib.rewrites
     [word_abs_word_abs, word_abs_neg,
      ONCE_REWRITE_RULE [WORD_NEG_MUL] word_abs_neg]

val WORD_ARITH_ss =
   simpLib.named_merge_ss "word arith"
     [WORD_MULT_ss, WORD_ADD_ss, WORD_SUBTRACT_ss, WORD_w2n_ss, WORD_CONST_ss,
      WORD_ABS_ss]

local
   val conv = SIMP_CONV (std_ss++WORD_ARITH_EQ_ss++WORD_ARITH_ss) []
in
    val WORD_ARITH_CONV =
       conv THENC (ONCE_DEPTH_CONV FIX_SIGN_OF_NEG_TERM_CONV) THENC conv
end

(* ------------------------------------------------------------------------- *)

val BITWISE_CONV =
  let open numeral_bitTheory in
    computeLib.compset_conv (reduceLib.num_compset())
      [computeLib.Defs [NUMERAL_BITWISE, iBITWISE, numeral_log2, numeral_ilog2],
       computeLib.Convs [(``fcp$dimindex:'a itself->num``, 1, SIZES_CONV)]]
  end

val WORD_LITERAL_AND_thms =
   (numLib.SUC_RULE o REWRITE_RULE [WORD_NOT_NUMERAL]) WORD_LITERAL_AND

val WORD_LITERAL_OR_thms =
   (numLib.SUC_RULE o REWRITE_RULE [WORD_NOT_NUMERAL]) WORD_LITERAL_OR

val GSYM_WORD_OR_ASSOC = GSYM WORD_OR_ASSOC
val GSYM_WORD_AND_ASSOC = GSYM WORD_AND_ASSOC
val GSYM_WORD_XOR_ASSOC = GSYM WORD_XOR_ASSOC

val WORD_OR_CLAUSES2 = REWRITE_RULE [SYM_WORD_NEG_1] WORD_OR_CLAUSES
val WORD_AND_CLAUSES2 = REWRITE_RULE [SYM_WORD_NEG_1] WORD_AND_CLAUSES
val WORD_XOR_CLAUSES2 = REWRITE_RULE [SYM_WORD_NEG_1] WORD_XOR_CLAUSES

val word_or_clauses = CONJUNCTS (Q.SPEC `a` WORD_OR_CLAUSES2)
val word_and_clauses = CONJUNCTS (Q.SPEC `a` WORD_AND_CLAUSES2)
val word_xor_clauses = CONJUNCTS (Q.SPEC `a` WORD_XOR_CLAUSES2)

val WORD_AND_LEFT_T = hd word_and_clauses
val WORD_OR_RIGHT_T = hd (tl word_or_clauses)
val WORD_XOR_RIGHT_T = hd (tl word_xor_clauses)

local
   val WORD_REDUCE_CONV =
     PURE_REWRITE_CONV [WORD_AND_CLAUSES2]
     THENC PURE_REWRITE_CONV [WORD_LITERAL_AND_thms]
     THENC BITWISE_CONV
in
   val gci_word_and =
      GenPolyCanon.GCI
         {dest = wordsSyntax.dest_word_and,
          is_literal = is_word_literal,
          assoc_mode = GenPolyCanon.L_Cflipped,
          assoc = GSYM_WORD_AND_ASSOC,
          symassoc = WORD_AND_ASSOC,
          comm = WORD_AND_COMM,
          l_asscomm =
             GenPolyCanon.derive_l_asscomm GSYM_WORD_AND_ASSOC WORD_AND_COMM,
          r_asscomm =
             GenPolyCanon.derive_r_asscomm GSYM_WORD_AND_ASSOC WORD_AND_COMM,
          non_coeff = Lib.I,
          merge = WORD_REDUCE_CONV,
          postnorm = ALL_CONV,
          left_id = WORD_AND_LEFT_T,
          right_id = hd (tl word_and_clauses),
          reducer = WORD_REDUCE_CONV}
end

local
   fun is_good t =
      let
        val (l, r) = wordsSyntax.dest_word_and t
      in
        is_word_literal l
      end
      handle HOL_ERR _ => false
   fun non_coeff t =
      if is_good t
         then boolSyntax.rand t
      else if is_word_literal t
         then Term.mk_var ("   ", type_of t)
      else t
   fun add_coeff (t: term) : thm =
      if is_good t then ALL_CONV t else REWR_CONV (GSYM WORD_AND_LEFT_T) t
in
   local
      val distrib = GSYM WORD_RIGHT_AND_OVER_OR
      val cnv1 =
         PURE_REWRITE_CONV [WORD_OR_CLAUSES2]
         THENC PURE_REWRITE_CONV [WORD_LITERAL_OR_thms]
         THENC BITWISE_CONV
         THENC WORD_LITERAL_REDUCE_CONV
      val cnv2 = Conv.BINOP_CONV add_coeff
                 THENC Conv.REWR_CONV distrib
                 THENC Conv.LAND_CONV cnv1
      fun merge t =
         let
            val (l, r) = wordsSyntax.dest_word_or t
         in
            (if is_word_literal l andalso is_word_literal r
                then cnv1
             else cnv2) t
         end
   in
      val gci_word_or =
         GenPolyCanon.GCI
            {dest = wordsSyntax.dest_word_or,
             is_literal = is_word_literal,
             assoc_mode = GenPolyCanon.R,
             assoc = GSYM_WORD_OR_ASSOC,
             symassoc = WORD_OR_ASSOC,
             comm = WORD_OR_COMM,
             l_asscomm =
                GenPolyCanon.derive_l_asscomm GSYM_WORD_OR_ASSOC WORD_OR_COMM,
             r_asscomm =
                GenPolyCanon.derive_r_asscomm GSYM_WORD_OR_ASSOC WORD_OR_COMM,
             non_coeff = non_coeff,
             merge = merge,
             postnorm = ALL_CONV,
             left_id = hd word_or_clauses,
             right_id = WORD_OR_RIGHT_T,
             reducer = cnv1}
   end
   local
      val distrib = GSYM WORD_RIGHT_AND_OVER_XOR
      val cnv1 =
         PURE_REWRITE_CONV [WORD_XOR_CLAUSES2]
         THENC PURE_REWRITE_CONV [WORD_NOT_XOR, WORD_LITERAL_XOR]
         THENC BITWISE_CONV
         THENC WORD_LITERAL_REDUCE_CONV
      val cnv2 = Conv.BINOP_CONV add_coeff
                 THENC Conv.REWR_CONV distrib
                 THENC LAND_CONV cnv1
      fun merge t =
         let
            val (l, r) = wordsSyntax.dest_word_xor t
         in
            (if is_word_literal l andalso is_word_literal r
                then cnv1
             else cnv2) t
         end
   in
      val gci_word_xor =
      GenPolyCanon.GCI
            {dest = wordsSyntax.dest_word_xor,
             is_literal = is_word_literal,
             assoc_mode = GenPolyCanon.R,
             assoc = GSYM_WORD_XOR_ASSOC,
             symassoc = WORD_XOR_ASSOC,
             comm = WORD_XOR_COMM,
             l_asscomm =
               GenPolyCanon.derive_l_asscomm GSYM_WORD_XOR_ASSOC WORD_XOR_COMM,
             r_asscomm =
               GenPolyCanon.derive_r_asscomm GSYM_WORD_XOR_ASSOC WORD_XOR_COMM,
             non_coeff = non_coeff,
             merge = merge,
             postnorm = ALL_CONV,
             left_id = hd word_xor_clauses,
             right_id = hd (tl word_xor_clauses),
             reducer = cnv1}
   end
end

local
   val cnv1 = PURE_REWRITE_CONV [REWRITE_RULE [SYM_WORD_NEG_1] WORD_NOT_0]
   val cnv2 = PURE_REWRITE_CONV [word_1comp_n2w]
              THENC Conv.DEPTH_CONV SIZES_CONV
              THENC numLib.REDUCE_CONV
   val cnv3 = PURE_REWRITE_CONV [WORD_NOT_NUMERAL] THENC numLib.REDUCE_CONV
in
   fun WORD_COMP_CONV t =
      let
         val x = wordsSyntax.dest_word_1comp t
      in
         if is_known_word_size t
            then if is_word_zero x
                    then cnv1 t
                 else if wordsSyntax.is_word_literal x
                    then cnv2 t
                 else raise ERR "WORD_COMP_CONV" "Must be word literal"
         else cnv3 t
      end
end

local
  val cnv =
    GenPolyCanon.gencanon gci_word_and
    THENC Conv.TRY_CONV
             (Conv.LAND_CONV UINT_MAX_CONV
              THENC Conv.REWR_CONV WORD_AND_LEFT_T)
in
  fun WORD_AND_CANON_CONV t =
     if wordsSyntax.is_word_type (type_of t)
        then cnv t
     else raise ERR "WORD_AND_CANON_CONV" "Can only be applied to word terms"
end

local
  val cnv =
    GenPolyCanon.gencanon gci_word_or
    THENC Conv.TRY_CONV
             (Conv.RAND_CONV UINT_MAX_CONV
              THENC Conv.REWR_CONV WORD_OR_RIGHT_T)
in
  fun WORD_OR_CANON_CONV t =
     if wordsSyntax.is_word_type (type_of t)
        then cnv t
     else raise ERR "WORD_OR_CANON_CONV" "Can only be applied to word terms"
end

local
  val cnv =
    GenPolyCanon.gencanon gci_word_xor
    THENC Conv.TRY_CONV
             (Conv.RAND_CONV UINT_MAX_CONV
              THENC Conv.REWR_CONV WORD_XOR_RIGHT_T)
in
  fun WORD_XOR_CANON_CONV t =
     if wordsSyntax.is_word_type (type_of t)
        then cnv t
     else raise ERR "WORD_XOR_CANON_CONV" "Can only be applied to word terms"
end

val WORD_COMP_ss =
  simpLib.merge_ss
   [simpLib.rewrites
      [WORD_DE_MORGAN_THM, WORD_NOT_NOT, WORD_NOT_NEG_0, SYM_WORD_NEG_1,
       REWRITE_RULE [GSYM arithmeticTheory.PRE_SUB1] WORD_NOT_NEG_NUMERAL],
    simpLib.std_conv_ss
      {conv = reduceLib.PRE_CONV,
       name = "PRE_CONV",
       pats  = [``prim_rec$PRE ^Na``]},
    simpLib.std_conv_ss
      {conv = WORD_COMP_CONV,
       name = "WORD_COMP_CONV",
       pats = [``words$word_1comp (^n2w n) :'a word``]}]

val WORD_AND_ss =
  simpLib.merge_ss
   [simpLib.rewrites [WORD_AND_CLAUSES2, WORD_AND_COMP, WORD_NAND_NOT_AND,
       WORD_AND_ABSORD, ONCE_REWRITE_RULE [WORD_AND_COMM] WORD_AND_ABSORD],
    simpLib.std_conv_ss
      {conv = WORD_AND_CANON_CONV,
       name = "WORD_AND_CANON_CONV",
       pats = [``words$word_and (w:'a word) y``]}]

val WORD_XOR_ss =
  simpLib.merge_ss
   [simpLib.rewrites [WORD_XOR_CLAUSES2, WORD_NOT_XOR, WORD_XNOR_NOT_XOR],
    simpLib.std_conv_ss
      {conv = WORD_XOR_CANON_CONV,
       name = "WORD_XOR_CANON_CONV",
       pats = [``words$word_xor (w:'a word) y``]}]

val WORD_OR_ss =
   let
      val thm = REWRITE_RULE [SYM_WORD_NEG_1] WORD_OR_COMP
   in
      simpLib.merge_ss
        [simpLib.rewrites
           [WORD_OR_CLAUSES2, WORD_NOR_NOT_OR,
            thm, ONCE_REWRITE_RULE [WORD_OR_COMM] thm],
         simpLib.std_conv_ss
           {conv = WORD_OR_CANON_CONV,
            name = "WORD_OR_CANON_CONV",
            pats = [``words$word_or (w:'a word) y``]}]
   end

val WORD_LOGIC_ss =
   simpLib.named_merge_ss "word logic"
      [WORD_COMP_ss, WORD_AND_ss, WORD_OR_ss, WORD_XOR_ss]

val WORD_LOGIC_CONV =
   SIMP_CONV (bool_ss++WORD_LOGIC_ss)
      [WORD_LEFT_AND_OVER_OR, WORD_RIGHT_AND_OVER_OR, REFL_CLAUSE]

(* ------------------------------------------------------------------------- *)

val ROL_ROR_MOD_RWT = Q.prove(
   `!n w:'a word. fcp$dimindex (:'a) <= n ==>
      (words$word_rol w n =
       words$word_rol w (arithmetic$MOD n (fcp$dimindex (:'a)))) /\
      (words$word_ror w n =
       words$word_ror w (arithmetic$MOD n (fcp$dimindex (:'a))))`,
   SRW_TAC [] [Once (GSYM ROL_MOD), Once (GSYM ROR_MOD)])

val ASR_ROR_ROL_UINT_MAX = Q.prove(
  `(!m n. (n2w n = -1w: 'a word) ==> (n2w n >> m = -1w: 'a word)) /\
   (!m n. (n2w n = -1w: 'a word) ==> (n2w n #>> m = -1w: 'a word)) /\
   (!m n. (n2w n = -1w: 'a word) ==> (n2w n #<< m = -1w: 'a word))`,
  SIMP_TAC std_ss [WORD_NEG_1, ASR_UINT_MAX, ROR_UINT_MAX, word_rol_def]
  )

val WORD_SHIFT_ss =
  simpLib.named_rewrites "word shift"
    ([SHIFT_ZERO, ZERO_SHIFT, word_rrx_0, word_rrx_word_T, lsr_1_word_T,
      LSL_ADD, LSR_ADD, ASR_ADD, ROR_ROL, ROR_ADD, ROL_ADD, ROL_ROR_MOD_RWT,
      ASR_ROR_ROL_UINT_MAX, WORD_ADD_LSL, GSYM WORD_2COMP_LSL,
      GSYM LSL_BITWISE, GSYM LSR_BITWISE, GSYM ROR_BITWISE, GSYM ROL_BITWISE,
      LSL_LIMIT, LSR_LIMIT, REWRITE_RULE [SYM_WORD_NEG_1] ASR_LIMIT] @
    List.map (REWRITE_RULE [w2n_n2w] o Q.SPECL [`w`, `n2w n`])
      [word_lsl_bv_def, word_lsr_bv_def, word_asr_bv_def,
       word_ror_bv_def, word_rol_bv_def])

(* ------------------------------------------------------------------------- *)

local
   fun odd n = Arbnum.mod2 n = Arbnum.one
   fun num2list' i l n =
      if n = Arbnum.zero
         then l
      else num2list' (Arbnum.plus1 i) (if odd n then i :: l else l)
                     (Arbnum.div2 n)
   val num2list = num2list' Arbnum.zero []

   fun shift_n t n =
      if n = Arbnum.zero
         then t
      else wordsSyntax.mk_word_lsl (t, numSyntax.mk_numeral n)

   fun sum_n l =
      List.foldl (fn (a, b) => wordsSyntax.mk_word_add (b, a)) (hd l) (tl l)

   fun mk_sum_shifts (ty, v) =
      sum_n (List.map (shift_n (Term.mk_var ("x", ty))) (num2list v))

   val MUL_PLUS1 = List.nth (CONJUNCTS (SPEC_ALL WORD_MULT_CLAUSES), 4)
                   |> SYM |> GEN_ALL

   val MUL_DISTRIB = GSYM WORD_RIGHT_ADD_DISTRIB

   val cnv = Conv.TRY_CONV
                (Conv.REWR_CONV WORD_LSL_NUMERAL
                 THENC Conv.LAND_CONV WORD_EVAL_CONV)
   fun LSL_CONV tm =
      (if wordsSyntax.is_word_add tm
          then Conv.BINOP_CONV LSL_CONV
       else cnv) tm

   val cnv = Conv.REWR_CONV MUL_PLUS1 ORELSEC Conv.REWR_CONV MUL_DISTRIB
   fun MUL_DISTRIB_CONV tm =
      (if wordsSyntax.is_word_add tm
          then Conv.LAND_CONV MUL_DISTRIB_CONV THENC cnv
       else Conv.ALL_CONV) tm

   val LSL_MUL_CONV =
      LSL_CONV
      THENC MUL_DISTRIB_CONV
      THENC Conv.LAND_CONV WORD_ADD_REDUCE_CONV
in
   fun WORD_MUL_LSL_CONV tm =
      let
         val (l, r) = wordsSyntax.dest_word_mul tm
         val (v, sz) = wordsSyntax.dest_mod_word_literal l
                       handle HOL_ERR _ =>
                         (wordsSyntax.dest_word_literal l, Arbnum.zero)
         val v2 = wordsSyntax.dest_word_literal l
         val conv =
            if v <> v2
               then Conv.REWR_CONV
                       (Drule.EQT_ELIM
                           (word_EQ_CONV
                              (mk_eq (l, wordsSyntax.mk_word (v, sz)))))
               else Thm.REFL
         val thm = Conv.LAND_CONV conv tm
         val tm = rhs (concl thm)
         val rwt =
            if v = Arbnum.zero
               then hd word_mult_clauses
            else if v = Arbnum.one
               then List.nth (word_mult_clauses, 2)
            else SYM (LSL_MUL_CONV (mk_sum_shifts (Term.type_of tm, v)))
      in
         Thm.TRANS thm (Conv.REWR_CONV rwt tm)
      end
end

val WORD_MUL_LSL_ss =
   simpLib.named_merge_ss "word mul lsl"
    [simpLib.std_conv_ss
      {conv = WORD_MUL_LSL_CONV,
       name = "WORD_MUL_LSL_CONV",
       pats = [``words$word_mul (^n2w ^Na) w:'a word``]}]

(* ------------------------------------------------------------------------- *)

fun WORD_LIT_CONV tm =
   let
      val ty = wordsSyntax.dim_of tm
      val (n, sz) = wordsSyntax.dest_mod_word_literal tm
      val res = if n <> Arbnum.zero
                   andalso sz <> Arbnum.one
                   andalso Arbnum.log2 n = Arbnum.less1 sz
                   then wordsSyntax.mk_word_2comp
                          (wordsSyntax.mk_n2w (numLib.mk_numeral
                             (Arbnum.-(Arbnum.pow (Arbnum.two, sz), n)), ty))
                else wordsSyntax.mk_n2w (numLib.mk_numeral n, ty)
      val _ = not (term_eq res tm) orelse raise Conv.UNCHANGED
   in
      boolSyntax.mk_eq (tm, res) |> WORD_EVAL_CONV |> Drule.EQT_ELIM
   end

val NEG1_WORD1 = Drule.EQT_ELIM (WORD_EVAL_CONV ``-1w = 1w : word1``)

fun WORD_SUB_CONV tm =
   Conv.CHANGED_CONV
     (SIMP_CONV (bool_ss++WORD_MULT_ss++WORD_SUBTRACT_ss) []
      THENC DEPTH_CONV WORD_LIT_CONV
      THENC PURE_REWRITE_CONV [WORD_SUB_INTRO, WORD_NEG_SUB, WORD_SUB_RNEG,
              WORD_NEG_NEG, WORD_MULT_CLAUSES, NEG1_WORD1]) tm
   handle HOL_ERR (err as {origin_function, ...}) =>
      if origin_function = "CHANGED_CONV"
         then raise Conv.UNCHANGED
      else raise HOL_ERR err

val WORD_SUB_ss =
   simpLib.name_ss "WORD_SUB"
     (simpLib.std_conv_ss
        {name = "WORD_SUB_CONV", pats = [], conv = WORD_SUB_CONV})

(* ------------------------------------------------------------------------- *)

(*

Examples of EXTEND_EXTRACT_CONV:

   EXTEND_EXTRACT_CONV ``(16 >< 11) (w: word32) : word64``
   |- (16 >< 11) (w: word32) = w2w ((16 >< 11) w :word6) :word64

   EXTEND_EXTRACT_CONV ``(30 >< 1) (w: word32) : word32``
   |- (31 >< 0) (w: word32) : word32 = w2w ((30 >< 1) w : word30)

   EXTEND_EXTRACT_CONV ``(31 >< 0) (w: word32) : word64``
   |- (31 >< 0) (w: word32) : word64 = w2w w

   EXTEND_EXTRACT_CONV ``(31 >< 0) (w: word32) : word32``
   |- (31 >< 0) (w: word32) : word32 = w

*)

local
   val err = ERR "EXTRACT_ID_CONV" "not a suitable extract"
   val thm = wordsTheory.WORD_w2w_EXTRACT
             |> Thm.INST_TYPE [Type.beta |-> Type.alpha]
             |> REWRITE_RULE [wordsTheory.w2w_id]
             |> GSYM
   fun EXTRACT_ID_CONV tm =
      let
         val (h, l, w, ty) = Lib.with_exn wordsSyntax.dest_word_extract tm err
         val n = fcpLib.index_to_num ty
         val p = fcpLib.index_to_num (wordsSyntax.dim_of w)
      in
         if p = n andalso numSyntax.dest_numeral l = Arbnum.zero andalso
            Arbnum.plus1 (numSyntax.dest_numeral h) = n
            then thm
                 |> Drule.ISPEC w
                 |> Conv.CONV_RULE
                       (Conv.LAND_CONV
                           (Conv.RATOR_CONV
                              (Conv.LAND_CONV
                                 (Conv.LAND_CONV SIZES_CONV
                                  THENC numLib.REDUCE_CONV))))
         else raise err
      end
   val w2w_ID_CONV = Conv.TRY_CONV (Conv.REWR_CONV wordsTheory.w2w_id)
in
   fun EXTEND_EXTRACT_CONV tm =
      let
         val (h, l, w, ty) = wordsSyntax.dest_word_extract tm
         val B = fcpLib.index_to_num ty
         val C =
            Arbnum.-
              (Arbnum.plus1 (numLib.dest_numeral h), numLib.dest_numeral l)
      in
         if Arbnum.<= (C, B)
            then let
                    val c_ty = fcpLib.index_type C
                    val c_tm =
                       boolSyntax.mk_eq
                         (fcpSyntax.mk_dimindex c_ty,
                          numSyntax.mk_minus (numSyntax.mk_plus (h, ``1n``), l))
                    val c_thm =
                       (Conv.LHS_CONV SIZES_CONV THENC numLib.REDUCE_CONV) c_tm
                    val c_thm = Drule.EQT_ELIM c_thm
                 in
                    Drule.MATCH_MP
                       (Thm.INST_TYPE [Type.beta |-> ty, Type.gamma |-> c_ty]
                          (Drule.ISPECL [h, l, w] wordsTheory.EXTEND_EXTRACT))
                       c_thm
                    |> Conv.CONV_RULE
                         (Conv.RAND_CONV
                            (Conv.TRY_CONV
                                (Conv.RAND_CONV EXTRACT_ID_CONV
                                 THENC w2w_ID_CONV)))
                 end
         else raise ERR "EXTEND_EXTRACT_CONV" ""
      end
end

val LET_RULE = SIMP_RULE (bool_ss++boolSimps.LET_ss) []
val OR_AND_COMM_RULE = ONCE_REWRITE_RULE [WORD_ADD_COMM, WORD_OR_COMM]

val WORD_EXTRACT_ss =
  simpLib.named_merge_ss "word extract"
   [simpLib.std_conv_ss
      {conv = WORD_EVAL_CONV,
       name = "WORD_EVAL_CONV",
       pats = [``words$word_replicate ^Na (w:'a word):'b word``]},
   simpLib.rewrites
    ([WORD_EXTRACT_ZERO, WORD_EXTRACT_ZERO2, WORD_EXTRACT_ZERO3,
      WORD_EXTRACT_LSL, WORD_EXTRACT_LSL2, word_extract_eq_n2w, word_concat_def,
      LET_RULE word_join_def, word_rol_def, LET_RULE word_ror, word_asr,
      word_lsr_n2w, WORD_EXTRACT_COMP_THM, WORD_EXTRACT_MIN_HIGH,
      EXTRACT_JOIN, EXTRACT_JOIN_LSL, EXTRACT_JOIN_ADD, EXTRACT_JOIN_ADD_LSL,
      OR_AND_COMM_RULE EXTRACT_JOIN, OR_AND_COMM_RULE EXTRACT_JOIN_LSL,
      OR_AND_COMM_RULE EXTRACT_JOIN_ADD, OR_AND_COMM_RULE
      EXTRACT_JOIN_ADD_LSL, GSYM WORD_EXTRACT_OVER_BITWISE,
      (GEN_ALL o Q.ISPEC `words$word_extract h l :'a word->'b word`) COND_RAND,
      WORD_BITS_EXTRACT, WORD_w2w_EXTRACT, sw2sw_w2w, word_lsb, word_msb] @
      map (REWRITE_RULE [WORD_BITS_EXTRACT])
        [WORD_ALL_BITS, WORD_SLICE_THM, WORD_BIT_BITS])]

(* ------------------------------------------------------------------------- *)

local
  val thm = Drule.SPEC_ALL wordsTheory.word_concat_assoc
  val etm = thm |> Thm.concl |> boolSyntax.rand
  val ety = etm |> boolSyntax.rhs
                |> wordsSyntax.dest_word_concat |> snd
                |> wordsSyntax.dim_of
  val mtch = Drule.INST_TY_TERM o Term.match_term (boolSyntax.lhs etm)
  val err = ERR "WORD_CONCAT_ASSOC_CONV" ""
  fun attempt f a = Lib.with_exn f a err
  val rule =
     Conv.CONV_RULE
       (Conv.LAND_CONV (Conv.DEPTH_CONV SIZES_CONV THENC numLib.REDUCE_CONV)
        THENC Conv.REWR_CONV ConseqConvTheory.IMP_CLAUSES_TX)
in
  fun WORD_CONCAT_ASSOC_CONV tm =
    let
      val (ab, c) = attempt wordsSyntax.dest_word_concat tm
      val (a, b) = attempt wordsSyntax.dest_word_concat ab
    in
      case List.map (Lib.total wordsSyntax.size_of) [a, b, c, ab, tm] of
         [SOME na, SOME nb, SOME nc, SOME nab, SOME ntm] =>
           if Arbnum.+ (na, nb) = nab andalso Arbnum.+ (nab, nc) = ntm
             then let
                    val bc_ty = fcpSyntax.mk_numeric_type (Arbnum.+ (nb, nc))
                  in
                    attempt (rule o Thm.INST_TYPE [ety |-> bc_ty] o mtch tm) thm
                  end
           else raise err
       | _ => raise err
    end
end

val WORD_CONCAT_ASSOC_ss =
  simpLib.std_conv_ss
    {conv = WORD_CONCAT_ASSOC_CONV, name = "WORD_CONCAT_ASSOC_CONV",
     pats =
       [``((((a:'a word) @@ (b:'b word)):'d word) @@ (c:'c word)):'e word``]}

(* ------------------------------------------------------------------------- *)

local
   val WORD_NO_SUB_ARITH_ss =
      simpLib.named_merge_ss "word arith"
        [WORD_MULT_ss, WORD_ADD_ss, WORD_w2n_ss, WORD_CONST_ss, WORD_ABS_ss]

   val ssfrags =
      [WORD_LOGIC_ss, WORD_NO_SUB_ARITH_ss, WORD_SUBTRACT_ss, WORD_SHIFT_ss,
       WORD_GROUND_ss, BIT_ss, SIZES_ss, simpLib.rewrites [WORD_0_LS]]
in
   val WORD_ss = simpLib.named_merge_ss "words" ssfrags
   val _ = augment_srw_ss ssfrags
end

val WORD_CONV = SIMP_CONV (std_ss++WORD_ss++WORD_EXTRACT_ss)
   [WORD_LEFT_ADD_DISTRIB, WORD_RIGHT_ADD_DISTRIB,
    WORD_LEFT_AND_OVER_OR, WORD_RIGHT_AND_OVER_OR]

(* ------------------------------------------------------------------------- *)

local
   open listTheory
   val cnv =
     computeLib.compset_conv (reduceLib.num_compset())
       [computeLib.Defs
          [foldl_reduce_and, foldl_reduce_or, foldl_reduce_xor,
           foldl_reduce_nand, foldl_reduce_nor, foldl_reduce_xnor,
           GENLIST_AUX_compute, GENLIST_GENLIST_AUX, FOLDL, HD, TL],
        computeLib.Convs [(``fcp$dimindex:'a itself -> num``, 1, SIZES_CONV)]]
   fun reduce_thm f ty =
      if Lib.can (fcpLib.index_to_num o dest_word_type) ty
         then cnv (f (Term.mk_var ("w", ty)))
      else raise ERR "EXPAND_REDUCE_CONV" ""
in
   fun EXPAND_REDUCE_CONV tm =
      let
         val (f, w) =
            case boolSyntax.dest_strip_comb tm of
               ("words$reduce_and",  [w]) => (wordsSyntax.mk_reduce_and,  w)
             | ("words$reduce_or",   [w]) => (wordsSyntax.mk_reduce_or,   w)
             | ("words$reduce_xor",  [w]) => (wordsSyntax.mk_reduce_xor,  w)
             | ("words$reduce_nand", [w]) => (wordsSyntax.mk_reduce_nand, w)
             | ("words$reduce_nor",  [w]) => (wordsSyntax.mk_reduce_nor,  w)
             | ("words$reduce_xnor", [w]) => (wordsSyntax.mk_reduce_xnor, w)
             | _ => raise ERR "EXPAND_REDUCE_CONV" ""
       in
          Conv.REWR_CONV (reduce_thm f (Term.type_of w)) tm
       end
end

(* ------------------------------------------------------------------------- *)

local
   val reduce = rhs o concl o numLib.REDUCE_CONV

   fun log2_of tm =
      case Lib.total numSyntax.dest_numeral (reduce tm) of
         SOME i => (Arbnum.log2 i handle Domain => raise ERR "log2_of" "zero")
       | NONE => raise ERR "num_to_2exp" "Not a number"

   val SYM_BITS_THM   = GSYM bitTheory.BITS_THM
   val SYM_BITS_ZERO3 = GSYM bitTheory.BITS_ZERO3
   val SYM_BITS_THM2  = GSYM bitTheory.BITS_THM2
   val MOD_DIMINDEX2  = REWRITE_RULE [dimword_def] MOD_DIMINDEX

   fun err s = raise ERR "BITS_INTRO_CONV" s
   fun BITS_INTRO_CONV tm =
      (case Lib.total boolSyntax.dest_strip_comb tm of
          SOME ("arithmetic$MOD", [m, n]) =>
             (case Lib.total boolSyntax.dest_strip_comb m of
                 SOME ("arithmetic$DIV", [p, q]) =>
                    let
                       val _ = not (numSyntax.is_numeral p) orelse err ""
                       val l = log2_of q
                       val h = numSyntax.mk_numeral
                                 (Arbnum.less1 (Arbnum.+(log2_of n, l)))
                    in
                       Thm.TRANS (numLib.REDUCE_CONV tm)
                          (SYM_BITS_THM
                           |> Drule.SPECL [h, numSyntax.mk_numeral l, p]
                           |> Conv.CONV_RULE (Conv.LHS_CONV numLib.REDUCE_CONV))
                    end
               | _ =>
                    let
                       val _ = not (numSyntax.is_numeral m) orelse err ""
                       val h = numSyntax.mk_numeral (Arbnum.less1 (log2_of n))
                    in
                       Thm.TRANS (numLib.REDUCE_CONV tm)
                          (SYM_BITS_ZERO3
                           |> Drule.SPECL [h, m]
                           |> Conv.CONV_RULE (Conv.LHS_CONV numLib.REDUCE_CONV))
                    end)
        | SOME ("arithmetic$DIV", [m, n]) =>
             (case Lib.total boolSyntax.dest_strip_comb m of
                 SOME ("arithmetic$MOD", [p, q]) =>
                    let
                       val _ = not (numSyntax.is_numeral p) orelse err ""
                       val l = numSyntax.mk_numeral (log2_of n)
                       val h = numSyntax.mk_numeral (Arbnum.less1 (log2_of q))
                    in
                       Thm.TRANS (numLib.REDUCE_CONV tm)
                          (SYM_BITS_THM2
                           |> Drule.SPECL [h, l, p]
                           |> Conv.CONV_RULE (Conv.LHS_CONV numLib.REDUCE_CONV))
                    end
               | _ => err "Could not convert to BITS")
        | _ => err "Could not convert to BITS")
      handle HOL_ERR _ => err "Could not convert to BITS"
in
   val BITS_INTRO_CONV =
      PURE_REWRITE_CONV [MOD_DIMINDEX, MOD_DIMINDEX2, SYM_BITS_THM,
                         SYM_BITS_ZERO3, SYM_BITS_THM2]
      THENC TOP_DEPTH_CONV BITS_INTRO_CONV
end

val BITS_INTRO_ss =
   simpLib.name_ss "BITS_INTRO"
     (simpLib.std_conv_ss
       {name = "BITS_INTRO_CONV",
        pats = [``a MOD b``, ``(a MOD b) DIV c``],
        conv = BITS_INTRO_CONV})

(* WORD_BIT_INDEX_CONV true:  convert ``word_bit i w`` to ``w ' i``
   WORD_BIT_INDEX_CONV false: convert ``w ' i`` to ``word_bit i w`` *)

fun WORD_BIT_INDEX_CONV toindex =
   let
      val (dest, thm) =
          if toindex
             then (wordsSyntax.dest_word_bit, Conv.GSYM wordsTheory.word_bit)
          else (Lib.swap o fcpSyntax.dest_fcp_index, wordsTheory.word_bit)
   in
      fn tm =>
         let
            val (b, w) = dest tm
            val lt =
               (b, fcpSyntax.mk_dimindex (wordsSyntax.dim_of w))
                 |> numSyntax.mk_less
                 |> (Conv.RAND_CONV SIZES_CONV THENC numLib.REDUCE_CONV)
                 |> Drule.EQT_ELIM
         in
            Drule.ISPEC w (Drule.MATCH_MP thm lt)
         end
         handle HOL_ERR {origin_function = "EQT_ELIM", ...} =>
            raise ERR "WORD_BIT_INDEX_CONV" "index too large"
   end

(* ------------------------------------------------------------------------- *)

local
  val n2w_LOWER_ss =
    rewrites
     ([n2w_BITS, n2w_sub, n2w_sub_eq_0] @
     List.map GSYM
      [wordsTheory.word_add_n2w,
       wordsTheory.word_mul_n2w,
       wordsTheory.w2w_def,
       wordsTheory.w2w_id])

  fun num_lt tm =
    case Lib.total boolSyntax.dest_strip_comb tm
    of SOME ("arithmetic$MOD", [m, n]) =>
        (case Lib.total numSyntax.dest_numeral n
         of SOME i =>
              if Arbnum.< (Arbnum.zero, i) then
                [Thm.MP
                   (Drule.SPECL [m, n] arithmeticTheory.MOD_LESS)
                   (numLib.DECIDE (numSyntax.mk_less (numSyntax.zero_tm, n)))]
              else
                []
          | NONE => [])
     | SOME ("bit$BITS", [h, l, n]) =>
         if numSyntax.is_numeral h then
           if numSyntax.is_numeral l then
             [Conv.CONV_RULE (Conv.RAND_CONV numLib.REDUCE_CONV)
               (Drule.SPECL [h, l, n] bitTheory.BITSLT_THM)]
           else
             [Conv.CONV_RULE (Conv.RAND_CONV numLib.REDUCE_CONV)
               (Drule.SPECL [h, l, n] BITSLT_THM2)]
         else
           []
     | SOME ("words$w2n", [w]) =>
         if Lib.can fcpSyntax.dest_numeric_type (wordsSyntax.dim_of w) then
           [Conv.CONV_RULE (Conv.RAND_CONV SIZES_CONV)
             (Drule.ISPEC w wordsTheory.w2n_lt)]
         else
           []
     | SOME ("arithmetic$+", [a, b]) => num_lt a @ num_lt b
     | SOME ("arithmetic$-", [a, b]) => num_lt a @ num_lt b
     | SOME ("arithmetic$*", [a, b]) => num_lt a @ num_lt b
     | SOME ("arithmetic$DIV", [a, b]) => num_lt a
     | _ => []

  fun LT_THMS_TAC tm =
    case Lib.total num_lt tm
    of SOME thms => MAP_EVERY ASSUME_TAC thms
     | NONE => ALL_TAC

  val word_eq_imp_num_eq = Q.prove(
    `!m n. (n2w m = n2w n : 'a word) /\
           m < dimword(:'a) /\
           n < dimword(:'a) ==> (m = n)`,
    SRW_TAC [] [] THEN FULL_SIMP_TAC arith_ss [])

  val word_lt_imp_num_lt = Q.prove(
    `!m n. (n2w m) <+ (n2w n : 'a word) /\
           m < dimword(:'a) /\
           n < dimword(:'a) ==> (m < n)`,
    SRW_TAC [] [word_lo_n2w] THEN FULL_SIMP_TAC arith_ss [])

  val word_ls_imp_num_ls = Q.prove(
    `!m n. (n2w m) <=+ (n2w n : 'a word) /\
           m < dimword(:'a) /\
           n < dimword(:'a) ==> (m <= n)`,
    SRW_TAC [] [word_ls_n2w] THEN FULL_SIMP_TAC arith_ss [])

  fun get_intro_thm tm =
        case Lib.total boolSyntax.dest_strip_comb tm
        of SOME ("min$=", [l, r])         => SOME (word_eq_imp_num_eq, l, r)
         | SOME ("prim_rec$<", [l, r])    => SOME (word_lt_imp_num_lt, l, r)
         | SOME ("arithmetic$<=", [l, r]) => SOME (word_ls_imp_num_ls, l, r)
         | _ => NONE

  val n2w_INTRO: int -> tactic =
    fn sz => fn (asl, g) =>
      case get_intro_thm g
      of SOME (intro_thm, l, r) =>
           let
             val typ = fcpSyntax.mk_int_numeric_type sz
             val sz_thm = SIZES_CONV (wordsSyntax.mk_dimword typ)
             val sz = rhs (concl sz_thm)
             val l_lt = numSyntax.mk_less (l, sz)
             val r_lt = numSyntax.mk_less (r, sz)
           in
             (Tactic.MATCH_MP_TAC
                (Drule.SPECL [l, r]
                   (Thm.INST_TYPE [Type.alpha |-> typ] intro_thm))
              THEN LT_THMS_TAC l
              THEN LT_THMS_TAC r
              THEN Tactical.SUBGOAL_THEN l_lt
                     (fn thm => REWRITE_TAC [thm, sz_thm])
              THENL [
                bossLib.ASM_SIMP_TAC arith_ss [],
                Tactical.SUBGOAL_THEN r_lt (fn thm => REWRITE_TAC [thm])
                THENL [
                  bossLib.ASM_SIMP_TAC arith_ss [],
                  bossLib.ASM_SIMP_TAC (arith_ss++SIZES_ss++n2w_LOWER_ss) []
                ]
              ]) (asl, g)
           end
       | NONE => FAIL_TAC "Unsuitable goal" (asl, g)
in
  fun n2w_INTRO_TAC sz =
     SIMP_TAC (arith_ss++BITS_INTRO_ss) [] THEN n2w_INTRO sz
end

(* ------------------------------------------------------------------------- *)

val LESS_THM = numLib.SUC_RULE prim_recTheory.LESS_THM

val LESS_COR =
  [``(prim_rec$< m (arithmetic$NUMERAL (arithmetic$BIT1 n))) ==> (P:bool)``,
   ``(prim_rec$< m (arithmetic$NUMERAL (arithmetic$BIT2 n))) ==> (P:bool)``]
     |> map (GEN_ALL o REWRITE_CONV [LESS_THM, DISJ_IMP_THM]) |> LIST_CONJ

local
  val word_n2w_le = Q.prove(
    `!a. w2n (n2w a :'a word) <= a MOD dimword(:'a)`,
    SIMP_TAC std_ss [w2n_n2w])

  val word_n2w_le2 = Q.prove(
    `!a. w2n (n2w a :'a word) <= a`,
    SIMP_TAC std_ss [w2n_n2w, bitTheory.MOD_LEQ, ZERO_LT_dimword])

  val word_extract_le = Q.prove(
    `!a:'a word h l. w2n ((h >< l) a) <= w2n a`,
    Cases THEN SRW_TAC [] [word_extract_n2w]
    THEN SRW_TAC [] [bitTheory.BITS_COMP_THM2, MOD_DIMINDEX]
    THEN SRW_TAC [] [arithmeticTheory.MIN_DEF, bitTheory.BITS_LEQ])

  val word_add_le = Q.prove(
    `!a:'a word b. w2n (a + b) <= w2n a + w2n b`,
    Cases THEN Cases
    THEN SIMP_TAC std_ss [bitTheory.MOD_LEQ, word_add_def, w2n_n2w,
           ZERO_LT_dimword])

  val word_mul_le = Q.prove(
    `!a:'a word b. w2n (a * b) <= w2n a * w2n b`,
    Cases THEN Cases
    THEN SIMP_TAC std_ss [bitTheory.MOD_LEQ, word_mul_def, w2n_n2w,
           ZERO_LT_dimword])

  val word_lsl_le = Q.prove(
    `!a:'a word b. w2n (a << b) <= w2n a * 2 ** b`,
    Cases THEN SRW_TAC [] [word_lsl_n2w, bitTheory.MOD_LEQ, ZERO_LT_dimword])

  val word_div_le = Q.prove(
    `!a:'a word b.
       0 < b MOD dimword (:'a) ==>
       w2n (a // n2w b) <= w2n a DIV b MOD dimword (:'a)`,
    Cases THEN STRIP_TAC
    THEN Cases_on `b MOD dimword (:'a) = 1`
    THENL
      [SRW_TAC [numSimps.ARITH_ss] [word_div_def, w2n_n2w],
       Cases_on `n = 0`
       THEN SRW_TAC [numSimps.ARITH_ss] [word_div_def, w2n_n2w,
            arithmeticTheory.ZERO_DIV, bitTheory.MOD_LEQ, ZERO_LT_dimword]])

  val word_div_le2_lem = Q.prove(
    `!n. 0 < (SUC (2 * n)) MOD dimword (:'a)`,
    SRW_TAC [] [arithmeticTheory.ADD1, bitTheory.MOD_PLUS_1, ZERO_LT_dimword,
                DECIDE ``0n < n = (n <> 0)``]
    THEN STRIP_ASSUME_TAC EXISTS_HB
    THEN ASM_SIMP_TAC arith_ss
         [arithmeticTheory.EXP, GSYM arithmeticTheory.MOD_COMMON_FACTOR,
          bitTheory.ZERO_LT_TWOEXP, dimword_def, GSYM arithmeticTheory.ADD1]
    THEN `ODD (SUC (2 * n MOD 2 ** m))`
      by (REWRITE_TAC [arithmeticTheory.ODD_EXISTS]
         THEN Q.EXISTS_TAC `n MOD 2 ** m` THEN REWRITE_TAC [])
    THEN RULE_ASSUM_TAC (SIMP_RULE std_ss
           [arithmeticTheory.ODD_EVEN, arithmeticTheory.EVEN_EXISTS])
    THEN POP_ASSUM (Q.SPEC_THEN `2 ** m` ASSUME_TAC)
    THEN ASM_REWRITE_TAC [])

  val word_div_le2 = Q.prove(
    `!a:'a word b. ODD b ==> w2n (a // n2w b) <= w2n a`,
    Cases THEN REPEAT STRIP_TAC
    THEN IMP_RES_TAC (CONJUNCT2 (SPEC_ALL arithmeticTheory.EVEN_ODD_EXISTS))
    THEN POP_ASSUM SUBST1_TAC
    THEN SRW_TAC [numSimps.ARITH_ss] [word_div_def, w2n_n2w]
    THEN `n DIV SUC (2 * m) MOD dimword (:'a) <= n`
      by SIMP_TAC std_ss [arithmeticTheory.DIV_LESS_EQ, word_div_le2_lem]
    THEN SRW_TAC [numSimps.ARITH_ss] [])

  val word_extract_order1 = Q.prove(
    `!a b h l. w2n a < b ==> w2n ((h >< l) a) < b`,
    REPEAT STRIP_TAC
    THEN Q.SPECL_THEN [`w2n ((h >< l) a)`, `w2n a`]
           MATCH_MP_TAC arithmeticTheory.LESS_EQ_LESS_TRANS
    THEN ASM_REWRITE_TAC [word_extract_le])

  val word_extract_order2 = Q.prove(
    `!a b h l. w2n a <= b ==> w2n ((h >< l) a) <= b`,
    REPEAT STRIP_TAC
    THEN Q.SPECL_THEN [`w2n ((h >< l) a)`, `w2n a`]
           MATCH_MP_TAC arithmeticTheory.LESS_EQ_TRANS
    THEN ASM_REWRITE_TAC [word_extract_le])

  val word_add_order1 = Q.prove(
    `!a b m n. w2n a <= m /\ w2n b <= n ==> w2n (a + b) <= m + n`,
    REPEAT STRIP_TAC
    THEN `w2n a + w2n b <= m + n` by DECIDE_TAC
    THEN Q.SPECL_THEN [`w2n (a + b)`, `w2n a + w2n b`]
           MATCH_MP_TAC arithmeticTheory.LESS_EQ_TRANS
    THEN ASM_REWRITE_TAC [word_add_le])

  val word_add_order2 = Q.prove(
    `!a b m n. w2n a <= m /\ w2n b < n ==> w2n (a + b) < m + n`,
    REPEAT STRIP_TAC
    THEN `w2n a + w2n b < m + n` by DECIDE_TAC
    THEN Q.SPECL_THEN [`w2n (a + b)`, `w2n a + w2n b`]
         MATCH_MP_TAC arithmeticTheory.LESS_EQ_LESS_TRANS
    THEN ASM_REWRITE_TAC [word_add_le])

  val word_add_order3 = Q.prove(
    `!a b m n. w2n a < m /\ w2n b <= n ==> w2n (a + b) < m + n`,
    REPEAT STRIP_TAC
    THEN `w2n a + w2n b < m + n` by DECIDE_TAC
    THEN Q.SPECL_THEN [`w2n (a + b)`, `w2n a + w2n b`]
         MATCH_MP_TAC arithmeticTheory.LESS_EQ_LESS_TRANS
    THEN ASM_REWRITE_TAC [word_add_le])

  val word_add_order4 = Q.prove(
    `!a b m n. w2n a < m /\ w2n b < n ==> w2n (a + b) < m + n - 1`,
    REPEAT STRIP_TAC
    THEN `w2n a + w2n b < m + n - 1` by DECIDE_TAC
    THEN Q.SPECL_THEN [`w2n (a + b)`, `w2n a + w2n b`]
         MATCH_MP_TAC arithmeticTheory.LESS_EQ_LESS_TRANS
    THEN ASM_REWRITE_TAC [word_add_le])

  val word_mul_order1 = Q.prove(
    `!a b m n. w2n a <= m /\ w2n b <= n ==> w2n (a * b) <= m * n`,
    REPEAT STRIP_TAC
    THEN `w2n a * w2n b <= m * n`
      by ASM_SIMP_TAC std_ss [arithmeticTheory.LESS_MONO_MULT2]
    THEN Q.SPECL_THEN [`w2n (a * b)`, `w2n a * w2n b`]
           MATCH_MP_TAC arithmeticTheory.LESS_EQ_TRANS
    THEN ASM_REWRITE_TAC [word_mul_le])

  val word_mul_order2 = Q.prove(
    `!a b m n. w2n a <= m /\ w2n b < n ==> w2n (a * b) <= m * n`,
    REPEAT STRIP_TAC
    THEN `w2n a * w2n b <= m * n`
      by ASM_SIMP_TAC arith_ss [arithmeticTheory.LESS_MONO_MULT2]
    THEN Q.SPECL_THEN [`w2n (a * b)`, `w2n a * w2n b`]
           MATCH_MP_TAC arithmeticTheory.LESS_EQ_TRANS
    THEN ASM_SIMP_TAC arith_ss [word_mul_le])

  val word_mul_order3 = Q.prove(
    `!a b m n. w2n a < m /\ w2n b <= n ==> w2n (a * b) <= m * n`,
    REPEAT STRIP_TAC
    THEN `w2n a * w2n b <= m * n`
      by ASM_SIMP_TAC arith_ss [arithmeticTheory.LESS_MONO_MULT2]
    THEN Q.SPECL_THEN [`w2n (a * b)`, `w2n a * w2n b`]
           MATCH_MP_TAC arithmeticTheory.LESS_EQ_TRANS
    THEN ASM_SIMP_TAC arith_ss [word_mul_le])

  val word_mul_order4 = Q.prove(
    `!a b m n. w2n a < m /\ w2n b < n ==> w2n (a * b) <= m * n`,
    REPEAT STRIP_TAC
    THEN `w2n a * w2n b <= m * n`
      by ASM_SIMP_TAC arith_ss [arithmeticTheory.LESS_MONO_MULT2]
    THEN Q.SPECL_THEN [`w2n (a * b)`, `w2n a * w2n b`]
           MATCH_MP_TAC arithmeticTheory.LESS_EQ_TRANS
    THEN ASM_SIMP_TAC arith_ss [word_mul_le])

  val word_lsl_order1 = Q.prove(
    `!a:'a word b n. w2n a < n ==> w2n (a << b) < n * 2 ** b`,
    REPEAT STRIP_TAC
    THEN Q.SPECL_THEN [`w2n (a << b)`, `w2n a * 2 ** b`]
           MATCH_MP_TAC arithmeticTheory.LESS_EQ_LESS_TRANS
    THEN ASM_REWRITE_TAC [arithmeticTheory.LT_MULT_RCANCEL,
           bitTheory.ZERO_LT_TWOEXP, word_lsl_le])

  val word_lsl_order2 = Q.prove(
    `!a:'a word b n. w2n a <= n ==> w2n (a << b) <= n * 2 ** b`,
    REPEAT STRIP_TAC
    THEN Q.SPECL_THEN [`w2n (a << b)`, `w2n a * 2 ** b`]
           MATCH_MP_TAC arithmeticTheory.LESS_EQ_TRANS
    THEN ASM_REWRITE_TAC [arithmeticTheory.LE_MULT_RCANCEL,
           bitTheory.ZERO_LT_TWOEXP, word_lsl_le])

  val word_div_order_lem =
    word_div_le |> SPEC_ALL
                |> Q.DISCH `b < dimword (:'a)`
                |> SIMP_RULE arith_ss []

  val word_div_order1 = Q.prove(
    `!a:'a word b n.
       0 < b /\ b < dimword (:'a) /\ w2n a <= n ==>
       w2n (a // n2w b) <= n DIV b`,
    REPEAT STRIP_TAC
    THEN Q.SPECL_THEN [`w2n (a // n2w b)`, `w2n a DIV b MOD dimword (:'a)`]
           MATCH_MP_TAC arithmeticTheory.LESS_EQ_TRANS
    THEN ASM_SIMP_TAC arith_ss [arithmeticTheory.DIV_LE_MONOTONE,
           word_div_order_lem])

  val word_div_order2 = Q.prove(
    `!a:'a word b n.
       0 < b /\ b < dimword (:'a) /\ w2n a < n ==>
       w2n (a // n2w b) <= n DIV b`,
    REPEAT STRIP_TAC
    THEN Q.SPECL_THEN [`w2n (a // n2w b)`, `w2n a DIV b MOD dimword (:'a)`]
           MATCH_MP_TAC arithmeticTheory.LESS_EQ_TRANS
    THEN ASM_SIMP_TAC arith_ss [arithmeticTheory.DIV_LE_MONOTONE,
           word_div_order_lem])

  val word_div_order3 = Q.prove(
    `!a:'a word b n.
       ODD b /\ w2n a <= n ==> w2n (a // n2w b) <= n`,
    REPEAT STRIP_TAC
    THEN Q.SPECL_THEN [`w2n (a // n2w b)`, `w2n a`]
           MATCH_MP_TAC arithmeticTheory.LESS_EQ_TRANS
    THEN ASM_SIMP_TAC std_ss [word_div_le2])

  val word_div_order4 = Q.prove(
    `!a:'a word b n.
       ODD b /\ w2n a < n ==> w2n (a // n2w b) < n`,
    REPEAT STRIP_TAC
    THEN Q.SPECL_THEN [`w2n (a // n2w b)`, `w2n a`]
           MATCH_MP_TAC arithmeticTheory.LESS_EQ_LESS_TRANS
    THEN ASM_SIMP_TAC std_ss [word_div_le2])

  val word_type = wordsSyntax.dest_word_type o type_of
  val arb_thm = boolSyntax.arb |> Term.inst [alpha |-> bool] |> ASSUME
  val SIZE_RULE = CONV_RULE (DEPTH_CONV SIZES_CONV)
  val RAND_REDUCE_RULE = CONV_RULE (RAND_CONV numLib.REDUCE_CONV)

  datatype bound = LE_BOUND of Arbnum.num
                 | LT_BOUND of Arbnum.num
                 | NO_BOUND

  fun bnd thm = let val tm = concl thm in
                  case Lib.total numSyntax.dest_less tm
                  of SOME (_, n) =>
                       (case Lib.total numSyntax.dest_numeral n
                        of SOME v => LT_BOUND v
                         | NONE => NO_BOUND)
                   | NONE =>
                       (case Lib.total numSyntax.dest_leq tm
                          of SOME (_, n) =>
                               (case Lib.total numSyntax.dest_numeral n
                                of SOME v => LE_BOUND v
                                 | NONE => NO_BOUND)
                           | NONE => NO_BOUND)
                end

  (* bounds for: + * n2w >< // << *)
  fun mk_bounds_thm t = let
          val w = wordsSyntax.dest_w2n t
          val thm1 = SIZE_RULE (Drule.ISPEC w w2n_lt)
          fun default () = case bnd thm1
                           of LT_BOUND _ => thm1
                            | _ => raise ERR "mk_bounds_thm"
                                             "can't compute bound"
          fun sub_bound x = mk_bounds_thm (wordsSyntax.mk_w2n x)
                              handle HOL_ERR _ => arb_thm
        in
          case Lib.total boolSyntax.dest_strip_comb w
          of SOME ("words$word_extract", args as [h, l, a]) => let
                  val thm2 = WORD_EXTRACT_LT
                               |> Thm.INST_TYPE
                                   [alpha |-> word_type a, beta |-> word_type w]
                               |> Drule.SPECL args
                               |> RAND_REDUCE_RULE
                  val thm3 = sub_bound a
                  fun thm3_order th b =
                        MATCH_MP
                          (th |> Thm.INST_TYPE
                                   [alpha |-> word_type a, beta |-> word_type w]
                              |> Drule.SPECL [a, numSyntax.mk_numeral b, h, l])
                          thm3
                  val thm3_order1 = thm3_order word_extract_order1
                  val thm3_order2 = thm3_order word_extract_order2
                in
                  case (bnd thm1, bnd thm2, bnd thm3)
                  of (LT_BOUND _, NO_BOUND,   NO_BOUND)   => thm1
                   | (NO_BOUND,   LT_BOUND _, NO_BOUND)   => thm2
                   | (NO_BOUND,   NO_BOUND,   LT_BOUND b1) => thm3_order1 b1
                   | (NO_BOUND,   NO_BOUND,   LE_BOUND b1) => thm3_order2 b1
                   | (LT_BOUND b1, LT_BOUND b2, NO_BOUND) =>
                        if Arbnum.<= (b1, b2) then thm1 else thm2
                   | (LT_BOUND b1, NO_BOUND, LT_BOUND b2) =>
                        if Arbnum.<= (b1, b2) then thm1 else thm3_order1 b2
                   | (NO_BOUND, LT_BOUND b1, LT_BOUND b2) =>
                        if Arbnum.<= (b1, b2) then thm2 else thm3_order1 b2
                   | (LT_BOUND b1, NO_BOUND, LE_BOUND b2) =>
                        if Arbnum.<= (b1, Arbnum.plus1 b2) then
                          thm1
                        else
                          thm3_order2 b2
                   | (NO_BOUND, LT_BOUND b1, LE_BOUND b2) =>
                        if Arbnum.<= (b1, Arbnum.plus1 b2) then
                          thm2
                        else
                          thm3_order2 b2
                   | (LT_BOUND b1, LT_BOUND b2, LT_BOUND b3) =>
                        if Arbnum.<= (b1, b2) then
                          if Arbnum.<= (b1, b3) then thm1 else thm3_order1 b3
                        else
                          if Arbnum.<= (b2, b3) then thm2 else thm3_order1 b3
                   | (LT_BOUND b1, LT_BOUND b2, LE_BOUND b3) =>
                        if Arbnum.<= (b1, b2) then
                          if Arbnum.<= (b1, Arbnum.plus1 b3) then
                            thm1
                          else
                            thm3_order1 b3
                        else
                          if Arbnum.<= (b2, Arbnum.plus1 b3) then
                            thm2
                          else
                            thm3_order1 b3
                   | _ => raise ERR "mk_bounds_thm" "can't compute bound"
                end
           | SOME ("words$n2w", [n]) => let
                  val thm2 = if is_known_word_size w then
                               word_n2w_le
                                 |> Thm.SPEC n
                                 |> Thm.INST_TYPE
                                      [alpha |-> wordsSyntax.dim_of w]
                                 |> SIZE_RULE
                                 |> numLib.REDUCE_RULE
                             else
                               word_n2w_le2 |> Thm.SPEC n
                in
                  case (bnd thm1, bnd thm2)
                  of (LT_BOUND _, NO_BOUND) => thm1
                   | (NO_BOUND, LE_BOUND _) => thm2
                   | (LT_BOUND b1, LE_BOUND b2) =>
                        if Arbnum.<= (b1, Arbnum.plus1 b2) then thm1 else thm2
                   | _ => raise ERR "mk_bounds_thm" "can't compute bound"
                end
           | SOME ("words$word_add", [a, b]) => let
                  val thm2 = sub_bound a
                  fun f th thm3 = MATCH_MP th (CONJ thm2 thm3)
                                    |> RAND_REDUCE_RULE
                in
                  case (bnd thm1, bnd thm2)
                  of (LT_BOUND _, NO_BOUND) => thm1
                   | (NO_BOUND, LT_BOUND _) =>
                        let val thm3 = sub_bound b in
                          case bnd thm3
                          of LT_BOUND _ => f word_add_order4 thm3
                           | LE_BOUND _ => f word_add_order3 thm3
                           | NO_BOUND =>
                               raise ERR "mk_bounds_thm" "can't compute bound"
                        end
                   | (NO_BOUND, LE_BOUND _) =>
                        let val thm3 = sub_bound b in
                          case bnd thm3
                          of LT_BOUND _ => f word_add_order2 thm3
                           | LE_BOUND _ => f word_add_order1 thm3
                           | NO_BOUND =>
                               raise ERR "mk_bounds_thm" "can't compute bound"
                        end
                   | (LT_BOUND b1, LT_BOUND b2) =>
                        if Arbnum.<= (b1, b2) then
                          thm1
                        else let val thm3 = sub_bound b in
                          case bnd thm3
                          of LT_BOUND b3 =>
                               if Arbnum.< (b1, Arbnum.+(b2, b3)) then
                                 thm1
                               else
                                 f word_add_order4 thm3
                           | LE_BOUND b3 =>
                               if Arbnum.<= (b1, Arbnum.+(b2, b3)) then
                                 thm1
                               else
                                 f word_add_order3 thm3
                           | NO_BOUND =>
                               raise ERR "mk_bounds_thm" "can't compute bound"
                        end
                   | (LT_BOUND b1, LE_BOUND b2) =>
                        if Arbnum.<= (b1, Arbnum.plus1 b2) then
                          thm1
                        else let val thm3 = sub_bound b in
                          case bnd thm3
                          of LT_BOUND b3 =>
                               if Arbnum.<= (b1, Arbnum.+(b2, b3)) then
                                 thm1
                               else
                                 f word_add_order2 thm3
                           | LE_BOUND b3 =>
                               if Arbnum.<= (b1, Arbnum.+(b2, b3)) then
                                 thm1
                               else
                                 f word_add_order1 thm3
                           | NO_BOUND =>
                               raise ERR "mk_bounds_thm" "can't compute bound"
                        end
                   | _ => raise ERR "mk_bounds_thm" "can't compute bound"
                end
           | SOME ("words$word_mul", [a, b]) => let
                  val thm2 = sub_bound a
                in
                  case bnd thm2
                  of LT_BOUND b2 => let
                         val thm3 = sub_bound b
                         fun f th = MATCH_MP th (CONJ thm2 thm3)
                                      |> RAND_REDUCE_RULE
                       in
                         case (bnd thm1, bnd thm3)
                         of (NO_BOUND, LT_BOUND b3) => f word_mul_order4
                          | (NO_BOUND, LE_BOUND b3) => f word_mul_order3
                          | (LT_BOUND b1, LT_BOUND b3) =>
                              if Arbnum.<= (b1, Arbnum.plus1 (Arbnum.*(b2, b3)))
                              then thm1 else f word_mul_order4
                          | (LT_BOUND b1, LE_BOUND b3) =>
                              if Arbnum.<= (b1, Arbnum.plus1 (Arbnum.*(b2, b3)))
                              then thm1 else f word_mul_order3
                          | (LT_BOUND _, NO_BOUND) => thm1
                          | _ => raise ERR "mk_bounds_thm" "can't compute bound"
                       end
                   | LE_BOUND b2 => let
                         val thm3 = sub_bound b
                         fun f th = MATCH_MP th (CONJ thm2 thm3)
                                      |> RAND_REDUCE_RULE
                       in
                         case (bnd thm1, bnd thm3)
                         of (NO_BOUND, LT_BOUND b3) => f word_mul_order2
                          | (NO_BOUND, LE_BOUND b3) => f word_mul_order1
                          | (LT_BOUND b1, LT_BOUND b3) =>
                              if Arbnum.<= (b1, Arbnum.plus1 (Arbnum.*(b2, b3)))
                              then thm1 else f word_mul_order2
                          | (LT_BOUND b1, LE_BOUND b3) =>
                              if Arbnum.<= (b1, Arbnum.plus1 (Arbnum.*(b2, b3)))
                              then thm1 else f word_mul_order1
                          | (LT_BOUND _, NO_BOUND) => thm1
                          | _ => raise ERR "mk_bounds_thm" "can't compute bound"
                       end
                   | NO_BOUND => default ()
                end
           | SOME ("words$word_lsl", args as [a, b]) =>
               (case Lib.total numLib.dest_numeral b
                of SOME v => let
                        val thm2 = sub_bound a
                        fun f b = Arbnum.*(b, Arbnum.pow (Arbnum.two, v))
                        fun g thm = MATCH_MP (Drule.ISPECL args thm) thm2
                                      |> RAND_REDUCE_RULE
                      in
                        case (bnd thm1, bnd thm2)
                        of (NO_BOUND, LT_BOUND _) => g word_lsl_order1
                         | (NO_BOUND, LE_BOUND _) => g word_lsl_order2
                         | (LT_BOUND b1, LT_BOUND b2) =>
                             if Arbnum.<= (b1, f b2) then
                               thm1
                             else
                               g word_lsl_order1
                         | (LT_BOUND b1, LE_BOUND b2) =>
                             if Arbnum.<= (b1, Arbnum.plus1 (f b2)) then
                               thm1
                             else
                               g word_lsl_order2
                         | _ => raise ERR "mk_bounds_thm" "can't compute bound"
                      end
                 | NONE => default ())
           | SOME ("words$word_div", [a, b]) =>
               (case Lib.total wordsSyntax.dest_n2w b
                of SOME (n, ty) =>
                   (case (Lib.total numLib.dest_numeral n,
                          Lib.total fcpLib.index_to_num ty)
                    of (SOME v, SOME w) =>
                         if v = Arbnum.zero orelse
                            Arbnum.>= (v, Arbnum.pow (Arbnum.two, w))
                         then
                           default ()
                         else let
                           val thm2 = sub_bound a
                           fun thm3 () =
                                 numSyntax.mk_less (numSyntax.zero_tm, n)
                                   |> bossLib.DECIDE
                           fun thm4 () = numSyntax.mk_less (n,
                                                 wordsSyntax.mk_dimword ty)
                                           |> WORD_EVAL_CONV
                                           |> EQT_ELIM
                           fun g thm = MATCH_MP (Drule.ISPECL [a, n] thm)
                                         (LIST_CONJ [thm3 (), thm4 (), thm2])
                                         |> RAND_REDUCE_RULE
                         in
                           case bnd thm2
                           of LT_BOUND _ => g word_div_order2
                            | LE_BOUND _ => g word_div_order1
                            | _ => raise ERR "mk_bounds_thm"
                                             "can't compute bound"
                         end
                     | (SOME v, NONE) =>
                         if Arbnum.mod2 v = Arbnum.zero then
                           raise ERR "mk_bounds_thm" "can't compute bound"
                         else let
                           val thm2 = sub_bound a
                           fun thm3 () = numSyntax.mk_odd n
                                           |> numLib.REDUCE_CONV
                                           |> EQT_ELIM
                           fun g thm = MATCH_MP (Drule.ISPECL [a, n] thm)
                                          (CONJ (thm3 ()) thm2)
                         in
                           case bnd thm2
                           of LT_BOUND _ => g word_div_order4
                            | LE_BOUND _ => g word_div_order3
                            | _ => raise ERR "mk_bounds_thm"
                                             "can't compute bound"
                         end
                     | _ => default ())
                 | NONE => default ())
           | _ => default ()
        end
in
  fun mk_bounds_thms t =
  let val l = t |> find_terms wordsSyntax.is_w2n
                |> Lib.mk_set
                |> Lib.mapfilter mk_bounds_thm
  in
    if null l then
      TRUTH
    else
      LIST_CONJ l
  end
end

val EXISTS_NUMBER = Q.prove(
  `!P. (?w:'a word. P (words$w2n w)) = (?n. n < words$dimword(:'a) /\ P n)`,
  STRIP_TAC THEN EQ_TAC THEN SRW_TAC [] []
    THENL [Q.EXISTS_TAC `words$w2n w`, Q.EXISTS_TAC `words$n2w n`]
    THEN ASM_SIMP_TAC std_ss [w2n_lt, w2n_n2w])

fun EXISTS_WORD_CONV t =
  if is_exists t then
    let val v = fst (dest_exists t) in
      if wordsSyntax.is_word_type (type_of v) then
        (UNBETA_CONV v THENC SIMP_CONV (std_ss++SIZES_ss) [EXISTS_NUMBER]) t
      else
        raise ERR "EXISTS_WORD_CONV" "Not an \"exists word\" term."
    end
  else
    raise ERR "EXISTS_WORD_CONV" "Not an exists term."

local
  val word_join = SIMP_RULE (std_ss++boolSimps.LET_ss) [] word_join_def
  val rw = [word_0, word_T, word_L, word_xor_def, word_or_def, word_and_def,
            word_1comp_def, REWRITE_RULE [SYM_WORD_NEG_1] word_T,
            pred_setTheory.NOT_IN_EMPTY,
            Q.ISPEC `0n` pred_setTheory.IN_INSERT,
            Q.ISPEC `^Na` pred_setTheory.IN_INSERT,
            fcpTheory.FCP_UPDATE_def, LESS_COR, sw2sw, w2w, word_replicate_def,
            word_join, word_concat_def, word_reverse_def, word_modify_def,
            word_lsl_def, word_lsr_def, word_asr_def, word_ror_def,
            word_rol_def, word_rrx_def, word_msb_def, word_lsb_def,
            word_extract_def, word_bits_def, word_slice_def, word_bit_def,
            word_signed_bits_def,
            ``(if b then x:'a word else y) ' i = if b then x ' i else y ' i``
              |> simpLib.SIMP_PROVE std_ss [COND_RAND, COND_RATOR] |> GEN_ALL]
  val thms = [WORD_ADD_LEFT_LO, WORD_ADD_LEFT_LS,
              WORD_ADD_RIGHT_LS, WORD_ADD_RIGHT_LO]
  val thms2 = map (GEN_ALL o Q.SPEC `^n2w n`)
               [WORD_ADD_LEFT_LO2, WORD_ADD_LEFT_LS2,
                WORD_ADD_RIGHT_LO2, WORD_ADD_RIGHT_LS2]
  val rw3 = [WORD_LT_LO, WORD_LE_LS, WORD_GREATER, WORD_GREATER_EQ,
             CONV_RULE WORD_ARITH_CONV WORD_LS_T,
             CONV_RULE WORD_ARITH_CONV WORD_LESS_EQ_H] @
             map (Q.SPECL [`^n2w m`, `^n2w n`]) thms @
             thms2 @ map (ONCE_REWRITE_RULE [WORD_ADD_COMM]) thms2
  val rw4 = [Q.SPECL [`w:'a word`, `^n2w m`, `^n2w n`] WORD_ADD_EQ_SUB,
             Q.SPECL [`w:'a word`, `words$word_2comp (^n2w m)`, `^n2w n`]
               WORD_ADD_EQ_SUB,
             REWRITE_RULE [GSYM w2n_11, word_0_n2w] NOT_INT_MIN_ZERO,
             REWRITE_RULE [WORD_LO, word_0_n2w] ZERO_LO_INT_MIN,
             WORD_LO, WORD_LS, WORD_HI, WORD_HS, GSYM w2n_11]
  val UINT_MAX_CONV =
    let
      val cnv =
        Conv.CHANGED_CONV
           (PURE_REWRITE_CONV [UINT_MAX_def, word_T_def, WORD_NEG_1, w2n_n2w]
            THENC Conv.DEPTH_CONV SIZES_CONV
            THENC numLib.REDUCE_CONV)
    in
      fn t =>
         if is_known_word_size t
           then cnv t
        else raise ERR "UINT_MAX_CONV" "Not of known size"
    end
  val UINT_MAX_ss =
     simpLib.std_conv_ss
       {conv = UINT_MAX_CONV,
        name = "UINT_MAX_CONV",
        pats = [``words$word_2comp 1w :'a word``, ``words$word_T :'a word``]}
  val DECIDE_CONV = EQT_INTRO o DECIDE
  fun EQ_CONV t = (if term_eq T t orelse term_eq F t then
                     ALL_CONV else NO_CONV) t
  val trace_word_decide = ref 0
  val _ = Feedback.register_trace ("word decide", trace_word_decide, 1)
in
  val WORD_BIT_EQ_ss =
        simpLib.merge_ss
          [fcpLib.FCP_ss, SIZES_ss, simpLib.rewrites rw,
           simpLib.std_conv_ss
             {conv = CHANGED_CONV FORALL_AND_CONV,
              name = "FORALL_AND_CONV",
              pats = [``!x:'a. P /\ Q:bool``]}]
  fun WORD_BIT_EQ_CONV t =
        if is_eq t orelse wordsSyntax.is_index t then
          (SIMP_CONV (std_ss++WORD_BIT_EQ_ss++BIT_ss) [Q.SPEC `^Na` n2w_def]
           THENC TRY_CONV DECIDE_CONV) t
        else
          raise ERR "WORD_BIT_EQ_CONV" "Not a word equality"
  val WORD_BIT_EQ_ss = simpLib.named_merge_ss "word bit eq"
                         [WORD_BIT_EQ_ss, numSimps.ARITH_ss]
  fun WORD_DP_PROVE dp t =
        let
          val thm1 =
                  QCONV
                    (WORD_CONV
                      THENC
                     SIMP_CONV (bool_ss++UINT_MAX_ss) rw3
                      THENC
                     SIMP_CONV (std_ss++boolSimps.LET_ss++UINT_MAX_ss++
                                WORD_w2n_ss++WORD_SUBTRACT_ss++WORD_ADD_ss) rw4
                      THENC
                     DEPTH_CONV EXISTS_WORD_CONV) t
          val t1 = rhs (concl thm1)
          val bnds = mk_bounds_thms t1
          val t2 = mk_imp (concl bnds, t1)
          val _ = if 0 < !trace_word_decide then
                    (print ("Trying to prove:\n");
                     Parse.print_term t2;
                     print "\n")
                  else
                    ()
          val thm2 = dp t2
          val conv = RAND_CONV (PURE_ONCE_REWRITE_CONV [GSYM thm1])
        in
          MP (CONV_RULE conv thm2) bnds
        end
   fun WORD_DP pre_conv dp tm =
          let
            fun conv t =
              if term_eq T t then
                ALL_CONV t
              else
                STRIP_QUANT_CONV (EQT_INTRO o (WORD_DP_PROVE dp)) t
          in
            EQT_ELIM
              ((pre_conv THENC DEPTH_CONV (WORD_BIT_EQ_CONV THENC EQ_CONV)
                         THENC DEPTH_CONV (conv THENC EQ_CONV)
                         THENC REWRITE_CONV []) tm)
          end handle UNCHANGED => raise ERR "WORD_DP" "Failed to prove goal"
   val WORD_ARITH_PROVE  = WORD_DP WORD_ARITH_CONV DECIDE
   val WORD_DECIDE = WORD_DP WORD_CONV DECIDE
end

fun is_word_term tm =
   let
       open numSyntax
   in
      if is_forall tm
         then is_word_term (#Body (Rsyntax.dest_forall tm))
      else if is_exists tm
         then is_word_term (#Body (Rsyntax.dest_exists tm))
      else if is_neg tm
         then is_word_term (dest_neg tm)
      else if is_conj tm orelse is_disj tm orelse is_imp tm
         then is_word_term (rand (rator tm)) andalso is_word_term (rand tm)
      else if is_eq tm
         then let
                 val typ = type_of (rand tm)
              in
                 (typ = num) orelse is_word_type typ
              end
      else is_less tm
           orelse is_leq tm
           orelse is_greater tm
           orelse is_geq tm
           orelse is_index tm
           orelse is_word_lt tm
           orelse is_word_le tm
           orelse is_word_gt tm
           orelse is_word_ge tm
           orelse is_word_hi tm
           orelse is_word_lo tm
           orelse is_word_hs tm
           orelse is_word_ls tm
   end

fun MP_ASSUM_TAC tm (asl, w) =
   let
      val (ob, asl') = Lib.pluck (Lib.equal tm) asl
   in
      MP_TAC (Thm.ASSUME ob) (asl', w)
   end

fun WORD_DECIDE_TAC (asl, w) =
   (EVERY (map MP_ASSUM_TAC (List.filter is_word_term asl))
    THEN CONV_TAC (EQT_INTRO o WORD_DECIDE)) (asl, w)

(* ------------------------------------------------------------------------- *)

fun mk_word_size n =
   let
      val N = Arbnum.fromInt n
      val SN = Int.toString n
      val typ = fcpLib.index_type N
      val TYPE = mk_type ("cart", [bool, typ])
      val dimindex = fcpLib.DIMINDEX N
      val finite = fcpLib.FINITE N
      fun save x = Feedback.trace ("Theory.save_thm_reporting", 0) save_thm x
      val _ = save ("dimindex_" ^ SN, dimindex)
      val _ = save ("finite_" ^ SN, finite)
      val INT_MIN = save ("INT_MIN_" ^ SN,
                     (SIMP_RULE std_ss [dimindex] o
                      Thm.INST_TYPE [``:'a`` |-> typ]) INT_MIN_def)
      val dimword = save ("dimword_" ^ SN,
                     (SIMP_RULE std_ss [INT_MIN] o
                      Thm.INST_TYPE [``:'a`` |-> typ]) dimword_IS_TWICE_INT_MIN)
   in
      type_abbrev ("word" ^ SN, TYPE)
   end

val dest_word_literal = fst o wordsSyntax.dest_mod_word_literal

(* ------------------------------------------------------------------------- *)

val Cases_word = Cases
val Cases_on_word = Cases_on

val LESS_CONV = computeLib.compset_conv (reduceLib.num_compset())
                  [computeLib.Defs [wordsTheory.NUMERAL_LESS_THM]]

local
   val tac =
     POP_ASSUM
        (fn th =>
           STRIP_ASSUME_TAC
             (CONV_RULE (DEPTH_CONV SIZES_CONV THENC LESS_CONV) th))
     THEN POP_ASSUM SUBST_ALL_TAC
in
   val Cases_word_value = Cases THEN tac
   fun Cases_on_word_value t = Cases_on t THEN tac
end

val Induct_word =
   recInduct WORD_INDUCT
   THEN CONJ_TAC
   THENL [ALL_TAC,
          CONV_TAC
             (QCONV
                (TRY_CONV
                   (STRIP_QUANT_CONV (RATOR_CONV (DEPTH_CONV SIZES_CONV)))))
          THEN NTAC 3 STRIP_TAC]

(* ------------------------------------------------------------------------- *)

val word_pp_mode = ref 0
val word_cast_on = ref false
val int_word_pp  = ref false

local
   fun lsr (x, y) =
      if x = Arbnum.zero orelse y = Arbnum.zero
         then x
      else lsr (Arbnum.div2 x, Arbnum.less1 y)

   fun int_word (v, m) =
      if !int_word_pp andalso m <> Arbnum.zero
         then let
                 val top = lsr (v, Arbnum.less1 m)
                 val neg = top = Arbnum.one
                 val nv =
                    if neg then Arbnum.- (Arbnum.pow (Arbnum.two, m), v) else v
              in
                 (neg, nv)
              end
      else (false, v)
in
   fun print_word f Gs backend sys ppfns gravs d t =
      let
         open Portable term_pp_types smpp
         infix >>
         val {add_string=str, add_break=brk,...} =
            ppfns: term_pp_types.ppstream_funs
         val (n, x) = dest_n2w t
         val m = fcpLib.index_to_num x handle HOL_ERR _ => Arbnum.zero
         val v = numSyntax.dest_numeral n
         val (neg, v) = int_word (v, m)
      in
         (if !Globals.show_types orelse !word_cast_on
             then str "("
          else nothing)
         >> (if neg then str "-" else nothing)
         >> str ((case f (Arbnum.toInt m, v) of
                     StringCvt.DEC => Arbnum.toString v
                   | StringCvt.BIN => "0b"^(Arbnum.toBinString v)
                   | StringCvt.OCT =>
                        if !base_tokens.allow_octal_input
                            orelse Arbnum.< (v, Arbnum.fromInt 8)
                            then "0" ^(Arbnum.toOctString v)
                        else (Feedback.HOL_MESG
                                 "Octal output is only supported when \
                                 \base_tokens.allow_octal_input is true."
                              ; Arbnum.toString v)
                   | StringCvt.HEX => "0x"^(Arbnum.toHexString v)) ^ "w")
         >> (if !Globals.show_types orelse !word_cast_on
                then brk (1, 2)
                     >> liftpp (fn pps => pp_type pps (type_of t))
                     >> str ")"
             else nothing)
      end
      handle HOL_ERR _ => raise term_pp_types.UserPP_Failed
end

fun output_words_as f =
   Parse.temp_add_user_printer
      ("wordsLib.print_word", ``words$n2w x : 'a word``, print_word f)

val _ = Feedback.register_trace ("word printing", word_pp_mode, 4)
val _ = Feedback.register_btrace ("word pp as 2's comp", int_word_pp)

val _ = output_words_as
   (fn (l, v) =>
       if (!word_pp_mode) = 0
          andalso Arbnum.<= (Arbnum.fromHexString "10000", v)
          then StringCvt.HEX
       else if !word_pp_mode = 0 orelse !word_pp_mode = 3
          then StringCvt.DEC
       else if !word_pp_mode = 1
          then StringCvt.BIN
       else if !word_pp_mode = 2
          then StringCvt.OCT
       else if !word_pp_mode = 4
          then StringCvt.HEX
       else raise ERR "output_words_as" "invalid printing mode")

fun output_words_as_bin () = set_trace "word printing" 1
fun output_words_as_dec () = set_trace "word printing" 3
fun output_words_as_hex () = set_trace "word printing" 4

fun output_words_as_oct () =
   (base_tokens.allow_octal_input := true; set_trace "word printing" 2)

fun remove_word_printer () =
   (Parse.remove_user_printer "wordsLib.print_word"; ())

(* -------------------------------------------------------------------------
   A pretty-printer that shows the types for ><, w2w and @@
   ------------------------------------------------------------------------- *)

fun word_cast Gs backend syspr ppfns (pg, lg, rg) d t =
   let
      open Portable term_pp_types smpp
      infix >>
      val {add_string = str, add_break = brk, ublock,...} = ppfns: ppstream_funs
      fun stype tm = String.extract (type_to_string (type_of tm), 1, NONE)
      fun delim i act =
         case pg of
            Prec (j, _) => if i <= j then act else nothing
          | _ => nothing
      val (f, x) = strip_comb t
      fun sys g d t = syspr {gravs = g, depth = d, binderp = false} t
   in
      case (dest_thy_const f, x) of
         ({Name = "n2w", Thy = "words", Ty = ty}, [a]) =>
            let
               val prec = Prec (2000, "n2w")
            in
               ublock INCONSISTENT 0
                 (delim 200 (str "(")
                  >> str "(n2w "
                  >> liftpp (fn pps => pp_type pps ty)
                  >> str ")"
                  >> brk (1, 2)
                  >> sys (prec, prec, prec) (d - 1) a
                  >> delim 200 (str ")"))
            end
       | ({Name = "w2w", Thy = "words", Ty = ty}, [a]) =>
            let
               val prec = Prec (2000, "w2w")
            in
               ublock INCONSISTENT 0
                 (delim 200 (str "(")
                  >> str "(w2w "
                  >> liftpp (fn pps => pp_type pps ty)
                  >> str ")"
                  >> brk (1, 2)
                  >> sys (prec, prec, prec) (d - 1) a
                  >> delim 200 (str ")"))
           end
       | ({Name = "sw2sw", Thy = "words", Ty = ty}, [a]) =>
            let
               val prec = Prec (2000, "sw2sw")
            in
               ublock INCONSISTENT 0
                 (delim 200 (str "(")
                  >> str "(sw2sw "
                  >> liftpp (fn pps => pp_type pps ty)
                  >> str ")"
                  >> brk (1, 2)
                  >> sys (prec, prec, prec) (d - 1) a
                  >> delim 200 (str ")"))
            end
       | ({Name = "word_concat", Thy = "words", Ty = ty}, [a, b]) =>
            let
               val prec = Prec (2000, "word_concat")
            in
               ublock INCONSISTENT 0
                 (delim 200 (str "(")
                  >> str "(word_concat "
                  >> liftpp (fn pps => pp_type pps ty)
                  >> str ")"
                  >> brk (1, 2)
                  >> sys (prec, prec, prec) (d - 1) a
                  >> brk (1, 0)
                  >> sys (prec, prec, prec) (d - 1) b
                  >> delim 200 (str ")"))
            end
       | ({Name = "word_extract", Thy = "words", Ty = ty}, [h, l, a]) =>
            let
               val prec = Prec (2000, "word_extract")
            in
               ublock INCONSISTENT 0
                 (delim 200 (str "(")
                  >> str "("
                  >> str "("
                  >> sys (prec, prec, prec) (d - 1) h
                  >> brk (1, 2)
                  >> str "><"
                  >> brk (1, 2)
                  >> sys (prec, prec, prec) (d - 1) l
                  >> str ")"
                  >> brk (1, 2)
                  >> liftpp
                       (fn pps => pp_type pps
                                    (type_of (list_mk_comb (f, [h, l]))))
                  >> str ")"
                  >> brk (1, 2)
                  >> sys (prec, prec, prec) (d - 1) a
                  >> delim 200 (str ")"))
            end
       | _ => raise term_pp_types.UserPP_Failed
   end
   handle HOL_ERR _ => raise term_pp_types.UserPP_Failed

fun add_word_cast_printer () =
   (word_cast_on := true
    ; Parse.temp_add_user_printer
         ("wordsLib.word_cast", ``f:'b word``, word_cast))

fun remove_word_cast_printer () =
   (word_cast_on := false; Parse.remove_user_printer "wordsLib.word_cast"; ())

(* -------------------------------------------------------------------------
   Guessing the word length for the result of extraction (><),
   concatenate (@@), word_replicate and concat_word_list
   ------------------------------------------------------------------------- *)

val notify_on_word_length_guess = ref true
val guessing_word_lengths = ref false

val _ = Feedback.register_btrace ("notify word length guesses",
                                  notify_on_word_length_guess)

val _ = Feedback.register_btrace ("guess word lengths",
                                  guessing_word_lengths)

fun guess_lengths ()      = set_trace "guess word lengths" 1
fun dont_guess_lengths () = set_trace "guess word lengths" 0

fun t2s t = String.extract (Hol_pp.type_to_string t, 1, NONE)

fun LENGTH_INST t =
   let
      open numSyntax
      val word_type = wordsSyntax.dest_word_type o type_of
      val ty = word_type t
   in
      if Type.polymorphic ty
         then case boolSyntax.dest_strip_comb t of
                 ("words$word_extract", [h, l, _]) =>
                    let
                       val nh = dest_numeral h
                       val nl = dest_numeral l
                       val nt = Arbnum.- (Arbnum.plus1 nh, nl)
                    in
                       ty |-> fcpLib.index_type nt
                    end
               | ("words$word_concat", [a, b]) =>
                    let
                       val na = fcpLib.index_to_num (word_type a)
                       val nb = fcpLib.index_to_num (word_type b)
                       val nt = Arbnum.+ (na, nb)
                    in
                       ty |-> fcpLib.index_type nt
                    end
               | ("words$word_replicate", [m, a]) =>
                    let
                       val nm = dest_numeral m
                       val na = fcpLib.index_to_num (word_type a)
                       val nt = Arbnum.* (nm, na)
                    in
                       ty |-> fcpLib.index_type nt
                    end
               | ("words$concat_word_list", [l]) =>
                    let
                       val (ls, tyl) = listSyntax.dest_list l
                       val nl =
                          fcpLib.index_to_num (wordsSyntax.dest_word_type tyl)
                       val nt = Arbnum.* (Arbnum.fromInt (length ls), nl)
                    in
                       ty |-> fcpLib.index_type nt
                    end
               | _ => raise ERR "LENGTH_INST" ""
      else raise ERR "LENGTH_INST" ""
   end

fun inst_word_lengths tm =
   case Lib.total (HolKernel.find_term (Lib.can LENGTH_INST)) tm of
      NONE => tm
    | SOME subtm =>
       let
          val (theinst as {redex, residue}) = LENGTH_INST subtm
          val _ = if !Globals.interactive andalso !notify_on_word_length_guess
                     then Feedback.HOL_MESG
                             (String.concat ["assigning word length: ",
                                             t2s redex, " <- ", t2s residue])
                   else ()
       in
          inst_word_lengths (Term.inst [theinst] tm)
       end

fun word_post_process_term t =
   if !guessing_word_lengths
      then inst_word_lengths (fcpLib.inst_fcp_lengths t)
   else t

val _ = Parse.post_process_term :=
           (word_post_process_term o !Parse.post_process_term)

val operators =
   [("+", "word_add"), ("-", "word_sub"), ("numeric_negate", "word_2comp"),
    ("*", "word_mul"), ("<", "word_lt"), (">", "word_gt"),
    ("<=", "word_le"), (">=", "word_ge"), ("/", "word_sdiv")]

fun deprecate_word () =
  app (fn (opname, name) =>
         temp_send_to_back_overload opname {Name = name, Thy = "words"}
         handle HOL_ERR _ => ()) operators

fun prefer_word () =
  app (fn (opname, name) =>
         temp_bring_to_front_overload opname {Name = name, Thy = "words"}
         handle HOL_ERR _ => ()) operators

val _ = Defn.const_eq_ref := (!Defn.const_eq_ref ORELSEC word_EQ_CONV)

end<|MERGE_RESOLUTION|>--- conflicted
+++ resolved
@@ -396,24 +396,6 @@
        mrw (GSYM bitTheory.MOD_2EXP_def)) thms
 end
 
-<<<<<<< HEAD
-fun add_words_compset extras cmp =
-  ( computeLib.add_thms thms cmp
-  ; List.app (fn x => computeLib.add_conv (x, 1, SIZES_CONV) cmp)
-     [fcpSyntax.dimindex_tm, wordsSyntax.dimword_tm, wordsSyntax.uint_max_tm,
-      wordsSyntax.int_min_tm, wordsSyntax.int_max_tm, pred_setSyntax.finite_tm]
-  ; computeLib.add_conv
-      (``words$BIT_SET : num -> num -> num set``, 2, BIT_SET_CONV) cmp
-  ; computeLib.add_conv
-      (``min$= : 'a word -> 'a word -> bool``, 2, word_EQ_CONV) cmp
-  ; if extras
-       then List.app (fn f => f cmp)
-              [listSimps.list_rws, bitLib.add_bit_compset,
-               numposrepLib.add_numposrep_compset,
-               ASCIInumbersLib.add_ASCIInumbers_compset]
-    else ()
-  )
-=======
 fun add_words_compset extras =
   computeLib.extend_compset
    (computeLib.Extenders
@@ -430,7 +412,6 @@
           [fcpSyntax.dimindex_tm, wordsSyntax.dimword_tm,
            wordsSyntax.uint_max_tm, wordsSyntax.int_min_tm,
            wordsSyntax.int_max_tm, pred_setSyntax.finite_tm])])
->>>>>>> b5682d77
 
 val () = add_words_compset false computeLib.the_compset
 
