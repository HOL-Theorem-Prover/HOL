--- conflicted
+++ resolved
@@ -1101,13 +1101,6 @@
 val BIT_SET_NOT_ZERO_COR2 =
   REWRITE_RULE [DIV_1,EXP] (SPEC `0` BIT_SET_NOT_ZERO_COR);
 
-<<<<<<< HEAD
-val BIT_DIV2 = store_thm("BIT_DIV2",
-  `!i. BIT n (i DIV 2) = BIT (SUC n) i`,
-  RW_TAC arith_ss [BIT_def,BITS_THM,EXP,ZERO_LT_TWOEXP,DIV_DIV_DIV_MULT]);
-
-=======
->>>>>>> c546c4ba
 val SBIT_MULT = store_thm("SBIT_MULT",
   `!b m n. (SBIT b n) * 2 ** m = SBIT b (n + m)`,
   RW_TAC arith_ss [SBIT_def,EXP_ADD]);
