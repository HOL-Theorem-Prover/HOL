--- conflicted
+++ resolved
@@ -211,17 +211,10 @@
 QED
 
 Theorem lemma1[local]:
-<<<<<<< HEAD
     !R. (!p q.   ts p tau q ==> R p q) /\
         (!p.     R p p) /\
         (!p q r. R p q /\ R q r ==> R p r)
     ==> !p q. (ETS ts tau) p q ==> R p q
-=======
-  !R. (!p q.   ts p tau q ==> R p q) /\
-          (!p.     R p p) /\
-          (!p q r. R p q /\ R q r ==> R p r)
-      ==> !p q. (ETS ts tau) p q ==> R p q
->>>>>>> 5f5c9de7
 Proof
     GEN_TAC >> STRIP_TAC
  >> REWRITE_TAC [ETS_def]
@@ -270,15 +263,9 @@
 QED
 
 Theorem lemma2'[local]:
-<<<<<<< HEAD
     !q q'. (ETS ts tau) q q' ==>
            !R p. WBISIM ts tau R /\ R p q ==>
                  ?p'. (ETS ts tau) p p' /\ R p' q'
-=======
-  !q q'. (ETS ts tau) q q' ==>
-         !R p. WBISIM ts tau R /\ R p q ==>
-               ?p'. (ETS ts tau) p p' /\ R p' q'
->>>>>>> 5f5c9de7
 Proof
     rpt STRIP_TAC
  >> MP_TAC (Q.SPECL [`q`, `q'`] lemma2) >> SRW_TAC[][]
@@ -292,15 +279,9 @@
    q ==> q1 =l=> q2 ==> q'
  *)
 Theorem lemma3[local]:
-<<<<<<< HEAD
     !p l p'. (WTS ts tau) p l p' /\ l <> tau ==>
              !R q. WBISIM ts tau R /\ R p q ==>
                    ?q'. (WTS ts tau) q l q' /\ R p' q'
-=======
-  !p l p'. (WTS ts tau) p l p' /\ l <> tau ==>
-           !R q. WBISIM ts tau R /\ R p q ==>
-                 ?q'. (WTS ts tau) q l q' /\ R p' q'
->>>>>>> 5f5c9de7
 Proof
     rpt STRIP_TAC
  >> `?p1 p2. (ETS ts tau) p p1 /\ ts p1 l p2 /\ (ETS ts tau) p2 p'`
@@ -316,15 +297,9 @@
 QED
 
 Theorem lemma3'[local]:
-<<<<<<< HEAD
     !q l q'. (WTS ts tau) q l q' /\ l <> tau ==>
              !R p. WBISIM ts tau R /\ R p q ==>
                    ?p'. (WTS ts tau) p l p' /\ R p' q'
-=======
-  !q l q'. (WTS ts tau) q l q' /\ l <> tau ==>
-           !R p. WBISIM ts tau R /\ R p q ==>
-                 ?p'. (WTS ts tau) p l p' /\ R p' q'
->>>>>>> 5f5c9de7
 Proof
     rpt STRIP_TAC
  >> MP_TAC (Q.SPECL [`q`, `l`, `q'`] lemma3) >> SRW_TAC[][]
