--- conflicted
+++ resolved
@@ -82,19 +82,11 @@
 
 fun FORALL_IN_CONV t =
   if is_forall t then
-<<<<<<< HEAD
-	let val (x,f) = dest_forall t
-	 in if x IN FVs f then
-		((FORALL_AND_CONV t) handle HOL_ERR _=> REFL t)
-	    else FORALL_UNFREE_CONV t
-	end else
-=======
         let val (x,f) = dest_forall t
-         in if mem x (free_vars f) then
+         in if x IN FVs f then
                 ((FORALL_AND_CONV t) handle HOL_ERR _=> REFL t)
             else FORALL_UNFREE_CONV t
         end else
->>>>>>> 7c1215a4
   if is_abs t then (ABS_CONV FORALL_IN_CONV) t else
   if is_comb t then ((RAND_CONV FORALL_IN_CONV) THENC
                      (RATOR_CONV FORALL_IN_CONV)) t
