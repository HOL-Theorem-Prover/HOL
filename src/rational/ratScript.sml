(***************************************************************************
 *
 *  Theory of rational numbers.
 *
 *  Jens Brandt, November 2005
 *
 ***************************************************************************)

open HolKernel boolLib Parse BasicProvers bossLib;

(* interactive mode
app load [
        "integerTheory", "intLib",
        "intExtensionTheory", "intExtensionLib",
        "ringLib", "integerRingLib",
        "fracTheory", "fracLib", "ratUtils", "jbUtils",
        "quotient", "schneiderUtils"];
*)

open
        arithmeticTheory
        integerTheory intLib
        intExtensionTheory intExtensionLib
        ringLib integerRingLib
        fracTheory fracLib ratUtils jbUtils
        quotient schneiderUtils;

val arith_ss = old_arith_ss

val _ = new_theory "rat";

(*--------------------------------------------------------------------------*
 *  rat_equiv: definition and proof of equivalence relation
 *--------------------------------------------------------------------------*)

(* definition of equivalence relation *)
val rat_equiv_def = Define `rat_equiv f1 f2 = (frac_nmr f1 * frac_dnm f2 = frac_nmr f2 * frac_dnm f1)`;

(* RAT_EQUIV_REF: |- !a:frac. rat_equiv a a *)
val RAT_EQUIV_REF = store_thm("RAT_EQUIV_REF", ``!a:frac. rat_equiv a a``,
       STRIP_TAC THEN
       REWRITE_TAC[rat_equiv_def] );

(* RAT_EQUIV_SYM: |- !a b. rat_equiv a b = rat_equiv b a *)
val RAT_EQUIV_SYM = store_thm("RAT_EQUIV_SYM",
  ``!a b. rat_equiv a b = rat_equiv b a``,
       REPEAT STRIP_TAC THEN
       REWRITE_TAC[rat_equiv_def] THEN
       MATCH_ACCEPT_TAC EQ_SYM_EQ) ;

val INT_ENTIRE' = CONV_RULE (ONCE_DEPTH_CONV (LHS_CONV SYM_CONV)) INT_ENTIRE ;
val FRAC_DNMNZ = GSYM (MATCH_MP INT_LT_IMP_NE (SPEC_ALL FRAC_DNMPOS)) ;
val FRAC_DNMNN = let val th = MATCH_MP INT_LT_IMP_LE (SPEC_ALL FRAC_DNMPOS)
    in MATCH_MP (snd (EQ_IMP_RULE (SPEC_ALL INT_NOT_LT))) th end ;
fun ifcan f x = f x handle _ => x ;

val RAT_EQUIV_NMR_Z_IFF = store_thm ("RAT_EQUIV_NMR_Z_IFF",
  ``!a b. rat_equiv a b ==> ((frac_nmr a = 0) = (frac_nmr b = 0))``,
  REWRITE_TAC[rat_equiv_def] THEN
  REPEAT STRIP_TAC THEN EQ_TAC THEN DISCH_TAC THEN
  FULL_SIMP_TAC std_ss [INT_MUL_LZERO, INT_MUL_RZERO,
    INT_ENTIRE, INT_ENTIRE', FRAC_DNMNZ]) ;

val RAT_EQUIV_NMR_GTZ_IFF = store_thm ("RAT_EQUIV_NMR_GTZ_IFF",
  ``!a b. rat_equiv a b ==> ((frac_nmr a > 0) = (frac_nmr b > 0))``,
  REWRITE_TAC[rat_equiv_def] THEN
  REPEAT STRIP_TAC THEN EQ_TAC THEN DISCH_TAC THEN
  RULE_ASSUM_TAC (ifcan (AP_TERM ``int_lt 0i``)) THEN
  FULL_SIMP_TAC std_ss [int_gt, INT_MUL_SIGN_CASES, FRAC_DNMPOS, FRAC_DNMNN ]) ;

val RAT_EQUIV_NMR_LTZ_IFF = store_thm ("RAT_EQUIV_NMR_LTZ_IFF",
  ``!a b. rat_equiv a b ==> ((frac_nmr a < 0) = (frac_nmr b < 0))``,
  REWRITE_TAC[rat_equiv_def] THEN
  REPEAT STRIP_TAC THEN EQ_TAC THEN DISCH_TAC THEN
  RULE_ASSUM_TAC (ifcan (AP_TERM ``int_gt 0i``)) THEN
  FULL_SIMP_TAC std_ss [int_gt, INT_MUL_SIGN_CASES, FRAC_DNMPOS, FRAC_DNMNN ]) ;

val RAT_NMR_Z_IFF_EQUIV = store_thm ("RAT_NMR_Z_IFF_EQUIV",
  ``!a b. (frac_nmr a = 0) ==> (rat_equiv a b = (frac_nmr b = 0))``,
  REWRITE_TAC[rat_equiv_def] THEN
  REPEAT STRIP_TAC THEN EQ_TAC THEN DISCH_TAC THEN
  REV_FULL_SIMP_TAC std_ss [INT_MUL_LZERO, INT_MUL_RZERO,
    INT_ENTIRE, INT_ENTIRE', FRAC_DNMNZ]) ;

val times_dnmb = MATCH_MP INT_EQ_RMUL_EXP (Q.SPEC `b` FRAC_DNMPOS) ;

val box_equals = prove (``(a = b) ==> (c = a) /\ (d = b) ==> (c = d)``,
  REPEAT STRIP_TAC THEN BasicProvers.VAR_EQ_TAC THEN ASM_SIMP_TAC bool_ss []) ;

val RAT_EQUIV_TRANS = store_thm("RAT_EQUIV_TRANS",
  ``!a b c. rat_equiv a b /\ rat_equiv b c ==> rat_equiv a c``,
  REPEAT GEN_TAC THEN Cases_on `frac_nmr b = 0`
  THENL [ STRIP_TAC THEN
    RULE_ASSUM_TAC (ifcan (MATCH_MP RAT_EQUIV_NMR_Z_IFF)) THEN
      FULL_SIMP_TAC std_ss [RAT_NMR_Z_IFF_EQUIV],
    REWRITE_TAC[rat_equiv_def] THEN STRIP_TAC THEN
      ONCE_REWRITE_TAC [times_dnmb] THEN
      FIRST_X_ASSUM (fn th => ONCE_REWRITE_TAC [MATCH_MP INT_EQ_LMUL2 th]) THEN
      POP_ASSUM_LIST (fn [thbc, thab] => ASSUME_TAC
        (MK_COMB (AP_TERM ``int_mul`` thab, thbc))) THEN
      POP_ASSUM (fn th => MATCH_MP_TAC (MATCH_MP box_equals th)) THEN
      CONJ_TAC THEN CONV_TAC (AC_CONV (INT_MUL_ASSOC,INT_MUL_SYM)) ] ) ;

val RAT_EQUIV_TRANS' = REWRITE_RULE [GSYM AND_IMP_INTRO] RAT_EQUIV_TRANS ;

fun e2tac tthm = FIRST_X_ASSUM (fn th1 =>
  let val tha1 = MATCH_MP tthm th1 ;
  in FIRST_X_ASSUM (fn th2 => ACCEPT_TAC (MATCH_MP tha1 th2)) end) ;

val RAT_EQUIV = store_thm("RAT_EQUIV",
  ``!f1 f2. rat_equiv f1 f2 = (rat_equiv f1 = rat_equiv f2)``,
  REPEAT GEN_TAC THEN EQ_TAC
  THENL [
    REWRITE_TAC[FUN_EQ_THM] THEN
      REPEAT STRIP_TAC THEN EQ_TAC THEN_LT
      NTH_GOAL (ONCE_REWRITE_TAC [RAT_EQUIV_SYM]) 1 THEN
      DISCH_TAC THEN e2tac RAT_EQUIV_TRANS',
    DISCH_TAC THEN ASM_SIMP_TAC bool_ss [RAT_EQUIV_REF]]) ;

(*--------------------------------------------------------------------------*
 *  RAT_EQUIV_ALT
 *
 *  |- !a. rat_equiv a =
 *          \x. (?b c. 0<b /\ 0<c /\
 *                  (frac_mul a (abs_frac(b,b)) = frac_mul x (abs_frac(c,c)) ))
 *
 *  alternative representation of equivalence relation
 *--------------------------------------------------------------------------*)

fun feqconv thm = let val thm' = UNDISCH_ALL (SPEC_ALL thm) ;
  in DEPTH_CONV (REWR_CONV_A thm') end ;
fun feqtac thm = VALIDATE (POP_ASSUM (ASSUME_TAC o CONV_RULE (feqconv thm))) ;

fun msprod th = let val [thbc, thab] = CONJUNCTS th
  in MK_COMB (AP_TERM ``int_mul`` (MATCH_MP EQ_SYM thab), thbc) end ;

val RAT_EQUIV_ALT = store_thm("RAT_EQUIV_ALT",
  ``!a. rat_equiv a = \x. (?b c. 0<b /\ 0<c /\
    (frac_mul a (abs_frac(b,b)) = frac_mul x (abs_frac(c,c)) ))``,
  SIMP_TAC bool_ss [FUN_EQ_THM, rat_equiv_def, frac_mul_def] THEN
  REPEAT GEN_TAC THEN EQ_TAC
  THENL [ DISCH_TAC THEN
    EXISTS_TAC ``frac_dnm x`` THEN EXISTS_TAC ``frac_dnm a`` THEN
      ASM_SIMP_TAC bool_ss [FRAC_DNMPOS, NMR, DNM] THEN
      VALIDATE (CONV_TAC (feqconv FRAC_EQ)) THEN
      TRY (irule INT_MUL_POS_SIGN THEN irule FRAC_DNMPOS) THEN CONJ_TAC
      (* ASM_SIMP_TAC bool_ss [] does nothing - why ??? *)
      THENL [ POP_ASSUM ACCEPT_TAC, ASM_SIMP_TAC bool_ss [INT_MUL_COMM] ],
      REPEAT STRIP_TAC THEN
        REV_FULL_SIMP_TAC bool_ss [NMR, DNM] THEN feqtac FRAC_EQ THEN
        TRY (irule INT_MUL_POS_SIGN THEN
          ASM_SIMP_TAC bool_ss [FRAC_DNMPOS]) THEN
        POP_ASSUM (ASSUME_TAC o msprod) THEN
        FIRST_X_ASSUM (fn th =>
          ONCE_REWRITE_TAC [MATCH_MP INT_EQ_RMUL_EXP th]) THEN
        FIRST_X_ASSUM (fn th =>
          ONCE_REWRITE_TAC [MATCH_MP INT_EQ_RMUL_EXP th]) THEN
        POP_ASSUM (fn th => MATCH_MP_TAC (MATCH_MP box_equals th)) THEN
          CONJ_TAC THEN CONV_TAC (AC_CONV (INT_MUL_ASSOC,INT_MUL_SYM)) ] ) ;

(*--------------------------------------------------------------------------*
 * type definition
 *--------------------------------------------------------------------------*)

(* following also stored as rat_QUOTIENT *)
val rat_def = save_thm("rat_def",
  define_quotient_type "rat" "abs_rat" "rep_rat" RAT_EQUIV);

val QUOTIENT_def = DB.fetch "quotient" "QUOTIENT_def";
val rat_thm = REWRITE_RULE[QUOTIENT_def] rat_def ; (* was rat_def *)
val rat_type_thm = save_thm ("rat_type_thm",
  REWRITE_RULE[QUOTIENT_def, RAT_EQUIV_REF] rat_def) ;

val rat_equiv_reps = store_thm ("rat_equiv_reps",
  ``rat_equiv (rep_rat r1) (rep_rat r2) = (r1 = r2)``,
  REWRITE_TAC [rat_type_thm]) ;

val rat_equiv_rep_abs = store_thm ("rat_equiv_rep_abs",
  ``rat_equiv (rep_rat (abs_rat f)) f``,
  REWRITE_TAC [rat_type_thm]) ;

(*--------------------------------------------------------------------------*
 * operations
 *--------------------------------------------------------------------------*)

(* numerator, denominator, sign of a fraction *)
val rat_nmr_def = Define `rat_nmr r = frac_nmr (rep_rat r)`;
val rat_dnm_def = Define `rat_dnm r = frac_dnm (rep_rat r)`;
val rat_sgn_def = Define `rat_sgn r = frac_sgn (rep_rat r)`;

(* additive, multiplicative inverse of a fraction *)
val rat_0_def = Define `rat_0 = abs_rat( frac_0 )`;
val rat_1_def = Define `rat_1 = abs_rat( frac_1 )`;

(* neutral elements *)
val rat_ainv_def = Define `rat_ainv r1 = abs_rat( frac_ainv (rep_rat r1))`;
val rat_minv_def = Define `rat_minv r1 = abs_rat( frac_minv (rep_rat r1))`;

(* basic arithmetics *)
val rat_add_def = zDefine `rat_add r1 r2 = abs_rat( frac_add (rep_rat r1) (rep_rat r2) )`;
val rat_sub_def = zDefine `rat_sub r1 r2 = abs_rat( frac_sub (rep_rat r1) (rep_rat r2) )`;
val rat_mul_def = zDefine `rat_mul r1 r2 = abs_rat( frac_mul (rep_rat r1) (rep_rat r2) )`;
val rat_div_def = zDefine `rat_div r1 r2 = abs_rat( frac_div (rep_rat r1) (rep_rat r2) )`;

(* order relations *)
val rat_les_def = Define `rat_les r1 r2 = (rat_sgn (rat_sub r2 r1) = 1)`;
val rat_gre_def = Define `rat_gre r1 r2 = rat_les r2 r1`;
val rat_leq_def = Define `rat_leq r1 r2 = rat_les r1 r2 \/ (r1=r2)`;
val rat_geq_def = Define `rat_geq r1 r2 = rat_leq r2 r1`;



(* construction of rational numbers, support of numerals *)
val rat_cons_def = Define `rat_cons (nmr:int) (dnm:int) = abs_rat (abs_frac(SGN nmr * SGN dnm * ABS nmr, ABS dnm))`;

val rat_of_num_def = Define ` (rat_of_num 0 = rat_0) /\ (rat_of_num (SUC 0) = rat_1) /\ (rat_of_num (SUC (SUC n)) = rat_add (rat_of_num (SUC n)) rat_1)`;
val _ = add_numeral_form(#"q", SOME "rat_of_num");

val rat_0 = store_thm("rat_0", ``0q = abs_rat( frac_0 )``,
        PROVE_TAC[rat_of_num_def, rat_0_def] );

val rat_1 = store_thm("rat_1", ``1q = abs_rat( frac_1 )``,
        SUBST_TAC[ARITH_PROVE ``1=SUC 0``] THEN RW_TAC arith_ss [rat_of_num_def, rat_1_def] );

(*--------------------------------------------------------------------------
 *  parser rules
 *--------------------------------------------------------------------------*)

val _ = set_fixity "//" (Infixl 600)

val _ = overload_on ("+",  ``rat_add``);
val _ = overload_on ("-",  ``rat_sub``);
val _ = overload_on ("*",  ``rat_mul``);
val _ = overload_on (GrammarSpecials.decimal_fraction_special, ``rat_div``);
val _ = overload_on ("/",  ``rat_div``);
val _ = overload_on ("<",  ``rat_les``);
val _ = overload_on ("<=", ``rat_leq``);
val _ = overload_on (">",  ``rat_gre``);
val _ = overload_on (">=", ``rat_geq``);
val _ = overload_on ("~",  ``rat_ainv``);
val _ = overload_on ("numeric_negate",  ``rat_ainv``);
val _ = overload_on ("//",  ``rat_cons``);

local open ratPP in end
val _ = add_ML_dependency "ratPP"
val _ = add_user_printer ("rat.decimalfractions",
                          ``&(NUMERAL x):rat / &(NUMERAL y):rat``)

(*--------------------------------------------------------------------------
 *  RAT: thm
 *  |- !r. abs_rat ( rep_rat r ) = r
 *--------------------------------------------------------------------------*)

val RAT = store_thm("RAT", ``!r. abs_rat ( rep_rat r ) = r``,
        ACCEPT_TAC (CONJUNCT1 rat_thm)) ;

(*--------------------------------------------------------------------------
 *  some lemmas
 *--------------------------------------------------------------------------*)

val RAT_ABS_EQUIV = store_thm("RAT_ABS_EQUIV",
  ``!f1 f2. (abs_rat f1 = abs_rat f2) = rat_equiv f1 f2``,
        REWRITE_TAC [rat_type_thm]) ;

val REP_ABS_EQUIV = prove(``!a. rat_equiv a (rep_rat (abs_rat a))``,
        REWRITE_TAC [rat_type_thm]) ;

val RAT_ABS_EQUIV' = GSYM RAT_ABS_EQUIV ;
val REP_ABS_EQUIV' = ONCE_REWRITE_RULE [RAT_EQUIV_SYM] REP_ABS_EQUIV ;

val REP_ABS_DFN_EQUIV = prove(``!x. frac_nmr x * frac_dnm (rep_rat(abs_rat x)) = frac_nmr (rep_rat(abs_rat x)) * frac_dnm x``,
        GEN_TAC THEN
        REWRITE_TAC[GSYM rat_equiv_def] THEN
        REWRITE_TAC[REP_ABS_EQUIV] );

val RAT_IMP_EQUIV = prove(``!r1 r2. (r1 = r2) ==> rat_equiv r1 r2``,
        REPEAT STRIP_TAC THEN
        ASM_REWRITE_TAC[RAT_EQUIV_REF]) ;

(*==========================================================================
 * equivalence of rational numbers
 *==========================================================================*)

(*--------------------------------------------------------------------------
 *  RAT_EQ: thm
 *  |- !f1 f2. (abs_rat f1 = abs_rat f2)
 *      = (frac_nmr f1 * frac_dnm f2 = frac_nmr f2 * frac_dnm f1)
 *--------------------------------------------------------------------------*)

val RAT_EQ = store_thm("RAT_EQ",
``!f1 f2. (abs_rat f1 = abs_rat f2) =
          (frac_nmr f1 * frac_dnm f2 = frac_nmr f2 * frac_dnm f1)``,
        REPEAT GEN_TAC THEN
        REWRITE_TAC [RAT_ABS_EQUIV, rat_equiv_def] );

(*--------------------------------------------------------------------------
 *  RAT_EQ_ALT: thm
 *  |- ! r1 r2. (r1=r2) = (rat_nmr r1 * rat_dnm r2 = rat_nmr r2 * rat_dnm r1)
 *--------------------------------------------------------------------------*)

val RAT_EQ_ALT = store_thm("RAT_EQ_ALT", ``! r1 r2. (r1=r2) = (rat_nmr r1 * rat_dnm r2 = rat_nmr r2 * rat_dnm r1)``,
        REPEAT GEN_TAC THEN
        REWRITE_TAC[rat_nmr_def, rat_dnm_def] THEN
        REWRITE_TAC[GSYM rat_equiv_def] THEN
        REWRITE_TAC[rat_type_thm] );

(*==========================================================================
 *  congruence theorems
 *==========================================================================*)

(*--------------------------------------------------------------------------
 *  RAT_NMREQ0_CONG: thm
 *  |- !f1. (frac_nmr (rep_rat (abs_rat f1)) = 0) = (frac_nmr f1 = 0)
 *
 *  RAT_NMRLT0_CONG: thmRAT_NMREQ0_CONG
 *  |- !f1. (frac_nmr (rep_rat (abs_rat f1)) < 0) = (frac_nmr f1 < 0)
 *
 *  RAT_NMRGT0_CONG: thmRAT_NMREQ0_CONG
 *  |- !f1. (frac_nmr (rep_rat (abs_rat f1)) > 0) = (frac_nmr f1 > 0)
 *
 *--------------------------------------------------------------------------*)

val RAT_NMREQ0_CONG = store_thm("RAT_NMREQ0_CONG",
  ``!f1. (frac_nmr (rep_rat (abs_rat f1)) = 0) = (frac_nmr f1 = 0)``,
  GEN_TAC THEN MATCH_ACCEPT_TAC
    (MATCH_MP RAT_EQUIV_NMR_Z_IFF (SPEC_ALL REP_ABS_EQUIV'))) ;

val RAT_NMRLT0_CONG = store_thm("RAT_NMRLT0_CONG",
  ``!f1. (frac_nmr (rep_rat (abs_rat f1)) < 0) = (frac_nmr f1 < 0)``,
  GEN_TAC THEN MATCH_ACCEPT_TAC
    (MATCH_MP RAT_EQUIV_NMR_LTZ_IFF (SPEC_ALL REP_ABS_EQUIV'))) ;

val RAT_NMRGT0_CONG = store_thm("RAT_NMRGT0_CONG",
  ``!f1. (frac_nmr (rep_rat (abs_rat f1)) > 0) = (frac_nmr f1 > 0)``,
  GEN_TAC THEN MATCH_ACCEPT_TAC
    (MATCH_MP RAT_EQUIV_NMR_GTZ_IFF (SPEC_ALL REP_ABS_EQUIV'))) ;

(*--------------------------------------------------------------------------
 *  RAT_SGN_CONG: thm
 *  |- !f1. frac_sgn (rep_rat (abs_rat f1)) = frac_sgn f1
 *--------------------------------------------------------------------------*)

val RAT_SGN_CONG = store_thm("RAT_SGN_CONG", ``!f1. frac_sgn (rep_rat (abs_rat f1)) = frac_sgn f1``,
        GEN_TAC THEN
        REWRITE_TAC[frac_sgn_def, SGN_def] THEN
        REWRITE_TAC[RAT_NMREQ0_CONG, RAT_NMRLT0_CONG] );

(*--------------------------------------------------------------------------
 *  RAT_AINV_CONG: thm
 *  |- !x. abs_rat (frac_ainv (rep_rat (abs_rat x))) = abs_rat (frac_ainv x)
 *--------------------------------------------------------------------------*)

val RAT_AINV_CONG = store_thm("RAT_AINV_CONG", ``!x. abs_rat (frac_ainv (rep_rat (abs_rat x))) = abs_rat (frac_ainv x)``,
        REPEAT GEN_TAC THEN
        REWRITE_TAC[RAT_ABS_EQUIV] THEN
        REWRITE_TAC[rat_equiv_def,frac_ainv_def] THEN
        SIMP_TAC bool_ss [NMR, DNM, FRAC_DNMPOS] THEN
        REWRITE_TAC[INT_MUL_CALCULATE,INT_EQ_NEG] THEN
        REWRITE_TAC[GSYM rat_equiv_def] THEN
        ONCE_REWRITE_TAC[RAT_EQUIV_SYM] THEN
        REWRITE_TAC[REP_ABS_EQUIV] );

(*--------------------------------------------------------------------------
 *  RAT_MINV_CONG: thm
 *  |- !x. ~(frac_nmr x=0) ==>
 *     (abs_rat (frac_minv (rep_rat (abs_rat x))) = abs_rat (frac_minv x))
 *--------------------------------------------------------------------------*)

val FRAC_MINV_EQUIV = store_thm ("FRAC_MINV_EQUIV",
  ``~(frac_nmr y=0) ==> rat_equiv x y ==>
    rat_equiv (frac_minv x) (frac_minv y)``,
  DISCH_TAC THEN DISCH_THEN (fn th => MP_TAC th THEN ASSUME_TAC th) THEN
  POP_ASSUM (ASSUME_TAC o MATCH_MP RAT_EQUIV_NMR_Z_IFF) THEN
  REWRITE_TAC[frac_minv_def, rat_equiv_def, frac_sgn_def] THEN
  VALIDATE (CONV_TAC (feqconv NMR THENC feqconv DNM)) THEN
  (TRY (irule INT_ABS_NOT0POS THEN ASM_SIMP_TAC bool_ss [])) THEN
  REWRITE_TAC[SGN_def] THEN REPEAT IF_CASES_TAC THEN
  ASM_SIMP_TAC int_ss [INT_ABS,
    GSYM INT_NEG_MINUS1, GSYM INT_NEG_LMUL, GSYM INT_NEG_RMUL] THEN
  SIMP_TAC bool_ss [INT_MUL_COMM]) ;

val RAT_MINV_CONG = store_thm("RAT_MINV_CONG",
  ``!x. ~(frac_nmr x=0) ==>
    (abs_rat (frac_minv (rep_rat (abs_rat x))) = abs_rat (frac_minv x))``,
  REPEAT STRIP_TAC THEN
  IMP_RES_TAC FRAC_MINV_EQUIV THEN
  ASSUME_TAC (Q.SPEC `x` REP_ABS_EQUIV') THEN
  RES_TAC THEN ASM_SIMP_TAC bool_ss [RAT_ABS_EQUIV]) ;

(*--------------------------------------------------------------------------
 *  RAT_ADD_CONG1: thm
 *  |- !x y. abs_rat (frac_add (rep_rat (abs_rat x)) y) = abs_rat (frac_add x y)
 *
 *  RAT_ADD_CONG2: thm
 *  |- !x y. abs_rat (frac_add x (rep_rat (abs_rat y))) = abs_rat (frac_add x y)
 *
 *  RAT_ADD_CONG: thm
 *  |- !x y. abs_rat (frac_add (rep_rat (abs_rat x)) y) = abs_rat (frac_add x y) /\
 *     !x y. abs_rat (frac_add x (rep_rat (abs_rat y))) = abs_rat (frac_add x y)
 *--------------------------------------------------------------------------*)

val FRAC_ADD_EQUIV1 = store_thm ("FRAC_ADD_EQUIV1",
  ``rat_equiv x x' ==> rat_equiv (frac_add x y) (frac_add x' y)``,
  REWRITE_TAC[frac_add_def, rat_equiv_def] THEN
  VALIDATE (CONV_TAC (feqconv NMR THENC feqconv DNM)) THEN
  TRY (irule INT_MUL_POS_SIGN THEN irule FRAC_DNMPOS) THEN
  REWRITE_TAC[INT_RDISTRIB] THEN DISCH_TAC THEN
  MK_COMB_TAC THENL [AP_TERM_TAC, ALL_TAC]
  THENL [
    RULE_ASSUM_TAC (AP_TERM ``int_mul (frac_dnm y * frac_dnm y)``) THEN
      POP_ASSUM (fn th => MATCH_MP_TAC (MATCH_MP box_equals th)) THEN CONJ_TAC,
    ALL_TAC ] THEN
  CONV_TAC (AC_CONV (INT_MUL_ASSOC,INT_MUL_SYM)) ) ;

val RAT_ADD_CONG1 = store_thm("RAT_ADD_CONG1",
  ``!x y. abs_rat (frac_add (rep_rat (abs_rat x)) y) = abs_rat (frac_add x y)``,
  REPEAT STRIP_TAC THEN
  SIMP_TAC bool_ss [RAT_ABS_EQUIV] THEN
  irule FRAC_ADD_EQUIV1 THEN irule REP_ABS_EQUIV') ;

val RAT_ADD_CONG2 = store_thm("RAT_ADD_CONG2", ``!x y. abs_rat (frac_add x (rep_rat (abs_rat y))) = abs_rat (frac_add x y)``,
        ONCE_REWRITE_TAC[FRAC_ADD_COMM] THEN
        REWRITE_TAC[RAT_ADD_CONG1]);

val RAT_ADD_CONG = save_thm("RAT_ADD_CONG", CONJ RAT_ADD_CONG1 RAT_ADD_CONG2);

(*--------------------------------------------------------------------------
 *  RAT_MUL_CONG1: thm
 *  |- !x y. abs_rat (frac_mul (rep_rat (abs_rat x)) y) = abs_rat (frac_mul x y)
 *
 *  RAT_MUL_CONG2: thm
 *  |- !x y. abs_rat (frac_mul x (rep_rat (abs_rat y))) = abs_rat (frac_mul x y)
 *
 *  RAT_MUL_CONG: thm
 *  |- !x y. abs_rat (frac_mul (rep_rat (abs_rat x)) y) = abs_rat (frac_mul x y) /\
 *     !x y. abs_rat (frac_mul x (rep_rat (abs_rat y))) = abs_rat (frac_mul x y)
 *--------------------------------------------------------------------------*)

val FRAC_MUL_EQUIV1 = store_thm ("FRAC_MUL_EQUIV1",
  ``rat_equiv x x' ==> rat_equiv (frac_mul x y) (frac_mul x' y)``,
  REWRITE_TAC[frac_mul_def, rat_equiv_def] THEN
  VALIDATE (CONV_TAC (feqconv NMR THENC feqconv DNM)) THEN
  TRY (irule INT_MUL_POS_SIGN THEN irule FRAC_DNMPOS) THEN DISCH_TAC THEN
  RULE_ASSUM_TAC (AP_TERM ``int_mul (frac_nmr y * frac_dnm y)``) THEN
  POP_ASSUM (fn th => MATCH_MP_TAC (MATCH_MP box_equals th)) THEN
  CONJ_TAC THEN CONV_TAC (AC_CONV (INT_MUL_ASSOC,INT_MUL_SYM)) ) ;

val FRAC_MUL_EQUIV2 = save_thm ("FRAC_MUL_EQUIV2",
  ONCE_REWRITE_RULE [FRAC_MUL_COMM] FRAC_MUL_EQUIV1) ;

val RAT_MUL_CONG1 = store_thm("RAT_MUL_CONG1",
  ``!x y. abs_rat (frac_mul (rep_rat (abs_rat x)) y) = abs_rat (frac_mul x y)``,
  REPEAT STRIP_TAC THEN
  SIMP_TAC bool_ss [RAT_ABS_EQUIV] THEN
  irule FRAC_MUL_EQUIV1 THEN irule REP_ABS_EQUIV') ;

val RAT_MUL_CONG2 = store_thm("RAT_MUL_CONG2", ``!x y. abs_rat (frac_mul x (rep_rat (abs_rat y))) = abs_rat (frac_mul x y)``,
        ONCE_REWRITE_TAC[FRAC_MUL_COMM] THEN
        RW_TAC int_ss[RAT_MUL_CONG1]);

val RAT_MUL_CONG = save_thm("RAT_MUL_CONG", CONJ RAT_MUL_CONG1 RAT_MUL_CONG2);

(*--------------------------------------------------------------------------
 *  RAT_SUB_CONG1: thm
 *  |- !x y. abs_rat (frac_sub (rep_rat (abs_rat x)) y) = abs_rat (frac_sub x y)
 *
 *  RAT_SUB_CONG2: thm
 *  |- !x y. abs_rat (frac_sub x (rep_rat (abs_rat y))) = abs_rat (frac_sub x y)
 *
 *  RAT_SUB_CONG: thm
 *  |- !x y. abs_rat (frac_sub (rep_rat (abs_rat x)) y) = abs_rat (frac_sub x y) /\
 *     !x y. abs_rat (frac_sub x (rep_rat (abs_rat y))) = abs_rat (frac_sub x y)
 *--------------------------------------------------------------------------*)

val RAT_SUB_CONG1 = store_thm("RAT_SUB_CONG1", ``!x y. abs_rat (frac_sub (rep_rat (abs_rat x)) y) = abs_rat (frac_sub x y)``,
        REWRITE_TAC[frac_sub_def] THEN
        REWRITE_TAC[RAT_ADD_CONG]);

val RAT_SUB_CONG2 = store_thm("RAT_SUB_CONG2", ``!x y. abs_rat (frac_sub x (rep_rat (abs_rat y))) = abs_rat (frac_sub x y)``,
        ONCE_REWRITE_TAC[GSYM FRAC_AINV_SUB] THEN
        ONCE_REWRITE_TAC[GSYM RAT_AINV_CONG] THEN
        REWRITE_TAC[RAT_SUB_CONG1] );

val RAT_SUB_CONG = save_thm("RAT_SUB_CONG", CONJ RAT_SUB_CONG1 RAT_SUB_CONG2);

(*--------------------------------------------------------------------------
 *  RAT_DIV_CONG1: thm
 *  |- !x y. ~(frac_nmr y = 0) ==>
 *           (abs_rat (frac_div (rep_rat (abs_rat x)) y) = abs_rat (frac_div x y))
 *
 *  RAT_DIV_CONG2: thm
 *  |- !x y. ~(frac_nmr y = 0) ==>
             (abs_rat (frac_div x (rep_rat (abs_rat y))) = abs_rat (frac_div x y))
 *
 *  RAT_DIV_CONG: thm
 *  |- !x y. ~(frac_nmr y = 0) ==>
 *           (abs_rat (frac_div (rep_rat (abs_rat x)) y) = abs_rat (frac_div x y)) /\
 *     !x y. ~(frac_nmr y = 0) ==>
             (abs_rat (frac_div x (rep_rat (abs_rat y))) = abs_rat (frac_div x y))
 *--------------------------------------------------------------------------*)

val RAT_DIV_CONG1 = store_thm("RAT_DIV_CONG1",
  ``!x y. ~(frac_nmr y = 0) ==>
    (abs_rat (frac_div (rep_rat (abs_rat x)) y) = abs_rat (frac_div x y))``,
        REPEAT STRIP_TAC THEN
        REWRITE_TAC[frac_div_def] THEN
        REWRITE_TAC[RAT_MUL_CONG] );

val RAT_DIV_CONG2 = store_thm("RAT_DIV_CONG2",
  ``!x y. ~(frac_nmr y = 0) ==>
    (abs_rat (frac_div x (rep_rat (abs_rat y))) = abs_rat (frac_div x y))``,
        REPEAT STRIP_TAC THEN
        REWRITE_TAC[frac_div_def, RAT_ABS_EQUIV] THEN
        irule FRAC_MUL_EQUIV2 THEN
        IMP_RES_THEN MATCH_MP_TAC FRAC_MINV_EQUIV THEN
        irule rat_equiv_rep_abs) ;

val RAT_DIV_CONG = save_thm("RAT_DIV_CONG", CONJ RAT_DIV_CONG1 RAT_DIV_CONG2 );

(*==========================================================================
 *  numerator and denominator
 *==========================================================================*)

(*--------------------------------------------------------------------------
 *  RAT_NMRDNM_EQ: thm
 *  |- (abs_rat(abs_frac(frac_nmr f1,frac_dnm f1)) = 1q) = (frac_nmr f1 = frac_dnm f1)
 *--------------------------------------------------------------------------*)

val RAT_NMRDNM_EQ = store_thm("RAT_NMRDNM_EQ",``(abs_rat(abs_frac(frac_nmr f1,frac_dnm f1)) = 1q) = (frac_nmr f1 = frac_dnm f1)``,
        SIMP_TAC bool_ss [rat_equiv_def, RAT_ABS_EQUIV,
          rat_1, frac_1_def, NMR, DNM, FRAC_DNMPOS, INT_LT_01,
          INT_MUL_LID, INT_MUL_RID]) ;

(*==========================================================================
 *  calculation
 *==========================================================================*)

(*--------------------------------------------------------------------------
 *  RAT_AINV_CALCULATE: thm
 *  |- !f1. rat_ainv (abs_rat(f1)) = abs_rat( frac_ainv f1 )
 *--------------------------------------------------------------------------*)

val RAT_AINV_CALCULATE = store_thm("RAT_AINV_CALCULATE", ``!f1. rat_ainv (abs_rat(f1)) = abs_rat( frac_ainv f1 )``,
        REPEAT GEN_TAC THEN
        REWRITE_TAC[rat_ainv_def] THEN
        PROVE_TAC[RAT_AINV_CONG] );

(*--------------------------------------------------------------------------
 *  RAT_MINV_CALCULATE: thm
 *  |- !f1. rat_ainv (abs_rat(f1)) = abs_rat( frac_ainv f1 )
 *--------------------------------------------------------------------------*)

val RAT_MINV_CALCULATE = store_thm("RAT_MINV_CALCULATE", ``!f1. ~(0 = frac_nmr f1) ==> (rat_minv (abs_rat(f1)) = abs_rat( frac_minv f1 ))``,
        REPEAT GEN_TAC THEN
        REWRITE_TAC[rat_minv_def] THEN
        PROVE_TAC[RAT_MINV_CONG] );

(*--------------------------------------------------------------------------
 *  RAT_ADD_CALCULATE: thm
 *  |- !f1 f2. rat_add (abs_rat(f1)) (abs_rat(f2)) = abs_rat( frac_add f1 f2 )
 *--------------------------------------------------------------------------*)

<<<<<<< HEAD
val RAT_ADD_CALCULATE = store_thm("RAT_ADD_CALCULATE", ``!f1 f2. rat_add (abs_rat(f1)) (abs_rat(f2)) = abs_rat( frac_add f1 f2 )``,
        REPEAT GEN_TAC THEN
        REWRITE_TAC[rat_add_def] THEN
        PROVE_TAC[RAT_ADD_CONG] );
=======
val RAT_ADD_CALCULATE = store_thm(
  "RAT_ADD_CALCULATE",
  “!f1 f2. rat_add (abs_rat(f1)) (abs_rat(f2)) = abs_rat( frac_add f1 f2 )”,
  REPEAT GEN_TAC THEN REWRITE_TAC[rat_add_def] THEN PROVE_TAC[RAT_ADD_CONG] );
>>>>>>> 84a8966a

(*--------------------------------------------------------------------------
 *  RAT_SUB_CALCULATE: thm
 *  |- !f1 f2. rat_sub (abs_rat(f1)) (abs_rat(f2)) = abs_rat( frac_sub f1 f2 )
 *--------------------------------------------------------------------------*)

<<<<<<< HEAD
val RAT_SUB_CALCULATE = store_thm("RAT_SUB_CALCULATE", ``!f1 f2. rat_sub (abs_rat(f1)) (abs_rat(f2)) = abs_rat( frac_sub f1 f2 )``,
        REPEAT GEN_TAC THEN
        REWRITE_TAC[rat_sub_def] THEN
        PROVE_TAC[RAT_SUB_CONG] );
=======
val RAT_SUB_CALCULATE = store_thm(
  "RAT_SUB_CALCULATE",
  “!f1 f2. rat_sub (abs_rat(f1)) (abs_rat(f2)) = abs_rat( frac_sub f1 f2 )”,
  REPEAT GEN_TAC THEN REWRITE_TAC[rat_sub_def] THEN PROVE_TAC[RAT_SUB_CONG] );
>>>>>>> 84a8966a

(*--------------------------------------------------------------------------
 *  RAT_MUL_CALCULATE: thm
 *  |- !f1 f2. rat_mul (abs_rat(f1)) (abs_rat(f2)) = abs_rat( frac_mul f1 f2 )
 *--------------------------------------------------------------------------*)

<<<<<<< HEAD
val RAT_MUL_CALCULATE = store_thm("RAT_MUL_CALCULATE", ``!f1 f2. rat_mul (abs_rat(f1)) (abs_rat(f2)) = abs_rat( frac_mul f1 f2 )``,
        REPEAT GEN_TAC THEN
        REWRITE_TAC[rat_mul_def] THEN
        PROVE_TAC[RAT_MUL_CONG] );
=======
val RAT_MUL_CALCULATE = store_thm(
  "RAT_MUL_CALCULATE",
  “!f1 f2. rat_mul (abs_rat(f1)) (abs_rat(f2)) = abs_rat( frac_mul f1 f2 )”,
  REPEAT GEN_TAC THEN REWRITE_TAC[rat_mul_def] THEN PROVE_TAC[RAT_MUL_CONG]);
>>>>>>> 84a8966a

(* ----------------------------------------------------------------------
    RAT_DIV_CALCULATE: thm
    |- !f1 f2.
         frac_nmr f2 <> 0 ==>
         (rat_div (abs_rat f1) (abs_rat f2) = abs_rat(frac_div f1 f2))
   ---------------------------------------------------------------------- *)

<<<<<<< HEAD
val RAT_DIV_CALCULATE = store_thm("RAT_DIV_CALCULATE", ``!f1 f2. ~(frac_nmr f2=0) ==> (rat_div (abs_rat(f1)) (abs_rat(f2)) = abs_rat( frac_div f1 f2 ))``,
        REPEAT STRIP_TAC THEN
        REWRITE_TAC[rat_div_def] THEN
        PROVE_TAC[RAT_DIV_CONG] );
=======
val RAT_DIV_CALCULATE = store_thm(
  "RAT_DIV_CALCULATE",
  “!f1 f2. frac_nmr f2 <> 0 ==>
           (rat_div (abs_rat(f1)) (abs_rat(f2)) = abs_rat( frac_div f1 f2 ))”,
  REPEAT STRIP_TAC THEN REWRITE_TAC[rat_div_def] THEN PROVE_TAC[RAT_DIV_CONG]);
>>>>>>> 84a8966a

(*--------------------------------------------------------------------------
 *  RAT_EQ_CALCULATE: thm
 *  |- !f1 f2. (abs_rat f1 = abs_rat f2) = (frac_nmr f1 * frac_dnm f2 = frac_nmr f2 * frac_dnm f1)
 *--------------------------------------------------------------------------*)

<<<<<<< HEAD
val RAT_EQ_CALCULATE = store_thm("RAT_EQ_CALCULATE", ``!f1 f2. (abs_rat f1 = abs_rat f2) = (frac_nmr f1 * frac_dnm f2 = frac_nmr f2 * frac_dnm f1)``,
        PROVE_TAC[RAT_ABS_EQUIV, rat_equiv_def] );
=======
val RAT_EQ_CALCULATE = store_thm(
  "RAT_EQ_CALCULATE",
  “!f1 f2. (abs_rat f1 = abs_rat f2) <=>
           (frac_nmr f1 * frac_dnm f2 = frac_nmr f2 * frac_dnm f1)”,
  PROVE_TAC[RAT_ABS_EQUIV, rat_equiv_def] );
>>>>>>> 84a8966a


(* ----------------------------------------------------------------------
    RAT_LES_CALCULATE: thm
    |- !f1 f2. (abs_rat f1 < abs_rat f2) =
               (frac_nmr f1 * frac_dnm f2 < frac_nmr f2 * frac_dnm f1)
   ---------------------------------------------------------------------- *)

<<<<<<< HEAD
val RAT_LES_CALCULATE = store_thm("RAT_LES_CALCULATE", ``!f1 f2. (abs_rat f1 < abs_rat f2) = (frac_nmr f1 * frac_dnm f2 < frac_nmr f2 * frac_dnm f1)``,
        REPEAT GEN_TAC THEN
        REWRITE_TAC[rat_les_def, rat_sgn_def, RAT_SUB_CALCULATE, RAT_SGN_CONG] THEN
        REWRITE_TAC[frac_sgn_def, frac_sub_def, frac_add_def, frac_ainv_def] THEN
        FRAC_POS_TAC ``frac_dnm f2 * frac_dnm (abs_frac (~frac_nmr f1,frac_dnm f1))`` THEN
        FRAC_NMRDNM_TAC THEN
        REWRITE_TAC[INT_SGN_CLAUSES, int_gt] THEN
        `~frac_nmr f1 * frac_dnm f2 = ~(frac_nmr f1 * frac_dnm f2)` by ARITH_TAC THEN
        ASM_REWRITE_TAC[INT_LT_ADDNEG, INT_ADD_LID] );
=======
val RAT_LES_CALCULATE = store_thm(
  "RAT_LES_CALCULATE",
  “!f1 f2. (abs_rat f1 < abs_rat f2) =
           (frac_nmr f1 * frac_dnm f2 < frac_nmr f2 * frac_dnm f1)”,
  REPEAT GEN_TAC THEN
  REWRITE_TAC[rat_les_def, rat_sgn_def, RAT_SUB_CALCULATE, RAT_SGN_CONG] THEN
  REWRITE_TAC[frac_sgn_def, frac_sub_def, frac_add_def, frac_ainv_def] THEN
  FRAC_POS_TAC
    “frac_dnm f2 * frac_dnm (abs_frac (~frac_nmr f1,frac_dnm f1))” THEN
  FRAC_NMRDNM_TAC THEN
  REWRITE_TAC[INT_SGN_CLAUSES, int_gt] THEN
  `~frac_nmr f1 * frac_dnm f2 = ~(frac_nmr f1 * frac_dnm f2)` by ARITH_TAC THEN
  ASM_REWRITE_TAC[INT_LT_ADDNEG, INT_ADD_LID] );
>>>>>>> 84a8966a

val RAT_LEQ_CALCULATE = store_thm("RAT_LEQ_CALCULATE",
  ``!f1 f2. (abs_rat f1 <= abs_rat f2) =
    (frac_nmr f1 * frac_dnm f2 <= frac_nmr f2 * frac_dnm f1)``,
  REPEAT GEN_TAC THEN
  REWRITE_TAC[rat_leq_def, RAT_LES_CALCULATE, INT_LE_LT, RAT_EQ_CALCULATE]) ;

<<<<<<< HEAD
val RAT_OF_NUM_CALCULATE = store_thm("RAT_OF_NUM_CALCULATE", ``!n1. rat_of_num n1 = abs_rat( abs_frac( &n1, 1) )``,
        recInduct (DB.fetch "-" "rat_of_num_ind") THEN
        RW_TAC arith_ss [rat_of_num_def, rat_0_def, frac_0_def, rat_1_def, frac_1_def, RAT_ADD_CALCULATE, frac_add_def] THEN
        FRAC_POS_TAC ``1i`` THEN
        RW_TAC int_ss [NMR,DNM, ARITH_PROVE ``int_of_num (SUC n) + 1 = int_of_num (SUC (SUC n))``] );

val RAT_OF_NUM_LEQ = store_thm("RAT_OF_NUM_LEQ",
=======
val RAT_OF_NUM_CALCULATE = store_thm(
  "RAT_OF_NUM_CALCULATE",
  ``!n1. rat_of_num n1 = abs_rat( abs_frac( &n1, 1) )``,
  recInduct (DB.fetch "-" "rat_of_num_ind") THEN
  RW_TAC arith_ss [rat_of_num_def, rat_0_def, frac_0_def, rat_1_def, frac_1_def,
                   RAT_ADD_CALCULATE, frac_add_def] THEN
  FRAC_POS_TAC ``1i`` THEN
  RW_TAC int_ss
    [NMR, DNM, ARITH_PROVE “int_of_num (SUC n) + 1 = int_of_num (SUC (SUC n))”]
);

val RAT_OF_NUM_LEQ = store_thm("RAT_OF_NUM_LEQ[simp]",
>>>>>>> 84a8966a
  ``rat_of_num a <= rat_of_num b = a <= b``,
  SIMP_TAC std_ss [RAT_OF_NUM_CALCULATE, RAT_LEQ_CALCULATE,
    NMR, DNM, INT_LT_01, INT_MUL_RID, INT_LE]);

val RAT_OF_NUM_LES = store_thm("RAT_OF_NUM_LES[simp]",
  ``rat_of_num a < rat_of_num b = a < b``,
  SIMP_TAC std_ss [RAT_OF_NUM_CALCULATE, RAT_LES_CALCULATE,
    NMR, DNM, INT_LT_01, INT_MUL_RID, INT_LT]);

(*--------------------------------------------------------------------------
 *  rat_calculate_table : (term * thm) list
 *--------------------------------------------------------------------------*)

val rat_calculate_table = [
        ( ``rat_0``,    rat_0_def ),
        ( ``rat_1``,    rat_1_def ),
        ( ``rat_ainv``, RAT_AINV_CALCULATE ),
        ( ``rat_minv``, RAT_MINV_CALCULATE ),
        ( ``rat_add``,  RAT_ADD_CALCULATE ),
        ( ``rat_sub``,  RAT_SUB_CALCULATE ),
        ( ``rat_mul``,  RAT_MUL_CALCULATE ),
        ( ``rat_div``,  RAT_DIV_CALCULATE )
];

(*--------------------------------------------------------------------------
 *  RAT_CALC_CONV : conv
 *
 *    r1
 *   ---------------------
 *    |- r1 = abs_rat(f1)
 *--------------------------------------------------------------------------*)

fun RAT_CALC_CONV (t1:term) =
let
<<<<<<< HEAD
  val thm = REFL t1
  val (top_rator, top_rands) = strip_comb t1
  val calc_table_entry = List.find (fn x => fst(x) ~~ top_rator)
                                   rat_calculate_table
in
  (* do nothing if term is already in the form abs_rat(...) *)
  if top_rator ~~ ``abs_rat`` then thm
                                     (* if it is a numeral, simply rewrite it *)
  else if (top_rator ~~ ``rat_of_num``) then
    SUBST [``x:rat`` |-> SPEC (rand t1) (RAT_OF_NUM_CALCULATE)]
          ``^t1 = x:rat`` thm
  (* if there is an entry in the calculation table, calculate it *)
  else if (isSome calc_table_entry) then
    let
      val arg_thms = map RAT_CALC_CONV top_rands
      val arg_fracs = map (fn x => rand(rhs(concl x))) arg_thms
      val arg_vars = map (fn x => genvar ``:rat``) arg_thms

      val subst_list =
          map (fn x => fst(x) |-> snd(x)) (ListPair.zip (arg_vars,arg_thms))
      (* subst_term: t1 = top_rator arg_vars[1] ... arg_vars[n] *)
      val subst_term =  mk_eq (t1 , list_mk_comb (top_rator,arg_vars))

      val thm1 = SUBST subst_list subst_term thm
      val (thm1_lhs, thm1_rhs) = dest_eq(concl thm1)
      val thm1_lhs_var = genvar ``:rat``

      val calc_thm = snd (valOf( calc_table_entry ))
    in
      SUBST [thm1_lhs_var |-> UNDISCH_ALL (SPECL arg_fracs calc_thm)]
            ``^thm1_lhs = ^thm1_lhs_var`` thm1
    end
      (* otherwise: applying r = abs_rat(rep_rat r)) always works *)
  else
    SUBST [``x:rat`` |-> SPEC t1 (GSYM RAT)] ``^t1 = x:rat`` thm
=======
        val thm = REFL t1;
        val (top_rator, top_rands) = strip_comb t1;
        val calc_table_entry = List.find (fn x => fst(x)= top_rator) rat_calculate_table;
in
        (* do nothing if term is already in the form abs_rat(...) *)
        if top_rator=``abs_rat`` then
                thm
        (* if it is a numeral, simply rewrite it *)
        else if (top_rator=``rat_of_num``) then
                SUBST [``x:rat`` |-> SPEC (rand t1) (RAT_OF_NUM_CALCULATE)] ``^t1 = x:rat`` thm
        (* if there is an entry in the calculation table, calculate it *)
        else if (isSome calc_table_entry) then
                let
                        val arg_thms = map RAT_CALC_CONV top_rands;
                        val arg_fracs = map (fn x => rand(rhs(concl x))) arg_thms;
                        val arg_vars = map (fn x => genvar ``:rat``) arg_thms;

                        val subst_list = map (fn x => fst(x) |-> snd(x)) (ListPair.zip (arg_vars,arg_thms));
                        (* subst_term: t1 = top_rator arg_vars[1] ... arg_vars[n] *)
                        val subst_term =  mk_eq (t1 , list_mk_comb (top_rator,arg_vars))

                        val thm1 = SUBST subst_list subst_term thm;
                        val (thm1_lhs, thm1_rhs) = dest_eq(concl thm1);
                        val thm1_lhs_var = genvar ``:rat``;

                        val calc_thm = snd (valOf( calc_table_entry ));
                in
                        SUBST [thm1_lhs_var |-> UNDISCH_ALL (SPECL arg_fracs calc_thm)] ``^thm1_lhs = ^thm1_lhs_var`` thm1
                end
        (* otherwise: applying r = abs_rat(rep_rat r)) always works *)
        else
                SUBST [``x:rat`` |-> SPEC t1 (GSYM RAT)] ``^t1 = x:rat`` thm
>>>>>>> 84a8966a
end;

(*--------------------------------------------------------------------------
 *  RAT_CALCTERM_TAC : term -> tactic
 *
 *  calculates the value of t1:rat
 *--------------------------------------------------------------------------*)

fun RAT_CALCTERM_TAC (t1:term) (asm_list,goal) =
        let
                val calc_thm = RAT_CALC_CONV t1;
                val (calc_asms, calc_concl) = dest_thm calc_thm;
        in
                (
                        MAP_EVERY ASSUME_TAC (map (fn x => TAC_PROOF ((asm_list,x), RW_TAC intLib.int_ss [FRAC_DNMPOS,INT_MUL_POS_SIGN,INT_NOTPOS0_NEG,INT_NOT0_MUL,INT_GT0_IMP_NOT0,INT_ABS_NOT0POS])) calc_asms) THEN
                        SUBST_TAC[calc_thm]
                ) (asm_list,goal)
        end
handle HOL_ERR _ => raise ERR "RAT_CALCTERM_TAC" "";


(*--------------------------------------------------------------------------
<<<<<<< HEAD
=======
 *  RAT_STRICT_CALC_TAC : tactic
 *
 *  calculates the value of all subterms (of type ``:rat``)
 *--------------------------------------------------------------------------*)

fun RAT_STRICT_CALC_TAC (asm_list,goal) =
        let
                val rat_terms = extract_rat goal;
                val calc_thms = map RAT_CALC_CONV rat_terms;
                val calc_asms = list_xmerge (map (fn x => fst (dest_thm x)) calc_thms);
        in
                (
                        MAP_EVERY ASSUME_TAC (map (fn x => TAC_PROOF ((asm_list,x), RW_TAC intLib.int_ss [FRAC_DNMPOS,INT_MUL_POS_SIGN,INT_NOTPOS0_NEG,INT_NOT0_MUL,INT_GT0_IMP_NOT0,INT_ABS_NOT0POS])) calc_asms) THEN
                        SUBST_TAC calc_thms
                ) (asm_list,goal)
        end
handle HOL_ERR _ => raise ERR "RAT_STRICT_CALC_TAC" "";

(*--------------------------------------------------------------------------
>>>>>>> 84a8966a
 *  RAT_CALC_TAC : tactic
 *
 *  calculates the value of all subterms (of type ``:rat``)
 *  assumptions that were needed for the simplification are added to the goal
 *--------------------------------------------------------------------------*)

fun RAT_CALC_TAC (asm_list,goal) =
<<<<<<< HEAD
  let
    (* extract terms of type ``:rat`` *)
    val rat_terms = extract_rat goal
    (* build conversions *)
    val calc_thms = map RAT_CALC_CONV rat_terms
    (* split list into assumptions and conclusions *)
    val (calc_asmlists, calc_concl) =
        ListPair.unzip (map (fn x => dest_thm x) calc_thms)
    (* merge assumptions lists *)
    val calc_asms = op_U aconv calc_asmlists;
    (* function to prove an assumption, TODO: fracLib benutzen *)
    val gen_thm = (fn x => TAC_PROOF ((asm_list,x), RW_TAC intLib.int_ss [] ))
    (* try to prove assumptions *)
    val prove_list = List.map (total gen_thm) calc_asms;
    (* combine assumptions and their proofs *)
    val list1 = ListPair.zip (calc_asms,prove_list)
    (* partition assumptions into proved assumptions and assumptions
       to be proved *)
    val list2 = partition (fn x => isSome (snd x)) list1
    val asms_toprove = map fst (snd list2)
    val asms_proved = map (fn x => valOf (snd x)) (fst list2)
    (* generate new subgoal goal *)
    val subst_goal =
        snd (dest_eq (snd (dest_thm (ONCE_REWRITE_CONV calc_thms goal))))
    val subgoal = (list_mk_conj (asms_toprove @ [subst_goal]) )
    val mp_thm = TAC_PROOF
=======
        let
                        (* extract terms of type ``:rat`` *)
                val rat_terms = extract_rat goal;
                        (* build conversions *)
                val calc_thms = map RAT_CALC_CONV rat_terms;
                        (* split list into assumptions and conclusions *)
                val (calc_asmlists, calc_concl) = ListPair.unzip (map (fn x => dest_thm x) calc_thms);
                        (* merge assumptions lists *)
                val calc_asms = list_xmerge calc_asmlists;
                        (* function to prove an assumption, TODO: fracLib benutzen *)
                val gen_thm = (fn x => TAC_PROOF ((asm_list,x), RW_TAC intLib.int_ss [] ));
                        (* try to prove assumptions *)
                val prove_list = List.map (total gen_thm) calc_asms;
                        (* combine assumptions and their proofs *)
                val list1 = ListPair.zip (calc_asms,prove_list);
                        (* partition assumptions into proved assumptions and assumptions to be proved *)
                val list2 = partition (fn x => isSome (snd x)) list1;
                val asms_toprove = map fst (snd list2);
                val asms_proved = map (fn x => valOf (snd x)) (fst list2);
                        (* generate new subgoal goal *)
                val subst_goal = snd (dest_eq (snd (dest_thm (ONCE_REWRITE_CONV calc_thms goal))));
                val subgoal = (list_mk_conj (asms_toprove @ [subst_goal]) );
                val mp_thm = TAC_PROOF
>>>>>>> 84a8966a
                        (
                                (asm_list, mk_imp (subgoal,goal))
                        ,
                                STRIP_TAC THEN
                                MAP_EVERY ASSUME_TAC asms_proved THEN
                                ONCE_REWRITE_TAC calc_thms THEN
                                PROVE_TAC []
                        );
<<<<<<< HEAD
  in
    ( [(asm_list,subgoal)], fn (thms:thm list) => MP mp_thm (hd thms) )
  end
=======
        in
                        ( [(asm_list,subgoal)], fn (thms:thm list) => MP mp_thm (hd thms) )
        end
>>>>>>> 84a8966a
handle HOL_ERR _ => raise ERR "RAT_CALC_TAC" "";

(*--------------------------------------------------------------------------
 *  RAT_CALCEQ_TAC : tactic
 *--------------------------------------------------------------------------*)

val RAT_CALCEQ_TAC =
        RAT_CALC_TAC THEN
        FRAC_CALC_TAC THEN
        REWRITE_TAC[RAT_EQ] THEN
        FRAC_NMRDNM_TAC THEN
        INT_RING_TAC;


(*==========================================================================
 *  numerator of rational number: sign reduction
 *==========================================================================*)

(*--------------------------------------------------------------------------
   RAT_EQ0_NMR: thm
   |- !r1. (r1 = 0q) = (rat_nmr r1 = 0)
 *--------------------------------------------------------------------------*)

val RAT_EQ0_NMR = store_thm("RAT_EQ0_NMR", ``!r1. (r1 = 0q) = (rat_nmr r1 = 0)``,
        GEN_TAC THEN
        REWRITE_TAC[rat_nmr_def] THEN
        SUBST_TAC[SPEC ``r1:rat`` (GSYM RAT)] THEN
        REWRITE_TAC[RAT_NMREQ0_CONG] THEN
        REWRITE_TAC[rat_0, frac_0_def, RAT_ABS_EQUIV, rat_equiv_def] THEN
        FRAC_POS_TAC ``1i`` THEN
        FRAC_NMRDNM_TAC );

(*--------------------------------------------------------------------------
   RAT_0LES_NMR: thm
   |- !r1. (0q < r1) = (0 < rat_nmr r1)

   RAT_0LES_NMR: thm
   |- !r1. (r1 < 0q) = (rat_nmr r1 < 0i)
 *--------------------------------------------------------------------------*)

val RAT_0LES_NMR = store_thm("RAT_0LES_NMR", ``!r1. rat_les 0q r1 = 0i < rat_nmr r1``,
        GEN_TAC THEN
        REWRITE_TAC[rat_0, rat_nmr_def, rat_les_def, rat_sgn_def, frac_0_def, frac_sgn_def, SGN_def] THEN
        RAT_CALC_TAC THEN
        FRAC_POS_TAC ``1i`` THEN
        FRAC_POS_TAC ``frac_dnm (rep_rat r1)`` THEN
        SUBST_TAC[FRAC_CALC_CONV ``frac_sub (rep_rat r1) (abs_frac (0,1))``] THEN
        REWRITE_TAC[RAT_NMREQ0_CONG,RAT_NMRLT0_CONG,RAT_NMRGT0_CONG] THEN
        FRAC_NMRDNM_TAC THEN
        RW_TAC int_ss [RAT, FRAC, INT_SUB_RZERO] THEN
        PROVE_TAC[INT_LT_ANTISYM, INT_LT_TOTAL] );

val RAT_LES0_NMR = store_thm("RAT_LES0_NMR", ``!r1. rat_les r1 0q = rat_nmr r1 < 0i``,
        GEN_TAC THEN
        REWRITE_TAC[rat_0, rat_nmr_def, rat_les_def, rat_sgn_def, frac_0_def, frac_sgn_def, SGN_def] THEN
        RAT_CALC_TAC THEN
        FRAC_POS_TAC ``1i`` THEN
        FRAC_POS_TAC ``frac_dnm (rep_rat r1)`` THEN
        SUBST_TAC[FRAC_CALC_CONV ``frac_sub (abs_frac (0,1)) (rep_rat r1)``] THEN
        REWRITE_TAC[RAT_NMREQ0_CONG,RAT_NMRLT0_CONG,RAT_NMRGT0_CONG] THEN
        FRAC_NMRDNM_TAC THEN
        RW_TAC int_ss [RAT, FRAC, INT_SUB_LZERO] THEN
        PROVE_TAC[INT_LT_ANTISYM, INT_LT_TOTAL, INT_NEG_LT0, INT_NEG_EQ, INT_NEG_0] );

(*--------------------------------------------------------------------------
   RAT_0LES_NMR: thm
   |- !r1. (0q <= r1) = (0i <= rat_nmr r1)

   RAT_0LES_NMR: thm
   |- !r1. (r1 <= 0q) = (rat_nmr r1 <= 0i)
 *--------------------------------------------------------------------------*)

val RAT_0LEQ_NMR = store_thm("RAT_0LEQ_NMR", ``!r1. rat_leq 0q r1 = 0i <= rat_nmr r1``,
        GEN_TAC THEN
        REWRITE_TAC[rat_leq_def, INT_LE_LT] THEN
        NEW_GOAL_TAC ``!a b c d. ((a=c) /\ (b=d)) ==> (a \/ b = c \/ d)`` THEN
        PROVE_TAC[RAT_0LES_NMR, RAT_EQ0_NMR, rat_nmr_def] );

val RAT_LEQ0_NMR = store_thm("RAT_LEQ0_NMR", ``!r1. rat_leq r1 0q = rat_nmr r1 <= 0i``,
        GEN_TAC THEN
        REWRITE_TAC[rat_leq_def, INT_LE_LT] THEN
        NEW_GOAL_TAC ``!a b c d. ((a=c) /\ (b=d)) ==> (a \/ b = c \/ d)`` THEN
        PROVE_TAC[RAT_LES0_NMR, RAT_EQ0_NMR, rat_nmr_def] );

(*==========================================================================
 *  field properties
 *==========================================================================*)

(*--------------------------------------------------------------------------
   RAT_ADD_ASSOC: thm
   |- !a b c. rat_add a (rat_add b c) = rat_add (rat_add a b) c

   RAT_MUL_ASSOC: thm
   |- !a b c. rat_mul a (rat_mul b c) = rat_mul (rat_mul a b) c
 *--------------------------------------------------------------------------*)

val RAT_ADD_ASSOC = store_thm("RAT_ADD_ASSOC", ``!a b c. rat_add a (rat_add b c) = rat_add (rat_add a b) c``,
        REWRITE_TAC[rat_add_def] THEN
        REWRITE_TAC[RAT_ADD_CONG] THEN
        REWRITE_TAC[FRAC_ADD_ASSOC] );

val RAT_MUL_ASSOC = store_thm("RAT_MUL_ASSOC", ``!a b c. rat_mul a (rat_mul b c) = rat_mul (rat_mul a b) c``,
        REWRITE_TAC[rat_mul_def] THEN
        REWRITE_TAC[RAT_MUL_CONG] THEN
        REWRITE_TAC[FRAC_MUL_ASSOC] );

(*--------------------------------------------------------------------------
   RAT_ADD_COMM: thm
   |- !a b. rat_add a b = rat_add b a

   RAT_MUL_COMM: thm
   |- !a b. rat_mul a b = rat_mul b a
 *--------------------------------------------------------------------------*)

val RAT_ADD_COMM = store_thm("RAT_ADD_COMM", ``!a b. rat_add a b = rat_add b a``,
        REPEAT GEN_TAC THEN
        REWRITE_TAC[rat_add_def] THEN
        AP_TERM_TAC THEN
        MATCH_ACCEPT_TAC FRAC_ADD_COMM) ;

val RAT_MUL_COMM = store_thm("RAT_MUL_COMM", ``!a b. rat_mul a b = rat_mul b a``,
        REPEAT GEN_TAC THEN
        REWRITE_TAC[rat_mul_def] THEN
        AP_TERM_TAC THEN
        MATCH_ACCEPT_TAC FRAC_MUL_COMM) ;

(*--------------------------------------------------------------------------
   RAT_ADD_RID: thm
   |- !a. rat_add a 0q = a

   RAT_ADD_LID: thm
   |- !a. rat_add 0q a = a

   RAT_MUL_RID: thm
   |- !a. rat_mul a 1q = a

   RAT_MUL_LID: thm
   |- !a. rat_mul 1q a = a
 *--------------------------------------------------------------------------*)

<<<<<<< HEAD
val RAT_ADD_RID = store_thm("RAT_ADD_RID", ``!a. rat_add a 0q = a``,
=======
val RAT_ADD_RID = store_thm("RAT_ADD_RID[simp]", ``!a. rat_add a 0q = a``,
>>>>>>> 84a8966a
        REWRITE_TAC[rat_add_def,rat_0] THEN
        REWRITE_TAC[RAT_ADD_CONG] THEN
        REWRITE_TAC[FRAC_ADD_RID] THEN
        REWRITE_TAC[CONJUNCT1 rat_thm]);

<<<<<<< HEAD
val RAT_ADD_LID = store_thm("RAT_ADD_LID", ``!a. rat_add 0q a = a``,
        ONCE_REWRITE_TAC[RAT_ADD_COMM] THEN
        REWRITE_TAC[RAT_ADD_RID] );

val RAT_MUL_RID = store_thm("RAT_MUL_RID", ``!a. rat_mul a 1q = a``,
=======
val RAT_ADD_LID = store_thm("RAT_ADD_LID[simp]", ``!a. rat_add 0q a = a``,
        ONCE_REWRITE_TAC[RAT_ADD_COMM] THEN
        REWRITE_TAC[RAT_ADD_RID] );

val RAT_MUL_RID = store_thm("RAT_MUL_RID[simp]", ``!a. rat_mul a 1q = a``,
>>>>>>> 84a8966a
        REWRITE_TAC[rat_mul_def,rat_1] THEN
        REWRITE_TAC[RAT_MUL_CONG] THEN
        REWRITE_TAC[FRAC_MUL_RID] THEN
        REWRITE_TAC[CONJUNCT1 rat_thm]);

<<<<<<< HEAD
val RAT_MUL_LID = store_thm("RAT_MUL_LID", ``!a. rat_mul 1q a = a``,
=======
val RAT_MUL_LID = store_thm("RAT_MUL_LID[simp]", ``!a. rat_mul 1q a = a``,
>>>>>>> 84a8966a
        ONCE_REWRITE_TAC[RAT_MUL_COMM] THEN
        REWRITE_TAC[RAT_MUL_RID] );

(*--------------------------------------------------------------------------
   RAT_ADD_RINV: thm
   |- !a. rat_add a (rat_ainv a) = 0q

   RAT_ADD_LINV: thm
   |- !a. rat_add (rat_ainv a) a = 0q

   RAT_MUL_RINV: thm
   |- !a. ~(a=0q) ==> (rat_mul a (rat_minv a) = 1q)

   RAT_MUL_LINV: thm
   |- !a. ~(a = 0q) ==> (rat_mul (rat_minv a) a = 1q)
 *--------------------------------------------------------------------------*)

val RAT_ADD_RINV = store_thm("RAT_ADD_RINV",
   ``!a. rat_add a (rat_ainv a) = 0q``,
        GEN_TAC THEN
        REWRITE_TAC[rat_add_def,rat_ainv_def,rat_0,RAT_ADD_CONG] THEN
        REWRITE_TAC[frac_add_def,frac_ainv_def,frac_0_def] THEN
        SIMP_TAC bool_ss [NMR, DNM, FRAC_DNMPOS] THEN
        REWRITE_TAC[RAT_ABS_EQUIV,rat_equiv_def] THEN
        VALIDATE (CONV_TAC (feqconv NMR THENC feqconv DNM)) THEN
        TRY (irule INT_MUL_POS_SIGN THEN irule FRAC_DNMPOS) THEN
        REWRITE_TAC [INT_MUL_LZERO, INT_MUL_RID, INT_LT_01,
          GSYM INT_NEG_LMUL, INT_ADD_RINV]) ;

val RAT_ADD_LINV = store_thm("RAT_ADD_LINV",
   ``!a. rat_add (rat_ainv a) a = 0q``,
        ONCE_REWRITE_TAC[RAT_ADD_COMM] THEN
        REWRITE_TAC[RAT_ADD_RINV] );

val RAT_MUL_RINV = store_thm("RAT_MUL_RINV",
   ``!a. ~(a=0q) ==> (rat_mul a (rat_minv a) = 1q)``,
  REPEAT STRIP_TAC THEN
  REWRITE_TAC[rat_mul_def, rat_minv_def, rat_1, RAT_MUL_CONG] THEN
  REWRITE_TAC[frac_mul_def, frac_minv_def, frac_1_def] THEN
  REWRITE_TAC[RAT_ABS_EQUIV, rat_equiv_def] THEN
  VALIDATE (CONV_TAC (feqconv NMR THENC feqconv DNM)) THEN
  TRY (irule INT_MUL_POS_SIGN) THEN
  TRY (irule FRAC_DNMPOS) THEN
  TRY (irule INT_LT_01) THEN
  TRY (irule INT_ABS_NOT0POS) THEN
  ASM_REWRITE_TAC [GSYM RAT_EQ0_NMR, GSYM rat_nmr_def] THEN
  REWRITE_TAC[INT_MUL_LID, INT_MUL_RID, frac_sgn_def,
    ABS_EQ_MUL_SGN, rat_nmr_def] THEN
  CONV_TAC (AC_CONV (INT_MUL_ASSOC, INT_MUL_COMM))) ;

val RAT_MUL_LINV = store_thm("RAT_MUL_LINV",
   ``!a. ~(a = 0q) ==> (rat_mul (rat_minv a) a = 1q)``,
        ONCE_REWRITE_TAC[RAT_MUL_COMM] THEN
        RW_TAC int_ss[RAT_MUL_RINV] );

(*--------------------------------------------------------------------------
   RAT_RDISTRIB: thm
   |- !a b c. rat_mul (rat_add a b) c = rat_add (rat_mul a c) (rat_mul b c)

   RAT_LDISTRIB: thm
   |- !a b c. rat_mul c (rat_add a b) = rat_add (rat_mul c a) (rat_mul c b)
 *--------------------------------------------------------------------------*)

val RAT_RDISTRIB = store_thm("RAT_RDISTRIB",
  ``!a b c. rat_mul (rat_add a b) c = rat_add (rat_mul a c) (rat_mul b c)``,
        REPEAT GEN_TAC THEN
        REWRITE_TAC[rat_mul_def,rat_add_def] THEN
        REWRITE_TAC[RAT_MUL_CONG, RAT_ADD_CONG] THEN
        REWRITE_TAC[frac_mul_def,frac_add_def] THEN
        VALIDATE (CONV_TAC (feqconv NMR THENC feqconv DNM)) THEN
        TRY (irule INT_MUL_POS_SIGN THEN irule FRAC_DNMPOS) THEN
        REWRITE_TAC[RAT_ABS_EQUIV, rat_equiv_def] THEN
        VALIDATE (CONV_TAC (feqconv NMR THENC feqconv DNM)) THEN
        REPEAT (irule INT_MUL_POS_SIGN ORELSE irule FRAC_DNMPOS) THEN
        REWRITE_TAC[INT_RDISTRIB] THEN BINOP_TAC THEN
        CONV_TAC (AC_CONV (INT_MUL_ASSOC, INT_MUL_COMM))) ;

val RAT_LDISTRIB = store_thm("RAT_LDISTRIB",
  ``!a b c. rat_mul c (rat_add a b) = rat_add (rat_mul c a) (rat_mul c b)``,
        ONCE_REWRITE_TAC[RAT_MUL_COMM] THEN
        REWRITE_TAC[RAT_RDISTRIB] );

(*--------------------------------------------------------------------------
   RAT_1_NOT_0: thm
   |- ~ (1q=0q)
 *--------------------------------------------------------------------------*)

val RAT_1_NOT_0 = store_thm("RAT_1_NOT_0", ``~ (1q=0q)``,
        REWRITE_TAC[rat_0, rat_1] THEN
        REWRITE_TAC[frac_1_def, frac_0_def] THEN
        REWRITE_TAC[RAT_ABS_EQUIV, rat_equiv_def] THEN
        FRAC_POS_TAC ``1i`` THEN
        RW_TAC int_ss[NMR,DNM] );

(*==========================================================================
 *  arithmetic rules
 *==========================================================================*)

(*--------------------------------------------------------------------------
   RAT_MUL_LZERO: thm
   |- !r1. rat_mul 0q r1 = 0q

   RAT_MUL_RZERO: thm
   |- !r1. rat_mul r1 0q = 0q
 *--------------------------------------------------------------------------*)

<<<<<<< HEAD
val RAT_MUL_LZERO = store_thm("RAT_MUL_LZERO", ``!r1. rat_mul 0q r1 = 0q``,
        GEN_TAC THEN
        RAT_CALCEQ_TAC );

val RAT_MUL_RZERO = store_thm("RAT_MUL_RZERO", ``!r1. rat_mul r1 0q = 0q``,
        PROVE_TAC[RAT_MUL_LZERO, RAT_MUL_COMM] );
=======
val RAT_MUL_LZERO = store_thm(
  "RAT_MUL_LZERO[simp]", “!r1. rat_mul 0q r1 = 0q”,
  GEN_TAC THEN RAT_CALCEQ_TAC);

val RAT_MUL_RZERO = store_thm(
  "RAT_MUL_RZERO[simp]",
  “!r1. rat_mul r1 0q = 0q”,
  PROVE_TAC[RAT_MUL_LZERO, RAT_MUL_COMM] );
>>>>>>> 84a8966a

(*--------------------------------------------------------------------------
   RAT_SUB_ADDAINV: thm
   |- !r1 r2. rat_sub r1 r2 = rat_add r1 (rat_ainv r2)

   RAT_DIV_MULMINV: thm
   |- !r1 r2. rat_div r1 r2 = rat_mul r1 (rat_minv r2)
 *--------------------------------------------------------------------------*)

val RAT_SUB_ADDAINV = store_thm( "RAT_SUB_ADDAINV",``!r1 r2. rat_sub r1 r2 = rat_add r1 (rat_ainv r2)``,
        REPEAT GEN_TAC THEN
        REWRITE_TAC[rat_sub_def, rat_add_def, rat_ainv_def] THEN
        REWRITE_TAC[frac_sub_def] THEN
        REWRITE_TAC[RAT_ADD_CONG] );
<<<<<<< HEAD

val RAT_DIV_MULMINV = store_thm("RAT_DIV_MULMINV", ``!r1 r2. rat_div r1 r2 = rat_mul r1 (rat_minv r2)``,
        REPEAT GEN_TAC THEN
        REWRITE_TAC[rat_div_def, rat_mul_def, rat_minv_def] THEN
        REWRITE_TAC[frac_div_def] THEN
        REWRITE_TAC[RAT_MUL_CONG] );
=======

val RAT_DIV_MULMINV = store_thm("RAT_DIV_MULMINV",
  ``!r1 r2. rat_div r1 r2 = rat_mul r1 (rat_minv r2)``,
  REPEAT GEN_TAC THEN
  REWRITE_TAC[rat_div_def, rat_mul_def, rat_minv_def] THEN
  REWRITE_TAC[frac_div_def] THEN
  REWRITE_TAC[RAT_MUL_CONG] );

val RAT_DIV_0 = Q.store_thm(
  "RAT_DIV_0[simp]",
  ‘rat_div 0 x = 0’,
  simp[RAT_DIV_MULMINV]);

>>>>>>> 84a8966a

(*--------------------------------------------------------------------------
   RAT_AINV_0: thm
   |- rat_ainv 0q = 0q

   RAT_AINV_AINV: thm
   |- !r1. rat_ainv (rat_ainv r1) = r1

   RAT_AINV_ADD: thm
   |- ! r1 r2. rat_ainv (rat_add r1 r2) = rat_add (rat_ainv r1) (rat_ainv r2)

   RAT_AINV_SUB: thm
   |- ! r1 r2. rat_ainv (rat_sub r1 r2) = rat_sub r2 r1

   RAT_AINV_RMUL: thm
   |- !r1 r2. rat_ainv (rat_mul r1 r2) = rat_mul r1 (rat_ainv r2)

   RAT_AINV_LMUL: thm
   |- !r1 r2. rat_ainv (rat_mul r1 r2) = rat_mul (rat_ainv r1) r2

   RAT_AINV_MINV: thm
   |- !r1. ~(r1=0q) ==> (rat_ainv (rat_minv r1) = rat_minv (rat_ainv r1))
 *--------------------------------------------------------------------------*)

<<<<<<< HEAD
val RAT_AINV_0 = store_thm("RAT_AINV_0", ``rat_ainv 0q = 0q``,
=======
val RAT_AINV_0 = store_thm("RAT_AINV_0[simp]", ``rat_ainv 0q = 0q``,
>>>>>>> 84a8966a
        REWRITE_TAC[rat_0,rat_ainv_def] THEN
        RW_TAC int_ss[RAT_AINV_CONG] THEN
        RW_TAC int_ss[FRAC_AINV_0] );

<<<<<<< HEAD
val RAT_AINV_AINV = store_thm("RAT_AINV_AINV", ``!r1. rat_ainv (rat_ainv r1) = r1``,
=======
val RAT_AINV_AINV = store_thm("RAT_AINV_AINV[simp]",
  ``!r1. rat_ainv (rat_ainv r1) = r1``,
>>>>>>> 84a8966a
        GEN_TAC THEN
        REWRITE_TAC[rat_ainv_def] THEN
        RW_TAC int_ss[RAT_AINV_CONG, FRAC_AINV_AINV, rat_thm] );

val RAT_AINV_ADD = store_thm("RAT_AINV_ADD", ``! r1 r2. rat_ainv (rat_add r1 r2) = rat_add (rat_ainv r1) (rat_ainv r2)``,
        REPEAT GEN_TAC THEN
        REWRITE_TAC[rat_add_def,rat_ainv_def] THEN
        REWRITE_TAC[RAT_ADD_CONG, RAT_AINV_CONG] THEN
        RW_TAC int_ss[FRAC_AINV_ADD] );

val RAT_AINV_SUB = store_thm("RAT_AINV_SUB", ``! r1 r2. rat_ainv (rat_sub r1 r2) = rat_sub r2 r1``,
        REPEAT GEN_TAC THEN
        REWRITE_TAC[RAT_SUB_ADDAINV] THEN
        REWRITE_TAC[RAT_AINV_ADD] THEN
        REWRITE_TAC[RAT_AINV_AINV] THEN
        PROVE_TAC[RAT_ADD_COMM] );

val RAT_AINV_RMUL = store_thm("RAT_AINV_RMUL", ``!r1 r2. rat_ainv (rat_mul r1 r2) = rat_mul r1 (rat_ainv r2)``,
        REPEAT GEN_TAC THEN
        REWRITE_TAC[rat_ainv_def, rat_mul_def] THEN
        REWRITE_TAC[RAT_MUL_CONG, RAT_AINV_CONG] THEN
        PROVE_TAC[FRAC_AINV_RMUL] );

val RAT_AINV_LMUL = store_thm("RAT_AINV_LMUL", ``!r1 r2. rat_ainv (rat_mul r1 r2) = rat_mul (rat_ainv r1) r2``,
        REPEAT GEN_TAC THEN
        REWRITE_TAC[rat_ainv_def, rat_mul_def] THEN
        REWRITE_TAC[RAT_MUL_CONG, RAT_AINV_CONG] THEN
        PROVE_TAC[FRAC_AINV_LMUL] );

(*--------------------------------------------------------------------------
   RAT_EQ_AINV
   |- !r1 r2. (~r1 = ~r2) = (r1=r2)

   RAT_AINV_EQ
   |- !r1 r2. (~r1 = r2) = (r1 = ~r2)
 *--------------------------------------------------------------------------*)

val RAT_AINV_EQ = store_thm("RAT_AINV_EQ",
  ``!r1 r2. (rat_ainv r1 = r2) = (r1 = rat_ainv r2)``,
        REPEAT GEN_TAC THEN
        EQ_TAC THEN
        STRIP_TAC THEN
        BasicProvers.VAR_EQ_TAC THEN
        REWRITE_TAC[RAT_AINV_AINV] );

val RAT_EQ_AINV = store_thm("RAT_EQ_AINV[simp]",
  ``!r1 r2. (rat_ainv r1 = rat_ainv r2) = (r1=r2)``,
        REWRITE_TAC[RAT_AINV_EQ, RAT_AINV_AINV] ) ;

val RAT_AINV_MINV = store_thm("RAT_AINV_MINV",
<<<<<<< HEAD
  ``!r1. ~(r1=0q) ==> (rat_ainv (rat_minv r1) = rat_minv (rat_ainv r1))``,
        REPEAT STRIP_TAC THEN
        COPY_ASM_NO 0 THEN
        APPLY_ASM_TAC 0 (REWRITE_TAC[rat_nmr_def, RAT_EQ0_NMR]) THEN
        SUBST_TAC[GSYM RAT_AINV_0] THEN
        ONCE_REWRITE_TAC[GSYM RAT_AINV_EQ] THEN
        REWRITE_TAC[rat_nmr_def, RAT_EQ0_NMR] THEN
        REWRITE_TAC[rat_ainv_def, rat_minv_def] THEN
        REWRITE_TAC[RAT_NMREQ0_CONG] THEN
        STRIP_TAC THEN
        RW_TAC int_ss[RAT_AINV_CONG, RAT_MINV_CONG] THEN
        COPY_ASM_NO 1 THEN
        ONCE_REWRITE_TAC[GSYM INT_EQ_NEG] THEN
        ONCE_REWRITE_TAC[INT_NEG_0] THEN
        STRIP_TAC THEN
        FRAC_CALC_TAC THEN
        REWRITE_TAC[RAT_EQ] THEN
        FRAC_NMRDNM_TAC THEN
        RW_TAC int_ss[INT_ABS, SGN_def] THEN
        INT_RING_TAC )
=======
  “!r1. r1 <> 0q ==> (rat_ainv (rat_minv r1) = rat_minv (rat_ainv r1))”,
  REPEAT STRIP_TAC THEN
  COPY_ASM_NO 0 THEN
  APPLY_ASM_TAC 0 (REWRITE_TAC[rat_nmr_def, RAT_EQ0_NMR]) THEN
  SUBST_TAC[GSYM RAT_AINV_0] THEN
  ONCE_REWRITE_TAC[GSYM RAT_AINV_EQ] THEN
  REWRITE_TAC[rat_nmr_def, RAT_EQ0_NMR] THEN
  REWRITE_TAC[rat_ainv_def, rat_minv_def] THEN
  REWRITE_TAC[RAT_NMREQ0_CONG] THEN
  STRIP_TAC THEN
  RW_TAC int_ss[RAT_AINV_CONG, RAT_MINV_CONG] THEN
  COPY_ASM_NO 1 THEN
  ONCE_REWRITE_TAC[GSYM INT_EQ_NEG] THEN
  ONCE_REWRITE_TAC[INT_NEG_0] THEN
  STRIP_TAC THEN
  FRAC_CALC_TAC THEN
  REWRITE_TAC[RAT_EQ] THEN
  FRAC_NMRDNM_TAC THEN
  RW_TAC int_ss[INT_ABS, SGN_def] THEN
  TRY (INT_RING_TAC THEN NO_TAC) THEN
  METIS_TAC[integerTheory.INT_LT_REFL, integerTheory.INT_LT_TRANS,
            integerTheory.INT_NOT_LT, integerTheory.INT_LE_ANTISYM,
            integerTheory.INT_MUL_RZERO]);
>>>>>>> 84a8966a

(*--------------------------------------------------------------------------
   RAT_SUB_RDISTRIB: thm
   |- !a b c. rat_mul (rat_sub a b) c = rat_sub (rat_mul a c) (rat_mul b c)

   RAT_SUB_LDISTRIB: thm
   |- !a b c. rat_mul c (rat_sub a b) = rat_sub (rat_mul c a) (rat_mul c b)
 *--------------------------------------------------------------------------*)

val RAT_SUB_RDISTRIB = store_thm("RAT_SUB_RDISTRIB", ``!a b c. rat_mul (rat_sub a b) c = rat_sub (rat_mul a c) (rat_mul b c)``,
        REPEAT GEN_TAC THEN
        REWRITE_TAC[RAT_SUB_ADDAINV] THEN
        REWRITE_TAC[RAT_AINV_LMUL] THEN
        PROVE_TAC[RAT_RDISTRIB] );

val RAT_SUB_LDISTRIB = store_thm("RAT_SUB_LDISTRIB", ``!a b c. rat_mul c (rat_sub a b) = rat_sub (rat_mul c a) (rat_mul c b)``,
        REPEAT GEN_TAC THEN
        REWRITE_TAC[RAT_SUB_ADDAINV] THEN
        REWRITE_TAC[RAT_AINV_RMUL] THEN
        PROVE_TAC[RAT_LDISTRIB] );

(*--------------------------------------------------------------------------
   RAT_SUB_LID: thm
   |- !r1. rat_sub 0q r1 = rat_ainv r1

   RAT_SUB_RID: thm
   |- !r1. rat_sub r1 0q = r1
 *--------------------------------------------------------------------------*)

<<<<<<< HEAD
val RAT_SUB_LID = store_thm("RAT_SUB_LID", ``!r1. rat_sub 0q r1 = rat_ainv r1``,
=======
val RAT_SUB_LID = store_thm("RAT_SUB_LID[simp]",
  ``!r1. rat_sub 0q r1 = rat_ainv r1``,
>>>>>>> 84a8966a
        GEN_TAC THEN
        REWRITE_TAC[RAT_SUB_ADDAINV] THEN
        REWRITE_TAC[RAT_ADD_LID] );

<<<<<<< HEAD
val RAT_SUB_RID = store_thm("RAT_SUB_RID", ``!r1. rat_sub r1 0q = r1``,
=======
val RAT_SUB_RID = store_thm("RAT_SUB_RID[simp]",
  ``!r1. rat_sub r1 0q = r1``,
>>>>>>> 84a8966a
        GEN_TAC THEN
        REWRITE_TAC[RAT_SUB_ADDAINV] THEN
        REWRITE_TAC[RAT_AINV_0] THEN
        RW_TAC int_ss[RAT_ADD_RID] );

(*--------------------------------------------------------------------------
   RAT_SUB_ID: thm
   |- ! r. r - r = 0q
 *--------------------------------------------------------------------------*)

<<<<<<< HEAD
val RAT_SUB_ID = store_thm("RAT_SUB_ID", ``! r. rat_sub r r = 0q``,
=======
val RAT_SUB_ID = store_thm("RAT_SUB_ID[simp]",
  ``! r. rat_sub r r = 0q``,
>>>>>>> 84a8966a
        RW_TAC bool_ss [RAT_SUB_ADDAINV, RAT_ADD_RINV]);

(*--------------------------------------------------------------------------
   RAT_EQ_SUB0: thm
   |- !r1 r2. (rat_sub r1 r2 = 0q) = (r1 = r2)
 *--------------------------------------------------------------------------*)

val RAT_EQ_SUB0 = store_thm("RAT_EQ_SUB0", ``!r1 r2. (rat_sub r1 r2 = 0q) = (r1 = r2)``,
        REPEAT GEN_TAC THEN
        SUBST_TAC[SPEC ``r1:rat`` (GSYM RAT), SPEC ``r2:rat`` (GSYM RAT)] THEN
        REWRITE_TAC[RAT_SUB_CALCULATE, rat_0] THEN
        FRAC_CALC_TAC THEN
        REWRITE_TAC[RAT_ABS_EQUIV, rat_equiv_def] THEN
        FRAC_NMRDNM_TAC THEN
        RW_TAC int_ss[INT_MUL_CALCULATE, GSYM INT_SUB_CALCULATE, INT_SUB_0, INT_MUL_RID, INT_MUL_LZERO] );

(*--------------------------------------------------------------------------
   RAT_EQ_0SUB: thm
   |- !r1 r2. (0q = rat_sub r1 r2) = (r1 = r2)
 *--------------------------------------------------------------------------*)

val RAT_EQ_0SUB = store_thm("RAT_EQ_0SUB", ``!r1 r2. (0q = rat_sub r1 r2) = (r1 = r2)``,
        PROVE_TAC[RAT_EQ_SUB0] );

(*--------------------------------------------------------------------------
 *  signum function
 *--------------------------------------------------------------------------*)

(*--------------------------------------------------------------------------
 *  RAT_SGN_CALCULATE: thm
 *  |- rat_sgn (abs_rat( f1 ) = frac_sgn f1
 *--------------------------------------------------------------------------*)

val RAT_SGN_CALCULATE = store_thm("RAT_SGN_CALCULATE", ``rat_sgn (abs_rat( f1 )) = frac_sgn f1``,
        REWRITE_TAC[rat_sgn_def, rat_0] THEN
        REWRITE_TAC[RAT_SGN_CONG] THEN
        REWRITE_TAC[frac_sgn_def, frac_0_def] THEN
        FRAC_NMRDNM_TAC THEN
        REWRITE_TAC[SGN_def] );

(*--------------------------------------------------------------------------
   RAT_SGN_CLAUSES: thm
   |- !r1.
        ((rat_sgn r1 = ~1) = (r1 < 0q)) /\
        ((rat_sgn r1 = 0i) = (r1 = 0q) ) /\
        ((rat_sgn r1 = 1i) = (r1 > 0q))
 *--------------------------------------------------------------------------*)

val RAT_SGN_CLAUSES = store_thm("RAT_SGN_CLAUSES", ``!r1. ((rat_sgn r1 = ~1) = (rat_les r1 0q)) /\ ((rat_sgn r1 = 0i) = (r1 = 0q) ) /\ ((rat_sgn r1 = 1i) = (rat_gre r1 0q))``,
        GEN_TAC THEN
        REWRITE_TAC[rat_sgn_def, rat_les_def, rat_gre_def] THEN
        REWRITE_TAC[RAT_SUB_ADDAINV, RAT_ADD_LID, RAT_SUB_RID] THEN
        RAT_CALC_TAC THEN
        REWRITE_TAC[RAT_SGN_CONG] THEN
        REPEAT CONJ_TAC THENL
        [
                EQ_TAC THEN
                STRIP_TAC THEN
                PROVE_TAC[FRAC_SGN_AINV, INT_NEG_EQ]
        ,
                REWRITE_TAC[frac_sgn_def, frac_0_def] THEN
                REWRITE_TAC[RAT_EQ] THEN
                FRAC_NMRDNM_TAC THEN
                PROVE_TAC[INT_SGN_CLAUSES]
        ] );

(*--------------------------------------------------------------------------
   RAT_SGN_0: thm
   |- rat_sgn 0q = 0i
 *--------------------------------------------------------------------------*)

val RAT_SGN_0 = store_thm("RAT_SGN_0", ``rat_sgn 0q = 0i``,
        REWRITE_TAC[rat_sgn_def, rat_0] THEN
        REWRITE_TAC[RAT_SGN_CONG] THEN
        REWRITE_TAC[frac_sgn_def, frac_0_def] THEN
        FRAC_NMRDNM_TAC THEN
        REWRITE_TAC[SGN_def] );

(*--------------------------------------------------------------------------
   RAT_SGN_AINV: thm
   |- !r1. ~rat_sgn ~r1 = rat_sgn r1
 *--------------------------------------------------------------------------*)

val RAT_SGN_AINV = store_thm("RAT_SGN_AINV", ``!r1. ~rat_sgn (rat_ainv r1) = rat_sgn r1``,
        GEN_TAC THEN
        REWRITE_TAC[rat_sgn_def, rat_ainv_def] THEN
        REWRITE_TAC[RAT_SGN_CONG] THEN
        PROVE_TAC[FRAC_SGN_AINV] );

(*--------------------------------------------------------------------------
   RAT_SGN_MUL: thm
   |- !r1 r2. rat_sgn (r1 * r2) = rat_sgn r1 * rat_sgn r2
 *--------------------------------------------------------------------------*)

val RAT_SGN_MUL = store_thm("RAT_SGN_MUL", ``!r1 r2. rat_sgn (rat_mul r1 r2) = rat_sgn r1 * rat_sgn r2``,
        REPEAT GEN_TAC THEN
        REWRITE_TAC[rat_sgn_def, rat_mul_def] THEN
        REWRITE_TAC[RAT_SGN_CONG] THEN
        PROVE_TAC[FRAC_SGN_MUL2] );

(*--------------------------------------------------------------------------
   RAT_SGN_MINV: thm
   |- !r1. ~(r1 = 0q) ==> (rat_sgn (rat_minv r1) = rat_sgn r1)
 *--------------------------------------------------------------------------*)

val RAT_SGN_MINV = store_thm("RAT_SGN_MINV", ``!r1. ~(r1 = 0q) ==> (rat_sgn (rat_minv r1) = rat_sgn r1)``,
        GEN_TAC THEN
        STRIP_TAC THEN
        REWRITE_TAC[rat_sgn_def, rat_minv_def] THEN
        MATCH_MP_TAC (SPEC ``rep_rat r1`` FRAC_SGN_CASES) THEN
        REPEAT CONJ_TAC THEN
        STRIP_TAC THEN
        ASM_REWRITE_TAC[] THEN
        UNDISCH_ALL_TAC THEN
        REWRITE_TAC[RAT_EQ0_NMR, rat_nmr_def] THEN
        STRIP_TAC THEN
        REWRITE_TAC[frac_sgn_def, frac_minv_def, INT_SGN_CLAUSES] THEN
        STRIP_TAC THEN
        REWRITE_TAC[RAT_NMREQ0_CONG, RAT_NMRGT0_CONG, RAT_NMRLT0_CONG] THEN
        FRAC_NMRDNM_TAC THEN
        RW_TAC int_ss[INT_MUL_SIGN_CASES, SGN_def, FRAC_DNMPOS, INT_MUL_LID, int_gt] THEN
        PROVE_TAC[INT_LT_ANTISYM, int_gt] );

(*--------------------------------------------------------------------------
   RAT_SGN_TOTAL
   |- !r1. (rat_sgn r1 = ~1) \/ (rat_sgn r1 = 0) \/ (rat_sgn r1 = 1i)
 *--------------------------------------------------------------------------*)

val RAT_SGN_TOTAL = store_thm("RAT_SGN_TOTAL", ``!r1. (rat_sgn r1 = ~1) \/ (rat_sgn r1 = 0) \/ (rat_sgn r1 = 1i)``,
        REWRITE_TAC[rat_sgn_def] THEN
        REWRITE_TAC[frac_sgn_def, SGN_def] THEN
        PROVE_TAC[] );

(*--------------------------------------------------------------------------
   RAT_SGN_COMPLEMENT
   |- !r1.
        (~(rat_sgn r1 = ~1) = ((rat_sgn r1 = 0) \/ (rat_sgn r1 = 1i))) /\
        (~(rat_sgn r1 = 0) = ((rat_sgn r1 = ~1) \/ (rat_sgn r1 = 1i))) /\
        (~(rat_sgn r1 = 1) = ((rat_sgn r1 = ~1) \/ (rat_sgn r1 = 0)))
 *--------------------------------------------------------------------------*)

val RAT_SGN_COMPLEMENT = store_thm("RAT_SGN_COMPLEMENT", ``!r1. (~(rat_sgn r1 = ~1) = ((rat_sgn r1 = 0) \/ (rat_sgn r1 = 1i))) /\ (~(rat_sgn r1 = 0) = ((rat_sgn r1 = ~1) \/ (rat_sgn r1 = 1i))) /\ (~(rat_sgn r1 = 1) = ((rat_sgn r1 = ~1) \/ (rat_sgn r1 = 0)))``,
        GEN_TAC THEN
        REPEAT CONJ_TAC THEN
        ASSUME_TAC (SPEC ``r1:rat`` RAT_SGN_TOTAL) THEN
        UNDISCH_ALL_TAC THEN
        STRIP_TAC THEN
        RW_TAC int_ss [RAT_1_NOT_0] );

(*==========================================================================
 *  order of the rational numbers (less, greater, ...)
 *==========================================================================*)

(*--------------------------------------------------------------------------
   RAT_LES_REF, RAT_LES_ANTISYM, RAT_LES_TRANS, RAT_LES_TOTAL

   |- !r1. ~(r1 < r1)
   |- ! r1 r2. r1 < r2 ==> ~(r2 < r1)
   |- !r1 r2 r3. r1 < r2 /\ r2 < r3 ==> r1 < r3
   |- !r1 r2. r1 < r2 \/ (r1 = r2) \/ r2 < r1
 *--------------------------------------------------------------------------*)

val RAT_LES_REF = store_thm("RAT_LES_REF", ``!r1. ~(rat_les r1 r1)``,
        REWRITE_TAC[rat_les_def] THEN
        REWRITE_TAC[RAT_SUB_ID] THEN
        RW_TAC int_ss[RAT_SGN_0] );

val RAT_LES_ANTISYM =
let
        val lemmaX = prove(``!f. frac_sgn (frac_ainv f) = ~frac_sgn f``,
                REWRITE_TAC[GSYM INT_NEG_EQ] THEN
                RW_TAC int_ss[FRAC_SGN_NEG] );
in
        store_thm("RAT_LES_ANTISYM", ``!r1 r2. rat_les r1 r2 ==> ~(rat_les r2 r1)``,
                REPEAT GEN_TAC THEN
                REWRITE_TAC[rat_les_def, rat_sgn_def, rat_sub_def] THEN
                REWRITE_TAC[RAT_SGN_CONG] THEN
                SUBST_TAC[SPEC ``rep_rat r1:frac`` (SPEC ``rep_rat r2:frac`` (GSYM FRAC_AINV_SUB))] THEN
                REWRITE_TAC[lemmaX] THEN
                REWRITE_TAC[INT_NEG_EQ] THEN
                RW_TAC int_ss[] )
end;

val RAT_LES_TRANS = store_thm("RAT_LES_TRANS", ``!r1 r2 r3. rat_les r1 r2 /\ rat_les r2 r3 ==> rat_les r1 r3``,
        REPEAT GEN_TAC THEN
        REWRITE_TAC[rat_les_def] THEN
        SUBGOAL_THEN  ``rat_sub r3 r1 = rat_add (rat_sub r3 r2) (rat_sub r2 r1)`` SUBST1_TAC THEN1
        RAT_CALCEQ_TAC THEN
        REWRITE_TAC[rat_sgn_def, rat_sub_def, rat_add_def] THEN
        REWRITE_TAC[RAT_ADD_CONG, RAT_SUB_CONG] THEN
        REWRITE_TAC[RAT_SGN_CONG] THEN
        REWRITE_TAC[frac_sgn_def] THEN
        FRAC_CALC_TAC THEN
        FRAC_NMRDNM_TAC THEN
        REWRITE_TAC[INT_SGN_CLAUSES] THEN
        REWRITE_TAC[int_gt] THEN
        FRAC_POS_TAC ``frac_dnm (rep_rat r2) * frac_dnm (rep_rat r1)`` THEN
        FRAC_POS_TAC ``frac_dnm (rep_rat r3) * frac_dnm (rep_rat r2)`` THEN
        REPEAT STRIP_TAC THEN
        PROVE_TAC[INT_LT_ADD,INT_MUL_POS_SIGN] );

val RAT_LES_TOTAL = store_thm("RAT_LES_TOTAL", ``!r1 r2. rat_les r1 r2 \/ (r1 = r2) \/ rat_les r2 r1``,
                REPEAT GEN_TAC THEN
                REWRITE_TAC[rat_les_def] THEN
                SUBST_TAC[SPECL[``r1:rat``,``r2:rat``] (GSYM RAT_AINV_SUB)] THEN
                SUBST_TAC[SPECL[``rat_sgn (rat_ainv (rat_sub r1 r2))``,``1i``] (GSYM INT_EQ_NEG)] THEN
                REWRITE_TAC[RAT_SGN_AINV] THEN
                ONCE_REWRITE_TAC[GSYM RAT_EQ_SUB0] THEN
                SUBST_TAC[CONJUNCT1 (CONJUNCT2 (SPEC ``rat_sub r1 r2`` (GSYM RAT_SGN_CLAUSES)))] THEN
                PROVE_TAC[RAT_SGN_TOTAL] );


(*--------------------------------------------------------------------------
   RAT_LEQ_REF, RAT_LEQ_ANTISYM, RAT_LEQ_TRANS
   |- !r1. r1 <= r1
   |- !r1 r2. r1 <= r2 = r2 >= r1
   |- !r1 r2 r3. r1 <= r2 /\ r2 <= r3 ==> r1 <= r3
 *--------------------------------------------------------------------------*)

val RAT_LEQ_REF = store_thm("RAT_LEQ_REF", ``!r1. rat_leq r1 r1``,
        GEN_TAC THEN
        REWRITE_TAC[rat_leq_def] THEN
        REWRITE_TAC[RAT_SUB_ID] THEN
        REWRITE_TAC[rat_sgn_def,rat_0] THEN
        REWRITE_TAC[frac_sgn_def,SGN_def, frac_0_def] THEN
        REWRITE_TAC[RAT_NMREQ0_CONG,RAT_NMRLT0_CONG] THEN
        RW_TAC int_ss[NMR,DNM] );

val RAT_LEQ_ANTISYM = store_thm("RAT_LEQ_ANTISYM", ``!r1 r2. rat_leq r1 r2 /\ rat_leq r2 r1 ==> (r1=r2)``,
        REPEAT GEN_TAC THEN
        REWRITE_TAC[rat_leq_def] THEN
        RW_TAC bool_ss [] THEN
        PROVE_TAC[RAT_LES_ANTISYM]);

val RAT_LEQ_TRANS = store_thm("RAT_LEQ_TRANS", ``!r1 r2 r3. rat_leq r1 r2 /\ rat_leq r2 r3 ==> rat_leq r1 r3``,
                REPEAT GEN_TAC THEN
                REWRITE_TAC[rat_leq_def] THEN
                RW_TAC bool_ss [] THEN
                PROVE_TAC[RAT_LES_TRANS]);


(*--------------------------------------------------------------------------
   RAT_LES_01
   |- 0q < 1q
 *--------------------------------------------------------------------------*)

val RAT_LES_01 = store_thm("RAT_LES_01", ``rat_les 0q 1q``,
        REWRITE_TAC[rat_les_def] THEN
        RAT_CALC_TAC THEN
        FRAC_CALC_TAC THEN
        REWRITE_TAC[rat_sgn_def, frac_sgn_def, SGN_def] THEN
        REWRITE_TAC[RAT_NMREQ0_CONG, RAT_NMRLT0_CONG] THEN
        FRAC_NMRDNM_TAC );

(*--------------------------------------------------------------------------
   RAT_LES_IMP_LEQ
   |- !r1 r2. r1 < r2 ==> r1 <= r2
 *--------------------------------------------------------------------------*)

val RAT_LES_IMP_LEQ = store_thm("RAT_LES_IMP_LEQ", ``!r1 r2. rat_les r1 r2 ==> rat_leq r1 r2``,
        REPEAT GEN_TAC THEN
        REWRITE_TAC[rat_les_def, rat_leq_def] THEN
        RW_TAC bool_ss [] );

(*--------------------------------------------------------------------------
   RAT_LES_IMP_NEQ
   |- !r1 r2. r1 < r2 ==> ~(r1 = r2)
 *--------------------------------------------------------------------------*)

val RAT_LES_IMP_NEQ = store_thm("RAT_LES_IMP_NEQ", ``!r1 r2. rat_les r1 r2 ==> ~(r1 = r2)``,
        REPEAT GEN_TAC THEN
        REWRITE_TAC[rat_les_def] THEN
        SUBST_TAC[ISPECL[``r1:rat``,``r2:rat``] EQ_SYM_EQ] THEN
        ONCE_REWRITE_TAC[GSYM RAT_EQ_SUB0] THEN
        SUBST_TAC[CONJUNCT1 (CONJUNCT2 (SPEC ``rat_sub r2 r1`` (GSYM RAT_SGN_CLAUSES)))] THEN
        SIMP_TAC int_ss [] );

(*--------------------------------------------------------------------------
   RAT_LEQ_LES (RAT_NOT_LES_LEQ)
   |- !r1 r2. ~(r2 < r1) = r1 <= r2
 *--------------------------------------------------------------------------*)

val RAT_LEQ_LES = store_thm("RAT_LEQ_LES", ``!r1 r2. ~(rat_les r2 r1) = rat_leq r1 r2``,
        RW_TAC bool_ss[rat_leq_def] THEN
        PROVE_TAC[RAT_LES_TOTAL, RAT_LES_ANTISYM] );

(*--------------------------------------------------------------------------
   RAT_LES_LEQ, RAT_LES_LEQ2

   |- !r1 r2. ~(rat_leq r2 r1) = r1 < r2
   |- !r1 r2. r1 < r2 = r1 <= r2 /\ ~(r2 = r1)
 *--------------------------------------------------------------------------*)

val RAT_LES_LEQ = store_thm("RAT_LES_LEQ", ``!r1 r2. ~(rat_leq r2 r1) = rat_les r1 r2``,
                REPEAT GEN_TAC THEN
                REWRITE_TAC[rat_leq_def] THEN
                PROVE_TAC[RAT_LES_TOTAL, RAT_LES_IMP_NEQ, RAT_LES_ANTISYM] );

val RAT_LES_LEQ2 = store_thm("RAT_LES_LEQ2", ``!r1 r2. rat_les r1 r2 = rat_leq r1 r2 /\ ~(rat_leq r2 r1)``,
                REPEAT GEN_TAC THEN
                REWRITE_TAC[rat_leq_def] THEN
                EQ_TAC THEN
                RW_TAC bool_ss [] THEN
                PROVE_TAC[RAT_LES_ANTISYM, RAT_LES_IMP_NEQ] );

(*--------------------------------------------------------------------------
   RAT_LES_LEQ_TRANS, RAT_LEQ_LES_TRANS

   |- !a b c. a < b /\ b <= c ==> a < c
   |- !a b c. a <= b /\ b < c ==> a < c
 *--------------------------------------------------------------------------*)

val RAT_LES_LEQ_TRANS = store_thm("RAT_LES_LEQ_TRANS", ``!a b c. rat_les a b /\ rat_leq b c ==> rat_les a c``,
        REPEAT GEN_TAC THEN
        REWRITE_TAC[rat_leq_def] THEN
        PROVE_TAC[RAT_LES_TRANS] );

val RAT_LEQ_LES_TRANS = store_thm("RAT_LEQ_LES_TRANS", ``!a b c. rat_leq a b /\ rat_les b c ==> rat_les a c``,
        REPEAT GEN_TAC THEN
        REWRITE_TAC[rat_leq_def] THEN
        PROVE_TAC[RAT_LES_TRANS] );

(*--------------------------------------------------------------------------
   RAT_0LES_0LES_ADD, RAT_LES0_LES0_ADD

   |- !r1 r2. 0q < r1 ==> 0q < r2 ==> 0q < r1 + r2
   |- !r1 r2. r1 < 0q ==> r2 < 0q ==> r1 + r2 < 0q
 *--------------------------------------------------------------------------*)

val RAT_0LES_0LES_ADD = store_thm("RAT_0LES_0LES_ADD", ``!r1 r2. rat_les 0q r1 ==> rat_les 0q r2 ==> rat_les 0q (rat_add r1 r2)``,
        REPEAT GEN_TAC THEN
        REWRITE_TAC[RAT_0LES_NMR] THEN
        RAT_CALC_TAC THEN FRAC_CALC_TAC THEN
        REWRITE_TAC[rat_nmr_def, RAT, FRAC, RAT_NMRGT0_CONG, (GSYM int_gt)] THEN
        FRAC_NMRDNM_TAC THEN
        REWRITE_TAC[int_gt] THEN
        FRAC_POS_TAC ``frac_dnm (rep_rat r1)`` THEN
        FRAC_POS_TAC ``frac_dnm (rep_rat r2)`` THEN
        REPEAT STRIP_TAC THEN
        PROVE_TAC[INT_MUL_SIGN_CASES, INT_LT_ADD] );

val RAT_LES0_LES0_ADD = store_thm("RAT_LES0_LES0_ADD", ``!r1 r2. rat_les r1 0q ==> rat_les r2 0q  ==> rat_les (rat_add r1 r2) 0q``,
        REPEAT GEN_TAC THEN
        REWRITE_TAC[RAT_LES0_NMR] THEN
        RAT_CALC_TAC THEN FRAC_CALC_TAC THEN
        REWRITE_TAC[rat_nmr_def, RAT, FRAC, RAT_NMRLT0_CONG] THEN
        FRAC_NMRDNM_TAC THEN
        REWRITE_TAC[int_gt] THEN
        FRAC_POS_TAC ``frac_dnm (rep_rat r1)`` THEN
        FRAC_POS_TAC ``frac_dnm (rep_rat r2)`` THEN
        REPEAT STRIP_TAC THEN
        PROVE_TAC[INT_MUL_SIGN_CASES, INT_LT_ADD_NEG] );

(*--------------------------------------------------------------------------
   RAT_0LES_0LEQ_ADD, RAT_LES0_LEQ0_ADD

   |- !r1 r2. 0q < r1 ==> 0q <= r2 ==> 0q < r1 + r2
   |- !r1 r2. r1 < 0q ==> r2 <= 0q ==> r1 + r2 < 0q
 *--------------------------------------------------------------------------*)

val RAT_0LES_0LEQ_ADD = store_thm("RAT_0LES_0LEQ_ADD", ``!r1 r2. rat_les 0q r1 ==> rat_leq 0q r2 ==> rat_les 0q (rat_add r1 r2)``,
        REPEAT GEN_TAC THEN
        REWRITE_TAC[rat_leq_def] THEN
        RW_TAC bool_ss [] THEN
        PROVE_TAC[RAT_0LES_0LES_ADD, RAT_ADD_RID] );


val RAT_LES0_LEQ0_ADD = store_thm("RAT_LES0_LEQ0_ADD", ``!r1 r2. rat_les r1 0q ==> rat_leq r2 0q ==> rat_les (rat_add r1 r2) 0q``,
        REPEAT GEN_TAC THEN
        REWRITE_TAC[rat_leq_def] THEN
        RW_TAC bool_ss [] THEN
        PROVE_TAC[RAT_LES0_LES0_ADD, RAT_ADD_RID] );

(*--------------------------------------------------------------------------
   RAT_LSUB_EQ, RAT_RSUB_EQ

   |- !r1 r2 r3. (r1 - r2 = r3) = (r1 = r2 + r3)
   |- !r1 r2 r3. (r1 = r2 - r3) = (r1 + r3 = r2)
 *--------------------------------------------------------------------------*)

val RAT_LSUB_EQ = store_thm("RAT_LSUB_EQ",
  ``!r1 r2 r3. (rat_sub r1 r2 = r3) = (r1 = rat_add r2 r3)``,
        REPEAT (STRIP_TAC ORELSE EQ_TAC) THEN
        BasicProvers.VAR_EQ_TAC THEN
        REWRITE_TAC[RAT_SUB_ADDAINV] THEN
        ONCE_REWRITE_TAC[RAT_ADD_COMM] THENL
        [
                ONCE_REWRITE_TAC[GSYM RAT_ADD_ASSOC]
        ,
                ONCE_REWRITE_TAC[RAT_ADD_ASSOC]
        ] THEN
        REWRITE_TAC[RAT_ADD_LINV] THEN
        REWRITE_TAC[RAT_ADD_LID, RAT_ADD_RID] );

val RAT_RSUB_EQ = store_thm("RAT_RSUB_EQ",
  ``!r1 r2 r3. (r1 = rat_sub r2 r3) = (rat_add r1 r3 = r2)``,
        REPEAT (STRIP_TAC ORELSE EQ_TAC) THEN
        BasicProvers.VAR_EQ_TAC THEN
        REWRITE_TAC[RAT_SUB_ADDAINV] THEN
        ONCE_REWRITE_TAC[GSYM RAT_ADD_ASSOC] THEN
        REWRITE_TAC[RAT_ADD_LINV, RAT_ADD_RINV] THEN
        REWRITE_TAC[RAT_ADD_LID, RAT_ADD_RID] );

(*--------------------------------------------------------------------------
   RAT_LDIV_EQ, RAT_RDIV_EQ

   |- !r1 r2 r3. ~(r2 = 0q) ==> ((r1 / r2 = r3) = (r1 = r2 * r3))
   |- !r1 r2 r3. ~(r3 = 0q) ==> ((r1 = r2 / r3) = (r1 * r3 = r2))
 *--------------------------------------------------------------------------*)

val RAT_LDIV_EQ = store_thm("RAT_LDIV_EQ",
  ``!r1 r2 r3. ~(r2 = 0q) ==> ((rat_div r1 r2 = r3) = (r1 = rat_mul r2 r3))``,
  REPEAT (STRIP_TAC ORELSE EQ_TAC) THEN
  BasicProvers.VAR_EQ_TAC THEN
  ONCE_REWRITE_TAC [RAT_MUL_COMM] THEN
  REWRITE_TAC [RAT_DIV_MULMINV, GSYM RAT_MUL_ASSOC] THEN
  ASM_SIMP_TAC std_ss [RAT_MUL_RINV, RAT_MUL_LINV, RAT_MUL_RID, RAT_MUL_LID]) ;

val RAT_RDIV_EQ = store_thm("RAT_RDIV_EQ",
  ``!r1 r2 r3. ~(r3 = 0q) ==> ((r1 = rat_div r2 r3) = (rat_mul r1 r3 = r2))``,
  REPEAT (STRIP_TAC ORELSE EQ_TAC) THEN
  BasicProvers.VAR_EQ_TAC THEN
  REWRITE_TAC [RAT_DIV_MULMINV, GSYM RAT_MUL_ASSOC] THEN
  ASM_SIMP_TAC std_ss [RAT_MUL_RINV, RAT_MUL_LINV, RAT_MUL_RID, RAT_MUL_LID]) ;


(*==========================================================================
 *  one-to-one and onto theorems
 *==========================================================================*)

(*--------------------------------------------------------------------------
   RAT_AINV_ONE_ONE

   |- ONE_ONE rat_ainv
 *--------------------------------------------------------------------------*)

val RAT_AINV_ONE_ONE = store_thm("RAT_AINV_ONE_ONE", ``ONE_ONE rat_ainv``,
        REWRITE_TAC[ONE_ONE_DEF] THEN
        BETA_TAC THEN
        REWRITE_TAC[RAT_EQ_AINV] );

(*--------------------------------------------------------------------------
   RAT_ADD_ONE_ONE

   |- !r1. ONE_ONE (rat_add r1)
 *--------------------------------------------------------------------------*)

val RAT_ADD_ONE_ONE = store_thm("RAT_ADD_ONE_ONE",
  ``!r1. ONE_ONE (rat_add r1)``,
  REPEAT GEN_TAC THEN
  SIMP_TAC std_ss [ONE_ONE_DEF, GSYM RAT_LSUB_EQ] THEN
  SIMP_TAC std_ss [RAT_RSUB_EQ] THEN
  MATCH_ACCEPT_TAC RAT_ADD_COMM) ;

(*--------------------------------------------------------------------------
   RAT_MUL_ONE_ONE

   |- !r1. ~(r1=0q) = ONE_ONE (rat_mul r1)
 *--------------------------------------------------------------------------*)

val RAT_MUL_ONE_ONE = store_thm("RAT_MUL_ONE_ONE",
  ``!r1. ~(r1=0q) = ONE_ONE (rat_mul r1)``,
  REPEAT GEN_TAC THEN REWRITE_TAC [ONE_ONE_DEF] THEN BETA_TAC THEN
  EQ_TAC THEN REPEAT DISCH_TAC
  THENL [
    ASM_SIMP_TAC std_ss [GSYM RAT_LDIV_EQ] THEN
    ASM_SIMP_TAC std_ss [RAT_RDIV_EQ] THEN
    MATCH_ACCEPT_TAC RAT_MUL_COMM,
    FIRST_X_ASSUM (ASSUME_TAC o Q.SPECL [`1q`, `0q`]) THEN
    REV_FULL_SIMP_TAC std_ss [RAT_1_NOT_0, RAT_MUL_LZERO] ]) ;

(*==========================================================================
 *  transformation of equations
 *==========================================================================*)

(*--------------------------------------------------------------------------
   RAT_EQ_LADD, RAT_EQ_RADD

   |- !r1 r2 r3. (r3 + r1 = r3 + r2) = (r1=r2)
   |- !r1 r2 r3. (r1 + r3 = r2 + r3) = (r1=r2)
 *--------------------------------------------------------------------------*)

val RAT_EQ_LADD = store_thm("RAT_EQ_LADD", ``!r1 r2 r3. (rat_add r3 r1 = rat_add r3 r2) = (r1=r2)``,
        PROVE_TAC [REWRITE_RULE[ONE_ONE_THM] RAT_ADD_ONE_ONE, RAT_ADD_COMM] );

val RAT_EQ_RADD = store_thm("RAT_EQ_RADD", ``!r1 r2 r3. (rat_add r1 r3 = rat_add r2 r3) = (r1=r2)``,
        PROVE_TAC [REWRITE_RULE[ONE_ONE_THM] RAT_ADD_ONE_ONE, RAT_ADD_COMM] );

(*--------------------------------------------------------------------------
   RAT_EQ_LMUL, RAT_EQ_RMUL

   |- !r1 r2 r3. ~(r3=0q) ==> ((r3 * r1 = r3 * r2) = (r1=r2))
   |- !r1 r2 r3. ~(r3=0q) ==> ((r1 * r3 = r2 * r3) = (r1=r2))
 *--------------------------------------------------------------------------*)

val RAT_EQ_RMUL = store_thm("RAT_EQ_RMUL", ``!r1 r2 r3. ~(r3=0q) ==> ((rat_mul r1 r3 = rat_mul r2 r3) = (r1=r2))``,
        REPEAT GEN_TAC THEN
        REWRITE_TAC[SPEC ``r3:rat`` RAT_MUL_ONE_ONE] THEN
        REWRITE_TAC[ONE_ONE_THM] THEN
        STRIP_TAC THEN
        ONCE_REWRITE_TAC[RAT_MUL_COMM] THEN
        PROVE_TAC[] );

val RAT_EQ_LMUL = store_thm("RAT_EQ_LMUL", ``!r1 r2 r3. ~(r3=0q) ==> ((rat_mul r3 r1 = rat_mul r3 r2) = (r1=r2))``,
        PROVE_TAC[RAT_EQ_RMUL, RAT_MUL_COMM] );

(*==========================================================================
 *  transformation of inequations
 *==========================================================================*)

(*--------------------------------------------------------------------------
   RAT_LES_LADD, RAT_LES_RADD, RAT_LEQ_LADD, RAT_LEQ_RADD

   |- !r1 r2 r3. (r3 + r1) < (r3 + r2) = r1 < r2
   |- !r1 r2 r3. (r1 + r3) < (r2 + r3) = r1 < r2
   |- !r1 r2 r3. (r3 + r1) <= (r3 + r2) = r1 <= r2
   |- !r1 r2 r3. (r1 + r3) <= (r2 + r3) = r1 <= r2
 *--------------------------------------------------------------------------*)

val RAT_LES_RADD = store_thm("RAT_LES_RADD", ``!r1 r2 r3. rat_les (rat_add r1 r3) (rat_add r2 r3) = rat_les r1 r2``,
        REPEAT GEN_TAC THEN
        REWRITE_TAC[rat_les_def, rat_sgn_def] THEN
        REWRITE_TAC[RAT_SUB_ADDAINV, RAT_AINV_ADD] THEN
        SUBST_TAC[ EQT_ELIM (AC_CONV (RAT_ADD_ASSOC, RAT_ADD_COMM) ``rat_add (rat_add r2 r3) (rat_add (rat_ainv r1) (rat_ainv r3)) = rat_add (rat_add r2 (rat_ainv r1)) (rat_add r3 (rat_ainv r3))``) ] THEN
        REWRITE_TAC[RAT_ADD_RINV, RAT_ADD_RID] );

val RAT_LES_LADD = store_thm("RAT_LES_LADD", ``!r1 r2 r3. rat_les (rat_add r3 r1) (rat_add r3 r2) = rat_les r1 r2``,
        PROVE_TAC[RAT_LES_RADD, RAT_ADD_COMM] );

val RAT_LEQ_RADD = store_thm("RAT_LEQ_RADD",
  ``!r1 r2 r3. rat_leq (rat_add r1 r3) (rat_add r2 r3) = rat_leq r1 r2``,
        REWRITE_TAC[rat_leq_def, RAT_LES_RADD, RAT_EQ_RADD]) ;

val RAT_LEQ_LADD = store_thm("RAT_LEQ_LADD",
  ``!r1 r2 r3. rat_leq (rat_add r3 r1) (rat_add r3 r2) = rat_leq r1 r2``,
        REWRITE_TAC[rat_leq_def, RAT_LES_LADD, RAT_EQ_LADD]) ;

val RAT_ADD_MONO = Q.store_thm ("RAT_ADD_MONO",
  `!a b c d. a <= b /\ c <= d ==> rat_add a c <= rat_add b d`,
  REPEAT STRIP_TAC THEN irule RAT_LEQ_TRANS THEN
  Q.EXISTS_TAC `b + c` THEN
  ASM_SIMP_TAC std_ss [RAT_LEQ_LADD, RAT_LEQ_RADD]) ;

(*--------------------------------------------------------------------------
   RAT_LES_AINV

   |- !r1 r2. ~r1 < ~r2 = r2 < r1
 *--------------------------------------------------------------------------*)

val RAT_LES_AINV = store_thm("RAT_LES_AINV", ``!r1 r2. rat_les (rat_ainv r1) (rat_ainv r2) = rat_les r2 r1``,
        REPEAT GEN_TAC THEN
        SUBST_TAC[ SPECL[``rat_ainv r1``,``rat_ainv r2``,``r1:rat``] (GSYM RAT_LES_RADD)] THEN
        SUBST_TAC[ SPECL[``rat_add (rat_ainv r1) r1``,``rat_add (rat_ainv r2) r1``,``r2:rat``] (GSYM RAT_LES_RADD)] THEN
        SUBST_TAC[ EQT_ELIM (AC_CONV (RAT_ADD_ASSOC, RAT_ADD_COMM) ``rat_add (rat_add (rat_ainv r2) r1) r2 = rat_add (rat_add (rat_ainv r2) r2) r1``) ] THEN
        REWRITE_TAC[RAT_ADD_LINV, RAT_ADD_LID] );

(*--------------------------------------------------------------------------
   RAT_LSUB_LES, RAT_RSUB_LES

   |- !r1 r2 r3. (r1 - r2) < r3 = r1 < (r2 + r3)
   |- !r1 r2 r3. r1 < (r2 - r3) = (r1 + r3) < r2
 *--------------------------------------------------------------------------*)

val RAT_LSUB_LES = store_thm("RAT_LSUB_LES", ``!r1 r2 r3. rat_les (rat_sub r1 r2) r3 = rat_les r1 (rat_add r2 r3)``,
        REPEAT GEN_TAC THEN
        REWRITE_TAC[rat_les_def] THEN
        REWRITE_TAC[RAT_SUB_ADDAINV, RAT_AINV_ADD, RAT_AINV_AINV] THEN
        PROVE_TAC [AC_CONV (RAT_ADD_ASSOC, RAT_ADD_COMM) ``rat_add r3 (rat_add (rat_ainv r1)  r2) = rat_add (rat_add r2 r3) (rat_ainv r1)``] );

val RAT_RSUB_LES = store_thm("RAT_RSUB_LES", ``!r1 r2 r3. rat_les r1 (rat_sub r2 r3) = rat_les (rat_add r1 r3) r2``,
        REPEAT GEN_TAC THEN
        REWRITE_TAC[rat_les_def] THEN
        REWRITE_TAC[RAT_SUB_ADDAINV, RAT_AINV_ADD] THEN
        PROVE_TAC [AC_CONV (RAT_ADD_ASSOC, RAT_ADD_COMM) ``rat_add (rat_add r2 (rat_ainv r3)) (rat_ainv r1) = rat_add r2 (rat_add (rat_ainv r1) (rat_ainv r3))``] );

val RAT_LSUB_LEQ = store_thm("RAT_LSUB_LEQ",
  ``!r1 r2 r3. rat_leq (rat_sub r1 r2) r3 = rat_leq r1 (rat_add r2 r3)``,
        REWRITE_TAC[rat_leq_def, RAT_LSUB_LES, RAT_LSUB_EQ]) ;

val RAT_RSUB_LEQ = store_thm("RAT_RSUB_LEQ",
  ``!r1 r2 r3. rat_leq r1 (rat_sub r2 r3) = rat_leq (rat_add r1 r3) r2``,
        REWRITE_TAC[rat_leq_def, RAT_RSUB_LES, RAT_RSUB_EQ]) ;

(*--------------------------------------------------------------------------
   RAT_LES_LMUL_NEG RAT_LES_LMUL_POS RAT_LES_RMUL_POS RAT_LES_RMUL_NEG

   |- !r1 r2 r3. r3 < 0q ==> (r3 * r2 < r3 * r1) = r1 < r2)
   |- !r1 r2 r3. 0q < r3 ==> (r3 * r1 < r3 * r2) = r1 < r2)
   |- !r1 r2 r3. 0q < r3 ==> (r1 * r3 < r2 * r3) = r1 < r2)
   |- !r1 r2 r3. r3 < 0q ==> (r2 * r3 < r1 * r3) = r1 < r2)
 *--------------------------------------------------------------------------*)

val RAT_LES_RMUL_POS = store_thm("RAT_LES_RMUL_POS", ``!r1 r2 r3. rat_les 0q r3 ==> (rat_les (rat_mul r1 r3) (rat_mul r2 r3) = rat_les r1 r2)``,
        REPEAT GEN_TAC THEN
        REWRITE_TAC[rat_les_def] THEN
        REWRITE_TAC[RAT_SUB_RID] THEN
        STRIP_TAC THEN
        REWRITE_TAC[GSYM RAT_SUB_RDISTRIB] THEN
        EQ_TAC THENL
        [
                SUBGOAL_THEN ``~(r3 = 0q)`` ASSUME_TAC THENL
                [
                        SUBST_TAC[CONJUNCT1 (CONJUNCT2 (SPEC ``r3:rat`` (GSYM RAT_SGN_CLAUSES)))] THEN
                        RW_TAC int_ss[]
                ,
                        UNDISCH_TAC ``rat_sgn r3 = 1i`` THEN
                        SUBST_TAC [GSYM (UNDISCH (SPEC ``r3:rat`` RAT_SGN_MINV))] THEN
                        REPEAT DISCH_TAC THEN
                        ONCE_REWRITE_TAC[GSYM RAT_MUL_RID] THEN
                        SUBST_TAC[GSYM (UNDISCH (SPEC ``r3:rat`` RAT_MUL_RINV))] THEN
                        SUBST_TAC[EQT_ELIM (AC_CONV (RAT_MUL_ASSOC, RAT_MUL_COMM) ``rat_mul (rat_sub r2 r1) (rat_mul r3 (rat_minv r3)) = rat_mul (rat_mul (rat_sub r2 r1) r3) (rat_minv r3)``)] THEN
                        PROVE_TAC[RAT_SGN_MUL, INT_MUL_LID]
                ]
        ,
                STRIP_TAC THEN
                PROVE_TAC[RAT_SGN_MUL, INT_MUL_LID]
        ] );

val RAT_LES_LMUL_POS = store_thm("RAT_LES_LMUL_POS", ``!r1 r2 r3. rat_les 0q r3 ==> (rat_les (rat_mul r3 r1) (rat_mul r3 r2) = rat_les r1 r2)``,
        PROVE_TAC[RAT_LES_RMUL_POS, RAT_MUL_COMM] );

val RAT_LES_RMUL_NEG = store_thm("RAT_LES_RMUL_NEG", ``!r1 r2 r3. rat_les r3 0q ==> (rat_les (rat_mul r2 r3) (rat_mul r1 r3) = rat_les r1 r2)``,
        REPEAT GEN_TAC THEN
        REWRITE_TAC[rat_les_def] THEN
        REWRITE_TAC[RAT_SUB_ADDAINV, RAT_ADD_LID] THEN
        SUBST_TAC[REWRITE_RULE [INT_NEG_EQ] (SPECL[``r3:rat``] (RAT_SGN_AINV))] THEN
        REWRITE_TAC[INT_NEG_EQ] THEN
        STRIP_TAC THEN
        SUBST_TAC[REWRITE_RULE [RAT_AINV_EQ] (SPECL[``r1:rat``,``r3:rat``] RAT_AINV_LMUL)] THEN
        REWRITE_TAC[GSYM RAT_AINV_ADD] THEN
        REWRITE_TAC[GSYM RAT_RDISTRIB] THEN
        SUBST_TAC[SPECL[``rat_ainv r1``,``r2:rat``] RAT_ADD_COMM] THEN
        EQ_TAC THENL
        [
                SUBGOAL_THEN ``~(r3 = 0q)`` ASSUME_TAC THENL
                [
                        SUBST_TAC[CONJUNCT1 (CONJUNCT2 (SPEC ``r3:rat`` (GSYM RAT_SGN_CLAUSES)))] THEN
                        RW_TAC int_ss[]
                ,
                        UNDISCH_TAC ``rat_sgn r3 = ~1`` THEN
                        SUBST_TAC [GSYM (UNDISCH (SPEC ``r3:rat`` RAT_SGN_MINV))] THEN
                        REPEAT DISCH_TAC THEN
                        ONCE_REWRITE_TAC[GSYM RAT_MUL_RID] THEN
                        SUBST_TAC[GSYM (UNDISCH (SPEC ``r3:rat`` RAT_MUL_RINV))] THEN
                        SUBST_TAC[EQT_ELIM (AC_CONV (RAT_MUL_ASSOC, RAT_MUL_COMM) ``rat_mul (rat_add r2 (rat_ainv r1)) (rat_mul r3 (rat_minv r3)) = rat_mul (rat_mul (rat_add r2 (rat_ainv r1)) r3) (rat_minv r3)``)] THEN
                        ONCE_REWRITE_TAC[GSYM RAT_SGN_AINV] THEN
                        REWRITE_TAC[INT_NEG_EQ] THEN
                        ONCE_REWRITE_TAC[RAT_AINV_LMUL] THEN
                        RW_TAC int_ss [RAT_SGN_MUL]

                ]
        ,
                STRIP_TAC THEN
                ONCE_REWRITE_TAC[GSYM INT_EQ_NEG] THEN
                REWRITE_TAC[RAT_SGN_AINV] THEN
                RW_TAC int_ss [RAT_SGN_MUL]
        ] );

val RAT_LES_LMUL_NEG = store_thm("RAT_LES_LMUL_NEG", ``!r1 r2 r3. rat_les r3 0q ==> (rat_les (rat_mul r3 r2) (rat_mul r3 r1) = rat_les r1 r2)``,
        PROVE_TAC[RAT_LES_RMUL_NEG, RAT_MUL_COMM] );

(*--------------------------------------------------------------------------
   RAT_AINV_LES

   |- !r1 r2. ~r1 < r2 = ~r2 < r1
 *--------------------------------------------------------------------------*)

val RAT_AINV_LES = store_thm("RAT_AINV_LES", ``!r1 r2. rat_les (rat_ainv r1) r2 = rat_les (rat_ainv r2) r1``,
        REPEAT GEN_TAC THEN
        SUBST_TAC[SPECL [``r1:rat``,``~r2:rat``] (GSYM RAT_LES_AINV)] THEN
        PROVE_TAC[RAT_AINV_AINV] );

(*--------------------------------------------------------------------------
   RAT_LDIV_LES_POS, RAT_LDIV_LES_NEG, RAT_RDIV_LES_POS, RAT_RDIV_LES_NEG

   |- !r1 r2 r3. 0q < r2 ==> ((r1 / r2 < r3) = (r1 < r2 * r3))
   |- !r1 r2 r3. r2 < 0q ==> ((r1 / r2 < r3) = (r2 * r3 < r1))
   |- !r1 r2 r3. 0q < r3 ==> ((r1 < r2 / r3) = (r1 * r3 < r2))
   |- !r1 r2 r3. r3 < 0q ==> ((r1 < r2 / r3) = (r2 < r1 * r3))

   RAT_LDIV_LEQ_POS, RAT_LDIV_LEQ_NEG, RAT_RDIV_LEQ_POS, RAT_RDIV_LEQ_NEG
   for <= likewise
 *--------------------------------------------------------------------------*)

val RAT_LDIV_LES_POS = store_thm("RAT_LDIV_LES_POS", ``!r1 r2 r3. 0q < r2 ==> ((rat_div r1 r2 < r3) = (r1 < rat_mul r2 r3))``,
        REPEAT STRIP_TAC THEN
        SUBST_TAC [UNDISCH (SPECL[``rat_div r1 r2``,``r3:rat``,``r2:rat``] (GSYM RAT_LES_LMUL_POS))] THEN
        SUBGOAL_THEN ``~(r2=0q)`` ASSUME_TAC THEN1
        PROVE_TAC[RAT_LES_REF] THEN
        REWRITE_TAC [RAT_DIV_MULMINV] THEN
        SUBST_TAC [EQT_ELIM (AC_CONV (RAT_MUL_ASSOC, RAT_MUL_COMM) ``r2 * (r1 * rat_minv r2) = r1 * (r2 * rat_minv r2)``)] THEN
        RW_TAC bool_ss [RAT_MUL_RINV, RAT_MUL_RID] );

val RAT_LDIV_LES_NEG = store_thm("RAT_LDIV_LES_NEG", ``!r1 r2 r3. r2 < 0q ==> ((rat_div r1 r2 < r3) = (rat_mul r2 r3 < r1))``,
        REPEAT STRIP_TAC THEN
        SUBST_TAC [UNDISCH (SPECL[``rat_div r1 r2``,``r3:rat``,``r2:rat``] (GSYM RAT_LES_RMUL_NEG))] THEN
        SUBGOAL_THEN ``~(r2=0q)`` ASSUME_TAC THEN1
        PROVE_TAC[RAT_LES_REF] THEN
        RW_TAC bool_ss [RAT_DIV_MULMINV, GSYM RAT_MUL_ASSOC, RAT_MUL_LINV, RAT_MUL_RID] THEN
        PROVE_TAC[RAT_MUL_COMM] );

val RAT_RDIV_LES_POS = store_thm("RAT_RDIV_LES_POS", ``!r1 r2 r3. 0q < r3 ==> ((r1 < rat_div r2 r3) = (rat_mul r1 r3 < r2))``,
        REPEAT STRIP_TAC THEN
        SUBST_TAC [UNDISCH (SPECL[``r1:rat``,``rat_div r2 r3``,``r3:rat``] (GSYM RAT_LES_RMUL_POS))] THEN
        SUBGOAL_THEN ``~(r3=0q)`` ASSUME_TAC THEN1
        PROVE_TAC[RAT_LES_REF] THEN
        REWRITE_TAC [RAT_DIV_MULMINV] THEN
        SUBST_TAC [EQT_ELIM (AC_CONV (RAT_MUL_ASSOC, RAT_MUL_COMM) ``r2 * rat_minv r3 * r3 = r2 * (r3 * rat_minv r3)``)] THEN
        RW_TAC bool_ss [RAT_MUL_RINV, RAT_MUL_RID] );

val RAT_RDIV_LES_NEG = store_thm("RAT_RDIV_LES_NEG", ``!r1 r2 r3. r3 < 0q ==> ((r1 < rat_div r2 r3) = (r2 < rat_mul r1 r3))``,
        REPEAT STRIP_TAC THEN
        SUBST_TAC [UNDISCH (SPECL[``r1:rat``,``rat_div r2 r3``,``r3:rat``] (GSYM RAT_LES_RMUL_NEG))] THEN
        SUBGOAL_THEN ``~(r3=0q)`` ASSUME_TAC THEN1
        PROVE_TAC[RAT_LES_REF] THEN
        REWRITE_TAC [RAT_DIV_MULMINV] THEN
        SUBST_TAC [EQT_ELIM (AC_CONV (RAT_MUL_ASSOC, RAT_MUL_COMM) ``r2 * rat_minv r3 * r3 = r2 * (r3 * rat_minv r3)``)] THEN
        RW_TAC bool_ss [RAT_MUL_RINV, RAT_MUL_RID] );

val RAT_LDIV_LEQ_POS = store_thm("RAT_LDIV_LEQ_POS",
  ``!r1 r2 r3. 0q < r2 ==> ((rat_div r1 r2 <= r3) = (r1 <= rat_mul r2 r3))``,
        REPEAT STRIP_TAC THEN
        ASM_SIMP_TAC bool_ss [rat_leq_def, RAT_LDIV_LES_POS] THEN
        RULE_ASSUM_TAC (CONJUNCT2 o
          REWRITE_RULE [rat_leq_def, DE_MORGAN_THM] o
          REWRITE_RULE [GSYM RAT_LES_LEQ]) THEN
        ASM_SIMP_TAC bool_ss [RAT_LDIV_EQ]) ;

val RAT_LDIV_LEQ_NEG = store_thm("RAT_LDIV_LEQ_NEG",
  ``!r1 r2 r3. r2 < 0q ==> ((rat_div r1 r2 <= r3) = (rat_mul r2 r3 <= r1))``,
        REPEAT STRIP_TAC THEN
        ASM_SIMP_TAC bool_ss [rat_leq_def, RAT_LDIV_LES_NEG] THEN
        RULE_ASSUM_TAC (GSYM o CONJUNCT2 o
          REWRITE_RULE [rat_leq_def, DE_MORGAN_THM] o
          REWRITE_RULE [GSYM RAT_LES_LEQ]) THEN
        CONV_TAC (RHS_CONV (ONCE_DEPTH_CONV SYM_CONV)) THEN
        ASM_SIMP_TAC bool_ss [RAT_LDIV_EQ]) ;

val RAT_RDIV_LEQ_POS = store_thm("RAT_RDIV_LEQ_POS",
  ``!r1 r2 r3. 0q < r3 ==> ((r1 <= rat_div r2 r3) = (rat_mul r1 r3 <= r2))``,
        REPEAT STRIP_TAC THEN
        ASM_SIMP_TAC bool_ss [rat_leq_def, RAT_RDIV_LES_POS] THEN
        RULE_ASSUM_TAC (CONJUNCT2 o
          REWRITE_RULE [rat_leq_def, DE_MORGAN_THM] o
          REWRITE_RULE [GSYM RAT_LES_LEQ]) THEN
        ASM_SIMP_TAC bool_ss [RAT_RDIV_EQ]) ;

val RAT_RDIV_LEQ_NEG = store_thm("RAT_RDIV_LEQ_NEG",
  ``!r1 r2 r3. r3 < 0q ==> ((r1 <= rat_div r2 r3) = (r2 <= rat_mul r1 r3))``,
        REPEAT STRIP_TAC THEN
        ASM_SIMP_TAC bool_ss [rat_leq_def, RAT_RDIV_LES_NEG] THEN
        RULE_ASSUM_TAC (GSYM o CONJUNCT2 o
          REWRITE_RULE [rat_leq_def, DE_MORGAN_THM] o
          REWRITE_RULE [GSYM RAT_LES_LEQ]) THEN
        CONV_TAC (RHS_CONV (ONCE_DEPTH_CONV SYM_CONV)) THEN
        ASM_SIMP_TAC bool_ss [RAT_RDIV_EQ]) ;

(*--------------------------------------------------------------------------
   RAT_LES_SUB0

   |- !r1 r2. (r1 - r2) < 0q = r1 < r2
 *--------------------------------------------------------------------------*)

val RAT_LES_SUB0 = store_thm("RAT_LES_SUB0", ``!r1 r2. rat_les (rat_sub r1 r2) 0q = rat_les r1 r2``,
        REPEAT GEN_TAC THEN
        SUBST_TAC[GSYM (SPECL[``rat_sub r1 r2``,``0q``,``r2:rat``] RAT_LES_RADD)] THEN
        REWRITE_TAC[RAT_SUB_ADDAINV] THEN
        SUBST_TAC[EQT_ELIM(AC_CONV(RAT_ADD_ASSOC, RAT_ADD_COMM) ``rat_add (rat_add r1 (rat_ainv r2)) r2 = rat_add r1 (rat_add (rat_ainv r2) r2)``)] THEN
        REWRITE_TAC[RAT_ADD_LID, RAT_ADD_RID, RAT_ADD_LINV] );

(*--------------------------------------------------------------------------
   RAT_LES_0SUB

   |- !r1 r2. 0q < r1 - r2 = r2 < r1
 *--------------------------------------------------------------------------*)

val RAT_LES_0SUB = store_thm("RAT_LES_0SUB", ``!r1 r2. rat_les 0q (rat_sub r1 r2) = rat_les r2 r1``,
        ONCE_REWRITE_TAC[GSYM RAT_LES_AINV] THEN
        REWRITE_TAC[RAT_AINV_SUB, RAT_AINV_0] THEN
        REWRITE_TAC[RAT_LES_SUB0] THEN
        PROVE_TAC[RAT_LES_AINV] );


(*--------------------------------------------------------------------------
   RAT_MINV_LES

   |- !r1. 0q < r1 ==>
        (rat_minv r1 < 0q = r1 < 0q) /\
        (0q < rat_minv r1 = 0q < r1)
 *--------------------------------------------------------------------------*)

val RAT_MINV_LES = store_thm("RAT_MINV_LES", ``!r1. 0q < r1 ==> (rat_minv r1 < 0q = r1 < 0q) /\ (0q < rat_minv r1 = 0q < r1)``,
        GEN_TAC THEN
        DISCH_TAC THEN
        REWRITE_TAC[rat_les_def] THEN
        REWRITE_TAC[RAT_SUB_LID, RAT_SUB_RID] THEN
        ASSUME_TAC (UNDISCH (SPECL[``0q``,``r1:rat``] (prove(``!r1 r2. rat_les r1 r2 ==> ~(r1=r2)``,
        PROVE_TAC[RAT_LES_REF])))) THEN
        UNDISCH_HD_TAC THEN
        ONCE_REWRITE_TAC[EQ_SYM_EQ] THEN
        DISCH_TAC THEN
        ONCE_REWRITE_TAC[EQ_SYM_EQ] THEN
        RW_TAC bool_ss [RAT_SGN_MINV] THEN
        ONCE_REWRITE_TAC[GSYM INT_EQ_NEG] THEN
        ONCE_REWRITE_TAC[RAT_SGN_AINV] THEN
        RW_TAC bool_ss [RAT_SGN_MINV] );


(*==========================================================================
 *  other theorems
 *==========================================================================*)

(*--------------------------------------------------------------------------
   RAT_MUL_SIGN_CASES

   |- !p q.
        (0q < p * q = 0q < p /\ 0q < q \/ p < 0q /\ q < 0q) /\
        (p * q < 0q = 0q < p /\ q < 0q \/ p < 0q /\ 0q < q)
 *--------------------------------------------------------------------------*)

val RAT_MUL_SIGN_CASES  = store_thm("RAT_MUL_SIGN_CASES", ``!p q. (0q < p * q = 0q < p /\ 0q < q \/ p < 0q /\ q < 0q) /\ (p * q < 0q = 0q < p /\ q < 0q \/ p < 0q /\ 0q < q)``,
        REPEAT GEN_TAC THEN
        REWRITE_TAC[rat_les_def, RAT_SUB_LID, RAT_SUB_RID] THEN
        SUBST_TAC[GSYM (SPECL[``rat_sgn ~p``,``1i``] INT_EQ_NEG), GSYM (SPECL[``rat_sgn ~q``,``1i``] INT_EQ_NEG), GSYM (SPECL[``rat_sgn ~(p*q)``,``1i``] INT_EQ_NEG)] THEN
        REWRITE_TAC[RAT_SGN_AINV,RAT_SGN_MUL] THEN
        CONJ_TAC THEN
        ASSUME_TAC (SPEC ``p:rat`` RAT_SGN_TOTAL) THEN
        ASSUME_TAC (SPEC ``q:rat`` RAT_SGN_TOTAL) THEN
        UNDISCH_ALL_TAC THEN
        REPEAT STRIP_TAC THEN
        ASM_REWRITE_TAC[] THEN
        SIMP_TAC int_ss [] );

(*--------------------------------------------------------------------------
   RAT_NO_ZERODIV
   |- !r1 r2. (r1 = 0q) \/ (r2 = 0q) = (r1 * r2 = 0q)

   RAT_NO_ZERODIV_NEG
   |- !r1 r2. ~(r1 * r2 = 0q) = ~(r1 = 0q) /\ ~(r2 = 0q)
 *--------------------------------------------------------------------------*)

val RAT_NO_ZERODIV = store_thm("RAT_NO_ZERODIV", ``!r1 r2. (r1 = 0q) \/ (r2 = 0q) = (rat_mul r1 r2 = 0q)``,
        REPEAT GEN_TAC THEN
        ASM_CASES_TAC ``r1=0q`` THEN
        ASM_CASES_TAC ``r2=0q`` THEN
        RW_TAC int_ss[RAT_MUL_LZERO, RAT_MUL_RZERO] THEN
        UNDISCH_ALL_TAC THEN
        REWRITE_TAC[RAT_EQ0_NMR, rat_nmr_def] THEN
        DISCH_TAC THEN
        DISCH_TAC THEN
        RAT_CALCTERM_TAC ``rat_mul r1 r2`` THEN
        FRAC_CALCTERM_TAC ``frac_mul (rep_rat r1) (rep_rat r2)`` THEN
        REWRITE_TAC[RAT_NMREQ0_CONG] THEN
        FRAC_NMRDNM_TAC THEN
        PROVE_TAC[INT_NO_ZERODIV] );
<<<<<<< HEAD
=======

val RAT_NO_ZERODIV_THM = save_thm(
  "RAT_NO_ZERODIV_THM[simp]",
  ONCE_REWRITE_RULE [EQ_SYM_EQ] RAT_NO_ZERODIV);
>>>>>>> 84a8966a

val RAT_NO_ZERODIV_NEG = store_thm("RAT_NO_ZERODIV_NEG",``!r1 r2. ~(r1 * r2 = 0q) = ~(r1 = 0q) /\ ~(r2 = 0q)``,
        PROVE_TAC[RAT_NO_ZERODIV]);

(*--------------------------------------------------------------------------
   RAT_NO_IDDIV

   |- !r1 r2. (r1 * r2 = r2) = (r1=1q) \/ (r2=0q)
 *--------------------------------------------------------------------------*)

val RAT_NO_IDDIV = store_thm("RAT_NO_IDDIV", ``!r1 r2. (rat_mul r1 r2 = r2) = (r1=1q) \/ (r2=0q)``,
        REPEAT GEN_TAC THEN
        ASM_CASES_TAC ``r2 = 0q`` THEN
        RW_TAC bool_ss [RAT_MUL_LID, RAT_MUL_RID, RAT_MUL_LZERO, RAT_MUL_RZERO] THEN
        SUBST_TAC[GSYM (SPEC ``r2:rat`` RAT_MUL_LID)] THEN
        SUBST1_TAC (EQT_ELIM (AC_CONV (RAT_MUL_ASSOC, RAT_MUL_COMM) ``rat_mul r1 (rat_mul 1q r2) = rat_mul (rat_mul r1 1q) r2``)) THEN
        REWRITE_TAC[RAT_MUL_RID] THEN
        SUBST_TAC [UNDISCH (SPECL[``r1:rat``,``1q``,``r2:rat``] RAT_EQ_RMUL)] THEN
        PROVE_TAC[] );
<<<<<<< HEAD
=======

(* moving divisions out *)

val RDIV_MUL_OUT = Q.store_thm(
  "RDIV_MUL_OUT",
  ‘r1 * (r2 / r3) = (r1 * r2) / r3’,
  metis_tac[RAT_MUL_ASSOC, RAT_DIV_MULMINV]);
>>>>>>> 84a8966a

val LDIV_MUL_OUT = Q.store_thm(
  "LDIV_MUL_OUT",
  ‘(r1 / r2) * r3 = (r1 * r3) / r2’,
  metis_tac[RAT_MUL_ASSOC, RAT_DIV_MULMINV, RAT_MUL_COMM]);

(*--------------------------------------------------------------------------
   RAT_DENSE_THM

   |- !r1 r3. r1 < r3 ==> ?r2. r1 < r2 /\ r2 < r3
 *--------------------------------------------------------------------------*)

val RAT_DENSE_THM =
let
        val lemmaZ = prove(``! a b. 0i<b ==> ((a*b > 0i) = (a > 0i))``,
                REPEAT GEN_TAC THEN
                STRIP_TAC THEN
                EQ_TAC THEN
                SUBST_TAC[SPEC ``b:int`` (GSYM INT_MUL_LZERO)] THEN
                REWRITE_TAC[UNDISCH_ALL (SPEC ``b:int`` (SPEC ``0i`` (SPEC ``a:int`` (GSYM INT_GT_RMUL_EXP))))] THEN
                REWRITE_TAC[INT_MUL_LZERO] );
        val subst1 =
                EQT_ELIM (INT_RING_CONV ``(frac_nmr (rep_rat r1) * frac_dnm (rep_rat r3) + frac_nmr (rep_rat r3) * frac_dnm (rep_rat r1)) * frac_dnm (rep_rat r1) + ~frac_nmr (rep_rat r1) * (2 * frac_dnm (rep_rat r1) * frac_dnm (rep_rat r3)) = frac_nmr (rep_rat r3) * frac_dnm (rep_rat r1) * frac_dnm (rep_rat r1) + ~frac_nmr (rep_rat r1) * frac_dnm (rep_rat r3) * frac_dnm (rep_rat r1)``);
        val subst2 =
                EQT_ELIM (INT_RING_CONV ``frac_nmr (rep_rat r3) * (2 * frac_dnm (rep_rat r1) * frac_dnm (rep_rat r3)) + ~(frac_nmr (rep_rat r1) * frac_dnm (rep_rat r3) + frac_nmr (rep_rat r3) * frac_dnm (rep_rat r1)) * frac_dnm (rep_rat r3) = frac_nmr (rep_rat r3) * frac_dnm (rep_rat r1) * frac_dnm (rep_rat r3) + ~frac_nmr (rep_rat r1) * frac_dnm (rep_rat r3) * frac_dnm (rep_rat r3)``);
in
        store_thm("RAT_DENSE_THM", ``!r1 r3. rat_les r1 r3 ==> ?r2. rat_les r1 r2 /\ rat_les r2 r3``,
                REPEAT GEN_TAC THEN
                STRIP_TAC THEN
                EXISTS_TAC ``abs_rat(abs_frac(rat_nmr r1 * rat_dnm r3 + rat_nmr r3 * rat_dnm r1, 2 * rat_dnm r1 * rat_dnm r3))`` THEN
                UNDISCH_TAC ``rat_les r1 r3`` THEN
                REWRITE_TAC[rat_les_def,rat_sgn_def, rat_sub_def] THEN
                REWRITE_TAC[rat_nmr_def, rat_dnm_def] THEN
                REWRITE_TAC[RAT_SUB_CONG] THEN
                REWRITE_TAC[FRAC_SGN_POS] THEN
                REWRITE_TAC[GSYM int_gt] THEN
                REWRITE_TAC[RAT_NMRGT0_CONG] THEN
                REWRITE_TAC[frac_sub_def,frac_ainv_def,frac_add_def] THEN
                FRAC_POS_TAC ``frac_dnm (rep_rat r1)`` THEN
                FRAC_POS_TAC ``frac_dnm (rep_rat r3)`` THEN
                FRAC_POS_TAC ``frac_dnm (rep_rat r3) * frac_dnm (rep_rat r1)`` THEN
                FRAC_POS_TAC ``2 * frac_dnm (rep_rat r1) * frac_dnm (rep_rat r3)`` THEN
                FRAC_POS_TAC ``2 * frac_dnm (rep_rat r1) * frac_dnm (rep_rat r3) * frac_dnm (rep_rat r1)`` THEN
                FRAC_POS_TAC ``frac_dnm (rep_rat r3) * (2 * frac_dnm (rep_rat r1) * frac_dnm (rep_rat r3))`` THEN
                RW_TAC int_ss[NMR,DNM] THENL
                [
                        SUBST_TAC[subst1] THEN
                        REWRITE_TAC[GSYM INT_RDISTRIB] THEN
                        REWRITE_TAC[UNDISCH_ALL (SPEC ``frac_dnm (rep_rat r1)`` (SPEC ``(frac_nmr (rep_rat r3) * frac_dnm (rep_rat r1) + ~frac_nmr (rep_rat r1) * frac_dnm (rep_rat r3))`` lemmaZ))] THEN
                        PROVE_TAC[]
                ,
                        SUBST_TAC[subst2] THEN
                        REWRITE_TAC[GSYM INT_RDISTRIB] THEN
                        REWRITE_TAC[UNDISCH_ALL (SPEC ``frac_dnm (rep_rat r3)`` (SPEC ``(frac_nmr (rep_rat r3) * frac_dnm (rep_rat r1) + ~frac_nmr (rep_rat r1) * frac_dnm (rep_rat r3))`` lemmaZ))] THEN
                        PROVE_TAC[]
                ] )
end;


(*==========================================================================
 * calculation via frac_save terms
 *==========================================================================*)

(*--------------------------------------------------------------------------
   RAT_SAVE: thm
   |- !r1. ?a1 b1. r1 = abs_rat(frac_save a1 b1)
 *--------------------------------------------------------------------------*)

val RAT_SAVE = store_thm("RAT_SAVE", ``!r1. ?a1 b1. r1 = abs_rat(frac_save a1 b1)``,
        REPEAT GEN_TAC THEN
        SUBST_TAC[GSYM (SPEC ``r1:rat`` RAT)] THEN
        SUBST_TAC[GSYM (SPEC ``rep_rat r1`` FRAC)] THEN
        EXISTS_TAC ``rat_nmr r1`` THEN
        EXISTS_TAC ``Num (rat_dnm r1 -1i)`` THEN
        REWRITE_TAC[frac_save_def, rat_nmr_def, rat_dnm_def, RAT_ABS_EQUIV, rat_equiv_def] THEN
        FRAC_POS_TAC ``frac_dnm (rep_rat r1)`` THEN
        ASSUME_TAC (ARITH_PROVE ``0 < & (Num (frac_dnm (rep_rat r1) - 1i)) + 1i``) THEN
        FRAC_NMRDNM_TAC THEN
        `0 <= frac_dnm (rep_rat r1) - 1i` by ARITH_TAC THEN
        `& (Num (frac_dnm (rep_rat r1) - 1i)) = frac_dnm (rep_rat r1) - 1i` by PROVE_TAC[INT_OF_NUM] THEN
        ARITH_TAC );

(*--------------------------------------------------------------------------
   RAT_SAVE_MINV: thm
   |- !a1 b1. ~(abs_rat (frac_save a1 b1) = 0q) ==>
        (rat_minv (abs_rat (frac_save a1 b1)) =
         abs_rat( frac_save (SGN a1 * (& b1 + 1)) (Num (ABS a1 - 1))) )
 *--------------------------------------------------------------------------*)

val RAT_SAVE_MINV = store_thm("RAT_SAVE_MINV", ``!a1 b1. ~(abs_rat (frac_save a1 b1) = 0q) ==> (rat_minv (abs_rat (frac_save a1 b1)) = abs_rat( frac_save (SGN a1 * (& b1 + 1i)) (Num (ABS a1 - 1i))) )``,
        REPEAT GEN_TAC THEN
        REWRITE_TAC[RAT_EQ0_NMR, rat_nmr_def, RAT_NMREQ0_CONG] THEN
        STRIP_TAC THEN
        `~(0i = frac_nmr (frac_save a1 b1))` by PROVE_TAC[] THEN
        REWRITE_TAC[UNDISCH (SPEC ``frac_save a1 b1`` RAT_MINV_CALCULATE)] THEN
        `~(a1 = 0i)` by PROVE_TAC[FRAC_NMR_SAVE] THEN
        RW_TAC int_ss [FRAC_MINV_SAVE] );

(*--------------------------------------------------------------------------
   RAT_SAVE_TO_CONS: thm
   |- !a1 b1. abs_rat (frac_save a1 b1) = rat_cons a1 (& b1 + 1)
 *--------------------------------------------------------------------------*)

val RAT_SAVE_TO_CONS = store_thm("RAT_SAVE_TO_CONS", ``!a1 b1. abs_rat (frac_save a1 b1) = rat_cons a1 (& b1 + 1)``,
        REPEAT GEN_TAC THEN
        REWRITE_TAC[rat_cons_def, frac_save_def, RAT_ABS_EQUIV, rat_equiv_def] THEN
        ASSUME_TAC (ARITH_PROVE ``0i < & b1 + 1i``) THEN
        ASSUME_TAC (ARITH_PROVE ``~(& b1 + 1i < 0i)``) THEN
        ASM_REWRITE_TAC[INT_ABS] THEN
        FRAC_NMRDNM_TAC THEN
        RW_TAC int_ss [SGN_def] );

(*==========================================================================
 * calculation of numeral forms
 *==========================================================================*)

(*--------------------------------------------------------------------------
   RAT_OF_NUM: thm
   |- !n. (0 = rat_0) /\ (!n. & (SUC n) = &n + rat_1)
 *--------------------------------------------------------------------------*)

val RAT_OF_NUM = store_thm("RAT_OF_NUM", ``!n. (0 = rat_0) /\ (!n. & (SUC n) = &n + rat_1)``,
        REWRITE_TAC[rat_of_num_def] THEN
        Induct_on `n` THEN
        REWRITE_TAC[RAT_ADD_LID, rat_of_num_def] );

(*--------------------------------------------------------------------------
   RAT_SAVE: thm
   |- !n. &n = abs_rat(frac_save (&n) 0)
 *--------------------------------------------------------------------------*)

val RAT_SAVE_NUM = store_thm("RAT_SAVE_NUM", ``!n. &n = abs_rat(frac_save (&n) 0)``,
        Induct_on `n` THEN
        RW_TAC int_ss [frac_save_def, RAT_OF_NUM] THEN1
        PROVE_TAC[rat_0_def, frac_0_def] THEN
        RAT_CALC_TAC THEN
        FRAC_CALC_TAC THEN
        REWRITE_TAC[RAT_EQ] THEN
        FRAC_NMRDNM_TAC THEN
        ARITH_TAC );

(*--------------------------------------------------------------------------
   RAT_CONS_TO_NUM: thm
   |- !n. (&n // 1 = &n) /\ ((~&n) // 1 = ~&n)
 *--------------------------------------------------------------------------*)

val RAT_CONS_TO_NUM = store_thm("RAT_CONS_TO_NUM", ``!n. (&n // 1 = &n) /\ ((~&n) // 1 = ~&n)``,
        Induct_on `n` THEN1
        RW_TAC int_ss [rat_cons_def, RAT_AINV_0, rat_0, frac_0_def] THEN
        APPLY_ASM_TAC 0 (ONCE_REWRITE_TAC[EQ_SYM_EQ]) THEN
        ASM_REWRITE_TAC[rat_cons_def, RAT_OF_NUM, RAT_AINV_ADD] THEN
        RAT_CALC_TAC THEN
        `0 < ABS 1` by ARITH_TAC THEN
        FRAC_CALC_TAC THEN
        REWRITE_TAC[RAT_EQ] THEN
        FRAC_NMRDNM_TAC THEN
        RW_TAC int_ss [SGN_def] THEN
        ARITH_TAC );

(*--------------------------------------------------------------------------
   RAT_0: thm
   |- rat_0 = 0

   RAT_1: thm
   |- rat_1 = 1
 *--------------------------------------------------------------------------*)

val RAT_0 = store_thm("RAT_0", ``rat_0 = 0q``,
        REWRITE_TAC[rat_of_num_def] );

val RAT_1 = store_thm("RAT_1", ``rat_1 = 1q``,
        `1 = SUC 0` by ARITH_TAC THEN
        ASM_REWRITE_TAC[] THEN
        REWRITE_TAC[rat_of_num_def, RAT_ADD_LID] );

val RAT_OF_NUM_LEQ_0 = prove(``!n. 0 <= &n``,
        Induct_on `n` THEN1
        PROVE_TAC[RAT_LEQ_REF] THEN
        REWRITE_TAC[RAT_OF_NUM] THEN
        ASSUME_TAC RAT_LES_01 THEN
        ASSUME_TAC (SPECL [``1:rat``, ``&n:rat``] RAT_0LES_0LEQ_ADD) THEN
        REWRITE_TAC[RAT_1, RAT_0] THEN
        REWRITE_TAC[rat_leq_def] THEN
        PROVE_TAC[RAT_ADD_COMM] );

(*--------------------------------------------------------------------------
 *  RAT_MINV_1: thm
 *  |- rat_minv 1 = 1
 *--------------------------------------------------------------------------*)

val RAT_MINV_1 = Q.store_thm ("RAT_MINV_1[simp]", `rat_minv 1 = 1`,
  REWRITE_TAC [SYM RAT_1, rat_1_def] THEN
  SIMP_TAC intLib.int_ss [RAT_MINV_CALCULATE, NMR, frac_1_def,
    REWRITE_RULE [frac_1_def] FRAC_MINV_1]) ;

val RAT_DIV_1 = Q.store_thm(
  "RAT_DIV_1[simp]",
  ‘r / 1q = r’,
  simp[RAT_DIV_MULMINV]);

val RAT_DIV_NEG1 = Q.store_thm(
  "RAT_DIV_NEG1[simp]",
  ‘r / -1q = -r’,
  simp[RAT_DIV_MULMINV, GSYM RAT_AINV_MINV, RAT_1_NOT_0, GSYM RAT_AINV_RMUL]);

val RAT_DIV_INV = Q.store_thm(
  "RAT_DIV_INV[simp]",
  ‘r <> 0 ==> (r / r = 1)’,
  simp[RAT_DIV_MULMINV, RAT_MUL_RINV]);

val RAT_MINV_MUL = Q.store_thm(
  "RAT_MINV_MUL",
  ‘a <> 0 /\ b <> 0 ==> (rat_minv (a * b) = rat_minv a * rat_minv b)’,
  strip_tac >>
  qspecl_then [‘rat_minv (a * b)’, ‘rat_minv a * rat_minv b’, ‘a’] mp_tac
              RAT_EQ_LMUL >> simp[] >> disch_then (SUBST1_TAC o SYM) >>
  simp[RAT_MUL_ASSOC, RAT_MUL_RINV] >>
  qspecl_then [‘a * rat_minv (a * b)’, ‘rat_minv b’, ‘b’] mp_tac
              RAT_EQ_LMUL >> simp[] >> disch_then (SUBST1_TAC o SYM) >>
  simp[RAT_MUL_RINV, RAT_MUL_ASSOC] >>
  ‘b * a * rat_minv (a * b) = a * b * rat_minv (a * b)’
    by simp[AC RAT_MUL_ASSOC RAT_MUL_COMM] >>
  pop_assum SUBST_ALL_TAC >>
  ‘a * b <> 0’ by simp[RAT_NO_ZERODIV_NEG] >>
  simp[RAT_MUL_RINV]);

val RAT_DIVDIV_MUL = Q.store_thm(
  "RAT_DIVDIV_MUL",
  ‘b <> 0 /\ d <> 0 ==> ((a / b) * (c / d) = (a * c) / (b * d))’,
  simp[RAT_DIV_MULMINV, RAT_MINV_MUL, AC RAT_MUL_COMM RAT_MUL_ASSOC])

val RAT_DIVDIV_ADD = Q.store_thm(
  "RAT_DIVDIV_ADD",
  ‘y <> 0 /\ b <> 0 ==> (x / y + a / b = (x * b + a * y) / (y * b))’,
  strip_tac >> qmatch_abbrev_tac ‘LHS = RHS’ >>
  ‘LHS = LHS * (y/y) * (b/b)’ by simp[] >>
  pop_assum SUBST1_TAC >> simp_tac bool_ss [Abbr`LHS`, RAT_RDISTRIB] >>
  ‘x / y * (y / y) = x / y’ by simp[] >> pop_assum SUBST1_TAC >>
  ‘x / y * (b / b) = (x * b) / (y * b)’ by simp[RAT_DIVDIV_MUL] >>
  pop_assum SUBST1_TAC >> ‘b / b = 1’ by simp[] >>
  asm_simp_tac bool_ss [RAT_MUL_RID] >> simp[RAT_DIVDIV_MUL] >>
  simp[Abbr`RHS`, RAT_RDISTRIB, RAT_DIV_MULMINV, AC RAT_MUL_ASSOC RAT_MUL_COMM])

val RAT_DIV_AINV = Q.store_thm(
  "RAT_DIV_AINV",
  ‘-(x/y) = (-x)/y’,
  simp[RAT_DIV_MULMINV, RAT_AINV_LMUL]);

val RAT_MINV_EQ_0 = Q.store_thm(
  "RAT_MINV_EQ_0[simp]",
  ‘r <> 0 ==> rat_minv r <> 0’,
  strip_tac >> disch_then (mp_tac o Q.AP_TERM ‘$* r’) >>
  simp[RAT_MUL_RINV, RAT_1_NOT_0]);

val RAT_DIV_MINV = Q.store_thm(
  "RAT_DIV_MINV",
  ‘x <> 0 /\ y <> 0 ==> (rat_minv (x/y) = y / x)’,
  strip_tac >>
  ‘x / y <> 0’ by simp[RAT_DIV_MULMINV, RAT_NO_ZERODIV_NEG] >>
  qspecl_then [‘rat_minv (x / y)’, ‘y / x’, ‘x / y’] mp_tac
              RAT_EQ_LMUL >> simp[] >> disch_then (SUBST1_TAC o SYM) >>
  simp[RAT_MUL_RINV, RAT_DIVDIV_MUL] >>
  simp[RAT_MUL_COMM, RAT_NO_ZERODIV_NEG]);

val RAT_DIV_EQ0 = Q.store_thm(
  "RAT_DIV_EQ0[simp]",
  ‘d <> 0 ==> ((n / d = 0) <=> (n = 0)) /\ ((0 = n / d) <=> (n = 0))’,
  strip_tac >> simp[RAT_DIV_MULMINV, GSYM RAT_NO_ZERODIV, RAT_MINV_EQ_0]);

(*--------------------------------------------------------------------------
   RAT_ADD_NUM: thm

   |- !n m. ( &n +  &m = &(n+m))
   |- !n m. (~&n + &m = if n<=m then &(m-n) else ~&(n-m))
   |- !n m.  &n + ~&m = if m<=n then &(n-m) else ~&(m-n)
   |- !n m. ~&n + ~&m = ~&(n+m)
 *--------------------------------------------------------------------------*)

val RAT_ADD_NUM1 = prove(``!n m. ( &n +  &m = &(n+m))``,
        Induct_on `m` THEN
        Induct_on `n` THEN
        RW_TAC int_ss [RAT_ADD_LID, RAT_ADD_RID] THEN
        LEFT_NO_FORALL_TAC 1 ``SUC (SUC n)`` THEN
        UNDISCH_HD_TAC THEN
        REWRITE_TAC[RAT_OF_NUM] THEN
        `SUC (SUC n) + m = SUC m + SUC n` by ARITH_TAC THEN
        PROVE_TAC[RAT_ADD_ASSOC, RAT_ADD_COMM] );

val RAT_ADD_NUM2 = prove(``!n m. (~&n + &m = if n<=m then &(m-n) else ~&(n-m))``,
        Induct_on `n` THEN
        Induct_on `m` THEN
        SIMP_TAC int_ss [RAT_AINV_0, RAT_ADD_LID, RAT_ADD_RID] THEN
        LEFT_NO_FORALL_TAC 1 ``m:num`` THEN
        APPLY_ASM_TAC 0 (ONCE_REWRITE_TAC[EQ_SYM_EQ]) THEN
        ASM_REWRITE_TAC[] THEN
        REWRITE_TAC[RAT_OF_NUM] THEN
        REWRITE_TAC[RAT_AINV_ADD] THEN
        SUBST1_TAC (EQT_ELIM (AC_CONV (RAT_ADD_ASSOC, RAT_ADD_COMM) ``~& n + ~rat_1 + (& m + rat_1) = ~& n + & m + (rat_1 + ~rat_1)``)) THEN
        REWRITE_TAC[RAT_ADD_RINV, RAT_ADD_RID] );

val RAT_ADD_NUM3 = prove(``!n m.  &n + ~&m = if m<=n then &(n-m) else ~&(m-n)``,
        PROVE_TAC[RAT_ADD_NUM2, RAT_ADD_COMM] );

val RAT_ADD_NUM4 = prove(``!n m. ~&n + ~&m = ~&(n+m)``,
        PROVE_TAC[RAT_ADD_NUM1, RAT_EQ_AINV, RAT_AINV_ADD] );

val RAT_ADD_NUM_CALCULATE = save_thm("RAT_ADD_NUM_CALCULATE", LIST_CONJ[RAT_ADD_NUM1, RAT_ADD_NUM2, RAT_ADD_NUM3, RAT_ADD_NUM4] );

(*--------------------------------------------------------------------------
   RAT_ADD_MUL: thm

   |- !n m. &n *  &m =  &(n*m)
   |- !n m. ~&n *  &m = ~&(n*m)
   |- !n m.  &n * ~&m = ~&(n*m)
   |- !n m. ~&n * ~&m =  &(n*m)
 *--------------------------------------------------------------------------*)

val RAT_MUL_NUM1 = prove(``!n m. &n *  &m =  &(n*m)``,
        Induct_on `m` THEN
        Induct_on `n` THEN
        RW_TAC int_ss [RAT_MUL_LZERO, RAT_MUL_RZERO] THEN
        `!x. SUC x = x + 1` by ARITH_TAC THEN
        `(n+1) * (m+1) = n * m + n + m + 1:num` by ARITH_TAC THEN
        ASM_REWRITE_TAC[GSYM RAT_ADD_NUM1, RAT_LDISTRIB, RAT_RDISTRIB, RAT_ADD_ASSOC, RAT_MUL_ASSOC, RAT_MUL_LID, RAT_MUL_RID, MULT_CLAUSES] THEN
        METIS_TAC[RAT_ADD_ASSOC, RAT_ADD_COMM, MULT_COMM] );

val RAT_MUL_NUM2 = prove(``!n m. ~&n *  &m = ~&(n*m)``,
        PROVE_TAC[GSYM RAT_AINV_LMUL, RAT_EQ_AINV, RAT_MUL_NUM1] );

val RAT_MUL_NUM3 = prove(``!n m.  &n * ~&m = ~&(n*m)``,
        PROVE_TAC[GSYM RAT_AINV_RMUL, RAT_EQ_AINV, RAT_MUL_NUM1] );

val RAT_MUL_NUM4 = prove(``!n m. ~&n * ~&m =  &(n*m)``,
        PROVE_TAC[GSYM RAT_AINV_RMUL, GSYM RAT_AINV_LMUL, RAT_AINV_AINV, RAT_MUL_NUM1] );

val RAT_MUL_NUM_CALCULATE = save_thm("RAT_MUL_NUM_CALCULATE", LIST_CONJ[RAT_MUL_NUM1, RAT_MUL_NUM2, RAT_MUL_NUM3, RAT_MUL_NUM4] );

(*--------------------------------------------------------------------------
   RAT_EQ_NUM: thm

   |- !n m. ( &n =  &m) = (n=m)
   |- !n m. ( &n = ~&m) = (n=0) /\ (m=0)
   |- !n m. (~&n =  &m) = (n=0) /\ (m=0)
   |- !n m. (~&n = ~&m) = (n=m)
 *--------------------------------------------------------------------------*)

val RAT_EQ_NUM1 = prove(``!n m. ( &n =  &m) = (n=m)``,
        Induct_on `n` THEN
        Induct_on `m` THEN
        RW_TAC arith_ss [RAT_OF_NUM] THENL
        [
                MATCH_MP_TAC (prove(``!r1 r2. (r1 < r2) ==> ~(r1 = r2)``, PROVE_TAC[RAT_LES_ANTISYM])) THEN
                ASSUME_TAC (ONCE_REWRITE_RULE[RAT_ADD_COMM, GSYM RAT_0] (SPECL[``rat_1``,``&m:rat``] RAT_0LES_0LEQ_ADD)) THEN
                ASSUME_TAC (SPEC ``m:num`` RAT_OF_NUM_LEQ_0) THEN
                PROVE_TAC[RAT_LES_01, RAT_1, RAT_0]
        ,
                ONCE_REWRITE_TAC[EQ_SYM_EQ] THEN
                MATCH_MP_TAC (prove(``!r1 r2. (r1 < r2) ==> ~(r1 = r2)``, PROVE_TAC[RAT_LES_ANTISYM])) THEN
                ASSUME_TAC (ONCE_REWRITE_RULE[RAT_ADD_COMM, GSYM RAT_0] (SPECL[``rat_1``,``&n:rat``] RAT_0LES_0LEQ_ADD)) THEN
                ASSUME_TAC (SPEC ``n:num`` RAT_OF_NUM_LEQ_0) THEN
                PROVE_TAC[RAT_LES_01, RAT_1, RAT_0]
        ,
                LEFT_NO_FORALL_TAC 1 ``m:num`` THEN
                REWRITE_TAC[RAT_EQ_RADD] THEN
                PROVE_TAC[]
        ] );

val RAT_EQ_NUM2 = prove(``!n m. ( &n = ~&m) = (n=0) /\ (m=0)``,
        Induct_on `n` THEN
        Induct_on `m` THEN
        RW_TAC arith_ss [RAT_OF_NUM] THENL
        [
                PROVE_TAC[RAT_AINV_0, RAT_0]
        ,
                ONCE_REWRITE_TAC[EQ_SYM_EQ] THEN
                MATCH_MP_TAC (prove(``!r1 r2. (r1 < r2) ==> ~(r1 = r2)``, PROVE_TAC[RAT_LES_ANTISYM])) THEN
                REWRITE_TAC[RAT_0] THEN
                ONCE_REWRITE_TAC[GSYM RAT_AINV_0] THEN
                REWRITE_TAC[RAT_LES_AINV] THEN
                ASSUME_TAC (ONCE_REWRITE_RULE[RAT_ADD_COMM, GSYM RAT_0] (SPECL[``rat_1``,``&m:rat``] RAT_0LES_0LEQ_ADD)) THEN
                ASSUME_TAC (SPEC ``m:num`` RAT_OF_NUM_LEQ_0) THEN
                PROVE_TAC[RAT_LES_01, RAT_1, RAT_0]
        ,
                ONCE_REWRITE_TAC[EQ_SYM_EQ] THEN
                MATCH_MP_TAC (prove(``!r1 r2. (r1 < r2) ==> ~(r1 = r2)``, PROVE_TAC[RAT_LES_ANTISYM])) THEN
                REWRITE_TAC[RAT_0] THEN
                REWRITE_TAC[RAT_AINV_0] THEN
                ASSUME_TAC (ONCE_REWRITE_RULE[RAT_ADD_COMM, GSYM RAT_0] (SPECL[``rat_1``,``&n:rat``] RAT_0LES_0LEQ_ADD)) THEN
                ASSUME_TAC (SPEC ``n:num`` RAT_OF_NUM_LEQ_0) THEN
                PROVE_TAC[RAT_LES_01, RAT_1, RAT_0]
        ,
                REWRITE_TAC[GSYM RAT_RSUB_EQ] THEN
                REWRITE_TAC[RAT_SUB_ADDAINV, GSYM RAT_AINV_ADD] THEN
                LEFT_NO_FORALL_TAC 1 ``SUC (SUC m):num`` THEN
                UNDISCH_HD_TAC THEN
                SIMP_TAC arith_ss [RAT_OF_NUM]
        ] );

val RAT_EQ_NUM3 = prove(``!n m. (~&n =  &m) = (n=0)/\(m=0)``,
        PROVE_TAC[RAT_EQ_AINV, RAT_EQ_NUM2] );

val RAT_EQ_NUM4 = prove(``!n m. (~&n = ~&m) = (n=m)``,
        PROVE_TAC[RAT_AINV_EQ, RAT_EQ_NUM1] );

<<<<<<< HEAD
val RAT_EQ_NUM_CALCULATE = save_thm("RAT_EQ_NUM_CALCULATE", LIST_CONJ [RAT_EQ_NUM1, RAT_EQ_NUM2, RAT_EQ_NUM3, RAT_EQ_NUM4] );

=======
val RAT_EQ_NUM_CALCULATE = save_thm("RAT_EQ_NUM_CALCULATE[simp]",
  LIST_CONJ [RAT_EQ_NUM1, RAT_EQ_NUM2, RAT_EQ_NUM3, RAT_EQ_NUM4] );

(* ----------------------------------------------------------------------
    RAT_LT_NUM
   ---------------------------------------------------------------------- *)

val RAT_LT_NUM1 = RAT_OF_NUM_LES

val RAT_LT_NUM2 = Q.prove(
  ‘-&m < &n <=> 0 < m \/ 0 < n’,
  eq_tac >- (spose_not_then strip_assume_tac >> fs[]) >>
  strip_tac
  >- (irule RAT_LES_LEQ_TRANS >> qexists_tac `0` >> simp[] >>
      simp[Once RAT_AINV_LES]) >>
  irule RAT_LEQ_LES_TRANS >> qexists_tac `0` >> simp[] >>
  simp[rat_leq_def] >>
  simp[Once RAT_AINV_LES]);

val RAT_LT_NUM3 = Q.prove(
  ‘&m < -&n <=> F’,
  simp[] >> strip_tac >>
  ‘-&n <= 0’ by simp[rat_leq_def, Once RAT_AINV_LES] >>
  ‘&m < 0’ by metis_tac[RAT_LES_LEQ_TRANS] >> fs[])

val RAT_LT_NUM4 = Q.prove(
  ‘-&m < -&n <=> n < m’,
  simp[RAT_LES_AINV]);

val RAT_LT_NUM_CALCULATE = save_thm(
  "RAT_LT_NUM_CALCULATE[simp]",
  LIST_CONJ [RAT_LT_NUM1, RAT_LT_NUM2, RAT_LT_NUM3, RAT_LT_NUM4]);

(* ----------------------------------------------------------------------
    RAT_LE_NUM
   ---------------------------------------------------------------------- *)

val RAT_LE_NUM2 = Q.prove(
  ‘-&m <= &n <=> T’,
  simp[rat_leq_def]);

val RAT_LE_NUM3 = Q.prove(
  ‘&m <= -&n <=> (m = 0) /\ (n = 0)’,
  simp[rat_leq_def]);

val RAT_LE_NUM4 = Q.prove(
  ‘-&m <= -&n <=> n <= m’,
  simp[rat_leq_def]);

val RAT_LE_NUM_CALCULATE = save_thm(
  "RAT_LE_NUM_CALCULATE[simp]",
  LIST_CONJ [RAT_OF_NUM_LEQ, RAT_LE_NUM2, RAT_LE_NUM3, RAT_LE_NUM4]);

(* ----------------------------------------------------------------------
    rat_of_int
   ---------------------------------------------------------------------- *)

val rat_of_int_def = Define ‘
  rat_of_int i : rat = if i < 0 then - (& (Num (-i))) else &(Num i)
’;

val rat_of_int_11 = Q.store_thm(
  "rat_of_int_11[simp]",
  ‘(rat_of_int i1 = rat_of_int i2) <=> (i1 = i2)’,
  simp[EQ_IMP_THM] >> simp[rat_of_int_def] >> Cases_on ‘i1 < 0’ >>
  Cases_on ‘i2 < 0’ >> simp[]
  >- (‘0 <= -i1 /\ 0 <= -i2’ by simp[] >>
      rpt (pop_assum
             (mp_tac o CONV_RULE (REWR_CONV (GSYM integerTheory.INT_OF_NUM))))>>
      ntac 2 strip_tac >> disch_then (mp_tac o AP_TERM ``$& : num -> int``) >>
      ntac 2 (pop_assum SUBST1_TAC) >> simp[integerTheory.INT_EQ_CALCULATE])
  >- (rename [‘a < 0’, ‘~(b < 0)’] >>
      ‘0 <= -a /\ 0 <= b’ by (simp[] >> fs[integerTheory.INT_NOT_LT]) >>
      rpt (pop_assum
             (mp_tac o CONV_RULE (REWR_CONV (GSYM integerTheory.INT_OF_NUM))))>>
      ntac 2 strip_tac >>
      disch_then (CONJUNCTS_THEN (mp_tac o AP_TERM ``$& : num -> int``)) >>
      ntac 2 (pop_assum SUBST1_TAC) >> simp[integerTheory.INT_EQ_CALCULATE])
  >- (rename [‘a < 0’, ‘~(b < 0)’] >>
      ‘0 <= -a /\ 0 <= b’ by (simp[] >> fs[integerTheory.INT_NOT_LT]) >>
      rpt (pop_assum
             (mp_tac o CONV_RULE (REWR_CONV (GSYM integerTheory.INT_OF_NUM))))>>
      ntac 2 strip_tac >>
      disch_then (CONJUNCTS_THEN (mp_tac o AP_TERM ``$& : num -> int``)) >>
      ntac 2 (pop_assum SUBST1_TAC) >> simp[integerTheory.INT_EQ_CALCULATE])
  >- (‘0 <= i1 /\ 0 <= i2’ by fs[integerTheory.INT_NOT_LT] >>
      rpt (pop_assum
             (mp_tac o CONV_RULE (REWR_CONV (GSYM integerTheory.INT_OF_NUM))))>>
      ntac 2 strip_tac >> disch_then (mp_tac o AP_TERM ``$& : num -> int``) >>
      ntac 2 (pop_assum SUBST1_TAC) >> simp[integerTheory.INT_EQ_CALCULATE]));

val rat_of_int_of_num = Q.store_thm(
  "rat_of_int_of_num[simp]",
  ‘rat_of_int (&x) = &x’,
  simp[rat_of_int_def]);

val elim1 = intLib.ARITH_PROVE ``y <= x /\ x <= y ==> (x = y:int)``
val elim2 = intLib.ARITH_PROVE ``x:int < y /\ y < x ==> F``
fun elim_tac k =
    REPEAT_GTCL
      (fn ttcl => fn th =>
          first_assum (mp_then.mp_then (mp_then.Pos hd) ttcl th))
      (k o assert (not o is_imp o #2 o strip_forall o concl))

val num_rwt = integerTheory.INT_OF_NUM |> SPEC_ALL |> EQ_IMP_RULE |> #2

val rat_of_int_MUL = Q.store_thm(
  "rat_of_int_MUL",
  ‘rat_of_int x * rat_of_int y = rat_of_int (x * y)’,
  simp[rat_of_int_def, integerTheory.INT_MUL_SIGN_CASES] >> rw[] >>
  fs[integerTheory.INT_NOT_LT, RAT_MUL_NUM_CALCULATE, RAT_EQ_NUM_CALCULATE] >>
  TRY (elim_tac assume_tac elim1 ORELSE elim_tac assume_tac elim2) >> rw[] >>
  asm_simp_tac (bool_ss ++ intLib.INT_ARITH_ss)
    [GSYM integerTheory.INT_INJ, GSYM integerRingTheory.int_calculate,
     num_rwt, integerTheory.INT_LE_MUL, integerTheory.INT_LE_LT,
     integerTheory.INT_MUL_SIGN_CASES, integerTheory.INT_NEG_GT0]);

val rat_of_int_ADD = Q.store_thm(
  "rat_of_int_ADD",
  ‘rat_of_int x + rat_of_int y = rat_of_int (x + y)’,
  simp[rat_of_int_def] >> rw[]
  >- (simp[GSYM RAT_AINV_ADD, RAT_ADD_NUM_CALCULATE] >>
      asm_simp_tac (bool_ss ++ intLib.INT_ARITH_ss)
       [GSYM integerTheory.INT_INJ, GSYM integerRingTheory.int_calculate,
        num_rwt, integerTheory.INT_LE_MUL, integerTheory.INT_LE_LT,
        integerTheory.INT_MUL_SIGN_CASES, integerTheory.INT_NEG_GT0])
  >- (full_simp_tac (bool_ss ++ intLib.INT_ARITH_ss) [])
  >- (simp[RAT_ADD_NUM_CALCULATE] >> rw[] >>
      TRY (rename [‘Num (-a) <= Num b’] >>
           pop_assum (mp_tac o REWRITE_RULE [GSYM integerTheory.INT_LE]) >>
           asm_simp_tac (bool_ss ++ intLib.INT_ARITH_ss) [num_rwt]) >>
      rename [‘Num (-a) - Num b’] >>
      ‘Num b <= Num (-a)’
         by asm_simp_tac (bool_ss ++ intLib.INT_ARITH_ss)
            [num_rwt, GSYM integerTheory.INT_INJ, GSYM integerTheory.INT_LE] >>
       asm_simp_tac (bool_ss ++ intLib.INT_ARITH_ss)
            [num_rwt, GSYM integerTheory.INT_INJ, GSYM integerTheory.INT_SUB])
  >- (simp[RAT_ADD_NUM_CALCULATE] >> rw[]
      >- (rename [‘Num (-a) <= Num b’] >>
          pop_assum (mp_tac o REWRITE_RULE [GSYM integerTheory.INT_LE]) >>
          asm_simp_tac (bool_ss ++ intLib.INT_ARITH_ss) [num_rwt] >>
          `Num (-a) <= Num b`
             by asm_simp_tac (bool_ss ++ intLib.INT_ARITH_ss)
                    [num_rwt, GSYM integerTheory.INT_INJ,
                     GSYM integerTheory.INT_LE] >>
         asm_simp_tac (bool_ss ++ intLib.INT_ARITH_ss)
             [num_rwt, GSYM integerTheory.INT_INJ, GSYM integerTheory.INT_SUB])
      >- (pop_assum (mp_tac o REWRITE_RULE [GSYM integerTheory.INT_LE]) >>
          asm_simp_tac (bool_ss ++ intLib.INT_ARITH_ss) [num_rwt]))
  >- (simp[RAT_ADD_NUM_CALCULATE] >> rw[] >>
      TRY (rename [‘Num (-a) <= Num b’] >>
           pop_assum (mp_tac o REWRITE_RULE [GSYM integerTheory.INT_LE]) >>
           asm_simp_tac (bool_ss ++ intLib.INT_ARITH_ss) [num_rwt]) >>
      rename [‘Num (-a) - Num b’] >>
      ‘Num b <= Num (-a)’
         by asm_simp_tac (bool_ss ++ intLib.INT_ARITH_ss)
            [num_rwt, GSYM integerTheory.INT_INJ, GSYM integerTheory.INT_LE] >>
       asm_simp_tac (bool_ss ++ intLib.INT_ARITH_ss)
            [num_rwt, GSYM integerTheory.INT_INJ, GSYM integerTheory.INT_SUB])
  >- (simp[RAT_ADD_NUM_CALCULATE] >> rw[]
      >- (rename [‘Num (-a) <= Num b’] >>
          pop_assum (mp_tac o REWRITE_RULE [GSYM integerTheory.INT_LE]) >>
          asm_simp_tac (bool_ss ++ intLib.INT_ARITH_ss) [num_rwt] >>
          `Num (-a) <= Num b`
             by asm_simp_tac (bool_ss ++ intLib.INT_ARITH_ss)
                    [num_rwt, GSYM integerTheory.INT_INJ,
                     GSYM integerTheory.INT_LE] >>
         asm_simp_tac (bool_ss ++ intLib.INT_ARITH_ss)
             [num_rwt, GSYM integerTheory.INT_INJ, GSYM integerTheory.INT_SUB])
      >- (pop_assum (mp_tac o REWRITE_RULE [GSYM integerTheory.INT_LE]) >>
          asm_simp_tac (bool_ss ++ intLib.INT_ARITH_ss) [num_rwt]))
  >- (full_simp_tac (bool_ss ++ intLib.INT_ARITH_ss) [])
  >- (simp[RAT_ADD_NUM_CALCULATE] >>
      asm_simp_tac (bool_ss ++ intLib.INT_ARITH_ss)
         [num_rwt, GSYM integerTheory.INT_INJ, GSYM integerTheory.INT_ADD]))

val rat_of_int_LE = Q.store_thm(
  "rat_of_int_LE[simp]",
  ‘rat_of_int i <= rat_of_int j <=> i <= j’,
  simp[rat_of_int_def] >> rw[] >>
  asm_simp_tac (bool_ss ++ intLib.INT_ARITH_ss)
    [num_rwt, GSYM integerTheory.INT_INJ, GSYM integerTheory.INT_LE])

val rat_of_int_LT = Q.store_thm(
  "rat_of_int_LT[simp]",
  ‘rat_of_int i < rat_of_int j <=> i < j’,
  simp[rat_of_int_def] >> rw[] >>
  asm_simp_tac (bool_ss ++ intLib.INT_ARITH_ss)
    [num_rwt, GSYM integerTheory.INT_INJ, GSYM integerTheory.INT_LT]);

val rat_of_int_ainv = Q.store_thm(
  "rat_of_int_ainv",
  ‘rat_of_int (-i) = -(rat_of_int i)’,
  simp[rat_of_int_def] >> rw[] >>
  TRY (elim_tac mp_tac elim2 >> simp[]) >>
  asm_simp_tac (bool_ss ++ intLib.INT_ARITH_ss)
    [num_rwt, GSYM integerTheory.INT_INJ])

val RAT_OF_INT_CALCULATE = Q.store_thm(
  "RAT_OF_INT_CALCULATE",
  ‘!i. rat_of_int i = abs_rat (abs_frac (i, 1))’,
  gen_tac >> Cases_on ‘i’ >> simp[rat_of_int_def]
  >- simp[RAT_OF_NUM_CALCULATE]
  >- (simp[GSYM fracTheory.FRAC_AINV_CALCULATE, GSYM RAT_AINV_CALCULATE] >>
      simp[RAT_OF_NUM_CALCULATE])
  >- simp[RAT_OF_NUM_CALCULATE]);

(* ----------------------------------------------------------------------
    RATN and RATD, which take rational numbers and return unique
    numerator and denominator values. Numerator is integer with smallest
    possible absolute value; denominator is a natural number.  If
    numerator is zero, denominator is always one.
   ---------------------------------------------------------------------- *)

val frac_exists = Q.prove(
  ‘!r. ?n:int d:num. 0 < d /\ (&d * r = rat_of_int n)’,
  gen_tac >>
  qabbrev_tac ‘f = rep_rat r’ >>
  ‘r = abs_rat f’ by metis_tac[rat_type_thm] >>
  ‘?n0 d0. rep_frac f = (n0,d0)’ by (Cases_on ‘rep_frac f’ >> simp[]) >>
  map_every qexists_tac [‘n0’, ‘Num d0’] >>
  ‘rep_frac (abs_frac (rep_frac f)) = rep_frac f’
    by simp [fracTheory.frac_tybij] >>
  pop_assum mp_tac >> simp[GSYM (CONJUNCT2 fracTheory.frac_tybij)] >>
  strip_tac >> Cases_on ‘d0’ >> fs[] >>
  rename [‘rep_frac f = (n,&d)’] >>
  simp[RAT_OF_NUM_CALCULATE, RAT_OF_INT_CALCULATE, RAT_MUL_CALCULATE] >>
  ‘f = abs_frac (n,&d)’ by metis_tac[fracTheory.frac_tybij] >>
  simp[fracTheory.FRAC_MULT_CALCULATE, RAT_ABS_EQUIV] >>
  simp[RAT_EQUIV_ALT] >>
  map_every qexists_tac [‘1’, ‘&d’] >>
  simp[fracTheory.FRAC_MULT_CALCULATE, integerTheory.INT_MUL_COMM]);

val numdenom_exists = Q.prove(
  ‘!r:rat.
     ?n:int d:num.
       (r = rat_of_int n / &d) /\ 0 < d /\ ((n = 0) ==> (d = 1)) /\
       !n' d'. (r = rat_of_int n' / &d') /\ 0 < d' ==> ABS n <= ABS n'’,
  gen_tac >>
  qabbrev_tac `reps = { (a,b) | (&b * r = rat_of_int a) /\ 0 < b }` >>
  `WF (measure (Num o ABS o (FST : int # num -> int)))` by simp[] >>
  full_simp_tac bool_ss [relationTheory.WF_DEF] >>
  ‘?e. reps e’
    by (simp[Abbr‘reps’, pairTheory.EXISTS_PROD] >> metis_tac[frac_exists]) >>
  fs[PULL_EXISTS] >>
  Cases_on ‘r = 0’
  >- (map_every qexists_tac [‘0’, ‘1’] >> simp[] >> gen_tac >> Cases_on ‘n'’ >>
      simp[integerTheory.INT_ABS_NUM, integerTheory.INT_ABS_NEG]) >>
  res_tac >>
  ‘?mn md. min = (mn,md)’ by (Cases_on ‘min’ >> simp[]) >> rw[] >>
  map_every qexists_tac [‘mn’, ‘md’] >> fs[Abbr‘reps’] >> pairarg_tac >>
  fs[pairTheory.FORALL_PROD] >> rpt var_eq_tac >>
  qpat_x_assum ‘(_,_) = _’ kall_tac >> rpt conj_tac
  >- (rename [‘&d * r = rat_of_int n’] >> first_x_assum (SUBST1_TAC o SYM) >>
      simp[RAT_DIV_MULMINV] >>
      ‘&d:rat <> 0’ by simp[] >>
      metis_tac[RAT_MUL_ASSOC, RAT_MUL_COMM, RAT_MUL_RINV, RAT_MUL_LID])
  >- (rename [‘(_ = 0) ==> (_ = 1)’] >> strip_tac >> fs[])
  >- (rpt strip_tac >>
      rename [‘&d * r = rat_of_int n’, ‘r = rat_of_int nn / &dd’] >>
      spose_not_then (assume_tac o REWRITE_RULE[integerTheory.INT_NOT_LE]) >>
      first_x_assum (qspecl_then [‘nn’, ‘dd’] mp_tac) >> simp[] >>
      reverse conj_tac
      >- (‘&dd <> 0’ by simp[] >> simp[RAT_DIV_MULMINV] >>
          metis_tac[RAT_MUL_ASSOC, RAT_MUL_COMM, RAT_MUL_RINV, RAT_MUL_LID]) >>
      simp[NUM_LT]))

val RATND_THM = new_specification("RATND_THM", ["RATN", "RATD"],
  CONV_RULE (SKOLEM_CONV THENC BINDER_CONV SKOLEM_CONV) numdenom_exists)

val RATD_NZERO = save_thm(
  "RATD_NZERO[simp]",
  let val th = List.nth(RATND_THM |> SPEC_ALL |> CONJUNCTS, 1)
  in
    CONJ th (CONV_RULE (REWR_CONV (GSYM NOT_ZERO_LT_ZERO)) th)
  end);

val RATN_LEAST = save_thm(
  "RATN_LEAST",
  List.nth(RATND_THM |> SPEC_ALL |> CONJUNCTS, 3))

val RATN_RATD_EQ_THM = save_thm(
  "RATN_RATD_EQ_THM",
  RATND_THM |> SPEC_ALL |> CONJUNCTS |> hd);

val RATN_RATD_MULT = save_thm(
  "RATN_RATD_MULT",
  RATN_RATD_EQ_THM |> Q.AP_TERM ‘\x. x * &RATD r’ |> BETA_RULE
                   |> SIMP_RULE (srw_ss()) [RAT_DIV_MULMINV, GSYM RAT_MUL_ASSOC,
                                            RAT_MUL_LINV]);

val RATND_RAT_OF_NUM = Q.store_thm(
  "RATND_RAT_OF_NUM[simp]",
  ‘(RATN (&n) = &n) /\ (RATD (&n) = 1)’,
  mp_tac (Q.INST [`r` |-> `&n`] RATN_RATD_MULT) >> strip_tac >>
  ‘&n:rat = rat_of_int (&n) / 1’ by simp[] >>
  ‘ABS (RATN (&n)) <= ABS (&n)’ by metis_tac[RATN_LEAST, DECIDE ``0n < 1``] >>
  full_simp_tac bool_ss [integerTheory.INT_ABS_NUM, GSYM rat_of_int_of_num,
                         rat_of_int_MUL, rat_of_int_11,
                         integerTheory.INT_MUL] >>
  fs[] >>
  ‘?rn. RATN (&n) = &rn’ by (Cases_on ‘RATN (&n)’ >> fs[]) >>
  fs[integerTheory.INT_ABS_NUM] >>
  conj_asm1_tac
  >- (‘n <= rn’ suffices_by simp[] >>
      Cases_on ‘RATD(&n)’ >> fs[MULT_CLAUSES]) >> rpt var_eq_tac >>
  ‘(RATD(&n) = 1) \/ (n = 0)’ by metis_tac[MULT_RIGHT_1,EQ_MULT_LCANCEL] >>
  metis_tac[RATND_THM]);

val RATN_EQ0 = Q.store_thm(
  "RATN_EQ0[simp]",
  ‘((RATN r = 0) <=> (r = 0)) /\ ((0 = RATN r) <=> (r = 0))’,
  reverse conj_asm1_tac >- metis_tac[] >>
  simp[EQ_IMP_THM] >> strip_tac >>
  mp_tac RATN_RATD_MULT >> simp[]);

val RATN_SIGN = Q.store_thm(
  "RATN_SIGN[simp]",
  ‘(0 < RATN x <=> 0 < x) /\ (0 <= RATN x <=> 0 <= x) /\ (RATN x < 0 <=> x < 0) /\
   (RATN x <= 0 <=> x <= 0)’,
  reverse conj_asm1_tac
  >- (simp[integerTheory.INT_LE_LT, rat_leq_def, EQ_SYM_EQ] >>
      conj_tac >> ONCE_REWRITE_TAC [DECIDE ``(p:bool = q) = (~p = ~q)``] >>
      ASM_REWRITE_TAC [integerTheory.INT_NOT_LT, integerTheory.INT_LE_LT, RAT_LEQ_LES,
                       rat_leq_def, DE_MORGAN_THM] >> simp[] >> metis_tac[]) >>
  eq_tac >> strip_tac >> mp_tac (Q.INST [`r` |-> `x`] RATN_RATD_MULT)
  >- (‘0 < rat_of_int (RATN x)’
        by asm_simp_tac bool_ss [GSYM rat_of_int_of_num, rat_of_int_LT] >>
      strip_tac >>
      ‘0 < x * &RATD x’ by metis_tac[] >>
      pop_assum mp_tac >> simp[RAT_MUL_SIGN_CASES]) >>
  ‘0 < x * &RATD x’ by simp[RAT_MUL_SIGN_CASES] >> strip_tac >>
  ‘0 < rat_of_int (RATN x)’ by metis_tac[] >>
  full_simp_tac bool_ss [GSYM rat_of_int_of_num, rat_of_int_LT]);

val RATN_MUL_LEAST =
    SIMP_RULE (srw_ss() ++ boolSimps.CONJ_ss ++ ARITH_ss) [RAT_RDIV_EQ] RATN_LEAST;

val RAT_AINV_SGN = Q.store_thm(
  "RAT_AINV_SGN[simp]",
  ‘(0 < -r <=> r < 0) /\ (-r < 0 <=> 0 < r)’,
  metis_tac[RAT_LES_AINV, RAT_AINV_0]);

val RATN_NEG = Q.store_thm(
  "RATN_NEG[simp]",
  ‘RATN (-r) = -RATN r’,
  assume_tac RATN_RATD_MULT >> assume_tac (Q.INST [`r` |-> `-r`] RATN_RATD_MULT) >>
  first_assum (mp_tac o Q.AP_TERM `rat_ainv`) >>
  REWRITE_TAC[RAT_AINV_LMUL] >> simp[] >> strip_tac >>
  ‘ABS (RATN r) <= ABS (-RATN (-r))’
    by (irule RATN_MUL_LEAST >> qexists_tac ‘&RATD (-r)’ >> simp[rat_of_int_ainv]) >>
  fs[] >>
  last_assum (mp_tac o Q.AP_TERM `rat_ainv`) >>
  REWRITE_TAC[RAT_AINV_LMUL] >> simp[] >> strip_tac >>
  ‘ABS (RATN (-r)) <= ABS (-RATN (r))’
    by (irule RATN_MUL_LEAST >> qexists_tac ‘&RATD r’ >> simp[rat_of_int_ainv]) >>
  fs[] >>
  ‘ABS (RATN (-r)) = ABS (RATN r)’ by metis_tac[INT_LE_ANTISYM] >>
  fs[INT_ABS_EQ_ABS] >> fs[] >>
  ‘r * &RATD r = -r * &RATD (-r)’ by simp[] >> pop_assum mp_tac >>
  rpt (pop_assum kall_tac) >> strip_tac >>
  qspecl_then [‘0’, ‘r’] strip_assume_tac RAT_LES_TOTAL
  >- (‘0 < r * &RATD r’ by simp[RAT_MUL_SIGN_CASES] >>
      ‘~(0 < -r * &RATD (-r))’
        by (simp[RAT_MUL_SIGN_CASES] >> metis_tac[RAT_LES_REF, RAT_LES_TRANS]) >>
      metis_tac[])
  >- simp[]
  >- (‘r * &RATD r < 0’ by simp[RAT_MUL_SIGN_CASES] >>
      ‘~(-r * &RATD(-r) < 0)’
         by (simp[RAT_MUL_SIGN_CASES] >> metis_tac[RAT_LES_REF, RAT_LES_TRANS]) >>
      metis_tac[]));

val RATD_NEG = Q.store_thm(
  "RATD_NEG[simp]",
  ‘RATD (-r) = RATD r’,
  Cases_on ‘r = 0’ >> fs[] >>
  assume_tac RATN_RATD_MULT >> assume_tac (Q.INST [`r` |-> `-r`] RATN_RATD_MULT) >> fs[] >>
  pop_assum (mp_tac o Q.AP_TERM ‘rat_ainv’) >> REWRITE_TAC [RAT_AINV_LMUL] >>
  simp[rat_of_int_ainv] >> metis_tac[RAT_EQ_LMUL, RAT_EQ_NUM_CALCULATE]);

val RATN_RATD_RAT_OF_INT = Q.store_thm(
  "RATN_RATD_RAT_OF_INT[simp]",
  ‘(RATN (rat_of_int i) = i) /\ (RATD (rat_of_int i) = 1)’,
  Cases_on ‘i’ >> simp[rat_of_int_ainv]);

val RATN_DIV_RATD = Q.store_thm(
  "RATN_DIV_RATD[simp]",
  ‘rat_of_int (RATN r) / &RATD r = r’,
  ONCE_REWRITE_TAC [EQ_SYM_EQ] >> simp[RAT_RDIV_EQ, RATN_RATD_MULT]);

(* ----------------------------------------------------------------------
    RAT_SGN : rat -> rat  (-1,0,1)
   ---------------------------------------------------------------------- *)

val RAT_SGN_def = Define‘RAT_SGN r = rat_of_int (SGN (RATN r))’;

val RAT_AINV_EQ_NUM = Q.store_thm(
  "RAT_AINV_EQ_NUM[simp]",
  ‘(rat_ainv x = rat_of_num n) <=> (x = rat_of_int (-&n))’,
  simp[EQ_IMP_THM, rat_of_int_ainv] >> disch_then (SUBST1_TAC o SYM) >> simp[]);

val RAT_SGN_AINV = Q.store_thm(
  "RAT_SGN_AINV[simp]",
  ‘RAT_SGN (-r) = -RAT_SGN r’,
  simp[RAT_SGN_def, SGN_def] >> rw[] >> simp[rat_of_int_ainv] >>
  metis_tac[RAT_LEQ_LES, RAT_LEQ_ANTISYM, RAT_LES_TRANS, RAT_LES_REF]);

val RAT_SGN_0 = Q.store_thm(
  "RAT_SGN_0[simp]",
  ‘RAT_SGN 0 = 0’,
  simp[RAT_SGN_def, SGN_def]);

val RAT_SGN_NUM_COND = Q.store_thm(
  "RAT_SGN_NUM_COND",
  ‘RAT_SGN (&n) = if n = 0 then 0 else 1’,
  rw[RAT_SGN_def, SGN_def]);

val RAT_SGN_NUM_BITs = Q.store_thm(
  "RAT_SGN_NUM_BITs[simp]",
  ‘(RAT_SGN (&(NUMERAL (BIT1 n))) = 1) /\ (RAT_SGN (&(NUMERAL (BIT2 n))) = 1)’,
  REWRITE_TAC[arithmeticTheory.BIT1, arithmeticTheory.BIT2, arithmeticTheory.NUMERAL_DEF,
              arithmeticTheory.ALT_ZERO] >>
  simp[RAT_SGN_NUM_COND]);

val RAT_SGN_EQ0 = Q.store_thm(
  "RAT_SGN_EQ0[simp]",
  ‘((RAT_SGN r = 0) <=> (r = 0)) /\ ((0 = RAT_SGN r) <=> (r = 0))’,
  conj_asm1_tac >- rw[RAT_SGN_def, SGN_def, rat_of_int_ainv] >> metis_tac[]);

val RAT_SGN_POS = Q.store_thm(
  "RAT_SGN_POS[simp]",
  ‘(RAT_SGN r = 1) <=> 0 < r’,
  rw[RAT_SGN_def, SGN_def, rat_of_int_ainv] >>
  metis_tac[RAT_LEQ_LES, rat_leq_def, RAT_LES_TRANS, RAT_LES_REF]);

val RAT_SGN_NEG = Q.store_thm(
  "RAT_SGN_NEG[simp]",
  ‘(RAT_SGN r = -1) <=> r < 0’,
  rw[RAT_SGN_def, SGN_def, rat_of_int_ainv]);

val RAT_SGN_MUL = Q.store_thm(
  "RAT_SGN_MUL[simp]",
  ‘RAT_SGN (r * s) = RAT_SGN r * RAT_SGN s’,
  Cases_on ‘r * s = 0’ >> fs[] >>
  Cases_on ‘0 < r * s’
  >- (‘RAT_SGN (r * s) = 1’ by simp[] >> pop_assum SUBST1_TAC >>
      fs[RAT_MUL_SIGN_CASES]
      >- (‘(RAT_SGN r = 1) /\ (RAT_SGN s = 1)’ by simp[] >> simp[])
      >- (‘(RAT_SGN r = -1) /\ (RAT_SGN s = -1)’ by simp[] >> simp[RAT_MUL_NUM_CALCULATE]))>>
  fs[RAT_LEQ_LES] >>
  ‘r * s < 0’ by metis_tac[rat_leq_def, RAT_NO_ZERODIV_THM] >>
  ‘RAT_SGN (r * s) = -1’ by simp[] >> pop_assum SUBST1_TAC >>
  fs[RAT_MUL_SIGN_CASES] >>
  RULE_ASSUM_TAC (REWRITE_RULE [GSYM RAT_SGN_NEG, GSYM RAT_SGN_POS]) >>
  simp[RAT_MUL_NUM_CALCULATE]);

val RAT_SGN_MINV = Q.store_thm(
  "RAT_SGN_MINV[simp]",
  ‘r <> 0 ==> (RAT_SGN (rat_minv r) = RAT_SGN r)’,
  strip_tac >>
  ‘RAT_SGN r * RAT_SGN (rat_minv r) = RAT_SGN r * RAT_SGN r’
    suffices_by metis_tac[RAT_EQ_LMUL, RAT_SGN_EQ0] >>
  asm_simp_tac bool_ss [GSYM RAT_SGN_MUL, RAT_MUL_RINV] >>
  simp[] >>
  ‘(RAT_SGN r = 1) \/ (RAT_SGN r = -1)’
    by metis_tac[RAT_LES_TOTAL, RAT_SGN_POS, RAT_SGN_NEG] >>
  simp[RAT_MUL_NUM_CALCULATE]);

val RAT_SGN_DIV = Q.store_thm(
  "RAT_SGN_DIV[simp]",
  ‘d <> 0 ==> (RAT_SGN (n/d) = RAT_SGN n * RAT_SGN d)’,
  simp[RAT_SGN_MINV, RAT_DIV_MULMINV]);

val RAT_MINV_RATND = Q.store_thm(
  "RAT_MINV_RATND",
  ‘r <> 0 ==> (rat_minv r = (RAT_SGN r * &RATD r) / rat_of_int (ABS (RATN r)))’,
  assume_tac (SYM RATN_DIV_RATD) >> map_every qabbrev_tac [‘n = RATN r’, ‘d = RATD r’] >>
  first_x_assum SUBST1_TAC >> ‘0 < d’ by simp[Abbr‘d’] >> simp[RAT_DIV_EQ0] >>
  simp[RAT_SGN_NUM_COND] >> Cases_on ‘n’ >>
  simp[RAT_DIV_MINV, rat_of_int_ainv, RAT_SGN_NUM_COND] >>
  simp[RAT_DIV_MULMINV, GSYM RAT_AINV_MINV, GSYM RAT_AINV_LMUL, GSYM RAT_AINV_RMUL]);

(* ----------------------------------------------------------------------
    rational min and max
   ---------------------------------------------------------------------- *)

val rat_min_def = Define‘rat_min (r1:rat) r2 = if r1 < r2 then r1 else r2’;
val rat_max_def = Define‘rat_max (r1:rat) r2 = if r1 > r2 then r1 else r2’;
>>>>>>> 84a8966a

(*==========================================================================
 * end of theory
 *==========================================================================*)

val _ = export_theory();<|MERGE_RESOLUTION|>--- conflicted
+++ resolved
@@ -560,51 +560,30 @@
  *  |- !f1 f2. rat_add (abs_rat(f1)) (abs_rat(f2)) = abs_rat( frac_add f1 f2 )
  *--------------------------------------------------------------------------*)
 
-<<<<<<< HEAD
-val RAT_ADD_CALCULATE = store_thm("RAT_ADD_CALCULATE", ``!f1 f2. rat_add (abs_rat(f1)) (abs_rat(f2)) = abs_rat( frac_add f1 f2 )``,
-        REPEAT GEN_TAC THEN
-        REWRITE_TAC[rat_add_def] THEN
-        PROVE_TAC[RAT_ADD_CONG] );
-=======
 val RAT_ADD_CALCULATE = store_thm(
   "RAT_ADD_CALCULATE",
   “!f1 f2. rat_add (abs_rat(f1)) (abs_rat(f2)) = abs_rat( frac_add f1 f2 )”,
   REPEAT GEN_TAC THEN REWRITE_TAC[rat_add_def] THEN PROVE_TAC[RAT_ADD_CONG] );
->>>>>>> 84a8966a
 
 (*--------------------------------------------------------------------------
  *  RAT_SUB_CALCULATE: thm
  *  |- !f1 f2. rat_sub (abs_rat(f1)) (abs_rat(f2)) = abs_rat( frac_sub f1 f2 )
  *--------------------------------------------------------------------------*)
 
-<<<<<<< HEAD
-val RAT_SUB_CALCULATE = store_thm("RAT_SUB_CALCULATE", ``!f1 f2. rat_sub (abs_rat(f1)) (abs_rat(f2)) = abs_rat( frac_sub f1 f2 )``,
-        REPEAT GEN_TAC THEN
-        REWRITE_TAC[rat_sub_def] THEN
-        PROVE_TAC[RAT_SUB_CONG] );
-=======
 val RAT_SUB_CALCULATE = store_thm(
   "RAT_SUB_CALCULATE",
   “!f1 f2. rat_sub (abs_rat(f1)) (abs_rat(f2)) = abs_rat( frac_sub f1 f2 )”,
   REPEAT GEN_TAC THEN REWRITE_TAC[rat_sub_def] THEN PROVE_TAC[RAT_SUB_CONG] );
->>>>>>> 84a8966a
 
 (*--------------------------------------------------------------------------
  *  RAT_MUL_CALCULATE: thm
  *  |- !f1 f2. rat_mul (abs_rat(f1)) (abs_rat(f2)) = abs_rat( frac_mul f1 f2 )
  *--------------------------------------------------------------------------*)
 
-<<<<<<< HEAD
-val RAT_MUL_CALCULATE = store_thm("RAT_MUL_CALCULATE", ``!f1 f2. rat_mul (abs_rat(f1)) (abs_rat(f2)) = abs_rat( frac_mul f1 f2 )``,
-        REPEAT GEN_TAC THEN
-        REWRITE_TAC[rat_mul_def] THEN
-        PROVE_TAC[RAT_MUL_CONG] );
-=======
 val RAT_MUL_CALCULATE = store_thm(
   "RAT_MUL_CALCULATE",
   “!f1 f2. rat_mul (abs_rat(f1)) (abs_rat(f2)) = abs_rat( frac_mul f1 f2 )”,
   REPEAT GEN_TAC THEN REWRITE_TAC[rat_mul_def] THEN PROVE_TAC[RAT_MUL_CONG]);
->>>>>>> 84a8966a
 
 (* ----------------------------------------------------------------------
     RAT_DIV_CALCULATE: thm
@@ -613,34 +592,22 @@
          (rat_div (abs_rat f1) (abs_rat f2) = abs_rat(frac_div f1 f2))
    ---------------------------------------------------------------------- *)
 
-<<<<<<< HEAD
-val RAT_DIV_CALCULATE = store_thm("RAT_DIV_CALCULATE", ``!f1 f2. ~(frac_nmr f2=0) ==> (rat_div (abs_rat(f1)) (abs_rat(f2)) = abs_rat( frac_div f1 f2 ))``,
-        REPEAT STRIP_TAC THEN
-        REWRITE_TAC[rat_div_def] THEN
-        PROVE_TAC[RAT_DIV_CONG] );
-=======
 val RAT_DIV_CALCULATE = store_thm(
   "RAT_DIV_CALCULATE",
   “!f1 f2. frac_nmr f2 <> 0 ==>
            (rat_div (abs_rat(f1)) (abs_rat(f2)) = abs_rat( frac_div f1 f2 ))”,
   REPEAT STRIP_TAC THEN REWRITE_TAC[rat_div_def] THEN PROVE_TAC[RAT_DIV_CONG]);
->>>>>>> 84a8966a
 
 (*--------------------------------------------------------------------------
  *  RAT_EQ_CALCULATE: thm
  *  |- !f1 f2. (abs_rat f1 = abs_rat f2) = (frac_nmr f1 * frac_dnm f2 = frac_nmr f2 * frac_dnm f1)
  *--------------------------------------------------------------------------*)
 
-<<<<<<< HEAD
-val RAT_EQ_CALCULATE = store_thm("RAT_EQ_CALCULATE", ``!f1 f2. (abs_rat f1 = abs_rat f2) = (frac_nmr f1 * frac_dnm f2 = frac_nmr f2 * frac_dnm f1)``,
-        PROVE_TAC[RAT_ABS_EQUIV, rat_equiv_def] );
-=======
 val RAT_EQ_CALCULATE = store_thm(
   "RAT_EQ_CALCULATE",
   “!f1 f2. (abs_rat f1 = abs_rat f2) <=>
            (frac_nmr f1 * frac_dnm f2 = frac_nmr f2 * frac_dnm f1)”,
   PROVE_TAC[RAT_ABS_EQUIV, rat_equiv_def] );
->>>>>>> 84a8966a
 
 
 (* ----------------------------------------------------------------------
@@ -649,17 +616,6 @@
                (frac_nmr f1 * frac_dnm f2 < frac_nmr f2 * frac_dnm f1)
    ---------------------------------------------------------------------- *)
 
-<<<<<<< HEAD
-val RAT_LES_CALCULATE = store_thm("RAT_LES_CALCULATE", ``!f1 f2. (abs_rat f1 < abs_rat f2) = (frac_nmr f1 * frac_dnm f2 < frac_nmr f2 * frac_dnm f1)``,
-        REPEAT GEN_TAC THEN
-        REWRITE_TAC[rat_les_def, rat_sgn_def, RAT_SUB_CALCULATE, RAT_SGN_CONG] THEN
-        REWRITE_TAC[frac_sgn_def, frac_sub_def, frac_add_def, frac_ainv_def] THEN
-        FRAC_POS_TAC ``frac_dnm f2 * frac_dnm (abs_frac (~frac_nmr f1,frac_dnm f1))`` THEN
-        FRAC_NMRDNM_TAC THEN
-        REWRITE_TAC[INT_SGN_CLAUSES, int_gt] THEN
-        `~frac_nmr f1 * frac_dnm f2 = ~(frac_nmr f1 * frac_dnm f2)` by ARITH_TAC THEN
-        ASM_REWRITE_TAC[INT_LT_ADDNEG, INT_ADD_LID] );
-=======
 val RAT_LES_CALCULATE = store_thm(
   "RAT_LES_CALCULATE",
   “!f1 f2. (abs_rat f1 < abs_rat f2) =
@@ -673,7 +629,6 @@
   REWRITE_TAC[INT_SGN_CLAUSES, int_gt] THEN
   `~frac_nmr f1 * frac_dnm f2 = ~(frac_nmr f1 * frac_dnm f2)` by ARITH_TAC THEN
   ASM_REWRITE_TAC[INT_LT_ADDNEG, INT_ADD_LID] );
->>>>>>> 84a8966a
 
 val RAT_LEQ_CALCULATE = store_thm("RAT_LEQ_CALCULATE",
   ``!f1 f2. (abs_rat f1 <= abs_rat f2) =
@@ -681,15 +636,6 @@
   REPEAT GEN_TAC THEN
   REWRITE_TAC[rat_leq_def, RAT_LES_CALCULATE, INT_LE_LT, RAT_EQ_CALCULATE]) ;
 
-<<<<<<< HEAD
-val RAT_OF_NUM_CALCULATE = store_thm("RAT_OF_NUM_CALCULATE", ``!n1. rat_of_num n1 = abs_rat( abs_frac( &n1, 1) )``,
-        recInduct (DB.fetch "-" "rat_of_num_ind") THEN
-        RW_TAC arith_ss [rat_of_num_def, rat_0_def, frac_0_def, rat_1_def, frac_1_def, RAT_ADD_CALCULATE, frac_add_def] THEN
-        FRAC_POS_TAC ``1i`` THEN
-        RW_TAC int_ss [NMR,DNM, ARITH_PROVE ``int_of_num (SUC n) + 1 = int_of_num (SUC (SUC n))``] );
-
-val RAT_OF_NUM_LEQ = store_thm("RAT_OF_NUM_LEQ",
-=======
 val RAT_OF_NUM_CALCULATE = store_thm(
   "RAT_OF_NUM_CALCULATE",
   ``!n1. rat_of_num n1 = abs_rat( abs_frac( &n1, 1) )``,
@@ -702,7 +648,6 @@
 );
 
 val RAT_OF_NUM_LEQ = store_thm("RAT_OF_NUM_LEQ[simp]",
->>>>>>> 84a8966a
   ``rat_of_num a <= rat_of_num b = a <= b``,
   SIMP_TAC std_ss [RAT_OF_NUM_CALCULATE, RAT_LEQ_CALCULATE,
     NMR, DNM, INT_LT_01, INT_MUL_RID, INT_LE]);
@@ -737,52 +682,16 @@
 
 fun RAT_CALC_CONV (t1:term) =
 let
-<<<<<<< HEAD
-  val thm = REFL t1
-  val (top_rator, top_rands) = strip_comb t1
-  val calc_table_entry = List.find (fn x => fst(x) ~~ top_rator)
-                                   rat_calculate_table
-in
-  (* do nothing if term is already in the form abs_rat(...) *)
-  if top_rator ~~ ``abs_rat`` then thm
-                                     (* if it is a numeral, simply rewrite it *)
-  else if (top_rator ~~ ``rat_of_num``) then
-    SUBST [``x:rat`` |-> SPEC (rand t1) (RAT_OF_NUM_CALCULATE)]
-          ``^t1 = x:rat`` thm
-  (* if there is an entry in the calculation table, calculate it *)
-  else if (isSome calc_table_entry) then
-    let
-      val arg_thms = map RAT_CALC_CONV top_rands
-      val arg_fracs = map (fn x => rand(rhs(concl x))) arg_thms
-      val arg_vars = map (fn x => genvar ``:rat``) arg_thms
-
-      val subst_list =
-          map (fn x => fst(x) |-> snd(x)) (ListPair.zip (arg_vars,arg_thms))
-      (* subst_term: t1 = top_rator arg_vars[1] ... arg_vars[n] *)
-      val subst_term =  mk_eq (t1 , list_mk_comb (top_rator,arg_vars))
-
-      val thm1 = SUBST subst_list subst_term thm
-      val (thm1_lhs, thm1_rhs) = dest_eq(concl thm1)
-      val thm1_lhs_var = genvar ``:rat``
-
-      val calc_thm = snd (valOf( calc_table_entry ))
-    in
-      SUBST [thm1_lhs_var |-> UNDISCH_ALL (SPECL arg_fracs calc_thm)]
-            ``^thm1_lhs = ^thm1_lhs_var`` thm1
-    end
-      (* otherwise: applying r = abs_rat(rep_rat r)) always works *)
-  else
-    SUBST [``x:rat`` |-> SPEC t1 (GSYM RAT)] ``^t1 = x:rat`` thm
-=======
         val thm = REFL t1;
         val (top_rator, top_rands) = strip_comb t1;
-        val calc_table_entry = List.find (fn x => fst(x)= top_rator) rat_calculate_table;
+        val calc_table_entry =
+            List.find (fn x => fst(x) ~~ top_rator) rat_calculate_table;
 in
         (* do nothing if term is already in the form abs_rat(...) *)
-        if top_rator=``abs_rat`` then
+        if top_rator ~~ ``abs_rat`` then
                 thm
         (* if it is a numeral, simply rewrite it *)
-        else if (top_rator=``rat_of_num``) then
+        else if (top_rator ~~ ``rat_of_num``) then
                 SUBST [``x:rat`` |-> SPEC (rand t1) (RAT_OF_NUM_CALCULATE)] ``^t1 = x:rat`` thm
         (* if there is an entry in the calculation table, calculate it *)
         else if (isSome calc_table_entry) then
@@ -806,7 +715,6 @@
         (* otherwise: applying r = abs_rat(rep_rat r)) always works *)
         else
                 SUBST [``x:rat`` |-> SPEC t1 (GSYM RAT)] ``^t1 = x:rat`` thm
->>>>>>> 84a8966a
 end;
 
 (*--------------------------------------------------------------------------
@@ -829,28 +737,6 @@
 
 
 (*--------------------------------------------------------------------------
-<<<<<<< HEAD
-=======
- *  RAT_STRICT_CALC_TAC : tactic
- *
- *  calculates the value of all subterms (of type ``:rat``)
- *--------------------------------------------------------------------------*)
-
-fun RAT_STRICT_CALC_TAC (asm_list,goal) =
-        let
-                val rat_terms = extract_rat goal;
-                val calc_thms = map RAT_CALC_CONV rat_terms;
-                val calc_asms = list_xmerge (map (fn x => fst (dest_thm x)) calc_thms);
-        in
-                (
-                        MAP_EVERY ASSUME_TAC (map (fn x => TAC_PROOF ((asm_list,x), RW_TAC intLib.int_ss [FRAC_DNMPOS,INT_MUL_POS_SIGN,INT_NOTPOS0_NEG,INT_NOT0_MUL,INT_GT0_IMP_NOT0,INT_ABS_NOT0POS])) calc_asms) THEN
-                        SUBST_TAC calc_thms
-                ) (asm_list,goal)
-        end
-handle HOL_ERR _ => raise ERR "RAT_STRICT_CALC_TAC" "";
-
-(*--------------------------------------------------------------------------
->>>>>>> 84a8966a
  *  RAT_CALC_TAC : tactic
  *
  *  calculates the value of all subterms (of type ``:rat``)
@@ -858,34 +744,6 @@
  *--------------------------------------------------------------------------*)
 
 fun RAT_CALC_TAC (asm_list,goal) =
-<<<<<<< HEAD
-  let
-    (* extract terms of type ``:rat`` *)
-    val rat_terms = extract_rat goal
-    (* build conversions *)
-    val calc_thms = map RAT_CALC_CONV rat_terms
-    (* split list into assumptions and conclusions *)
-    val (calc_asmlists, calc_concl) =
-        ListPair.unzip (map (fn x => dest_thm x) calc_thms)
-    (* merge assumptions lists *)
-    val calc_asms = op_U aconv calc_asmlists;
-    (* function to prove an assumption, TODO: fracLib benutzen *)
-    val gen_thm = (fn x => TAC_PROOF ((asm_list,x), RW_TAC intLib.int_ss [] ))
-    (* try to prove assumptions *)
-    val prove_list = List.map (total gen_thm) calc_asms;
-    (* combine assumptions and their proofs *)
-    val list1 = ListPair.zip (calc_asms,prove_list)
-    (* partition assumptions into proved assumptions and assumptions
-       to be proved *)
-    val list2 = partition (fn x => isSome (snd x)) list1
-    val asms_toprove = map fst (snd list2)
-    val asms_proved = map (fn x => valOf (snd x)) (fst list2)
-    (* generate new subgoal goal *)
-    val subst_goal =
-        snd (dest_eq (snd (dest_thm (ONCE_REWRITE_CONV calc_thms goal))))
-    val subgoal = (list_mk_conj (asms_toprove @ [subst_goal]) )
-    val mp_thm = TAC_PROOF
-=======
         let
                         (* extract terms of type ``:rat`` *)
                 val rat_terms = extract_rat goal;
@@ -894,7 +752,7 @@
                         (* split list into assumptions and conclusions *)
                 val (calc_asmlists, calc_concl) = ListPair.unzip (map (fn x => dest_thm x) calc_thms);
                         (* merge assumptions lists *)
-                val calc_asms = list_xmerge calc_asmlists;
+                val calc_asms = op_U aconv calc_asmlists;
                         (* function to prove an assumption, TODO: fracLib benutzen *)
                 val gen_thm = (fn x => TAC_PROOF ((asm_list,x), RW_TAC intLib.int_ss [] ));
                         (* try to prove assumptions *)
@@ -909,7 +767,6 @@
                 val subst_goal = snd (dest_eq (snd (dest_thm (ONCE_REWRITE_CONV calc_thms goal))));
                 val subgoal = (list_mk_conj (asms_toprove @ [subst_goal]) );
                 val mp_thm = TAC_PROOF
->>>>>>> 84a8966a
                         (
                                 (asm_list, mk_imp (subgoal,goal))
                         ,
@@ -918,15 +775,9 @@
                                 ONCE_REWRITE_TAC calc_thms THEN
                                 PROVE_TAC []
                         );
-<<<<<<< HEAD
-  in
-    ( [(asm_list,subgoal)], fn (thms:thm list) => MP mp_thm (hd thms) )
-  end
-=======
         in
                         ( [(asm_list,subgoal)], fn (thms:thm list) => MP mp_thm (hd thms) )
         end
->>>>>>> 84a8966a
 handle HOL_ERR _ => raise ERR "RAT_CALC_TAC" "";
 
 (*--------------------------------------------------------------------------
@@ -1067,39 +918,23 @@
    |- !a. rat_mul 1q a = a
  *--------------------------------------------------------------------------*)
 
-<<<<<<< HEAD
-val RAT_ADD_RID = store_thm("RAT_ADD_RID", ``!a. rat_add a 0q = a``,
-=======
 val RAT_ADD_RID = store_thm("RAT_ADD_RID[simp]", ``!a. rat_add a 0q = a``,
->>>>>>> 84a8966a
         REWRITE_TAC[rat_add_def,rat_0] THEN
         REWRITE_TAC[RAT_ADD_CONG] THEN
         REWRITE_TAC[FRAC_ADD_RID] THEN
         REWRITE_TAC[CONJUNCT1 rat_thm]);
 
-<<<<<<< HEAD
-val RAT_ADD_LID = store_thm("RAT_ADD_LID", ``!a. rat_add 0q a = a``,
-        ONCE_REWRITE_TAC[RAT_ADD_COMM] THEN
-        REWRITE_TAC[RAT_ADD_RID] );
-
-val RAT_MUL_RID = store_thm("RAT_MUL_RID", ``!a. rat_mul a 1q = a``,
-=======
 val RAT_ADD_LID = store_thm("RAT_ADD_LID[simp]", ``!a. rat_add 0q a = a``,
         ONCE_REWRITE_TAC[RAT_ADD_COMM] THEN
         REWRITE_TAC[RAT_ADD_RID] );
 
 val RAT_MUL_RID = store_thm("RAT_MUL_RID[simp]", ``!a. rat_mul a 1q = a``,
->>>>>>> 84a8966a
         REWRITE_TAC[rat_mul_def,rat_1] THEN
         REWRITE_TAC[RAT_MUL_CONG] THEN
         REWRITE_TAC[FRAC_MUL_RID] THEN
         REWRITE_TAC[CONJUNCT1 rat_thm]);
 
-<<<<<<< HEAD
-val RAT_MUL_LID = store_thm("RAT_MUL_LID", ``!a. rat_mul 1q a = a``,
-=======
 val RAT_MUL_LID = store_thm("RAT_MUL_LID[simp]", ``!a. rat_mul 1q a = a``,
->>>>>>> 84a8966a
         ONCE_REWRITE_TAC[RAT_MUL_COMM] THEN
         REWRITE_TAC[RAT_MUL_RID] );
 
@@ -1206,14 +1041,6 @@
    |- !r1. rat_mul r1 0q = 0q
  *--------------------------------------------------------------------------*)
 
-<<<<<<< HEAD
-val RAT_MUL_LZERO = store_thm("RAT_MUL_LZERO", ``!r1. rat_mul 0q r1 = 0q``,
-        GEN_TAC THEN
-        RAT_CALCEQ_TAC );
-
-val RAT_MUL_RZERO = store_thm("RAT_MUL_RZERO", ``!r1. rat_mul r1 0q = 0q``,
-        PROVE_TAC[RAT_MUL_LZERO, RAT_MUL_COMM] );
-=======
 val RAT_MUL_LZERO = store_thm(
   "RAT_MUL_LZERO[simp]", “!r1. rat_mul 0q r1 = 0q”,
   GEN_TAC THEN RAT_CALCEQ_TAC);
@@ -1222,7 +1049,6 @@
   "RAT_MUL_RZERO[simp]",
   “!r1. rat_mul r1 0q = 0q”,
   PROVE_TAC[RAT_MUL_LZERO, RAT_MUL_COMM] );
->>>>>>> 84a8966a
 
 (*--------------------------------------------------------------------------
    RAT_SUB_ADDAINV: thm
@@ -1237,14 +1063,6 @@
         REWRITE_TAC[rat_sub_def, rat_add_def, rat_ainv_def] THEN
         REWRITE_TAC[frac_sub_def] THEN
         REWRITE_TAC[RAT_ADD_CONG] );
-<<<<<<< HEAD
-
-val RAT_DIV_MULMINV = store_thm("RAT_DIV_MULMINV", ``!r1 r2. rat_div r1 r2 = rat_mul r1 (rat_minv r2)``,
-        REPEAT GEN_TAC THEN
-        REWRITE_TAC[rat_div_def, rat_mul_def, rat_minv_def] THEN
-        REWRITE_TAC[frac_div_def] THEN
-        REWRITE_TAC[RAT_MUL_CONG] );
-=======
 
 val RAT_DIV_MULMINV = store_thm("RAT_DIV_MULMINV",
   ``!r1 r2. rat_div r1 r2 = rat_mul r1 (rat_minv r2)``,
@@ -1258,7 +1076,6 @@
   ‘rat_div 0 x = 0’,
   simp[RAT_DIV_MULMINV]);
 
->>>>>>> 84a8966a
 
 (*--------------------------------------------------------------------------
    RAT_AINV_0: thm
@@ -1283,21 +1100,13 @@
    |- !r1. ~(r1=0q) ==> (rat_ainv (rat_minv r1) = rat_minv (rat_ainv r1))
  *--------------------------------------------------------------------------*)
 
-<<<<<<< HEAD
-val RAT_AINV_0 = store_thm("RAT_AINV_0", ``rat_ainv 0q = 0q``,
-=======
 val RAT_AINV_0 = store_thm("RAT_AINV_0[simp]", ``rat_ainv 0q = 0q``,
->>>>>>> 84a8966a
         REWRITE_TAC[rat_0,rat_ainv_def] THEN
         RW_TAC int_ss[RAT_AINV_CONG] THEN
         RW_TAC int_ss[FRAC_AINV_0] );
 
-<<<<<<< HEAD
-val RAT_AINV_AINV = store_thm("RAT_AINV_AINV", ``!r1. rat_ainv (rat_ainv r1) = r1``,
-=======
 val RAT_AINV_AINV = store_thm("RAT_AINV_AINV[simp]",
   ``!r1. rat_ainv (rat_ainv r1) = r1``,
->>>>>>> 84a8966a
         GEN_TAC THEN
         REWRITE_TAC[rat_ainv_def] THEN
         RW_TAC int_ss[RAT_AINV_CONG, FRAC_AINV_AINV, rat_thm] );
@@ -1348,28 +1157,6 @@
         REWRITE_TAC[RAT_AINV_EQ, RAT_AINV_AINV] ) ;
 
 val RAT_AINV_MINV = store_thm("RAT_AINV_MINV",
-<<<<<<< HEAD
-  ``!r1. ~(r1=0q) ==> (rat_ainv (rat_minv r1) = rat_minv (rat_ainv r1))``,
-        REPEAT STRIP_TAC THEN
-        COPY_ASM_NO 0 THEN
-        APPLY_ASM_TAC 0 (REWRITE_TAC[rat_nmr_def, RAT_EQ0_NMR]) THEN
-        SUBST_TAC[GSYM RAT_AINV_0] THEN
-        ONCE_REWRITE_TAC[GSYM RAT_AINV_EQ] THEN
-        REWRITE_TAC[rat_nmr_def, RAT_EQ0_NMR] THEN
-        REWRITE_TAC[rat_ainv_def, rat_minv_def] THEN
-        REWRITE_TAC[RAT_NMREQ0_CONG] THEN
-        STRIP_TAC THEN
-        RW_TAC int_ss[RAT_AINV_CONG, RAT_MINV_CONG] THEN
-        COPY_ASM_NO 1 THEN
-        ONCE_REWRITE_TAC[GSYM INT_EQ_NEG] THEN
-        ONCE_REWRITE_TAC[INT_NEG_0] THEN
-        STRIP_TAC THEN
-        FRAC_CALC_TAC THEN
-        REWRITE_TAC[RAT_EQ] THEN
-        FRAC_NMRDNM_TAC THEN
-        RW_TAC int_ss[INT_ABS, SGN_def] THEN
-        INT_RING_TAC )
-=======
   “!r1. r1 <> 0q ==> (rat_ainv (rat_minv r1) = rat_minv (rat_ainv r1))”,
   REPEAT STRIP_TAC THEN
   COPY_ASM_NO 0 THEN
@@ -1393,7 +1180,6 @@
   METIS_TAC[integerTheory.INT_LT_REFL, integerTheory.INT_LT_TRANS,
             integerTheory.INT_NOT_LT, integerTheory.INT_LE_ANTISYM,
             integerTheory.INT_MUL_RZERO]);
->>>>>>> 84a8966a
 
 (*--------------------------------------------------------------------------
    RAT_SUB_RDISTRIB: thm
@@ -1423,22 +1209,14 @@
    |- !r1. rat_sub r1 0q = r1
  *--------------------------------------------------------------------------*)
 
-<<<<<<< HEAD
-val RAT_SUB_LID = store_thm("RAT_SUB_LID", ``!r1. rat_sub 0q r1 = rat_ainv r1``,
-=======
 val RAT_SUB_LID = store_thm("RAT_SUB_LID[simp]",
   ``!r1. rat_sub 0q r1 = rat_ainv r1``,
->>>>>>> 84a8966a
         GEN_TAC THEN
         REWRITE_TAC[RAT_SUB_ADDAINV] THEN
         REWRITE_TAC[RAT_ADD_LID] );
 
-<<<<<<< HEAD
-val RAT_SUB_RID = store_thm("RAT_SUB_RID", ``!r1. rat_sub r1 0q = r1``,
-=======
 val RAT_SUB_RID = store_thm("RAT_SUB_RID[simp]",
   ``!r1. rat_sub r1 0q = r1``,
->>>>>>> 84a8966a
         GEN_TAC THEN
         REWRITE_TAC[RAT_SUB_ADDAINV] THEN
         REWRITE_TAC[RAT_AINV_0] THEN
@@ -1449,12 +1227,8 @@
    |- ! r. r - r = 0q
  *--------------------------------------------------------------------------*)
 
-<<<<<<< HEAD
-val RAT_SUB_ID = store_thm("RAT_SUB_ID", ``! r. rat_sub r r = 0q``,
-=======
 val RAT_SUB_ID = store_thm("RAT_SUB_ID[simp]",
   ``! r. rat_sub r r = 0q``,
->>>>>>> 84a8966a
         RW_TAC bool_ss [RAT_SUB_ADDAINV, RAT_ADD_RINV]);
 
 (*--------------------------------------------------------------------------
@@ -2310,13 +2084,10 @@
         REWRITE_TAC[RAT_NMREQ0_CONG] THEN
         FRAC_NMRDNM_TAC THEN
         PROVE_TAC[INT_NO_ZERODIV] );
-<<<<<<< HEAD
-=======
 
 val RAT_NO_ZERODIV_THM = save_thm(
   "RAT_NO_ZERODIV_THM[simp]",
   ONCE_REWRITE_RULE [EQ_SYM_EQ] RAT_NO_ZERODIV);
->>>>>>> 84a8966a
 
 val RAT_NO_ZERODIV_NEG = store_thm("RAT_NO_ZERODIV_NEG",``!r1 r2. ~(r1 * r2 = 0q) = ~(r1 = 0q) /\ ~(r2 = 0q)``,
         PROVE_TAC[RAT_NO_ZERODIV]);
@@ -2336,8 +2107,6 @@
         REWRITE_TAC[RAT_MUL_RID] THEN
         SUBST_TAC [UNDISCH (SPECL[``r1:rat``,``1q``,``r2:rat``] RAT_EQ_RMUL)] THEN
         PROVE_TAC[] );
-<<<<<<< HEAD
-=======
 
 (* moving divisions out *)
 
@@ -2345,7 +2114,6 @@
   "RDIV_MUL_OUT",
   ‘r1 * (r2 / r3) = (r1 * r2) / r3’,
   metis_tac[RAT_MUL_ASSOC, RAT_DIV_MULMINV]);
->>>>>>> 84a8966a
 
 val LDIV_MUL_OUT = Q.store_thm(
   "LDIV_MUL_OUT",
@@ -2750,10 +2518,6 @@
 val RAT_EQ_NUM4 = prove(``!n m. (~&n = ~&m) = (n=m)``,
         PROVE_TAC[RAT_AINV_EQ, RAT_EQ_NUM1] );
 
-<<<<<<< HEAD
-val RAT_EQ_NUM_CALCULATE = save_thm("RAT_EQ_NUM_CALCULATE", LIST_CONJ [RAT_EQ_NUM1, RAT_EQ_NUM2, RAT_EQ_NUM3, RAT_EQ_NUM4] );
-
-=======
 val RAT_EQ_NUM_CALCULATE = save_thm("RAT_EQ_NUM_CALCULATE[simp]",
   LIST_CONJ [RAT_EQ_NUM1, RAT_EQ_NUM2, RAT_EQ_NUM3, RAT_EQ_NUM4] );
 
@@ -3242,7 +3006,6 @@
 
 val rat_min_def = Define‘rat_min (r1:rat) r2 = if r1 < r2 then r1 else r2’;
 val rat_max_def = Define‘rat_max (r1:rat) r2 = if r1 > r2 then r1 else r2’;
->>>>>>> 84a8966a
 
 (*==========================================================================
  * end of theory
