(***************************************************************************
 *
 *  Theory of rational numbers.
 *
 *  Jens Brandt, November 2005
 *
 ***************************************************************************)

open HolKernel boolLib Parse BasicProvers bossLib;

open arithmeticTheory pred_setTheory
        integerTheory intLib
        intExtensionTheory intExtensionLib
        EVAL_ringLib integerRingLib
        fracTheory fracLib ratUtils
        quotient schneiderUtils;

open gcdTheory dividesTheory primeFactorTheory;

val arith_ss = old_arith_ss

val _ = new_theory "rat";

val ERR = mk_HOL_ERR "ratScript"

(*--------------------------------------------------------------------------*
 *  rat_equiv: definition and proof of equivalence relation
 *--------------------------------------------------------------------------*)

(* definition of equivalence relation *)
Definition rat_equiv_def:
  rat_equiv f1 f2 <=> (frac_nmr f1 * frac_dnm f2 = frac_nmr f2 * frac_dnm f1)
End

(* RAT_EQUIV_REF: |- !a:frac. rat_equiv a a *)
Theorem RAT_EQUIV_REF: !a:frac. rat_equiv a a
Proof
  STRIP_TAC THEN REWRITE_TAC[rat_equiv_def]
QED

(* RAT_EQUIV_SYM: |- !a b. rat_equiv a b = rat_equiv b a *)
Theorem RAT_EQUIV_SYM:
  !a b. rat_equiv a b <=> rat_equiv b a
Proof
  rpt STRIP_TAC >> REWRITE_TAC[rat_equiv_def] >> MATCH_ACCEPT_TAC EQ_SYM_EQ
QED

val INT_ENTIRE' = CONV_RULE (ONCE_DEPTH_CONV (LHS_CONV SYM_CONV)) INT_ENTIRE ;
val FRAC_DNMNZ = GSYM (MATCH_MP INT_LT_IMP_NE (SPEC_ALL FRAC_DNMPOS)) ;
val FRAC_DNMNN = let val th = MATCH_MP INT_LT_IMP_LE (SPEC_ALL FRAC_DNMPOS)
    in MATCH_MP (snd (EQ_IMP_RULE (SPEC_ALL INT_NOT_LT))) th end ;
fun ifcan f x = f x handle _ => x ;

Theorem RAT_EQUIV_NMR_Z_IFF:
  !a b. rat_equiv a b ==> ((frac_nmr a = 0) <=> (frac_nmr b = 0))
Proof
  REWRITE_TAC[rat_equiv_def] THEN
  REPEAT STRIP_TAC THEN EQ_TAC THEN DISCH_TAC THEN
  FULL_SIMP_TAC std_ss [INT_MUL_LZERO, INT_MUL_RZERO,
                        INT_ENTIRE, INT_ENTIRE', FRAC_DNMNZ]
QED

Theorem RAT_EQUIV_NMR_GTZ_IFF:
  !a b. rat_equiv a b ==> (frac_nmr a > 0 <=> frac_nmr b > 0)
Proof
  REWRITE_TAC[rat_equiv_def] THEN
  REPEAT STRIP_TAC THEN EQ_TAC THEN DISCH_TAC THEN
  RULE_ASSUM_TAC (ifcan (AP_TERM “int_lt 0i”)) THEN
  FULL_SIMP_TAC std_ss [int_gt, INT_MUL_SIGN_CASES, FRAC_DNMPOS, FRAC_DNMNN ]
QED

Theorem RAT_EQUIV_NMR_LTZ_IFF:
  !a b. rat_equiv a b ==> ((frac_nmr a < 0) <=> (frac_nmr b < 0))
Proof
  REWRITE_TAC[rat_equiv_def] THEN
  REPEAT STRIP_TAC THEN EQ_TAC THEN DISCH_TAC THEN
  RULE_ASSUM_TAC (ifcan (AP_TERM “int_gt 0i”)) THEN
  FULL_SIMP_TAC std_ss [int_gt, INT_MUL_SIGN_CASES, FRAC_DNMPOS, FRAC_DNMNN ]
QED

Theorem RAT_NMR_Z_IFF_EQUIV:
  !a b. (frac_nmr a = 0) ==> (rat_equiv a b <=> (frac_nmr b = 0))
Proof
  REWRITE_TAC[rat_equiv_def] THEN
  REPEAT STRIP_TAC THEN EQ_TAC THEN DISCH_TAC THEN
  REV_FULL_SIMP_TAC std_ss [INT_MUL_LZERO, INT_MUL_RZERO,
                            INT_ENTIRE, INT_ENTIRE', FRAC_DNMNZ]
QED

val times_dnmb = MATCH_MP INT_EQ_RMUL_EXP (Q.SPEC `b` FRAC_DNMPOS) ;

val box_equals = prove (``(a = b) ==> (c = a) /\ (d = b) ==> (c = d)``,
  REPEAT STRIP_TAC THEN BasicProvers.VAR_EQ_TAC THEN ASM_SIMP_TAC bool_ss []) ;

Theorem RAT_EQUIV_TRANS:
  !a b c. rat_equiv a b /\ rat_equiv b c ==> rat_equiv a c
Proof
  REPEAT GEN_TAC THEN Cases_on `frac_nmr b = 0`
  THENL [ STRIP_TAC THEN
    RULE_ASSUM_TAC (ifcan (MATCH_MP RAT_EQUIV_NMR_Z_IFF)) THEN
      FULL_SIMP_TAC std_ss [RAT_NMR_Z_IFF_EQUIV],
    REWRITE_TAC[rat_equiv_def] THEN STRIP_TAC THEN
      ONCE_REWRITE_TAC [times_dnmb] THEN
      FIRST_X_ASSUM (fn th => ONCE_REWRITE_TAC [MATCH_MP INT_EQ_LMUL2 th]) THEN
      POP_ASSUM_LIST (fn [thbc, thab] => ASSUME_TAC
        (MK_COMB (AP_TERM ``int_mul`` thab, thbc))) THEN
      POP_ASSUM (fn th => MATCH_MP_TAC (MATCH_MP box_equals th)) THEN
      CONJ_TAC THEN CONV_TAC (AC_CONV (INT_MUL_ASSOC,INT_MUL_SYM)) ]
QED

val RAT_EQUIV_TRANS' = REWRITE_RULE [GSYM AND_IMP_INTRO] RAT_EQUIV_TRANS ;

fun e2tac tthm = FIRST_X_ASSUM (fn th1 =>
  let val tha1 = MATCH_MP tthm th1 ;
  in FIRST_X_ASSUM (fn th2 => ACCEPT_TAC (MATCH_MP tha1 th2)) end) ;

Theorem RAT_EQUIV:
  !f1 f2. rat_equiv f1 f2 = (rat_equiv f1 = rat_equiv f2)
Proof
  REPEAT GEN_TAC THEN EQ_TAC
  THENL [
    REWRITE_TAC[FUN_EQ_THM] THEN
      REPEAT STRIP_TAC THEN EQ_TAC THEN_LT
      NTH_GOAL (ONCE_REWRITE_TAC [RAT_EQUIV_SYM]) 1 THEN
      DISCH_TAC THEN e2tac RAT_EQUIV_TRANS',
    DISCH_TAC THEN ASM_SIMP_TAC bool_ss [RAT_EQUIV_REF]]
QED

(*--------------------------------------------------------------------------*
 *  RAT_EQUIV_ALT
 *
 *  |- !a. rat_equiv a =
 *          \x. (?b c. 0<b /\ 0<c /\
 *                  (frac_mul a (abs_frac(b,b)) = frac_mul x (abs_frac(c,c)) ))
 *
 *  alternative representation of equivalence relation
 *--------------------------------------------------------------------------*)

fun feqconv thm = let val thm' = UNDISCH_ALL (SPEC_ALL thm) ;
  in DEPTH_CONV (REWR_CONV_A thm') end ;
fun feqtac thm = VALIDATE (POP_ASSUM (ASSUME_TAC o CONV_RULE (feqconv thm))) ;

fun msprod th = let val [thbc, thab] = CONJUNCTS th
  in MK_COMB (AP_TERM ``int_mul`` (MATCH_MP EQ_SYM thab), thbc) end ;

Theorem RAT_EQUIV_ALT:
  !a. rat_equiv a =
      λx. (?b c. 0<b /\ 0<c /\
                 (frac_mul a (abs_frac(b,b)) = frac_mul x (abs_frac(c,c)) ))
Proof
  SIMP_TAC bool_ss [FUN_EQ_THM, rat_equiv_def, frac_mul_def] THEN
  REPEAT GEN_TAC THEN EQ_TAC
  >- (DISCH_TAC THEN
      EXISTS_TAC ``frac_dnm x`` THEN EXISTS_TAC ``frac_dnm a`` THEN
      ASM_SIMP_TAC bool_ss [FRAC_DNMPOS, NMR, DNM] THEN
      VALIDATE (CONV_TAC (feqconv FRAC_EQ)) THEN
      TRY (irule INT_MUL_POS_SIGN >> conj_tac >> irule FRAC_DNMPOS) THEN
      gs[AC INT_MUL_ASSOC INT_MUL_COMM]) >>
  REPEAT STRIP_TAC THEN
  REV_FULL_SIMP_TAC bool_ss [NMR, DNM] THEN feqtac FRAC_EQ THEN
  TRY (irule INT_MUL_POS_SIGN THEN
       ASM_SIMP_TAC bool_ss [FRAC_DNMPOS]) THEN
  POP_ASSUM (ASSUME_TAC o msprod) THEN
  FIRST_X_ASSUM (fn th =>
                   ONCE_REWRITE_TAC [MATCH_MP INT_EQ_RMUL_EXP th]) THEN
  FIRST_X_ASSUM (fn th =>
                   ONCE_REWRITE_TAC [MATCH_MP INT_EQ_RMUL_EXP th]) THEN
  POP_ASSUM (fn th => MATCH_MP_TAC (MATCH_MP box_equals th)) THEN
  CONJ_TAC THEN CONV_TAC (AC_CONV (INT_MUL_ASSOC,INT_MUL_SYM))
QED

(*--------------------------------------------------------------------------*
 * type definition
 *--------------------------------------------------------------------------*)

(* following also stored as rat_QUOTIENT *)
Theorem rat_def =
  define_quotient_type "rat" "abs_rat" "rep_rat" RAT_EQUIV

val QUOTIENT_def = quotientTheory.QUOTIENT_def
val rat_thm = REWRITE_RULE[QUOTIENT_def] rat_def ; (* was rat_def *)

Theorem rat_type_thm = REWRITE_RULE[QUOTIENT_def, RAT_EQUIV_REF] rat_def

Theorem rat_equiv_reps: rat_equiv (rep_rat r1) (rep_rat r2) = (r1 = r2)
Proof REWRITE_TAC [rat_type_thm]
QED

Theorem rat_equiv_rep_abs: rat_equiv (rep_rat (abs_rat f)) f
Proof
  REWRITE_TAC [rat_type_thm]
QED

(*--------------------------------------------------------------------------*
 * operations
 *--------------------------------------------------------------------------*)

(* numerator, denominator, sign of a fraction *)
val rat_nmr_def = Define `rat_nmr r = frac_nmr (rep_rat r)`;
val rat_dnm_def = Define `rat_dnm r = frac_dnm (rep_rat r)`;
val rat_sgn_def = Define `rat_sgn r = frac_sgn (rep_rat r)`;

(* additive, multiplicative inverse of a fraction *)
val rat_0_def = Define `rat_0 = abs_rat( frac_0 )`;
val rat_1_def = Define `rat_1 = abs_rat( frac_1 )`;

(* neutral elements *)
Definition rat_ainv_def: rat_ainv r1 = abs_rat( frac_ainv (rep_rat r1))
End
Definition rat_minv_def: rat_minv r1 = abs_rat( frac_minv (rep_rat r1))
End

(* basic arithmetics *)
Definition rat_add_def[nocompute]:
  rat_add r1 r2 = abs_rat( frac_add (rep_rat r1) (rep_rat r2) )
End
Definition rat_sub_def[nocompute]:
  rat_sub r1 r2 = abs_rat( frac_sub (rep_rat r1) (rep_rat r2) )
End
Definition rat_mul_def[nocompute]:
  rat_mul r1 r2 = abs_rat( frac_mul (rep_rat r1) (rep_rat r2) )
End
Definition rat_div_def[nocompute]:
  rat_div r1 r2 = abs_rat( frac_div (rep_rat r1) (rep_rat r2) )
End

(* order relations *)
Definition rat_les_def: rat_les r1 r2 <=> (rat_sgn (rat_sub r2 r1) = 1)
End
Definition rat_gre_def: rat_gre r1 r2 = rat_les r2 r1
End
Definition rat_leq_def: rat_leq r1 r2 <=> rat_les r1 r2 \/ (r1=r2)
End
Definition rat_geq_def: rat_geq r1 r2 = rat_leq r2 r1
End



(* construction of rational numbers, support of numerals *)
Definition rat_cons_def:
  rat_cons (nmr:int) (dnm:int) =
  abs_rat (abs_frac(SGN nmr * SGN dnm * ABS nmr, ABS dnm))
End

val rat_of_num_def = Define ` (rat_of_num 0 = rat_0) /\ (rat_of_num (SUC 0) = rat_1) /\ (rat_of_num (SUC (SUC n)) = rat_add (rat_of_num (SUC n)) rat_1)`;
val _ = add_numeral_form(#"q", SOME "rat_of_num");

val rat_0 = store_thm("rat_0", ``0q = abs_rat( frac_0 )``,
        PROVE_TAC[rat_of_num_def, rat_0_def] );

val rat_1 = store_thm("rat_1", ``1q = abs_rat( frac_1 )``,
        SUBST_TAC[ARITH_PROVE ``1=SUC 0``] THEN RW_TAC arith_ss [rat_of_num_def, rat_1_def] );

(*--------------------------------------------------------------------------
 *  parser rules
 *--------------------------------------------------------------------------*)

val _ = set_fixity "//" (Infixl 600)

val _ = overload_on ("+",  ``rat_add``);
val _ = overload_on ("-",  ``rat_sub``);
val _ = overload_on ("*",  ``rat_mul``);
val _ = overload_on (GrammarSpecials.decimal_fraction_special, ``rat_div``);
val _ = overload_on ("/",  ``rat_div``);
val _ = overload_on ("<",  ``rat_les``);
val _ = overload_on ("<=", ``rat_leq``);
val _ = overload_on (">",  ``rat_gre``);
val _ = overload_on (">=", ``rat_geq``);
val _ = overload_on ("~",  ``rat_ainv``);
val _ = overload_on ("numeric_negate",  ``rat_ainv``);
val _ = overload_on ("//",  ``rat_cons``);

local open ratPP in end
val _ = add_ML_dependency "ratPP"
val _ = add_user_printer ("rat.decimalfractions",
                          ``&(NUMERAL x):rat / &(NUMERAL y):rat``)

(*--------------------------------------------------------------------------
 *  RAT: thm
 *  |- !r. abs_rat ( rep_rat r ) = r
 *--------------------------------------------------------------------------*)

val RAT = store_thm("RAT", ``!r. abs_rat ( rep_rat r ) = r``,
        ACCEPT_TAC (CONJUNCT1 rat_thm)) ;

(*--------------------------------------------------------------------------
 *  some lemmas
 *--------------------------------------------------------------------------*)

val RAT_ABS_EQUIV = store_thm("RAT_ABS_EQUIV",
  ``!f1 f2. (abs_rat f1 = abs_rat f2) = rat_equiv f1 f2``,
        REWRITE_TAC [rat_type_thm]) ;

val REP_ABS_EQUIV = prove(``!a. rat_equiv a (rep_rat (abs_rat a))``,
        REWRITE_TAC [rat_type_thm]) ;

val RAT_ABS_EQUIV' = GSYM RAT_ABS_EQUIV ;
val REP_ABS_EQUIV' = ONCE_REWRITE_RULE [RAT_EQUIV_SYM] REP_ABS_EQUIV ;

val REP_ABS_DFN_EQUIV = prove(``!x. frac_nmr x * frac_dnm (rep_rat(abs_rat x)) = frac_nmr (rep_rat(abs_rat x)) * frac_dnm x``,
        GEN_TAC THEN
        REWRITE_TAC[GSYM rat_equiv_def] THEN
        REWRITE_TAC[REP_ABS_EQUIV] );

val RAT_IMP_EQUIV = prove(``!r1 r2. (r1 = r2) ==> rat_equiv r1 r2``,
        REPEAT STRIP_TAC THEN
        ASM_REWRITE_TAC[RAT_EQUIV_REF]) ;

(*==========================================================================
 * equivalence of rational numbers
 *==========================================================================*)

(*--------------------------------------------------------------------------
 *  RAT_EQ: thm
 *  |- !f1 f2. (abs_rat f1 = abs_rat f2)
 *      = (frac_nmr f1 * frac_dnm f2 = frac_nmr f2 * frac_dnm f1)
 *--------------------------------------------------------------------------*)

val RAT_EQ = store_thm("RAT_EQ",
``!f1 f2. (abs_rat f1 = abs_rat f2) =
          (frac_nmr f1 * frac_dnm f2 = frac_nmr f2 * frac_dnm f1)``,
        REPEAT GEN_TAC THEN
        REWRITE_TAC [RAT_ABS_EQUIV, rat_equiv_def] );

(*--------------------------------------------------------------------------
 *  RAT_EQ_ALT: thm
 *  |- ! r1 r2. (r1=r2) = (rat_nmr r1 * rat_dnm r2 = rat_nmr r2 * rat_dnm r1)
 *--------------------------------------------------------------------------*)

val RAT_EQ_ALT = store_thm("RAT_EQ_ALT", ``! r1 r2. (r1=r2) = (rat_nmr r1 * rat_dnm r2 = rat_nmr r2 * rat_dnm r1)``,
        REPEAT GEN_TAC THEN
        REWRITE_TAC[rat_nmr_def, rat_dnm_def] THEN
        REWRITE_TAC[GSYM rat_equiv_def] THEN
        REWRITE_TAC[rat_type_thm] );

(*==========================================================================
 *  congruence theorems
 *==========================================================================*)

(*--------------------------------------------------------------------------
 *  RAT_NMREQ0_CONG: thm
 *  |- !f1. (frac_nmr (rep_rat (abs_rat f1)) = 0) = (frac_nmr f1 = 0)
 *
 *  RAT_NMRLT0_CONG: thmRAT_NMREQ0_CONG
 *  |- !f1. (frac_nmr (rep_rat (abs_rat f1)) < 0) = (frac_nmr f1 < 0)
 *
 *  RAT_NMRGT0_CONG: thmRAT_NMREQ0_CONG
 *  |- !f1. (frac_nmr (rep_rat (abs_rat f1)) > 0) = (frac_nmr f1 > 0)
 *
 *--------------------------------------------------------------------------*)

val RAT_NMREQ0_CONG = store_thm("RAT_NMREQ0_CONG",
  ``!f1. (frac_nmr (rep_rat (abs_rat f1)) = 0) = (frac_nmr f1 = 0)``,
  GEN_TAC THEN MATCH_ACCEPT_TAC
    (MATCH_MP RAT_EQUIV_NMR_Z_IFF (SPEC_ALL REP_ABS_EQUIV'))) ;

val RAT_NMRLT0_CONG = store_thm("RAT_NMRLT0_CONG",
  ``!f1. (frac_nmr (rep_rat (abs_rat f1)) < 0) = (frac_nmr f1 < 0)``,
  GEN_TAC THEN MATCH_ACCEPT_TAC
    (MATCH_MP RAT_EQUIV_NMR_LTZ_IFF (SPEC_ALL REP_ABS_EQUIV'))) ;

Theorem RAT_NMRGT0_CONG:
  !f1. 0 < frac_nmr (rep_rat (abs_rat f1)) <=> 0 < frac_nmr f1
Proof
  GEN_TAC THEN MATCH_ACCEPT_TAC
    (MATCH_MP (SRULE [int_gt] RAT_EQUIV_NMR_GTZ_IFF)
              (SPEC_ALL REP_ABS_EQUIV'))
QED

(*--------------------------------------------------------------------------
 *  RAT_SGN_CONG: thm
 *  |- !f1. frac_sgn (rep_rat (abs_rat f1)) = frac_sgn f1
 *--------------------------------------------------------------------------*)

val RAT_SGN_CONG = store_thm("RAT_SGN_CONG", ``!f1. frac_sgn (rep_rat (abs_rat f1)) = frac_sgn f1``,
        GEN_TAC THEN
        REWRITE_TAC[frac_sgn_def, SGN_def] THEN
        REWRITE_TAC[RAT_NMREQ0_CONG, RAT_NMRLT0_CONG] );

(*--------------------------------------------------------------------------
 *  RAT_AINV_CONG: thm
 *  |- !x. abs_rat (frac_ainv (rep_rat (abs_rat x))) = abs_rat (frac_ainv x)
 *--------------------------------------------------------------------------*)

val RAT_AINV_CONG = store_thm("RAT_AINV_CONG", ``!x. abs_rat (frac_ainv (rep_rat (abs_rat x))) = abs_rat (frac_ainv x)``,
        REPEAT GEN_TAC THEN
        REWRITE_TAC[RAT_ABS_EQUIV] THEN
        REWRITE_TAC[rat_equiv_def,frac_ainv_def] THEN
        SIMP_TAC bool_ss [NMR, DNM, FRAC_DNMPOS] THEN
        REWRITE_TAC[INT_MUL_CALCULATE,INT_EQ_NEG] THEN
        REWRITE_TAC[GSYM rat_equiv_def] THEN
        ONCE_REWRITE_TAC[RAT_EQUIV_SYM] THEN
        REWRITE_TAC[REP_ABS_EQUIV] );

(*--------------------------------------------------------------------------
 *  RAT_MINV_CONG: thm
 *  |- !x. ~(frac_nmr x=0) ==>
 *     (abs_rat (frac_minv (rep_rat (abs_rat x))) = abs_rat (frac_minv x))
 *--------------------------------------------------------------------------*)

val FRAC_MINV_EQUIV = store_thm ("FRAC_MINV_EQUIV",
  ``~(frac_nmr y=0) ==> rat_equiv x y ==>
    rat_equiv (frac_minv x) (frac_minv y)``,
  DISCH_TAC THEN DISCH_THEN (fn th => MP_TAC th THEN ASSUME_TAC th) THEN
  POP_ASSUM (ASSUME_TAC o MATCH_MP RAT_EQUIV_NMR_Z_IFF) THEN
  REWRITE_TAC[frac_minv_def, rat_equiv_def, frac_sgn_def] THEN
  VALIDATE (CONV_TAC (feqconv NMR THENC feqconv DNM)) THEN
  (TRY (irule INT_ABS_NOT0POS THEN ASM_SIMP_TAC bool_ss [])) THEN
  REWRITE_TAC[SGN_def] THEN REPEAT IF_CASES_TAC THEN
  ASM_SIMP_TAC int_ss [INT_ABS,
    GSYM INT_NEG_MINUS1, GSYM INT_NEG_LMUL, GSYM INT_NEG_RMUL] THEN
  SIMP_TAC bool_ss [INT_MUL_COMM]) ;

val RAT_MINV_CONG = store_thm("RAT_MINV_CONG",
  ``!x. ~(frac_nmr x=0) ==>
    (abs_rat (frac_minv (rep_rat (abs_rat x))) = abs_rat (frac_minv x))``,
  REPEAT STRIP_TAC THEN
  IMP_RES_TAC FRAC_MINV_EQUIV THEN
  ASSUME_TAC (Q.SPEC `x` REP_ABS_EQUIV') THEN
  RES_TAC THEN ASM_SIMP_TAC bool_ss [RAT_ABS_EQUIV]) ;

(*--------------------------------------------------------------------------
 *  RAT_ADD_CONG1: thm
 *  |- !x y. abs_rat (frac_add (rep_rat (abs_rat x)) y) = abs_rat (frac_add x y)
 *
 *  RAT_ADD_CONG2: thm
 *  |- !x y. abs_rat (frac_add x (rep_rat (abs_rat y))) = abs_rat (frac_add x y)
 *
 *  RAT_ADD_CONG: thm
 *  |- !x y. abs_rat (frac_add (rep_rat (abs_rat x)) y) = abs_rat (frac_add x y) /\
 *     !x y. abs_rat (frac_add x (rep_rat (abs_rat y))) = abs_rat (frac_add x y)
 *--------------------------------------------------------------------------*)

val FRAC_ADD_EQUIV1 = store_thm ("FRAC_ADD_EQUIV1",
  ``rat_equiv x x' ==> rat_equiv (frac_add x y) (frac_add x' y)``,
  REWRITE_TAC[frac_add_def, rat_equiv_def] THEN
  VALIDATE (CONV_TAC (feqconv NMR THENC feqconv DNM)) THEN
  TRY (irule INT_MUL_POS_SIGN >> conj_tac >> irule FRAC_DNMPOS) THEN
  REWRITE_TAC[INT_RDISTRIB] THEN DISCH_TAC THEN
  MK_COMB_TAC THENL [AP_TERM_TAC, ALL_TAC]
  THENL [
    RULE_ASSUM_TAC (AP_TERM ``int_mul (frac_dnm y * frac_dnm y)``) THEN
      POP_ASSUM (fn th => MATCH_MP_TAC (MATCH_MP box_equals th)) THEN CONJ_TAC,
    ALL_TAC ] THEN
  CONV_TAC (AC_CONV (INT_MUL_ASSOC,INT_MUL_SYM)) ) ;

val RAT_ADD_CONG1 = store_thm("RAT_ADD_CONG1",
  ``!x y. abs_rat (frac_add (rep_rat (abs_rat x)) y) = abs_rat (frac_add x y)``,
  REPEAT STRIP_TAC THEN
  SIMP_TAC bool_ss [RAT_ABS_EQUIV] THEN
  irule FRAC_ADD_EQUIV1 THEN irule REP_ABS_EQUIV') ;

val RAT_ADD_CONG2 = store_thm("RAT_ADD_CONG2", ``!x y. abs_rat (frac_add x (rep_rat (abs_rat y))) = abs_rat (frac_add x y)``,
        ONCE_REWRITE_TAC[FRAC_ADD_COMM] THEN
        REWRITE_TAC[RAT_ADD_CONG1]);

val RAT_ADD_CONG = save_thm("RAT_ADD_CONG", CONJ RAT_ADD_CONG1 RAT_ADD_CONG2);

(*--------------------------------------------------------------------------
 *  RAT_MUL_CONG1: thm
 *  |- !x y. abs_rat (frac_mul (rep_rat (abs_rat x)) y) = abs_rat (frac_mul x y)
 *
 *  RAT_MUL_CONG2: thm
 *  |- !x y. abs_rat (frac_mul x (rep_rat (abs_rat y))) = abs_rat (frac_mul x y)
 *
 *  RAT_MUL_CONG: thm
 *  |- !x y. abs_rat (frac_mul (rep_rat (abs_rat x)) y) = abs_rat (frac_mul x y) /\
 *     !x y. abs_rat (frac_mul x (rep_rat (abs_rat y))) = abs_rat (frac_mul x y)
 *--------------------------------------------------------------------------*)

val FRAC_MUL_EQUIV1 = store_thm ("FRAC_MUL_EQUIV1",
  ``rat_equiv x x' ==> rat_equiv (frac_mul x y) (frac_mul x' y)``,
  REWRITE_TAC[frac_mul_def, rat_equiv_def] THEN
  VALIDATE (CONV_TAC (feqconv NMR THENC feqconv DNM)) THEN
  TRY (irule INT_MUL_POS_SIGN >> conj_tac >> irule FRAC_DNMPOS) >> DISCH_TAC >>
  RULE_ASSUM_TAC (AP_TERM ``int_mul (frac_nmr y * frac_dnm y)``) THEN
  POP_ASSUM (fn th => MATCH_MP_TAC (MATCH_MP box_equals th)) THEN
  CONJ_TAC THEN CONV_TAC (AC_CONV (INT_MUL_ASSOC,INT_MUL_SYM)) ) ;

val FRAC_MUL_EQUIV2 = save_thm ("FRAC_MUL_EQUIV2",
  ONCE_REWRITE_RULE [FRAC_MUL_COMM] FRAC_MUL_EQUIV1) ;

val RAT_MUL_CONG1 = store_thm("RAT_MUL_CONG1",
  ``!x y. abs_rat (frac_mul (rep_rat (abs_rat x)) y) = abs_rat (frac_mul x y)``,
  REPEAT STRIP_TAC THEN
  SIMP_TAC bool_ss [RAT_ABS_EQUIV] THEN
  irule FRAC_MUL_EQUIV1 THEN irule REP_ABS_EQUIV') ;

val RAT_MUL_CONG2 = store_thm("RAT_MUL_CONG2", ``!x y. abs_rat (frac_mul x (rep_rat (abs_rat y))) = abs_rat (frac_mul x y)``,
        ONCE_REWRITE_TAC[FRAC_MUL_COMM] THEN
        RW_TAC int_ss[RAT_MUL_CONG1]);

val RAT_MUL_CONG = save_thm("RAT_MUL_CONG", CONJ RAT_MUL_CONG1 RAT_MUL_CONG2);

(*--------------------------------------------------------------------------
 *  RAT_SUB_CONG1: thm
 *  |- !x y. abs_rat (frac_sub (rep_rat (abs_rat x)) y) = abs_rat (frac_sub x y)
 *
 *  RAT_SUB_CONG2: thm
 *  |- !x y. abs_rat (frac_sub x (rep_rat (abs_rat y))) = abs_rat (frac_sub x y)
 *
 *  RAT_SUB_CONG: thm
 *  |- !x y. abs_rat (frac_sub (rep_rat (abs_rat x)) y) = abs_rat (frac_sub x y) /\
 *     !x y. abs_rat (frac_sub x (rep_rat (abs_rat y))) = abs_rat (frac_sub x y)
 *--------------------------------------------------------------------------*)

val RAT_SUB_CONG1 = store_thm("RAT_SUB_CONG1", ``!x y. abs_rat (frac_sub (rep_rat (abs_rat x)) y) = abs_rat (frac_sub x y)``,
        REWRITE_TAC[frac_sub_def] THEN
        REWRITE_TAC[RAT_ADD_CONG]);

val RAT_SUB_CONG2 = store_thm("RAT_SUB_CONG2", ``!x y. abs_rat (frac_sub x (rep_rat (abs_rat y))) = abs_rat (frac_sub x y)``,
        ONCE_REWRITE_TAC[GSYM FRAC_AINV_SUB] THEN
        ONCE_REWRITE_TAC[GSYM RAT_AINV_CONG] THEN
        REWRITE_TAC[RAT_SUB_CONG1] );

val RAT_SUB_CONG = save_thm("RAT_SUB_CONG", CONJ RAT_SUB_CONG1 RAT_SUB_CONG2);

(*--------------------------------------------------------------------------
 *  RAT_DIV_CONG1: thm
 *  |- !x y. ~(frac_nmr y = 0) ==>
 *           (abs_rat (frac_div (rep_rat (abs_rat x)) y) = abs_rat (frac_div x y))
 *
 *  RAT_DIV_CONG2: thm
 *  |- !x y. ~(frac_nmr y = 0) ==>
             (abs_rat (frac_div x (rep_rat (abs_rat y))) = abs_rat (frac_div x y))
 *
 *  RAT_DIV_CONG: thm
 *  |- !x y. ~(frac_nmr y = 0) ==>
 *           (abs_rat (frac_div (rep_rat (abs_rat x)) y) = abs_rat (frac_div x y)) /\
 *     !x y. ~(frac_nmr y = 0) ==>
             (abs_rat (frac_div x (rep_rat (abs_rat y))) = abs_rat (frac_div x y))
 *--------------------------------------------------------------------------*)

val RAT_DIV_CONG1 = store_thm("RAT_DIV_CONG1",
  ``!x y. ~(frac_nmr y = 0) ==>
    (abs_rat (frac_div (rep_rat (abs_rat x)) y) = abs_rat (frac_div x y))``,
        REPEAT STRIP_TAC THEN
        REWRITE_TAC[frac_div_def] THEN
        REWRITE_TAC[RAT_MUL_CONG] );

val RAT_DIV_CONG2 = store_thm("RAT_DIV_CONG2",
  ``!x y. ~(frac_nmr y = 0) ==>
    (abs_rat (frac_div x (rep_rat (abs_rat y))) = abs_rat (frac_div x y))``,
        REPEAT STRIP_TAC THEN
        REWRITE_TAC[frac_div_def, RAT_ABS_EQUIV] THEN
        irule FRAC_MUL_EQUIV2 THEN
        IMP_RES_THEN MATCH_MP_TAC FRAC_MINV_EQUIV THEN
        irule rat_equiv_rep_abs) ;

val RAT_DIV_CONG = save_thm("RAT_DIV_CONG", CONJ RAT_DIV_CONG1 RAT_DIV_CONG2 );

(*==========================================================================
 *  numerator and denominator
 *==========================================================================*)

(*--------------------------------------------------------------------------
 *  RAT_NMRDNM_EQ: thm
 *  |- (abs_rat(abs_frac(frac_nmr f1,frac_dnm f1)) = 1q) = (frac_nmr f1 = frac_dnm f1)
 *--------------------------------------------------------------------------*)

Theorem RAT_NMRDNM_EQ:
  (abs_rat(abs_frac(frac_nmr f1,frac_dnm f1)) = 1q) <=>
  (frac_nmr f1 = frac_dnm f1)
Proof
  SIMP_TAC bool_ss [rat_equiv_def, RAT_ABS_EQUIV,
                    rat_1, frac_1_def, NMR, DNM, FRAC_DNMPOS, INT_LT_01,
                    INT_MUL_LID, INT_MUL_RID]
QED

(*==========================================================================
 *  calculation
 *==========================================================================*)

Theorem RAT_AINV_CALCULATE:
  !f1. rat_ainv (abs_rat(f1)) = abs_rat( frac_ainv f1 )
Proof
  REPEAT GEN_TAC THEN REWRITE_TAC[rat_ainv_def] THEN PROVE_TAC[RAT_AINV_CONG]
QED

(*--------------------------------------------------------------------------
 *  RAT_MINV_CALCULATE: thm
 *  |- !f1. rat_ainv (abs_rat(f1)) = abs_rat( frac_ainv f1 )
 *--------------------------------------------------------------------------*)

val RAT_MINV_CALCULATE = store_thm("RAT_MINV_CALCULATE", ``!f1. ~(0 = frac_nmr f1) ==> (rat_minv (abs_rat(f1)) = abs_rat( frac_minv f1 ))``,
        REPEAT GEN_TAC THEN
        REWRITE_TAC[rat_minv_def] THEN
        PROVE_TAC[RAT_MINV_CONG] );

(*--------------------------------------------------------------------------
 *  RAT_ADD_CALCULATE: thm
 *  |- !f1 f2. rat_add (abs_rat(f1)) (abs_rat(f2)) = abs_rat( frac_add f1 f2 )
 *--------------------------------------------------------------------------*)

val RAT_ADD_CALCULATE = store_thm(
  "RAT_ADD_CALCULATE",
  “!f1 f2. rat_add (abs_rat(f1)) (abs_rat(f2)) = abs_rat( frac_add f1 f2 )”,
  REPEAT GEN_TAC THEN REWRITE_TAC[rat_add_def] THEN PROVE_TAC[RAT_ADD_CONG] );

(*--------------------------------------------------------------------------
 *  RAT_SUB_CALCULATE: thm
 *  |- !f1 f2. rat_sub (abs_rat(f1)) (abs_rat(f2)) = abs_rat( frac_sub f1 f2 )
 *--------------------------------------------------------------------------*)

val RAT_SUB_CALCULATE = store_thm(
  "RAT_SUB_CALCULATE",
  “!f1 f2. rat_sub (abs_rat(f1)) (abs_rat(f2)) = abs_rat( frac_sub f1 f2 )”,
  REPEAT GEN_TAC THEN REWRITE_TAC[rat_sub_def] THEN PROVE_TAC[RAT_SUB_CONG] );

(*--------------------------------------------------------------------------
 *  RAT_MUL_CALCULATE: thm
 *  |- !f1 f2. rat_mul (abs_rat(f1)) (abs_rat(f2)) = abs_rat( frac_mul f1 f2 )
 *--------------------------------------------------------------------------*)

val RAT_MUL_CALCULATE = store_thm(
  "RAT_MUL_CALCULATE",
  “!f1 f2. rat_mul (abs_rat(f1)) (abs_rat(f2)) = abs_rat( frac_mul f1 f2 )”,
  REPEAT GEN_TAC THEN REWRITE_TAC[rat_mul_def] THEN PROVE_TAC[RAT_MUL_CONG]);

(* ----------------------------------------------------------------------
    RAT_DIV_CALCULATE: thm
    |- !f1 f2.
         frac_nmr f2 <> 0 ==>
         (rat_div (abs_rat f1) (abs_rat f2) = abs_rat(frac_div f1 f2))
   ---------------------------------------------------------------------- *)

val RAT_DIV_CALCULATE = store_thm(
  "RAT_DIV_CALCULATE",
  “!f1 f2. frac_nmr f2 <> 0 ==>
           (rat_div (abs_rat(f1)) (abs_rat(f2)) = abs_rat( frac_div f1 f2 ))”,
  REPEAT STRIP_TAC THEN REWRITE_TAC[rat_div_def] THEN PROVE_TAC[RAT_DIV_CONG]);

(*--------------------------------------------------------------------------
 *  RAT_EQ_CALCULATE: thm
 *  |- !f1 f2. (abs_rat f1 = abs_rat f2) = (frac_nmr f1 * frac_dnm f2 = frac_nmr f2 * frac_dnm f1)
 *--------------------------------------------------------------------------*)

val RAT_EQ_CALCULATE = store_thm(
  "RAT_EQ_CALCULATE",
  “!f1 f2. (abs_rat f1 = abs_rat f2) <=>
           (frac_nmr f1 * frac_dnm f2 = frac_nmr f2 * frac_dnm f1)”,
  PROVE_TAC[RAT_ABS_EQUIV, rat_equiv_def] );


(* ----------------------------------------------------------------------
    RAT_LES_CALCULATE: thm
    |- !f1 f2. (abs_rat f1 < abs_rat f2) =
               (frac_nmr f1 * frac_dnm f2 < frac_nmr f2 * frac_dnm f1)
   ---------------------------------------------------------------------- *)

val RAT_LES_CALCULATE = store_thm(
  "RAT_LES_CALCULATE",
  “!f1 f2. (abs_rat f1 < abs_rat f2) =
           (frac_nmr f1 * frac_dnm f2 < frac_nmr f2 * frac_dnm f1)”,
  REPEAT GEN_TAC THEN
  REWRITE_TAC[rat_les_def, rat_sgn_def, RAT_SUB_CALCULATE, RAT_SGN_CONG] THEN
  REWRITE_TAC[frac_sgn_def, frac_sub_def, frac_add_def, frac_ainv_def] THEN
  FRAC_POS_TAC
    “frac_dnm f2 * frac_dnm (abs_frac (~frac_nmr f1,frac_dnm f1))” THEN
  FRAC_NMRDNM_TAC THEN
  REWRITE_TAC[INT_SGN_CLAUSES, int_gt] THEN
  `~frac_nmr f1 * frac_dnm f2 = ~(frac_nmr f1 * frac_dnm f2)` by ARITH_TAC THEN
  ASM_REWRITE_TAC[INT_LT_ADDNEG, INT_ADD_LID] );

val RAT_LEQ_CALCULATE = store_thm("RAT_LEQ_CALCULATE",
  ``!f1 f2. (abs_rat f1 <= abs_rat f2) =
    (frac_nmr f1 * frac_dnm f2 <= frac_nmr f2 * frac_dnm f1)``,
  REPEAT GEN_TAC THEN
  REWRITE_TAC[rat_leq_def, RAT_LES_CALCULATE, INT_LE_LT, RAT_EQ_CALCULATE]) ;

val RAT_OF_NUM_CALCULATE = store_thm(
  "RAT_OF_NUM_CALCULATE",
  ``!n1. rat_of_num n1 = abs_rat( abs_frac( &n1, 1) )``,
  recInduct (DB.fetch "-" "rat_of_num_ind") THEN
  RW_TAC arith_ss [rat_of_num_def, rat_0_def, frac_0_def, rat_1_def, frac_1_def,
                   RAT_ADD_CALCULATE, frac_add_def] THEN
  FRAC_POS_TAC ``1i`` THEN
  RW_TAC int_ss
    [NMR, DNM, ARITH_PROVE “int_of_num (SUC n) + 1 = int_of_num (SUC (SUC n))”]
);

Theorem RAT_OF_NUM_LEQ[simp]:
  rat_of_num a <= rat_of_num b <=> a <= b
Proof
  SIMP_TAC std_ss [RAT_OF_NUM_CALCULATE, RAT_LEQ_CALCULATE,
                   NMR, DNM, INT_LT_01, INT_MUL_RID, INT_LE]
QED

Theorem RAT_OF_NUM_LES[simp]:
  rat_of_num a < rat_of_num b <=> a < b
Proof
  SIMP_TAC std_ss [RAT_OF_NUM_CALCULATE, RAT_LES_CALCULATE,
                   NMR, DNM, INT_LT_01, INT_MUL_RID, INT_LT]
QED

(*--------------------------------------------------------------------------
 *  rat_calculate_table : (term * thm) list
 *--------------------------------------------------------------------------*)

val rat_calculate_table = [
        ( ``rat_0``,    rat_0_def ),
        ( ``rat_1``,    rat_1_def ),
        ( ``rat_ainv``, RAT_AINV_CALCULATE ),
        ( ``rat_minv``, RAT_MINV_CALCULATE ),
        ( ``rat_add``,  RAT_ADD_CALCULATE ),
        ( ``rat_sub``,  RAT_SUB_CALCULATE ),
        ( ``rat_mul``,  RAT_MUL_CALCULATE ),
        ( ``rat_div``,  RAT_DIV_CALCULATE )
];

(*--------------------------------------------------------------------------
 *  RAT_CALC_CONV : conv
 *
 *    r1
 *   ---------------------
 *    |- r1 = abs_rat(f1)
 *--------------------------------------------------------------------------*)

fun RAT_CALC_CONV (t1:term) =
let
        val thm = REFL t1;
        val (top_rator, top_rands) = strip_comb t1;
        val calc_table_entry =
            List.find (fn x => fst(x) ~~ top_rator) rat_calculate_table;
in
        (* do nothing if term is already in the form abs_rat(...) *)
        if top_rator ~~ ``abs_rat`` then
                thm
        (* if it is a numeral, simply rewrite it *)
        else if (top_rator ~~ ``rat_of_num``) then
                SUBST [``x:rat`` |-> SPEC (rand t1) (RAT_OF_NUM_CALCULATE)] ``^t1 = x:rat`` thm
        (* if there is an entry in the calculation table, calculate it *)
        else if (isSome calc_table_entry) then
                let
                        val arg_thms = map RAT_CALC_CONV top_rands;
                        val arg_fracs = map (fn x => rand(rhs(concl x))) arg_thms;
                        val arg_vars = map (fn x => genvar ``:rat``) arg_thms;

                        val subst_list = map (fn x => fst(x) |-> snd(x)) (ListPair.zip (arg_vars,arg_thms));
                        (* subst_term: t1 = top_rator arg_vars[1] ... arg_vars[n] *)
                        val subst_term =  mk_eq (t1 , list_mk_comb (top_rator,arg_vars))

                        val thm1 = SUBST subst_list subst_term thm;
                        val (thm1_lhs, thm1_rhs) = dest_eq(concl thm1);
                        val thm1_lhs_var = genvar ``:rat``;

                        val calc_thm = snd (valOf( calc_table_entry ));
                in
                        SUBST [thm1_lhs_var |-> UNDISCH_ALL (SPECL arg_fracs calc_thm)] ``^thm1_lhs = ^thm1_lhs_var`` thm1
                end
        (* otherwise: applying r = abs_rat(rep_rat r)) always works *)
        else
                SUBST [``x:rat`` |-> SPEC t1 (GSYM RAT)] ``^t1 = x:rat`` thm
end;

(*--------------------------------------------------------------------------
 *  RAT_CALCTERM_TAC : term -> tactic
 *
 *  calculates the value of t1:rat
 *--------------------------------------------------------------------------*)

fun RAT_CALCTERM_TAC (t1:term) (asm_list,goal) =
        let
                val calc_thm = RAT_CALC_CONV t1;
                val (calc_asms, calc_concl) = dest_thm calc_thm;
        in
                (
                        MAP_EVERY ASSUME_TAC (map (fn x => TAC_PROOF ((asm_list,x), RW_TAC intLib.int_ss [FRAC_DNMPOS,INT_MUL_POS_SIGN,INT_NOTPOS0_NEG,INT_NOT0_MUL,INT_GT0_IMP_NOT0,INT_ABS_NOT0POS])) calc_asms) THEN
                        SUBST_TAC[calc_thm]
                ) (asm_list,goal)
        end
handle HOL_ERR _ => raise ERR "RAT_CALCTERM_TAC" "";


(*--------------------------------------------------------------------------
 *  RAT_CALC_TAC : tactic
 *
 *  calculates the value of all subterms (of type ``:rat``)
 *  assumptions that were needed for the simplification are added to the goal
 *--------------------------------------------------------------------------*)

fun RAT_CALC_TAC (asm_list,goal) =
        let
                        (* extract terms of type ``:rat`` *)
                val rat_terms = extract_rat goal;
                        (* build conversions *)
                val calc_thms = map RAT_CALC_CONV rat_terms;
                        (* split list into assumptions and conclusions *)
                val (calc_asmlists, calc_concl) = ListPair.unzip (map (fn x => dest_thm x) calc_thms);
                        (* merge assumptions lists *)
                val calc_asms = op_U aconv calc_asmlists;
                        (* function to prove an assumption, TODO: fracLib benutzen *)
                val gen_thm = (fn x => TAC_PROOF ((asm_list,x), RW_TAC intLib.int_ss [] ));
                        (* try to prove assumptions *)
                val prove_list = List.map (total gen_thm) calc_asms;
                        (* combine assumptions and their proofs *)
                val list1 = ListPair.zip (calc_asms,prove_list);
                        (* partition assumptions into proved assumptions and assumptions to be proved *)
                val list2 = partition (fn x => isSome (snd x)) list1;
                val asms_toprove = map fst (snd list2);
                val asms_proved = map (fn x => valOf (snd x)) (fst list2);
                        (* generate new subgoal goal *)
                val subst_goal = snd (dest_eq (snd (dest_thm (ONCE_REWRITE_CONV calc_thms goal))));
                val subgoal = (list_mk_conj (asms_toprove @ [subst_goal]) );
                val mp_thm = TAC_PROOF
                        (
                                (asm_list, mk_imp (subgoal,goal))
                        ,
                                STRIP_TAC THEN
                                MAP_EVERY ASSUME_TAC asms_proved THEN
                                ONCE_REWRITE_TAC calc_thms THEN
                                PROVE_TAC []
                        );
        in
                        ( [(asm_list,subgoal)], fn (thms:thm list) => MP mp_thm (hd thms) )
        end
handle HOL_ERR _ => raise ERR "RAT_CALC_TAC" "";

(*--------------------------------------------------------------------------
 *  RAT_CALCEQ_TAC : tactic
 *--------------------------------------------------------------------------*)

val RAT_CALCEQ_TAC =
        RAT_CALC_TAC THEN
        FRAC_CALC_TAC THEN
        REWRITE_TAC[RAT_EQ] THEN
        FRAC_NMRDNM_TAC THEN
        INT_RING_TAC;


(*==========================================================================
 *  numerator of rational number: sign reduction
 *==========================================================================*)

(*--------------------------------------------------------------------------
   RAT_EQ0_NMR: thm
   |- !r1. (r1 = 0q) = (rat_nmr r1 = 0)
 *--------------------------------------------------------------------------*)

val RAT_EQ0_NMR = store_thm("RAT_EQ0_NMR", ``!r1. (r1 = 0q) = (rat_nmr r1 = 0)``,
        GEN_TAC THEN
        REWRITE_TAC[rat_nmr_def] THEN
        SUBST_TAC[SPEC ``r1:rat`` (GSYM RAT)] THEN
        REWRITE_TAC[RAT_NMREQ0_CONG] THEN
        REWRITE_TAC[rat_0, frac_0_def, RAT_ABS_EQUIV, rat_equiv_def] THEN
        FRAC_POS_TAC ``1i`` THEN
        FRAC_NMRDNM_TAC );

(*--------------------------------------------------------------------------
   RAT_0LES_NMR: thm
   |- !r1. (0q < r1) = (0 < rat_nmr r1)

   RAT_0LES_NMR: thm
   |- !r1. (r1 < 0q) = (rat_nmr r1 < 0i)
 *--------------------------------------------------------------------------*)

Theorem RAT_0LES_NMR:
  !r1. rat_les 0q r1 <=> 0i < rat_nmr r1
Proof
  GEN_TAC THEN
  REWRITE_TAC[rat_0, rat_nmr_def, rat_les_def, rat_sgn_def, frac_0_def,
              frac_sgn_def, SGN_def] THEN
  RAT_CALC_TAC THEN
  FRAC_POS_TAC ``1i`` THEN
  FRAC_POS_TAC ``frac_dnm (rep_rat r1)`` THEN
  SUBST_TAC[FRAC_CALC_CONV ``frac_sub (rep_rat r1) (abs_frac (0,1))``] THEN
  REWRITE_TAC[RAT_NMREQ0_CONG,RAT_NMRLT0_CONG,RAT_NMRGT0_CONG] THEN
  FRAC_NMRDNM_TAC THEN
  RW_TAC int_ss [RAT, FRAC, INT_SUB_RZERO] THEN
  PROVE_TAC[INT_LT_ANTISYM, INT_LT_TOTAL]
QED

Theorem RAT_LES0_NMR: !r1. rat_les r1 0q <=> rat_nmr r1 < 0i
Proof
  GEN_TAC THEN
  REWRITE_TAC[rat_0, rat_nmr_def, rat_les_def, rat_sgn_def, frac_0_def, frac_sgn_def, SGN_def] THEN
  RAT_CALC_TAC THEN
  FRAC_POS_TAC ``1i`` THEN
  FRAC_POS_TAC ``frac_dnm (rep_rat r1)`` THEN
  SUBST_TAC[FRAC_CALC_CONV ``frac_sub (abs_frac (0,1)) (rep_rat r1)``] THEN
  REWRITE_TAC[RAT_NMREQ0_CONG,RAT_NMRLT0_CONG,RAT_NMRGT0_CONG] THEN
  FRAC_NMRDNM_TAC THEN
  RW_TAC int_ss [RAT, FRAC, INT_SUB_LZERO] THEN
  PROVE_TAC[INT_LT_ANTISYM, INT_LT_TOTAL, INT_NEG_LT0, INT_NEG_EQ, INT_NEG_0]
QED

(*--------------------------------------------------------------------------
   RAT_0LES_NMR: thm
   |- !r1. (0q <= r1) = (0i <= rat_nmr r1)

   RAT_0LES_NMR: thm
   |- !r1. (r1 <= 0q) = (rat_nmr r1 <= 0i)
 *--------------------------------------------------------------------------*)

Theorem RAT_0LEQ_NMR:
  !r1. rat_leq 0q r1 <=> 0i <= rat_nmr r1
Proof
  GEN_TAC THEN
  REWRITE_TAC[rat_leq_def, INT_LE_LT] THEN
  PROVE_TAC[RAT_0LES_NMR, RAT_EQ0_NMR, rat_nmr_def]
QED

Theorem RAT_LEQ0_NMR:
  !r1. rat_leq r1 0q <=> rat_nmr r1 <= 0i
Proof
  GEN_TAC THEN
  REWRITE_TAC[rat_leq_def, INT_LE_LT] THEN
  PROVE_TAC[RAT_LES0_NMR, RAT_EQ0_NMR, rat_nmr_def]
QED

(*==========================================================================
 *  field properties
 *==========================================================================*)

(*--------------------------------------------------------------------------
   RAT_ADD_ASSOC: thm
   |- !a b c. rat_add a (rat_add b c) = rat_add (rat_add a b) c

   RAT_MUL_ASSOC: thm
   |- !a b c. rat_mul a (rat_mul b c) = rat_mul (rat_mul a b) c
 *--------------------------------------------------------------------------*)

val RAT_ADD_ASSOC = store_thm("RAT_ADD_ASSOC", ``!a b c. rat_add a (rat_add b c) = rat_add (rat_add a b) c``,
        REWRITE_TAC[rat_add_def] THEN
        REWRITE_TAC[RAT_ADD_CONG] THEN
        REWRITE_TAC[FRAC_ADD_ASSOC] );

val RAT_MUL_ASSOC = store_thm("RAT_MUL_ASSOC", ``!a b c. rat_mul a (rat_mul b c) = rat_mul (rat_mul a b) c``,
        REWRITE_TAC[rat_mul_def] THEN
        REWRITE_TAC[RAT_MUL_CONG] THEN
        REWRITE_TAC[FRAC_MUL_ASSOC] );

(*--------------------------------------------------------------------------
   RAT_ADD_COMM: thm
   |- !a b. rat_add a b = rat_add b a

   RAT_MUL_COMM: thm
   |- !a b. rat_mul a b = rat_mul b a
 *--------------------------------------------------------------------------*)

val RAT_ADD_COMM = store_thm("RAT_ADD_COMM", ``!a b. rat_add a b = rat_add b a``,
        REPEAT GEN_TAC THEN
        REWRITE_TAC[rat_add_def] THEN
        AP_TERM_TAC THEN
        MATCH_ACCEPT_TAC FRAC_ADD_COMM) ;

val RAT_MUL_COMM = store_thm("RAT_MUL_COMM", ``!a b. rat_mul a b = rat_mul b a``,
        REPEAT GEN_TAC THEN
        REWRITE_TAC[rat_mul_def] THEN
        AP_TERM_TAC THEN
        MATCH_ACCEPT_TAC FRAC_MUL_COMM) ;

(*--------------------------------------------------------------------------
   RAT_ADD_RID: thm
   |- !a. rat_add a 0q = a

   RAT_ADD_LID: thm
   |- !a. rat_add 0q a = a

   RAT_MUL_RID: thm
   |- !a. rat_mul a 1q = a

   RAT_MUL_LID: thm
   |- !a. rat_mul 1q a = a
 *--------------------------------------------------------------------------*)

val RAT_ADD_RID = store_thm("RAT_ADD_RID[simp]", ``!a. rat_add a 0q = a``,
        REWRITE_TAC[rat_add_def,rat_0] THEN
        REWRITE_TAC[RAT_ADD_CONG] THEN
        REWRITE_TAC[FRAC_ADD_RID] THEN
        REWRITE_TAC[CONJUNCT1 rat_thm]);

val RAT_ADD_LID = store_thm("RAT_ADD_LID[simp]", ``!a. rat_add 0q a = a``,
        ONCE_REWRITE_TAC[RAT_ADD_COMM] THEN
        REWRITE_TAC[RAT_ADD_RID] );

val RAT_MUL_RID = store_thm("RAT_MUL_RID[simp]", ``!a. rat_mul a 1q = a``,
        REWRITE_TAC[rat_mul_def,rat_1] THEN
        REWRITE_TAC[RAT_MUL_CONG] THEN
        REWRITE_TAC[FRAC_MUL_RID] THEN
        REWRITE_TAC[CONJUNCT1 rat_thm]);

val RAT_MUL_LID = store_thm("RAT_MUL_LID[simp]", ``!a. rat_mul 1q a = a``,
        ONCE_REWRITE_TAC[RAT_MUL_COMM] THEN
        REWRITE_TAC[RAT_MUL_RID] );

(*--------------------------------------------------------------------------
   RAT_ADD_RINV: thm
   |- !a. rat_add a (rat_ainv a) = 0q

   RAT_ADD_LINV: thm
   |- !a. rat_add (rat_ainv a) a = 0q

   RAT_MUL_RINV: thm
   |- !a. ~(a=0q) ==> (rat_mul a (rat_minv a) = 1q)

   RAT_MUL_LINV: thm
   |- !a. ~(a = 0q) ==> (rat_mul (rat_minv a) a = 1q)
 *--------------------------------------------------------------------------*)

val RAT_ADD_RINV = store_thm("RAT_ADD_RINV",
   ``!a. rat_add a (rat_ainv a) = 0q``,
        GEN_TAC THEN
        REWRITE_TAC[rat_add_def,rat_ainv_def,rat_0,RAT_ADD_CONG] THEN
        REWRITE_TAC[frac_add_def,frac_ainv_def,frac_0_def] THEN
        SIMP_TAC bool_ss [NMR, DNM, FRAC_DNMPOS] THEN
        REWRITE_TAC[RAT_ABS_EQUIV,rat_equiv_def] THEN
        VALIDATE (CONV_TAC (feqconv NMR THENC feqconv DNM)) THEN
        simp[INT_MUL_POS_SIGN, FRAC_DNMPOS] THEN
        REWRITE_TAC [INT_MUL_LZERO, INT_MUL_RID, INT_LT_01,
          GSYM INT_NEG_LMUL, INT_ADD_RINV]) ;

val RAT_ADD_LINV = store_thm("RAT_ADD_LINV",
   ``!a. rat_add (rat_ainv a) a = 0q``,
        ONCE_REWRITE_TAC[RAT_ADD_COMM] THEN
        REWRITE_TAC[RAT_ADD_RINV] );

val RAT_MUL_RINV = store_thm("RAT_MUL_RINV",
   ``!a. ~(a=0q) ==> (rat_mul a (rat_minv a) = 1q)``,
  REPEAT STRIP_TAC THEN
  REWRITE_TAC[rat_mul_def, rat_minv_def, rat_1, RAT_MUL_CONG] THEN
  REWRITE_TAC[frac_mul_def, frac_minv_def, frac_1_def] THEN
  REWRITE_TAC[RAT_ABS_EQUIV, rat_equiv_def] THEN
  VALIDATE (CONV_TAC (feqconv NMR THENC feqconv DNM)) THEN
  TRY (irule INT_MUL_POS_SIGN >> conj_tac) THEN
  TRY (irule FRAC_DNMPOS) THEN
  TRY (irule INT_LT_01) THEN
  TRY (irule INT_ABS_NOT0POS) THEN
  ASM_REWRITE_TAC [GSYM RAT_EQ0_NMR, GSYM rat_nmr_def] THEN
  REWRITE_TAC[INT_MUL_LID, INT_MUL_RID, frac_sgn_def,
    ABS_EQ_MUL_SGN, rat_nmr_def] THEN
  CONV_TAC (AC_CONV (INT_MUL_ASSOC, INT_MUL_COMM))) ;

val RAT_MUL_LINV = store_thm("RAT_MUL_LINV",
   ``!a. ~(a = 0q) ==> (rat_mul (rat_minv a) a = 1q)``,
        ONCE_REWRITE_TAC[RAT_MUL_COMM] THEN
        RW_TAC int_ss[RAT_MUL_RINV] );

(*--------------------------------------------------------------------------
   RAT_RDISTRIB: thm
   |- !a b c. rat_mul (rat_add a b) c = rat_add (rat_mul a c) (rat_mul b c)

   RAT_LDISTRIB: thm
   |- !a b c. rat_mul c (rat_add a b) = rat_add (rat_mul c a) (rat_mul c b)
 *--------------------------------------------------------------------------*)

val RAT_RDISTRIB = store_thm("RAT_RDISTRIB",
  ``!a b c. rat_mul (rat_add a b) c = rat_add (rat_mul a c) (rat_mul b c)``,
        REPEAT GEN_TAC THEN
        REWRITE_TAC[rat_mul_def,rat_add_def] THEN
        REWRITE_TAC[RAT_MUL_CONG, RAT_ADD_CONG] THEN
        REWRITE_TAC[frac_mul_def,frac_add_def] THEN
        VALIDATE (CONV_TAC (feqconv NMR THENC feqconv DNM)) THEN
        simp[INT_MUL_POS_SIGN, FRAC_DNMPOS] THEN
        REWRITE_TAC[RAT_ABS_EQUIV, rat_equiv_def] THEN
        VALIDATE (CONV_TAC (feqconv NMR THENC feqconv DNM)) THEN
        simp[INT_MUL_POS_SIGN, FRAC_DNMPOS] THEN
        REWRITE_TAC[INT_RDISTRIB] THEN BINOP_TAC THEN
        CONV_TAC (AC_CONV (INT_MUL_ASSOC, INT_MUL_COMM))) ;

val RAT_LDISTRIB = store_thm("RAT_LDISTRIB",
  ``!a b c. rat_mul c (rat_add a b) = rat_add (rat_mul c a) (rat_mul c b)``,
        ONCE_REWRITE_TAC[RAT_MUL_COMM] THEN
        REWRITE_TAC[RAT_RDISTRIB] );

(*--------------------------------------------------------------------------
   RAT_1_NOT_0: thm
   |- ~ (1q=0q)
 *--------------------------------------------------------------------------*)

val RAT_1_NOT_0 = store_thm("RAT_1_NOT_0", ``~ (1q=0q)``,
        REWRITE_TAC[rat_0, rat_1] THEN
        REWRITE_TAC[frac_1_def, frac_0_def] THEN
        REWRITE_TAC[RAT_ABS_EQUIV, rat_equiv_def] THEN
        FRAC_POS_TAC ``1i`` THEN
        RW_TAC int_ss[NMR,DNM] );

(*==========================================================================
 *  arithmetic rules
 *==========================================================================*)

(*--------------------------------------------------------------------------
   RAT_MUL_LZERO: thm
   |- !r1. rat_mul 0q r1 = 0q

   RAT_MUL_RZERO: thm
   |- !r1. rat_mul r1 0q = 0q
 *--------------------------------------------------------------------------*)

val RAT_MUL_LZERO = store_thm(
  "RAT_MUL_LZERO[simp]", “!r1. rat_mul 0q r1 = 0q”,
  GEN_TAC THEN RAT_CALCEQ_TAC);

val RAT_MUL_RZERO = store_thm(
  "RAT_MUL_RZERO[simp]",
  “!r1. rat_mul r1 0q = 0q”,
  PROVE_TAC[RAT_MUL_LZERO, RAT_MUL_COMM] );

(*--------------------------------------------------------------------------
   RAT_SUB_ADDAINV: thm
   |- !r1 r2. rat_sub r1 r2 = rat_add r1 (rat_ainv r2)

   RAT_DIV_MULMINV: thm
   |- !r1 r2. rat_div r1 r2 = rat_mul r1 (rat_minv r2)
 *--------------------------------------------------------------------------*)

val RAT_SUB_ADDAINV = store_thm( "RAT_SUB_ADDAINV",``!r1 r2. rat_sub r1 r2 = rat_add r1 (rat_ainv r2)``,
        REPEAT GEN_TAC THEN
        REWRITE_TAC[rat_sub_def, rat_add_def, rat_ainv_def] THEN
        REWRITE_TAC[frac_sub_def] THEN
        REWRITE_TAC[RAT_ADD_CONG] );

val RAT_DIV_MULMINV = store_thm("RAT_DIV_MULMINV",
  ``!r1 r2. rat_div r1 r2 = rat_mul r1 (rat_minv r2)``,
  REPEAT GEN_TAC THEN
  REWRITE_TAC[rat_div_def, rat_mul_def, rat_minv_def] THEN
  REWRITE_TAC[frac_div_def] THEN
  REWRITE_TAC[RAT_MUL_CONG] );

val RAT_DIV_0 = Q.store_thm(
  "RAT_DIV_0[simp]",
  ‘rat_div 0 x = 0’,
  simp[RAT_DIV_MULMINV]);


(*--------------------------------------------------------------------------
   RAT_AINV_0: thm
   |- rat_ainv 0q = 0q

   RAT_AINV_AINV: thm
   |- !r1. rat_ainv (rat_ainv r1) = r1

   RAT_AINV_ADD: thm
   |- ! r1 r2. rat_ainv (rat_add r1 r2) = rat_add (rat_ainv r1) (rat_ainv r2)

   RAT_AINV_SUB: thm
   |- ! r1 r2. rat_ainv (rat_sub r1 r2) = rat_sub r2 r1

   RAT_AINV_RMUL: thm
   |- !r1 r2. rat_ainv (rat_mul r1 r2) = rat_mul r1 (rat_ainv r2)

   RAT_AINV_LMUL: thm
   |- !r1 r2. rat_ainv (rat_mul r1 r2) = rat_mul (rat_ainv r1) r2

   RAT_AINV_MINV: thm
   |- !r1. ~(r1=0q) ==> (rat_ainv (rat_minv r1) = rat_minv (rat_ainv r1))
 *--------------------------------------------------------------------------*)

val RAT_AINV_0 = store_thm("RAT_AINV_0[simp]", ``rat_ainv 0q = 0q``,
        REWRITE_TAC[rat_0,rat_ainv_def] THEN
        RW_TAC int_ss[RAT_AINV_CONG] THEN
        RW_TAC int_ss[FRAC_AINV_0] );

val RAT_AINV_AINV = store_thm("RAT_AINV_AINV[simp]",
  ``!r1. rat_ainv (rat_ainv r1) = r1``,
        GEN_TAC THEN
        REWRITE_TAC[rat_ainv_def] THEN
        RW_TAC int_ss[RAT_AINV_CONG, FRAC_AINV_AINV, rat_thm] );

val RAT_AINV_ADD = store_thm("RAT_AINV_ADD", ``! r1 r2. rat_ainv (rat_add r1 r2) = rat_add (rat_ainv r1) (rat_ainv r2)``,
        REPEAT GEN_TAC THEN
        REWRITE_TAC[rat_add_def,rat_ainv_def] THEN
        REWRITE_TAC[RAT_ADD_CONG, RAT_AINV_CONG] THEN
        RW_TAC int_ss[FRAC_AINV_ADD] );

val RAT_AINV_SUB = store_thm("RAT_AINV_SUB", ``! r1 r2. rat_ainv (rat_sub r1 r2) = rat_sub r2 r1``,
        REPEAT GEN_TAC THEN
        REWRITE_TAC[RAT_SUB_ADDAINV] THEN
        REWRITE_TAC[RAT_AINV_ADD] THEN
        REWRITE_TAC[RAT_AINV_AINV] THEN
        PROVE_TAC[RAT_ADD_COMM] );

val RAT_AINV_RMUL = store_thm("RAT_AINV_RMUL", ``!r1 r2. rat_ainv (rat_mul r1 r2) = rat_mul r1 (rat_ainv r2)``,
        REPEAT GEN_TAC THEN
        REWRITE_TAC[rat_ainv_def, rat_mul_def] THEN
        REWRITE_TAC[RAT_MUL_CONG, RAT_AINV_CONG] THEN
        PROVE_TAC[FRAC_AINV_RMUL] );

val RAT_AINV_LMUL = store_thm("RAT_AINV_LMUL", ``!r1 r2. rat_ainv (rat_mul r1 r2) = rat_mul (rat_ainv r1) r2``,
        REPEAT GEN_TAC THEN
        REWRITE_TAC[rat_ainv_def, rat_mul_def] THEN
        REWRITE_TAC[RAT_MUL_CONG, RAT_AINV_CONG] THEN
        PROVE_TAC[FRAC_AINV_LMUL] );

(*--------------------------------------------------------------------------
   RAT_EQ_AINV
   |- !r1 r2. (~r1 = ~r2) = (r1=r2)

   RAT_AINV_EQ
   |- !r1 r2. (~r1 = r2) = (r1 = ~r2)
 *--------------------------------------------------------------------------*)

val RAT_AINV_EQ = store_thm("RAT_AINV_EQ",
  ``!r1 r2. (rat_ainv r1 = r2) = (r1 = rat_ainv r2)``,
        REPEAT GEN_TAC THEN
        EQ_TAC THEN
        STRIP_TAC THEN
        BasicProvers.VAR_EQ_TAC THEN
        REWRITE_TAC[RAT_AINV_AINV] );

val RAT_EQ_AINV = store_thm("RAT_EQ_AINV[simp]",
  ``!r1 r2. (rat_ainv r1 = rat_ainv r2) = (r1=r2)``,
        REWRITE_TAC[RAT_AINV_EQ, RAT_AINV_AINV] ) ;

val RAT_AINV_MINV = store_thm("RAT_AINV_MINV",
  “!r1. r1 <> 0q ==> (rat_ainv (rat_minv r1) = rat_minv (rat_ainv r1))”,
  REPEAT STRIP_TAC THEN
  FIRST_ASSUM MP_TAC THEN
  RULE_ASSUM_TAC (REWRITE_RULE[rat_nmr_def, RAT_EQ0_NMR]) THEN
  SUBST_TAC[GSYM RAT_AINV_0] THEN
  ONCE_REWRITE_TAC[GSYM RAT_AINV_EQ] THEN
  REWRITE_TAC[rat_nmr_def, RAT_EQ0_NMR] THEN
  REWRITE_TAC[rat_ainv_def, rat_minv_def] THEN
  REWRITE_TAC[RAT_NMREQ0_CONG] THEN
  STRIP_TAC THEN
  RW_TAC int_ss[RAT_AINV_CONG, RAT_MINV_CONG] THEN
  LAST_ASSUM MP_TAC THEN
  ONCE_REWRITE_TAC[GSYM INT_EQ_NEG] THEN
  ONCE_REWRITE_TAC[INT_NEG_0] THEN
  STRIP_TAC THEN
  FRAC_CALC_TAC THEN
  REWRITE_TAC[RAT_EQ] THEN
  FRAC_NMRDNM_TAC THEN
  RW_TAC int_ss[INT_ABS, SGN_def] THEN
  TRY (INT_RING_TAC THEN NO_TAC) THEN
  METIS_TAC[integerTheory.INT_LT_REFL, integerTheory.INT_LT_TRANS,
            integerTheory.INT_NOT_LT, integerTheory.INT_LE_ANTISYM,
            integerTheory.INT_MUL_RZERO]);

(*--------------------------------------------------------------------------
   RAT_SUB_RDISTRIB: thm
   |- !a b c. rat_mul (rat_sub a b) c = rat_sub (rat_mul a c) (rat_mul b c)

   RAT_SUB_LDISTRIB: thm
   |- !a b c. rat_mul c (rat_sub a b) = rat_sub (rat_mul c a) (rat_mul c b)
 *--------------------------------------------------------------------------*)

val RAT_SUB_RDISTRIB = store_thm("RAT_SUB_RDISTRIB", ``!a b c. rat_mul (rat_sub a b) c = rat_sub (rat_mul a c) (rat_mul b c)``,
        REPEAT GEN_TAC THEN
        REWRITE_TAC[RAT_SUB_ADDAINV] THEN
        REWRITE_TAC[RAT_AINV_LMUL] THEN
        PROVE_TAC[RAT_RDISTRIB] );

val RAT_SUB_LDISTRIB = store_thm("RAT_SUB_LDISTRIB", ``!a b c. rat_mul c (rat_sub a b) = rat_sub (rat_mul c a) (rat_mul c b)``,
        REPEAT GEN_TAC THEN
        REWRITE_TAC[RAT_SUB_ADDAINV] THEN
        REWRITE_TAC[RAT_AINV_RMUL] THEN
        PROVE_TAC[RAT_LDISTRIB] );

(*--------------------------------------------------------------------------
   RAT_SUB_LID: thm
   |- !r1. rat_sub 0q r1 = rat_ainv r1

   RAT_SUB_RID: thm
   |- !r1. rat_sub r1 0q = r1
 *--------------------------------------------------------------------------*)

val RAT_SUB_LID = store_thm("RAT_SUB_LID[simp]",
  ``!r1. rat_sub 0q r1 = rat_ainv r1``,
        GEN_TAC THEN
        REWRITE_TAC[RAT_SUB_ADDAINV] THEN
        REWRITE_TAC[RAT_ADD_LID] );

val RAT_SUB_RID = store_thm("RAT_SUB_RID[simp]",
  ``!r1. rat_sub r1 0q = r1``,
        GEN_TAC THEN
        REWRITE_TAC[RAT_SUB_ADDAINV] THEN
        REWRITE_TAC[RAT_AINV_0] THEN
        RW_TAC int_ss[RAT_ADD_RID] );

(*--------------------------------------------------------------------------
   RAT_SUB_ID: thm
   |- ! r. r - r = 0q
 *--------------------------------------------------------------------------*)

val RAT_SUB_ID = store_thm("RAT_SUB_ID[simp]",
  ``! r. rat_sub r r = 0q``,
        RW_TAC bool_ss [RAT_SUB_ADDAINV, RAT_ADD_RINV]);

(*--------------------------------------------------------------------------
   RAT_EQ_SUB0: thm
   |- !r1 r2. (rat_sub r1 r2 = 0q) = (r1 = r2)
 *--------------------------------------------------------------------------*)

val RAT_EQ_SUB0 = store_thm("RAT_EQ_SUB0", ``!r1 r2. (rat_sub r1 r2 = 0q) = (r1 = r2)``,
        REPEAT GEN_TAC THEN
        SUBST_TAC[SPEC ``r1:rat`` (GSYM RAT), SPEC ``r2:rat`` (GSYM RAT)] THEN
        REWRITE_TAC[RAT_SUB_CALCULATE, rat_0] THEN
        FRAC_CALC_TAC THEN
        REWRITE_TAC[RAT_ABS_EQUIV, rat_equiv_def] THEN
        FRAC_NMRDNM_TAC THEN
        RW_TAC int_ss[INT_MUL_CALCULATE, GSYM INT_SUB_CALCULATE, INT_SUB_0, INT_MUL_RID, INT_MUL_LZERO] );

(*--------------------------------------------------------------------------
   RAT_EQ_0SUB: thm
   |- !r1 r2. (0q = rat_sub r1 r2) = (r1 = r2)
 *--------------------------------------------------------------------------*)

val RAT_EQ_0SUB = store_thm("RAT_EQ_0SUB", ``!r1 r2. (0q = rat_sub r1 r2) = (r1 = r2)``,
        PROVE_TAC[RAT_EQ_SUB0] );

(*--------------------------------------------------------------------------
 *  signum function
 *--------------------------------------------------------------------------*)

(*--------------------------------------------------------------------------
 *  RAT_SGN_CALCULATE: thm
 *  |- rat_sgn (abs_rat( f1 ) = frac_sgn f1
 *--------------------------------------------------------------------------*)

val RAT_SGN_CALCULATE = store_thm("RAT_SGN_CALCULATE", ``rat_sgn (abs_rat( f1 )) = frac_sgn f1``,
        REWRITE_TAC[rat_sgn_def, rat_0] THEN
        REWRITE_TAC[RAT_SGN_CONG] THEN
        REWRITE_TAC[frac_sgn_def, frac_0_def] THEN
        FRAC_NMRDNM_TAC THEN
        REWRITE_TAC[SGN_def] );

(*--------------------------------------------------------------------------
   RAT_SGN_CLAUSES: thm
   |- !r1.
        ((rat_sgn r1 = ~1) = (r1 < 0q)) /\
        ((rat_sgn r1 = 0i) = (r1 = 0q) ) /\
        ((rat_sgn r1 = 1i) = (r1 > 0q))
 *--------------------------------------------------------------------------*)

val RAT_SGN_CLAUSES = store_thm("RAT_SGN_CLAUSES",
  ``!r1. ((rat_sgn r1 = ~1) = (rat_les r1 0q)) /\
         ((rat_sgn r1 = 0i) = (r1 = 0q)) /\
         ((rat_sgn r1 = 1i) = (rat_gre r1 0q))``,
  GEN_TAC THEN
  REWRITE_TAC[rat_sgn_def, rat_les_def, rat_gre_def] THEN
  REWRITE_TAC[RAT_SUB_ADDAINV, RAT_ADD_LID, RAT_SUB_RID] THEN
  RAT_CALC_TAC THEN
  REWRITE_TAC[RAT_SGN_CONG] THEN
  REPEAT CONJ_TAC THENL
  [
          EQ_TAC THEN
          STRIP_TAC THEN
          PROVE_TAC[FRAC_SGN_AINV, INT_NEG_EQ]
  ,
          REWRITE_TAC[frac_sgn_def, frac_0_def] THEN
          REWRITE_TAC[RAT_EQ] THEN
          FRAC_NMRDNM_TAC THEN
          PROVE_TAC[INT_SGN_CLAUSES]
  ] );

(*--------------------------------------------------------------------------
   RAT_SGN_0: thm
   |- rat_sgn 0q = 0i
 *--------------------------------------------------------------------------*)

val RAT_SGN_0 = store_thm("RAT_SGN_0[simp]",
  ``rat_sgn 0q = 0i``,
  REWRITE_TAC[rat_sgn_def, rat_0] THEN REWRITE_TAC[RAT_SGN_CONG] THEN
  REWRITE_TAC[frac_sgn_def, frac_0_def] THEN
  FRAC_NMRDNM_TAC THEN REWRITE_TAC[SGN_def] );

(*--------------------------------------------------------------------------
   RAT_SGN_AINV: thm
   |- !r1. ~rat_sgn ~r1 = rat_sgn r1
 *--------------------------------------------------------------------------*)

val RAT_SGN_AINV = store_thm("RAT_SGN_AINV", ``!r1. ~rat_sgn (rat_ainv r1) = rat_sgn r1``,
        GEN_TAC THEN
        REWRITE_TAC[rat_sgn_def, rat_ainv_def] THEN
        REWRITE_TAC[RAT_SGN_CONG] THEN
        PROVE_TAC[FRAC_SGN_AINV] );

(*--------------------------------------------------------------------------
   RAT_SGN_MUL: thm
   |- !r1 r2. rat_sgn (r1 * r2) = rat_sgn r1 * rat_sgn r2
 *--------------------------------------------------------------------------*)

val RAT_SGN_MUL = store_thm("RAT_SGN_MUL[simp]",
  ``!r1 r2. rat_sgn (rat_mul r1 r2) = rat_sgn r1 * rat_sgn r2``,
  REPEAT GEN_TAC THEN REWRITE_TAC[rat_sgn_def, rat_mul_def] THEN
  REWRITE_TAC[RAT_SGN_CONG] THEN PROVE_TAC[FRAC_SGN_MUL2] );

Theorem RAT_SGN_MINV[simp]:
  !r1:rat. r1 <> 0 ==> (rat_sgn (rat_minv r1) = rat_sgn r1)
Proof
  GEN_TAC THEN STRIP_TAC THEN
  REWRITE_TAC[rat_sgn_def, rat_minv_def] THEN
  MATCH_MP_TAC (SPEC ``rep_rat r1`` FRAC_SGN_CASES) THEN
  REPEAT CONJ_TAC THEN STRIP_TAC THEN ASM_REWRITE_TAC[] THEN
  UNDISCH_ALL_TAC THEN REWRITE_TAC[RAT_EQ0_NMR, rat_nmr_def] THEN STRIP_TAC THEN
  REWRITE_TAC[frac_sgn_def, frac_minv_def, INT_SGN_CLAUSES] THEN
  STRIP_TAC THEN
  REWRITE_TAC[RAT_NMREQ0_CONG, RAT_NMRGT0_CONG, RAT_NMRLT0_CONG] THEN
  FRAC_NMRDNM_TAC THEN
  RW_TAC int_ss
    [INT_MUL_SIGN_CASES, SGN_def, FRAC_DNMPOS, INT_MUL_LID, int_gt] THEN
  PROVE_TAC[INT_LT_ANTISYM, int_gt]
QED

(*--------------------------------------------------------------------------
   RAT_SGN_TOTAL
   |- !r1. (rat_sgn r1 = ~1) \/ (rat_sgn r1 = 0) \/ (rat_sgn r1 = 1i)
 *--------------------------------------------------------------------------*)

val RAT_SGN_TOTAL = store_thm("RAT_SGN_TOTAL",
  ``!r1. (rat_sgn r1 = ~1) \/ (rat_sgn r1 = 0) \/ (rat_sgn r1 = 1i)``,
  REWRITE_TAC[rat_sgn_def] THEN
  REWRITE_TAC[frac_sgn_def, SGN_def] THEN
  PROVE_TAC[] );

(*--------------------------------------------------------------------------
   RAT_SGN_COMPLEMENT
   |- !r1.
        (~(rat_sgn r1 = ~1) = ((rat_sgn r1 = 0) \/ (rat_sgn r1 = 1i))) /\
        (~(rat_sgn r1 = 0) = ((rat_sgn r1 = ~1) \/ (rat_sgn r1 = 1i))) /\
        (~(rat_sgn r1 = 1) = ((rat_sgn r1 = ~1) \/ (rat_sgn r1 = 0)))
 *--------------------------------------------------------------------------*)

val RAT_SGN_COMPLEMENT = store_thm("RAT_SGN_COMPLEMENT",
  ``!r1. (~(rat_sgn r1 = ~1) = ((rat_sgn r1 = 0) \/ (rat_sgn r1 = 1i))) /\
         (~(rat_sgn r1 = 0) = ((rat_sgn r1 = ~1) \/ (rat_sgn r1 = 1i))) /\
         (~(rat_sgn r1 = 1) = ((rat_sgn r1 = ~1) \/ (rat_sgn r1 = 0)))``,
  GEN_TAC THEN REPEAT CONJ_TAC THEN
  ASSUME_TAC (SPEC ``r1:rat`` RAT_SGN_TOTAL) THEN
  UNDISCH_ALL_TAC THEN STRIP_TAC THEN
  RW_TAC int_ss [RAT_1_NOT_0] );

(*==========================================================================
 *  order of the rational numbers (less, greater, ...)
 *==========================================================================*)

(*--------------------------------------------------------------------------
   RAT_LES_REF, RAT_LES_ANTISYM, RAT_LES_TRANS, RAT_LES_TOTAL

   |- !r1. ~(r1 < r1)
   |- ! r1 r2. r1 < r2 ==> ~(r2 < r1)
   |- !r1 r2 r3. r1 < r2 /\ r2 < r3 ==> r1 < r3
   |- !r1 r2. r1 < r2 \/ (r1 = r2) \/ r2 < r1
 *--------------------------------------------------------------------------*)

val RAT_LES_REF = store_thm("RAT_LES_REF", ``!r1. ~(rat_les r1 r1)``,
        REWRITE_TAC[rat_les_def] THEN
        REWRITE_TAC[RAT_SUB_ID] THEN
        RW_TAC int_ss[RAT_SGN_0] );

val RAT_LES_ANTISYM =
let
  val lemmaX = prove(``!f. frac_sgn (frac_ainv f) = ~frac_sgn f``,
                     REWRITE_TAC[GSYM INT_NEG_EQ] THEN
                     RW_TAC int_ss[FRAC_SGN_NEG] );
in
  store_thm(
    "RAT_LES_ANTISYM",
    ``!r1 r2. rat_les r1 r2 ==> ~(rat_les r2 r1)``,
    REPEAT GEN_TAC THEN
    REWRITE_TAC[rat_les_def, rat_sgn_def, rat_sub_def] THEN
    REWRITE_TAC[RAT_SGN_CONG] THEN
    SUBST_TAC[SPECL [``rep_rat r1``, ``rep_rat r2``] (GSYM FRAC_AINV_SUB)] THEN
    REWRITE_TAC[lemmaX] THEN REWRITE_TAC[INT_NEG_EQ] THEN RW_TAC int_ss[] )
end;

val RAT_LES_TRANS = store_thm("RAT_LES_TRANS",
  ``!r1 r2 r3. rat_les r1 r2 /\ rat_les r2 r3 ==> rat_les r1 r3``,
  REPEAT GEN_TAC THEN REWRITE_TAC[rat_les_def] THEN
  SUBGOAL_THEN
    ``rat_sub r3 r1 = rat_add (rat_sub r3 r2) (rat_sub r2 r1)``
    SUBST1_TAC THEN1
  RAT_CALCEQ_TAC THEN REWRITE_TAC[rat_sgn_def, rat_sub_def, rat_add_def] THEN
  REWRITE_TAC[RAT_ADD_CONG, RAT_SUB_CONG] THEN
  REWRITE_TAC[RAT_SGN_CONG] THEN REWRITE_TAC[frac_sgn_def] THEN
  FRAC_CALC_TAC THEN FRAC_NMRDNM_TAC THEN
  REWRITE_TAC[INT_SGN_CLAUSES] THEN REWRITE_TAC[int_gt] THEN
  FRAC_POS_TAC ``frac_dnm (rep_rat r2) * frac_dnm (rep_rat r1)`` THEN
  FRAC_POS_TAC ``frac_dnm (rep_rat r3) * frac_dnm (rep_rat r2)`` THEN
  REPEAT STRIP_TAC THEN
  PROVE_TAC[INT_LT_ADD,INT_MUL_POS_SIGN] );

val RAT_LES_TOTAL = store_thm("RAT_LES_TOTAL",
  ``!r1 r2. rat_les r1 r2 \/ (r1 = r2) \/ rat_les r2 r1``,
  REPEAT GEN_TAC THEN REWRITE_TAC[rat_les_def] THEN
  SUBST_TAC[SPECL[``r1:rat``,``r2:rat``] (GSYM RAT_AINV_SUB)] THEN
  SUBST_TAC[
    SPECL[``rat_sgn (rat_ainv (rat_sub r1 r2))``,``1i``] (GSYM INT_EQ_NEG)] THEN
  REWRITE_TAC[RAT_SGN_AINV] THEN
  ONCE_REWRITE_TAC[GSYM RAT_EQ_SUB0] THEN
  SUBST_TAC[
    CONJUNCT1 (CONJUNCT2 (SPEC ``rat_sub r1 r2`` (GSYM RAT_SGN_CLAUSES)))] THEN
  PROVE_TAC[RAT_SGN_TOTAL] );


(*--------------------------------------------------------------------------
   RAT_LEQ_REF, RAT_LEQ_ANTISYM, RAT_LEQ_TRANS
   |- !r1. r1 <= r1
   |- !r1 r2. r1 <= r2 = r2 >= r1
   |- !r1 r2 r3. r1 <= r2 /\ r2 <= r3 ==> r1 <= r3
 *--------------------------------------------------------------------------*)

val RAT_LEQ_REF = store_thm("RAT_LEQ_REF", ``!r1. rat_leq r1 r1``,
        GEN_TAC THEN
        REWRITE_TAC[rat_leq_def] THEN
        REWRITE_TAC[RAT_SUB_ID] THEN
        REWRITE_TAC[rat_sgn_def,rat_0] THEN
        REWRITE_TAC[frac_sgn_def,SGN_def, frac_0_def] THEN
        REWRITE_TAC[RAT_NMREQ0_CONG,RAT_NMRLT0_CONG] THEN
        RW_TAC int_ss[NMR,DNM] );

val RAT_LEQ_ANTISYM = store_thm("RAT_LEQ_ANTISYM",
  ``!r1 r2. rat_leq r1 r2 /\ rat_leq r2 r1 ==> (r1=r2)``,
  REPEAT GEN_TAC THEN
  REWRITE_TAC[rat_leq_def] THEN
  RW_TAC bool_ss [] THEN
  PROVE_TAC[RAT_LES_ANTISYM]);

val RAT_LEQ_TRANS = store_thm("RAT_LEQ_TRANS",
  ``!r1 r2 r3. rat_leq r1 r2 /\ rat_leq r2 r3 ==> rat_leq r1 r3``,
  REPEAT GEN_TAC THEN REWRITE_TAC[rat_leq_def] THEN
  RW_TAC bool_ss [] THEN PROVE_TAC[RAT_LES_TRANS]);


(*--------------------------------------------------------------------------
   RAT_LES_01
   |- 0q < 1q
 *--------------------------------------------------------------------------*)

val RAT_LES_01 = store_thm("RAT_LES_01", ``rat_les 0q 1q``,
        REWRITE_TAC[rat_les_def] THEN
        RAT_CALC_TAC THEN
        FRAC_CALC_TAC THEN
        REWRITE_TAC[rat_sgn_def, frac_sgn_def, SGN_def] THEN
        REWRITE_TAC[RAT_NMREQ0_CONG, RAT_NMRLT0_CONG] THEN
        FRAC_NMRDNM_TAC );

(*--------------------------------------------------------------------------
   RAT_LES_IMP_LEQ
   |- !r1 r2. r1 < r2 ==> r1 <= r2
 *--------------------------------------------------------------------------*)

val RAT_LES_IMP_LEQ = store_thm("RAT_LES_IMP_LEQ",
  ``!r1 r2. rat_les r1 r2 ==> rat_leq r1 r2``,
  REPEAT GEN_TAC THEN REWRITE_TAC[rat_les_def, rat_leq_def] THEN
  RW_TAC bool_ss [] );

(*--------------------------------------------------------------------------
   RAT_LES_IMP_NEQ
   |- !r1 r2. r1 < r2 ==> ~(r1 = r2)
 *--------------------------------------------------------------------------*)

val RAT_LES_IMP_NEQ = store_thm("RAT_LES_IMP_NEQ",
  ``!r1 r2. rat_les r1 r2 ==> ~(r1 = r2)``,
  REPEAT GEN_TAC THEN REWRITE_TAC[rat_les_def] THEN
  SUBST_TAC[ISPECL[``r1:rat``,``r2:rat``] EQ_SYM_EQ] THEN
  ONCE_REWRITE_TAC[GSYM RAT_EQ_SUB0] THEN
  SUBST_TAC[
    CONJUNCT1 (CONJUNCT2 (SPEC ``rat_sub r2 r1`` (GSYM RAT_SGN_CLAUSES)))] THEN
  SIMP_TAC int_ss []);

(*--------------------------------------------------------------------------
   RAT_LEQ_LES (RAT_NOT_LES_LEQ)
   |- !r1 r2. ~(r2 < r1) = r1 <= r2
 *--------------------------------------------------------------------------*)

val RAT_LEQ_LES = store_thm("RAT_LEQ_LES",
  ``!r1 r2. ~(rat_les r2 r1) = rat_leq r1 r2``,
  RW_TAC bool_ss[rat_leq_def] THEN
  PROVE_TAC[RAT_LES_TOTAL, RAT_LES_ANTISYM] );

(*--------------------------------------------------------------------------
   RAT_LES_LEQ, RAT_LES_LEQ2

   |- !r1 r2. ~(rat_leq r2 r1) = r1 < r2
   |- !r1 r2. r1 < r2 = r1 <= r2 /\ ~(r2 = r1)
 *--------------------------------------------------------------------------*)

val RAT_LES_LEQ = store_thm("RAT_LES_LEQ",
  ``!r1 r2. ~(rat_leq r2 r1) = rat_les r1 r2``,
  REPEAT GEN_TAC THEN REWRITE_TAC[rat_leq_def] THEN
  PROVE_TAC[RAT_LES_TOTAL, RAT_LES_IMP_NEQ, RAT_LES_ANTISYM] );

Theorem RAT_LES_LEQ2:
  !r1 r2. rat_les r1 r2 <=> rat_leq r1 r2 /\ ~(rat_leq r2 r1)
Proof
  REPEAT GEN_TAC THEN REWRITE_TAC[rat_leq_def] THEN EQ_TAC THEN
  RW_TAC bool_ss [] THEN PROVE_TAC[RAT_LES_ANTISYM, RAT_LES_IMP_NEQ]
QED

(*--------------------------------------------------------------------------
   RAT_LES_LEQ_TRANS, RAT_LEQ_LES_TRANS

   |- !a b c. a < b /\ b <= c ==> a < c
   |- !a b c. a <= b /\ b < c ==> a < c
 *--------------------------------------------------------------------------*)

val RAT_LES_LEQ_TRANS = store_thm("RAT_LES_LEQ_TRANS",
  ``!a b c. rat_les a b /\ rat_leq b c ==> rat_les a c``,
  REPEAT GEN_TAC THEN REWRITE_TAC[rat_leq_def] THEN
  PROVE_TAC[RAT_LES_TRANS] );

val RAT_LEQ_LES_TRANS = store_thm("RAT_LEQ_LES_TRANS",
  ``!a b c. rat_leq a b /\ rat_les b c ==> rat_les a c``,
  REPEAT GEN_TAC THEN REWRITE_TAC[rat_leq_def] THEN PROVE_TAC[RAT_LES_TRANS] );

(*--------------------------------------------------------------------------
   RAT_0LES_0LES_ADD, RAT_LES0_LES0_ADD

   |- !r1 r2. 0q < r1 ==> 0q < r2 ==> 0q < r1 + r2
   |- !r1 r2. r1 < 0q ==> r2 < 0q ==> r1 + r2 < 0q
 *--------------------------------------------------------------------------*)

Theorem RAT_0LES_0LES_ADD:
  !r1 r2. rat_les 0q r1 ==> rat_les 0q r2 ==> rat_les 0q (rat_add r1 r2)
Proof
  REPEAT GEN_TAC THEN REWRITE_TAC[RAT_0LES_NMR] THEN
  RAT_CALC_TAC THEN FRAC_CALC_TAC THEN
  REWRITE_TAC[rat_nmr_def, RAT, FRAC, RAT_NMRGT0_CONG] THEN
  FRAC_NMRDNM_TAC THEN
  FRAC_POS_TAC ``frac_dnm (rep_rat r1)`` THEN
  FRAC_POS_TAC ``frac_dnm (rep_rat r2)`` THEN
  REPEAT STRIP_TAC THEN PROVE_TAC[INT_MUL_SIGN_CASES, INT_LT_ADD]
QED

Theorem RAT_LES0_LES0_ADD:
  !r1 r2. rat_les r1 0q ==> rat_les r2 0q  ==> rat_les (rat_add r1 r2) 0q
Proof
  REPEAT GEN_TAC THEN REWRITE_TAC[RAT_LES0_NMR] THEN
  RAT_CALC_TAC THEN FRAC_CALC_TAC THEN
  REWRITE_TAC[rat_nmr_def, RAT, FRAC, RAT_NMRLT0_CONG] THEN
  FRAC_NMRDNM_TAC THEN
  FRAC_POS_TAC ``frac_dnm (rep_rat r1)`` THEN
  FRAC_POS_TAC ``frac_dnm (rep_rat r2)`` THEN
  REPEAT STRIP_TAC THEN PROVE_TAC[INT_MUL_SIGN_CASES, INT_LT_ADD_NEG]
QED

(*--------------------------------------------------------------------------
   RAT_0LES_0LEQ_ADD, RAT_LES0_LEQ0_ADD

   |- !r1 r2. 0q < r1 ==> 0q <= r2 ==> 0q < r1 + r2
   |- !r1 r2. r1 < 0q ==> r2 <= 0q ==> r1 + r2 < 0q
 *--------------------------------------------------------------------------*)

val RAT_0LES_0LEQ_ADD = store_thm("RAT_0LES_0LEQ_ADD",
  ``!r1 r2. rat_les 0q r1 ==> rat_leq 0q r2 ==> rat_les 0q (rat_add r1 r2)``,
  REPEAT GEN_TAC THEN REWRITE_TAC[rat_leq_def] THEN RW_TAC bool_ss [] THEN
  PROVE_TAC[RAT_0LES_0LES_ADD, RAT_ADD_RID] );


val RAT_LES0_LEQ0_ADD = store_thm("RAT_LES0_LEQ0_ADD",
  ``!r1 r2. rat_les r1 0q ==> rat_leq r2 0q ==> rat_les (rat_add r1 r2) 0q``,
  REPEAT GEN_TAC THEN REWRITE_TAC[rat_leq_def] THEN RW_TAC bool_ss [] THEN
  PROVE_TAC[RAT_LES0_LES0_ADD, RAT_ADD_RID] );

(*--------------------------------------------------------------------------
   RAT_LSUB_EQ, RAT_RSUB_EQ

   |- !r1 r2 r3. (r1 - r2 = r3) = (r1 = r2 + r3)
   |- !r1 r2 r3. (r1 = r2 - r3) = (r1 + r3 = r2)
 *--------------------------------------------------------------------------*)

val RAT_LSUB_EQ = store_thm("RAT_LSUB_EQ",
  ``!r1 r2 r3. (rat_sub r1 r2 = r3) = (r1 = rat_add r2 r3)``,
  REPEAT (STRIP_TAC ORELSE EQ_TAC) THEN BasicProvers.VAR_EQ_TAC THEN
  REWRITE_TAC[RAT_SUB_ADDAINV] THEN ONCE_REWRITE_TAC[RAT_ADD_COMM] THENL [
    ONCE_REWRITE_TAC[GSYM RAT_ADD_ASSOC]
    ,
    ONCE_REWRITE_TAC[RAT_ADD_ASSOC]
  ] THEN
  REWRITE_TAC[RAT_ADD_LINV] THEN REWRITE_TAC[RAT_ADD_LID, RAT_ADD_RID] );

val RAT_RSUB_EQ = store_thm("RAT_RSUB_EQ",
  ``!r1 r2 r3. (r1 = rat_sub r2 r3) = (rat_add r1 r3 = r2)``,
  REPEAT (STRIP_TAC ORELSE EQ_TAC) THEN BasicProvers.VAR_EQ_TAC THEN
  REWRITE_TAC[RAT_SUB_ADDAINV] THEN ONCE_REWRITE_TAC[GSYM RAT_ADD_ASSOC] THEN
  REWRITE_TAC[RAT_ADD_LINV, RAT_ADD_RINV] THEN
  REWRITE_TAC[RAT_ADD_LID, RAT_ADD_RID] );

(*--------------------------------------------------------------------------
   RAT_LDIV_EQ, RAT_RDIV_EQ

   |- !r1 r2 r3. ~(r2 = 0q) ==> ((r1 / r2 = r3) = (r1 = r2 * r3))
   |- !r1 r2 r3. ~(r3 = 0q) ==> ((r1 = r2 / r3) = (r1 * r3 = r2))
 *--------------------------------------------------------------------------*)

val RAT_LDIV_EQ = store_thm("RAT_LDIV_EQ",
  ``!r1 r2 r3. ~(r2 = 0q) ==> ((rat_div r1 r2 = r3) = (r1 = rat_mul r2 r3))``,
  REPEAT (STRIP_TAC ORELSE EQ_TAC) THEN
  BasicProvers.VAR_EQ_TAC THEN
  ONCE_REWRITE_TAC [RAT_MUL_COMM] THEN
  REWRITE_TAC [RAT_DIV_MULMINV, GSYM RAT_MUL_ASSOC] THEN
  ASM_SIMP_TAC std_ss [RAT_MUL_RINV, RAT_MUL_LINV, RAT_MUL_RID, RAT_MUL_LID]) ;

val RAT_RDIV_EQ = store_thm("RAT_RDIV_EQ",
  ``!r1 r2 r3. ~(r3 = 0q) ==> ((r1 = rat_div r2 r3) = (rat_mul r1 r3 = r2))``,
  REPEAT (STRIP_TAC ORELSE EQ_TAC) THEN
  BasicProvers.VAR_EQ_TAC THEN
  REWRITE_TAC [RAT_DIV_MULMINV, GSYM RAT_MUL_ASSOC] THEN
  ASM_SIMP_TAC std_ss [RAT_MUL_RINV, RAT_MUL_LINV, RAT_MUL_RID, RAT_MUL_LID]) ;


(*==========================================================================
 *  one-to-one and onto theorems
 *==========================================================================*)

(*--------------------------------------------------------------------------
   RAT_AINV_ONE_ONE

   |- ONE_ONE rat_ainv
 *--------------------------------------------------------------------------*)

val RAT_AINV_ONE_ONE = store_thm("RAT_AINV_ONE_ONE", ``ONE_ONE rat_ainv``,
        REWRITE_TAC[ONE_ONE_DEF] THEN
        BETA_TAC THEN
        REWRITE_TAC[RAT_EQ_AINV] );

(*--------------------------------------------------------------------------
   RAT_ADD_ONE_ONE

   |- !r1. ONE_ONE (rat_add r1)
 *--------------------------------------------------------------------------*)

val RAT_ADD_ONE_ONE = store_thm("RAT_ADD_ONE_ONE",
  ``!r1. ONE_ONE (rat_add r1)``,
  REPEAT GEN_TAC THEN
  SIMP_TAC std_ss [ONE_ONE_DEF, GSYM RAT_LSUB_EQ] THEN
  SIMP_TAC std_ss [RAT_RSUB_EQ] THEN
  MATCH_ACCEPT_TAC RAT_ADD_COMM) ;

(*--------------------------------------------------------------------------
   RAT_MUL_ONE_ONE

   |- !r1. ~(r1=0q) = ONE_ONE (rat_mul r1)
 *--------------------------------------------------------------------------*)

val RAT_MUL_ONE_ONE = store_thm("RAT_MUL_ONE_ONE",
  ``!r1. ~(r1=0q) = ONE_ONE (rat_mul r1)``,
  REPEAT GEN_TAC THEN REWRITE_TAC [ONE_ONE_DEF] THEN BETA_TAC THEN
  EQ_TAC THEN REPEAT DISCH_TAC
  THENL [
    ASM_SIMP_TAC std_ss [GSYM RAT_LDIV_EQ] THEN
    ASM_SIMP_TAC std_ss [RAT_RDIV_EQ] THEN
    MATCH_ACCEPT_TAC RAT_MUL_COMM,
    FIRST_X_ASSUM (ASSUME_TAC o Q.SPECL [`1q`, `0q`]) THEN
    REV_FULL_SIMP_TAC std_ss [RAT_1_NOT_0, RAT_MUL_LZERO] ]) ;

(*==========================================================================
 *  transformation of equations
 *==========================================================================*)

(*--------------------------------------------------------------------------
   RAT_EQ_LADD, RAT_EQ_RADD

   |- !r1 r2 r3. (r3 + r1 = r3 + r2) = (r1=r2)
   |- !r1 r2 r3. (r1 + r3 = r2 + r3) = (r1=r2)
 *--------------------------------------------------------------------------*)

val RAT_EQ_LADD = store_thm("RAT_EQ_LADD", ``!r1 r2 r3. (rat_add r3 r1 = rat_add r3 r2) = (r1=r2)``,
        PROVE_TAC [REWRITE_RULE[ONE_ONE_THM] RAT_ADD_ONE_ONE, RAT_ADD_COMM] );

val RAT_EQ_RADD = store_thm("RAT_EQ_RADD", ``!r1 r2 r3. (rat_add r1 r3 = rat_add r2 r3) = (r1=r2)``,
        PROVE_TAC [REWRITE_RULE[ONE_ONE_THM] RAT_ADD_ONE_ONE, RAT_ADD_COMM] );

(*--------------------------------------------------------------------------
   RAT_EQ_LMUL, RAT_EQ_RMUL

   |- !r1 r2 r3. ~(r3=0q) ==> ((r3 * r1 = r3 * r2) = (r1=r2))
   |- !r1 r2 r3. ~(r3=0q) ==> ((r1 * r3 = r2 * r3) = (r1=r2))
 *--------------------------------------------------------------------------*)

val RAT_EQ_RMUL = store_thm("RAT_EQ_RMUL", ``!r1 r2 r3. ~(r3=0q) ==> ((rat_mul r1 r3 = rat_mul r2 r3) = (r1=r2))``,
        REPEAT GEN_TAC THEN
        REWRITE_TAC[SPEC ``r3:rat`` RAT_MUL_ONE_ONE] THEN
        REWRITE_TAC[ONE_ONE_THM] THEN
        STRIP_TAC THEN
        ONCE_REWRITE_TAC[RAT_MUL_COMM] THEN
        PROVE_TAC[] );

val RAT_EQ_LMUL = store_thm("RAT_EQ_LMUL", ``!r1 r2 r3. ~(r3=0q) ==> ((rat_mul r3 r1 = rat_mul r3 r2) = (r1=r2))``,
        PROVE_TAC[RAT_EQ_RMUL, RAT_MUL_COMM] );

(*==========================================================================
 *  transformation of inequations
 *==========================================================================*)

(*--------------------------------------------------------------------------
   RAT_LES_LADD, RAT_LES_RADD, RAT_LEQ_LADD, RAT_LEQ_RADD

   |- !r1 r2 r3. (r3 + r1) < (r3 + r2) = r1 < r2
   |- !r1 r2 r3. (r1 + r3) < (r2 + r3) = r1 < r2
   |- !r1 r2 r3. (r3 + r1) <= (r3 + r2) = r1 <= r2
   |- !r1 r2 r3. (r1 + r3) <= (r2 + r3) = r1 <= r2
 *--------------------------------------------------------------------------*)

val RAT_LES_RADD = store_thm("RAT_LES_RADD", ``!r1 r2 r3. rat_les (rat_add r1 r3) (rat_add r2 r3) = rat_les r1 r2``,
        REPEAT GEN_TAC THEN
        REWRITE_TAC[rat_les_def, rat_sgn_def] THEN
        REWRITE_TAC[RAT_SUB_ADDAINV, RAT_AINV_ADD] THEN
        SUBST_TAC[ EQT_ELIM (AC_CONV (RAT_ADD_ASSOC, RAT_ADD_COMM) ``rat_add (rat_add r2 r3) (rat_add (rat_ainv r1) (rat_ainv r3)) = rat_add (rat_add r2 (rat_ainv r1)) (rat_add r3 (rat_ainv r3))``) ] THEN
        REWRITE_TAC[RAT_ADD_RINV, RAT_ADD_RID] );

val RAT_LES_LADD = store_thm("RAT_LES_LADD", ``!r1 r2 r3. rat_les (rat_add r3 r1) (rat_add r3 r2) = rat_les r1 r2``,
        PROVE_TAC[RAT_LES_RADD, RAT_ADD_COMM] );

val RAT_LEQ_RADD = store_thm("RAT_LEQ_RADD",
  ``!r1 r2 r3. rat_leq (rat_add r1 r3) (rat_add r2 r3) = rat_leq r1 r2``,
        REWRITE_TAC[rat_leq_def, RAT_LES_RADD, RAT_EQ_RADD]) ;

val RAT_LEQ_LADD = store_thm("RAT_LEQ_LADD",
  ``!r1 r2 r3. rat_leq (rat_add r3 r1) (rat_add r3 r2) = rat_leq r1 r2``,
        REWRITE_TAC[rat_leq_def, RAT_LES_LADD, RAT_EQ_LADD]) ;

val RAT_ADD_MONO = Q.store_thm ("RAT_ADD_MONO",
  `!a b c d. a <= b /\ c <= d ==> rat_add a c <= rat_add b d`,
  REPEAT STRIP_TAC THEN irule RAT_LEQ_TRANS THEN
  Q.EXISTS_TAC `b + c` THEN
  ASM_SIMP_TAC std_ss [RAT_LEQ_LADD, RAT_LEQ_RADD]) ;

(*--------------------------------------------------------------------------
   RAT_LES_AINV

   |- !r1 r2. ~r1 < ~r2 = r2 < r1
 *--------------------------------------------------------------------------*)

val RAT_LES_AINV = store_thm("RAT_LES_AINV", ``!r1 r2. rat_les (rat_ainv r1) (rat_ainv r2) = rat_les r2 r1``,
        REPEAT GEN_TAC THEN
        SUBST_TAC[ SPECL[``rat_ainv r1``,``rat_ainv r2``,``r1:rat``] (GSYM RAT_LES_RADD)] THEN
        SUBST_TAC[ SPECL[``rat_add (rat_ainv r1) r1``,``rat_add (rat_ainv r2) r1``,``r2:rat``] (GSYM RAT_LES_RADD)] THEN
        SUBST_TAC[ EQT_ELIM (AC_CONV (RAT_ADD_ASSOC, RAT_ADD_COMM) ``rat_add (rat_add (rat_ainv r2) r1) r2 = rat_add (rat_add (rat_ainv r2) r2) r1``) ] THEN
        REWRITE_TAC[RAT_ADD_LINV, RAT_ADD_LID] );

(*--------------------------------------------------------------------------
   RAT_LSUB_LES, RAT_RSUB_LES

   |- !r1 r2 r3. (r1 - r2) < r3 = r1 < (r2 + r3)
   |- !r1 r2 r3. r1 < (r2 - r3) = (r1 + r3) < r2
 *--------------------------------------------------------------------------*)

val RAT_LSUB_LES = store_thm("RAT_LSUB_LES", ``!r1 r2 r3. rat_les (rat_sub r1 r2) r3 = rat_les r1 (rat_add r2 r3)``,
        REPEAT GEN_TAC THEN
        REWRITE_TAC[rat_les_def] THEN
        REWRITE_TAC[RAT_SUB_ADDAINV, RAT_AINV_ADD, RAT_AINV_AINV] THEN
        PROVE_TAC [AC_CONV (RAT_ADD_ASSOC, RAT_ADD_COMM) ``rat_add r3 (rat_add (rat_ainv r1)  r2) = rat_add (rat_add r2 r3) (rat_ainv r1)``] );

val RAT_RSUB_LES = store_thm("RAT_RSUB_LES", ``!r1 r2 r3. rat_les r1 (rat_sub r2 r3) = rat_les (rat_add r1 r3) r2``,
        REPEAT GEN_TAC THEN
        REWRITE_TAC[rat_les_def] THEN
        REWRITE_TAC[RAT_SUB_ADDAINV, RAT_AINV_ADD] THEN
        PROVE_TAC [AC_CONV (RAT_ADD_ASSOC, RAT_ADD_COMM) ``rat_add (rat_add r2 (rat_ainv r3)) (rat_ainv r1) = rat_add r2 (rat_add (rat_ainv r1) (rat_ainv r3))``] );

val RAT_LSUB_LEQ = store_thm("RAT_LSUB_LEQ",
  ``!r1 r2 r3. rat_leq (rat_sub r1 r2) r3 = rat_leq r1 (rat_add r2 r3)``,
        REWRITE_TAC[rat_leq_def, RAT_LSUB_LES, RAT_LSUB_EQ]) ;

val RAT_RSUB_LEQ = store_thm("RAT_RSUB_LEQ",
  ``!r1 r2 r3. rat_leq r1 (rat_sub r2 r3) = rat_leq (rat_add r1 r3) r2``,
        REWRITE_TAC[rat_leq_def, RAT_RSUB_LES, RAT_RSUB_EQ]) ;

(*--------------------------------------------------------------------------
   RAT_LES_LMUL_NEG RAT_LES_LMUL_POS RAT_LES_RMUL_POS RAT_LES_RMUL_NEG

   |- !r1 r2 r3. r3 < 0q ==> (r3 * r2 < r3 * r1) = r1 < r2)
   |- !r1 r2 r3. 0q < r3 ==> (r3 * r1 < r3 * r2) = r1 < r2)
   |- !r1 r2 r3. 0q < r3 ==> (r1 * r3 < r2 * r3) = r1 < r2)
   |- !r1 r2 r3. r3 < 0q ==> (r2 * r3 < r1 * r3) = r1 < r2)
 *--------------------------------------------------------------------------*)

val RAT_LES_RMUL_POS = store_thm("RAT_LES_RMUL_POS", ``!r1 r2 r3. rat_les 0q r3 ==> (rat_les (rat_mul r1 r3) (rat_mul r2 r3) = rat_les r1 r2)``,
        REPEAT GEN_TAC THEN
        REWRITE_TAC[rat_les_def] THEN
        REWRITE_TAC[RAT_SUB_RID] THEN
        STRIP_TAC THEN
        REWRITE_TAC[GSYM RAT_SUB_RDISTRIB] THEN
        EQ_TAC THENL
        [
                SUBGOAL_THEN ``~(r3 = 0q)`` ASSUME_TAC THENL
                [
                        SUBST_TAC[CONJUNCT1 (CONJUNCT2 (SPEC ``r3:rat`` (GSYM RAT_SGN_CLAUSES)))] THEN
                        RW_TAC int_ss[]
                ,
                        UNDISCH_TAC ``rat_sgn r3 = 1i`` THEN
                        SUBST_TAC [GSYM (UNDISCH (SPEC ``r3:rat`` RAT_SGN_MINV))] THEN
                        REPEAT DISCH_TAC THEN
                        ONCE_REWRITE_TAC[GSYM RAT_MUL_RID] THEN
                        SUBST_TAC[GSYM (UNDISCH (SPEC ``r3:rat`` RAT_MUL_RINV))] THEN
                        SUBST_TAC[EQT_ELIM (AC_CONV (RAT_MUL_ASSOC, RAT_MUL_COMM) ``rat_mul (rat_sub r2 r1) (rat_mul r3 (rat_minv r3)) = rat_mul (rat_mul (rat_sub r2 r1) r3) (rat_minv r3)``)] THEN
                        PROVE_TAC[RAT_SGN_MUL, INT_MUL_LID]
                ]
        ,
                STRIP_TAC THEN
                PROVE_TAC[RAT_SGN_MUL, INT_MUL_LID]
        ] );

val RAT_LES_LMUL_POS = store_thm("RAT_LES_LMUL_POS", ``!r1 r2 r3. rat_les 0q r3 ==> (rat_les (rat_mul r3 r1) (rat_mul r3 r2) = rat_les r1 r2)``,
        PROVE_TAC[RAT_LES_RMUL_POS, RAT_MUL_COMM] );

val RAT_LES_RMUL_NEG = store_thm("RAT_LES_RMUL_NEG", ``!r1 r2 r3. rat_les r3 0q ==> (rat_les (rat_mul r2 r3) (rat_mul r1 r3) = rat_les r1 r2)``,
        REPEAT GEN_TAC THEN
        REWRITE_TAC[rat_les_def] THEN
        REWRITE_TAC[RAT_SUB_ADDAINV, RAT_ADD_LID] THEN
        SUBST_TAC[REWRITE_RULE [INT_NEG_EQ] (SPECL[``r3:rat``] (RAT_SGN_AINV))] THEN
        REWRITE_TAC[INT_NEG_EQ] THEN
        STRIP_TAC THEN
        SUBST_TAC[REWRITE_RULE [RAT_AINV_EQ] (SPECL[``r1:rat``,``r3:rat``] RAT_AINV_LMUL)] THEN
        REWRITE_TAC[GSYM RAT_AINV_ADD] THEN
        REWRITE_TAC[GSYM RAT_RDISTRIB] THEN
        SUBST_TAC[SPECL[``rat_ainv r1``,``r2:rat``] RAT_ADD_COMM] THEN
        EQ_TAC THENL
        [
                SUBGOAL_THEN ``~(r3 = 0q)`` ASSUME_TAC THENL
                [
                        SUBST_TAC[CONJUNCT1 (CONJUNCT2 (SPEC ``r3:rat`` (GSYM RAT_SGN_CLAUSES)))] THEN
                        RW_TAC int_ss[]
                ,
                        UNDISCH_TAC ``rat_sgn r3 = ~1`` THEN
                        SUBST_TAC [GSYM (UNDISCH (SPEC ``r3:rat`` RAT_SGN_MINV))] THEN
                        REPEAT DISCH_TAC THEN
                        ONCE_REWRITE_TAC[GSYM RAT_MUL_RID] THEN
                        SUBST_TAC[GSYM (UNDISCH (SPEC ``r3:rat`` RAT_MUL_RINV))] THEN
                        SUBST_TAC[EQT_ELIM (AC_CONV (RAT_MUL_ASSOC, RAT_MUL_COMM) ``rat_mul (rat_add r2 (rat_ainv r1)) (rat_mul r3 (rat_minv r3)) = rat_mul (rat_mul (rat_add r2 (rat_ainv r1)) r3) (rat_minv r3)``)] THEN
                        ONCE_REWRITE_TAC[GSYM RAT_SGN_AINV] THEN
                        REWRITE_TAC[INT_NEG_EQ] THEN
                        ONCE_REWRITE_TAC[RAT_AINV_LMUL] THEN
                        RW_TAC int_ss [RAT_SGN_MUL]

                ]
        ,
                STRIP_TAC THEN
                ONCE_REWRITE_TAC[GSYM INT_EQ_NEG] THEN
                REWRITE_TAC[RAT_SGN_AINV] THEN
                RW_TAC int_ss [RAT_SGN_MUL]
        ] );

val RAT_LES_LMUL_NEG = store_thm("RAT_LES_LMUL_NEG", ``!r1 r2 r3. rat_les r3 0q ==> (rat_les (rat_mul r3 r2) (rat_mul r3 r1) = rat_les r1 r2)``,
        PROVE_TAC[RAT_LES_RMUL_NEG, RAT_MUL_COMM] );

(*--------------------------------------------------------------------------
   RAT_AINV_LES

   |- !r1 r2. ~r1 < r2 = ~r2 < r1
 *--------------------------------------------------------------------------*)

val RAT_AINV_LES = store_thm("RAT_AINV_LES", ``!r1 r2. rat_les (rat_ainv r1) r2 = rat_les (rat_ainv r2) r1``,
        REPEAT GEN_TAC THEN
        SUBST_TAC[SPECL [``r1:rat``,``~r2:rat``] (GSYM RAT_LES_AINV)] THEN
        PROVE_TAC[RAT_AINV_AINV] );

(*--------------------------------------------------------------------------
   RAT_LDIV_LES_POS, RAT_LDIV_LES_NEG, RAT_RDIV_LES_POS, RAT_RDIV_LES_NEG

   |- !r1 r2 r3. 0q < r2 ==> ((r1 / r2 < r3) = (r1 < r2 * r3))
   |- !r1 r2 r3. r2 < 0q ==> ((r1 / r2 < r3) = (r2 * r3 < r1))
   |- !r1 r2 r3. 0q < r3 ==> ((r1 < r2 / r3) = (r1 * r3 < r2))
   |- !r1 r2 r3. r3 < 0q ==> ((r1 < r2 / r3) = (r2 < r1 * r3))

   RAT_LDIV_LEQ_POS, RAT_LDIV_LEQ_NEG, RAT_RDIV_LEQ_POS, RAT_RDIV_LEQ_NEG
   for <= likewise
 *--------------------------------------------------------------------------*)

val RAT_LDIV_LES_POS = store_thm("RAT_LDIV_LES_POS", ``!r1 r2 r3. 0q < r2 ==> ((rat_div r1 r2 < r3) = (r1 < rat_mul r2 r3))``,
        REPEAT STRIP_TAC THEN
        SUBST_TAC [UNDISCH (SPECL[``rat_div r1 r2``,``r3:rat``,``r2:rat``] (GSYM RAT_LES_LMUL_POS))] THEN
        SUBGOAL_THEN ``~(r2=0q)`` ASSUME_TAC THEN1
        PROVE_TAC[RAT_LES_REF] THEN
        REWRITE_TAC [RAT_DIV_MULMINV] THEN
        SUBST_TAC [EQT_ELIM (AC_CONV (RAT_MUL_ASSOC, RAT_MUL_COMM) ``r2 * (r1 * rat_minv r2) = r1 * (r2 * rat_minv r2)``)] THEN
        RW_TAC bool_ss [RAT_MUL_RINV, RAT_MUL_RID] );

val RAT_LDIV_LES_NEG = store_thm("RAT_LDIV_LES_NEG", ``!r1 r2 r3. r2 < 0q ==> ((rat_div r1 r2 < r3) = (rat_mul r2 r3 < r1))``,
        REPEAT STRIP_TAC THEN
        SUBST_TAC [UNDISCH (SPECL[``rat_div r1 r2``,``r3:rat``,``r2:rat``] (GSYM RAT_LES_RMUL_NEG))] THEN
        SUBGOAL_THEN ``~(r2=0q)`` ASSUME_TAC THEN1
        PROVE_TAC[RAT_LES_REF] THEN
        RW_TAC bool_ss [RAT_DIV_MULMINV, GSYM RAT_MUL_ASSOC, RAT_MUL_LINV, RAT_MUL_RID] THEN
        PROVE_TAC[RAT_MUL_COMM] );

val RAT_RDIV_LES_POS = store_thm("RAT_RDIV_LES_POS", ``!r1 r2 r3. 0q < r3 ==> ((r1 < rat_div r2 r3) = (rat_mul r1 r3 < r2))``,
        REPEAT STRIP_TAC THEN
        SUBST_TAC [UNDISCH (SPECL[``r1:rat``,``rat_div r2 r3``,``r3:rat``] (GSYM RAT_LES_RMUL_POS))] THEN
        SUBGOAL_THEN ``~(r3=0q)`` ASSUME_TAC THEN1
        PROVE_TAC[RAT_LES_REF] THEN
        REWRITE_TAC [RAT_DIV_MULMINV] THEN
        SUBST_TAC [EQT_ELIM (AC_CONV (RAT_MUL_ASSOC, RAT_MUL_COMM) ``r2 * rat_minv r3 * r3 = r2 * (r3 * rat_minv r3)``)] THEN
        RW_TAC bool_ss [RAT_MUL_RINV, RAT_MUL_RID] );

val RAT_RDIV_LES_NEG = store_thm("RAT_RDIV_LES_NEG", ``!r1 r2 r3. r3 < 0q ==> ((r1 < rat_div r2 r3) = (r2 < rat_mul r1 r3))``,
        REPEAT STRIP_TAC THEN
        SUBST_TAC [UNDISCH (SPECL[``r1:rat``,``rat_div r2 r3``,``r3:rat``] (GSYM RAT_LES_RMUL_NEG))] THEN
        SUBGOAL_THEN ``~(r3=0q)`` ASSUME_TAC THEN1
        PROVE_TAC[RAT_LES_REF] THEN
        REWRITE_TAC [RAT_DIV_MULMINV] THEN
        SUBST_TAC [EQT_ELIM (AC_CONV (RAT_MUL_ASSOC, RAT_MUL_COMM) ``r2 * rat_minv r3 * r3 = r2 * (r3 * rat_minv r3)``)] THEN
        RW_TAC bool_ss [RAT_MUL_RINV, RAT_MUL_RID] );

val RAT_LDIV_LEQ_POS = store_thm("RAT_LDIV_LEQ_POS",
  ``!r1 r2 r3. 0q < r2 ==> ((rat_div r1 r2 <= r3) = (r1 <= rat_mul r2 r3))``,
        REPEAT STRIP_TAC THEN
        ASM_SIMP_TAC bool_ss [rat_leq_def, RAT_LDIV_LES_POS] THEN
        RULE_ASSUM_TAC (CONJUNCT2 o
          REWRITE_RULE [rat_leq_def, DE_MORGAN_THM] o
          REWRITE_RULE [GSYM RAT_LES_LEQ]) THEN
        ASM_SIMP_TAC bool_ss [RAT_LDIV_EQ]) ;

val RAT_LDIV_LEQ_NEG = store_thm("RAT_LDIV_LEQ_NEG",
  ``!r1 r2 r3. r2 < 0q ==> ((rat_div r1 r2 <= r3) = (rat_mul r2 r3 <= r1))``,
        REPEAT STRIP_TAC THEN
        ASM_SIMP_TAC bool_ss [rat_leq_def, RAT_LDIV_LES_NEG] THEN
        RULE_ASSUM_TAC (GSYM o CONJUNCT2 o
          REWRITE_RULE [rat_leq_def, DE_MORGAN_THM] o
          REWRITE_RULE [GSYM RAT_LES_LEQ]) THEN
        CONV_TAC (RHS_CONV (ONCE_DEPTH_CONV SYM_CONV)) THEN
        ASM_SIMP_TAC bool_ss [RAT_LDIV_EQ]) ;

val RAT_RDIV_LEQ_POS = store_thm("RAT_RDIV_LEQ_POS",
  ``!r1 r2 r3. 0q < r3 ==> ((r1 <= rat_div r2 r3) = (rat_mul r1 r3 <= r2))``,
        REPEAT STRIP_TAC THEN
        ASM_SIMP_TAC bool_ss [rat_leq_def, RAT_RDIV_LES_POS] THEN
        RULE_ASSUM_TAC (CONJUNCT2 o
          REWRITE_RULE [rat_leq_def, DE_MORGAN_THM] o
          REWRITE_RULE [GSYM RAT_LES_LEQ]) THEN
        ASM_SIMP_TAC bool_ss [RAT_RDIV_EQ]) ;

val RAT_RDIV_LEQ_NEG = store_thm("RAT_RDIV_LEQ_NEG",
  ``!r1 r2 r3. r3 < 0q ==> ((r1 <= rat_div r2 r3) = (r2 <= rat_mul r1 r3))``,
        REPEAT STRIP_TAC THEN
        ASM_SIMP_TAC bool_ss [rat_leq_def, RAT_RDIV_LES_NEG] THEN
        RULE_ASSUM_TAC (GSYM o CONJUNCT2 o
          REWRITE_RULE [rat_leq_def, DE_MORGAN_THM] o
          REWRITE_RULE [GSYM RAT_LES_LEQ]) THEN
        CONV_TAC (RHS_CONV (ONCE_DEPTH_CONV SYM_CONV)) THEN
        ASM_SIMP_TAC bool_ss [RAT_RDIV_EQ]) ;

(*--------------------------------------------------------------------------
   RAT_LES_SUB0

   |- !r1 r2. (r1 - r2) < 0q = r1 < r2
 *--------------------------------------------------------------------------*)

val RAT_LES_SUB0 = store_thm("RAT_LES_SUB0", ``!r1 r2. rat_les (rat_sub r1 r2) 0q = rat_les r1 r2``,
        REPEAT GEN_TAC THEN
        SUBST_TAC[GSYM (SPECL[``rat_sub r1 r2``,``0q``,``r2:rat``] RAT_LES_RADD)] THEN
        REWRITE_TAC[RAT_SUB_ADDAINV] THEN
        SUBST_TAC[EQT_ELIM(AC_CONV(RAT_ADD_ASSOC, RAT_ADD_COMM) ``rat_add (rat_add r1 (rat_ainv r2)) r2 = rat_add r1 (rat_add (rat_ainv r2) r2)``)] THEN
        REWRITE_TAC[RAT_ADD_LID, RAT_ADD_RID, RAT_ADD_LINV] );

(*--------------------------------------------------------------------------
   RAT_LES_0SUB

   |- !r1 r2. 0q < r1 - r2 = r2 < r1
 *--------------------------------------------------------------------------*)

val RAT_LES_0SUB = store_thm("RAT_LES_0SUB", ``!r1 r2. rat_les 0q (rat_sub r1 r2) = rat_les r2 r1``,
        ONCE_REWRITE_TAC[GSYM RAT_LES_AINV] THEN
        REWRITE_TAC[RAT_AINV_SUB, RAT_AINV_0] THEN
        REWRITE_TAC[RAT_LES_SUB0] THEN
        PROVE_TAC[RAT_LES_AINV] );


(*--------------------------------------------------------------------------
   RAT_MINV_LES

   |- !r1. 0q < r1 ==>
        (rat_minv r1 < 0q = r1 < 0q) /\
        (0q < rat_minv r1 = 0q < r1)
 *--------------------------------------------------------------------------*)

Theorem RAT_SGN_AINV' = RAT_SGN_AINV |> Q.SPEC ‘-r’
                                     |> REWRITE_RULE [RAT_AINV_AINV]
                                     |> GSYM

Theorem RAT_MINV_LES:
  !r1. r1 <> 0q ==>
       (rat_minv r1 < 0q <=> r1 < 0q) /\ (0q < rat_minv r1 <=> 0q < r1)
Proof
  GEN_TAC THEN
  DISCH_TAC THEN
  simp[RAT_SGN_MINV, RAT_SGN_AINV', RAT_SUB_LID, RAT_SUB_RID, rat_les_def]
QED


(*==========================================================================
 *  other theorems
 *==========================================================================*)

(*--------------------------------------------------------------------------
   RAT_MUL_SIGN_CASES

   |- !p q.
        (0q < p * q = 0q < p /\ 0q < q \/ p < 0q /\ q < 0q) /\
        (p * q < 0q = 0q < p /\ q < 0q \/ p < 0q /\ 0q < q)
 *--------------------------------------------------------------------------*)

Theorem RAT_MUL_SIGN_CASES:
  !p q. (0q < p * q <=> 0q < p /\ 0q < q \/ p < 0q /\ q < 0q) /\
        (p * q < 0q <=> 0q < p /\ q < 0q \/ p < 0q /\ 0q < q)
Proof
  REPEAT GEN_TAC THEN
  REWRITE_TAC[rat_les_def, RAT_SUB_LID, RAT_SUB_RID] THEN
  SUBST_TAC[GSYM (SPECL[“rat_sgn ~p”,“1i”] INT_EQ_NEG),
            GSYM (SPECL[“rat_sgn ~q”,“1i”] INT_EQ_NEG),
            GSYM (SPECL[“rat_sgn ~(p*q)”,“1i”] INT_EQ_NEG)] THEN
  REWRITE_TAC[RAT_SGN_AINV,RAT_SGN_MUL] THEN
  CONJ_TAC THEN
  ASSUME_TAC (SPEC “p:rat” RAT_SGN_TOTAL) THEN
  ASSUME_TAC (SPEC “q:rat” RAT_SGN_TOTAL) THEN
  UNDISCH_ALL_TAC THEN
  REPEAT STRIP_TAC THEN
  ASM_REWRITE_TAC[] THEN
  SIMP_TAC int_ss []
QED

(*--------------------------------------------------------------------------
   RAT_NO_ZERODIV
   |- !r1 r2. (r1 = 0q) \/ (r2 = 0q) = (r1 * r2 = 0q)

   RAT_NO_ZERODIV_NEG
   |- !r1 r2. ~(r1 * r2 = 0q) = ~(r1 = 0q) /\ ~(r2 = 0q)
 *--------------------------------------------------------------------------*)

Theorem RAT_NO_ZERODIV:
  !r1 r2. r1 = 0q \/ r2 = 0q <=> rat_mul r1 r2 = 0q
Proof
  REPEAT GEN_TAC THEN
  ASM_CASES_TAC “r1=0q” THEN
  ASM_CASES_TAC “r2=0q” THEN
  RW_TAC int_ss[RAT_MUL_LZERO, RAT_MUL_RZERO] THEN
  UNDISCH_ALL_TAC THEN
  REWRITE_TAC[RAT_EQ0_NMR, rat_nmr_def] THEN
  DISCH_TAC THEN
  DISCH_TAC THEN
  RAT_CALCTERM_TAC “rat_mul r1 r2” THEN
  FRAC_CALCTERM_TAC “frac_mul (rep_rat r1) (rep_rat r2)” THEN
  REWRITE_TAC[RAT_NMREQ0_CONG] THEN
  FRAC_NMRDNM_TAC THEN
  PROVE_TAC[INT_ENTIRE]
QED

Theorem RAT_NO_ZERODIV_THM[simp] =
  ONCE_REWRITE_RULE [EQ_SYM_EQ] RAT_NO_ZERODIV

Theorem RAT_NO_ZERODIV_NEG: !r1 r2. r1 * r2 <> 0q <=> r1 <> 0q /\ r2 <> 0q
Proof PROVE_TAC[RAT_NO_ZERODIV]
QED

(*--------------------------------------------------------------------------
   RAT_NO_IDDIV

   |- !r1 r2. (r1 * r2 = r2) = (r1=1q) \/ (r2=0q)
 *--------------------------------------------------------------------------*)

Theorem RAT_NO_IDDIV:
  !r1 r2. rat_mul r1 r2 = r2 <=> r1 = 1 \/ r2 = 0
Proof
  REPEAT GEN_TAC THEN
  ASM_CASES_TAC “r2 = 0q” THEN
  RW_TAC bool_ss [RAT_MUL_LID, RAT_MUL_RID, RAT_MUL_LZERO, RAT_MUL_RZERO] THEN
  SUBST_TAC[GSYM (SPEC “r2:rat” RAT_MUL_LID)] THEN
  SUBST1_TAC
  (EQT_ELIM (AC_CONV
             (RAT_MUL_ASSOC, RAT_MUL_COMM)
             “rat_mul r1 (rat_mul 1q r2) = rat_mul (rat_mul r1 1q) r2”)) THEN
  REWRITE_TAC[RAT_MUL_RID] THEN
  SUBST_TAC [UNDISCH (SPECL[“r1:rat”,“1q”,“r2:rat”] RAT_EQ_RMUL)] THEN
  PROVE_TAC[]
QED

(* moving divisions out *)

val RDIV_MUL_OUT = Q.store_thm(
  "RDIV_MUL_OUT",
  ‘r1 * (r2 / r3) = (r1 * r2) / r3’,
  metis_tac[RAT_MUL_ASSOC, RAT_DIV_MULMINV]);

val LDIV_MUL_OUT = Q.store_thm(
  "LDIV_MUL_OUT",
  ‘(r1 / r2) * r3 = (r1 * r3) / r2’,
  metis_tac[RAT_MUL_ASSOC, RAT_DIV_MULMINV, RAT_MUL_COMM]);

(*==========================================================================
 * calculation via frac_save terms
 *==========================================================================*)

(*--------------------------------------------------------------------------
   RAT_SAVE: thm
   |- !r1. ?a1 b1. r1 = abs_rat(frac_save a1 b1)
 *--------------------------------------------------------------------------*)

val RAT_SAVE = store_thm("RAT_SAVE", ``!r1. ?a1 b1. r1 = abs_rat(frac_save a1 b1)``,
        REPEAT GEN_TAC THEN
        SUBST_TAC[GSYM (SPEC ``r1:rat`` RAT)] THEN
        SUBST_TAC[GSYM (SPEC ``rep_rat r1`` FRAC)] THEN
        EXISTS_TAC ``rat_nmr r1`` THEN
        EXISTS_TAC ``Num (rat_dnm r1 -1i)`` THEN
        REWRITE_TAC[frac_save_def, rat_nmr_def, rat_dnm_def, RAT_ABS_EQUIV, rat_equiv_def] THEN
        FRAC_POS_TAC ``frac_dnm (rep_rat r1)`` THEN
        ASSUME_TAC (ARITH_PROVE ``0 < & (Num (frac_dnm (rep_rat r1) - 1i)) + 1i``) THEN
        FRAC_NMRDNM_TAC THEN
        `0 <= frac_dnm (rep_rat r1) - 1i` by ARITH_TAC THEN
        `& (Num (frac_dnm (rep_rat r1) - 1i)) = frac_dnm (rep_rat r1) - 1i` by PROVE_TAC[INT_OF_NUM] THEN
        ARITH_TAC );

(*--------------------------------------------------------------------------
   RAT_SAVE_MINV: thm
   |- !a1 b1. ~(abs_rat (frac_save a1 b1) = 0q) ==>
        (rat_minv (abs_rat (frac_save a1 b1)) =
         abs_rat( frac_save (SGN a1 * (& b1 + 1)) (Num (ABS a1 - 1))) )
 *--------------------------------------------------------------------------*)

val RAT_SAVE_MINV = store_thm("RAT_SAVE_MINV", ``!a1 b1. ~(abs_rat (frac_save a1 b1) = 0q) ==> (rat_minv (abs_rat (frac_save a1 b1)) = abs_rat( frac_save (SGN a1 * (& b1 + 1i)) (Num (ABS a1 - 1i))) )``,
        REPEAT GEN_TAC THEN
        REWRITE_TAC[RAT_EQ0_NMR, rat_nmr_def, RAT_NMREQ0_CONG] THEN
        STRIP_TAC THEN
        `~(0i = frac_nmr (frac_save a1 b1))` by PROVE_TAC[] THEN
        REWRITE_TAC[UNDISCH (SPEC ``frac_save a1 b1`` RAT_MINV_CALCULATE)] THEN
        `~(a1 = 0i)` by PROVE_TAC[FRAC_NMR_SAVE] THEN
        RW_TAC int_ss [FRAC_MINV_SAVE] );

(*--------------------------------------------------------------------------
   RAT_SAVE_TO_CONS: thm
   |- !a1 b1. abs_rat (frac_save a1 b1) = rat_cons a1 (& b1 + 1)
 *--------------------------------------------------------------------------*)

val RAT_SAVE_TO_CONS = store_thm("RAT_SAVE_TO_CONS", ``!a1 b1. abs_rat (frac_save a1 b1) = rat_cons a1 (& b1 + 1)``,
        REPEAT GEN_TAC THEN
        REWRITE_TAC[rat_cons_def, frac_save_def, RAT_ABS_EQUIV, rat_equiv_def] THEN
        ASSUME_TAC (ARITH_PROVE ``0i < & b1 + 1i``) THEN
        ASSUME_TAC (ARITH_PROVE ``~(& b1 + 1i < 0i)``) THEN
        ASM_REWRITE_TAC[INT_ABS] THEN
        FRAC_NMRDNM_TAC THEN
        RW_TAC int_ss [SGN_def] );

(*==========================================================================
 * calculation of numeral forms
 *==========================================================================*)

(*--------------------------------------------------------------------------
   RAT_OF_NUM: thm
   |- !n. (0 = rat_0) /\ (!n. & (SUC n) = &n + rat_1)
 *--------------------------------------------------------------------------*)

val RAT_OF_NUM = store_thm("RAT_OF_NUM", ``!n. (0 = rat_0) /\ (!n. & (SUC n) = &n + rat_1)``,
        REWRITE_TAC[rat_of_num_def] THEN
        Induct_on `n` THEN
        REWRITE_TAC[RAT_ADD_LID, rat_of_num_def] );

(*--------------------------------------------------------------------------
   RAT_SAVE: thm
   |- !n. &n = abs_rat(frac_save (&n) 0)
 *--------------------------------------------------------------------------*)

val RAT_SAVE_NUM = store_thm("RAT_SAVE_NUM", ``!n. &n = abs_rat(frac_save (&n) 0)``,
        Induct_on `n` THEN
        RW_TAC int_ss [frac_save_def, RAT_OF_NUM] THEN1
        PROVE_TAC[rat_0_def, frac_0_def] THEN
        RAT_CALC_TAC THEN
        FRAC_CALC_TAC THEN
        REWRITE_TAC[RAT_EQ] THEN
        FRAC_NMRDNM_TAC THEN
        ARITH_TAC );

(*--------------------------------------------------------------------------
   RAT_CONS_TO_NUM: thm
   |- !n. (&n // 1 = &n) /\ ((~&n) // 1 = ~&n)
 *--------------------------------------------------------------------------*)

Theorem RAT_CONS_TO_NUM:
  !n. (&n // 1 = &n) /\ ((~&n) // 1 = ~&n)
Proof
  Induct_on ‘n’ THEN1
   RW_TAC int_ss [rat_cons_def, RAT_AINV_0, rat_0, frac_0_def] THEN
  RULE_ASSUM_TAC (ONCE_REWRITE_RULE[EQ_SYM_EQ]) THEN
  ASM_REWRITE_TAC[rat_cons_def, RAT_OF_NUM, RAT_AINV_ADD] THEN
  RAT_CALC_TAC THEN
  ‘0 < ABS 1’ by ARITH_TAC THEN
  FRAC_CALC_TAC THEN
  REWRITE_TAC[RAT_EQ] THEN
  FRAC_NMRDNM_TAC THEN
  RW_TAC int_ss [SGN_def] THEN
  ARITH_TAC
QED

(*--------------------------------------------------------------------------
   RAT_0: thm
   |- rat_0 = 0

   RAT_1: thm
   |- rat_1 = 1
 *--------------------------------------------------------------------------*)

val RAT_0 = store_thm("RAT_0", ``rat_0 = 0q``,
        REWRITE_TAC[rat_of_num_def] );

val RAT_1 = store_thm("RAT_1", ``rat_1 = 1q``,
        `1 = SUC 0` by ARITH_TAC THEN
        ASM_REWRITE_TAC[] THEN
        REWRITE_TAC[rat_of_num_def, RAT_ADD_LID] );

val RAT_OF_NUM_LEQ_0 = prove(``!n. 0 <= &n``,
        Induct_on `n` THEN1
        PROVE_TAC[RAT_LEQ_REF] THEN
        REWRITE_TAC[RAT_OF_NUM] THEN
        ASSUME_TAC RAT_LES_01 THEN
        ASSUME_TAC (SPECL [``1:rat``, ``&n:rat``] RAT_0LES_0LEQ_ADD) THEN
        REWRITE_TAC[RAT_1, RAT_0] THEN
        REWRITE_TAC[rat_leq_def] THEN
        PROVE_TAC[RAT_ADD_COMM] );

(*--------------------------------------------------------------------------
 *  RAT_MINV_1: thm
 *  |- rat_minv 1 = 1
 *--------------------------------------------------------------------------*)

val RAT_MINV_1 = Q.store_thm ("RAT_MINV_1[simp]", `rat_minv 1 = 1`,
  REWRITE_TAC [SYM RAT_1, rat_1_def] THEN
  SIMP_TAC intLib.int_ss [RAT_MINV_CALCULATE, NMR, frac_1_def,
    REWRITE_RULE [frac_1_def] FRAC_MINV_1]) ;

val RAT_DIV_1 = Q.store_thm(
  "RAT_DIV_1[simp]",
  ‘r / 1q = r’,
  simp[RAT_DIV_MULMINV]);

val RAT_DIV_NEG1 = Q.store_thm(
  "RAT_DIV_NEG1[simp]",
  ‘r / -1q = -r’,
  simp[RAT_DIV_MULMINV, GSYM RAT_AINV_MINV, RAT_1_NOT_0, GSYM RAT_AINV_RMUL]);

val RAT_DIV_INV = Q.store_thm(
  "RAT_DIV_INV[simp]",
  ‘r <> 0 ==> (r / r = 1)’,
  simp[RAT_DIV_MULMINV, RAT_MUL_RINV]);

val RAT_MINV_MUL = Q.store_thm(
  "RAT_MINV_MUL",
  ‘a <> 0 /\ b <> 0 ==> (rat_minv (a * b) = rat_minv a * rat_minv b)’,
  strip_tac >>
  qspecl_then [‘rat_minv (a * b)’, ‘rat_minv a * rat_minv b’, ‘a’] mp_tac
              RAT_EQ_LMUL >> simp[] >> disch_then (SUBST1_TAC o SYM) >>
  simp[RAT_MUL_ASSOC, RAT_MUL_RINV] >>
  qspecl_then [‘a * rat_minv (a * b)’, ‘rat_minv b’, ‘b’] mp_tac
              RAT_EQ_LMUL >> simp[] >> disch_then (SUBST1_TAC o SYM) >>
  simp[RAT_MUL_RINV, RAT_MUL_ASSOC] >>
  ‘b * a * rat_minv (a * b) = a * b * rat_minv (a * b)’
    by simp[AC RAT_MUL_ASSOC RAT_MUL_COMM] >>
  pop_assum SUBST_ALL_TAC >>
  ‘a * b <> 0’ by simp[RAT_NO_ZERODIV_NEG] >>
  simp[RAT_MUL_RINV]);

val RAT_DIVDIV_MUL = Q.store_thm(
  "RAT_DIVDIV_MUL",
  ‘b <> 0 /\ d <> 0 ==> ((a / b) * (c / d) = (a * c) / (b * d))’,
  simp[RAT_DIV_MULMINV, RAT_MINV_MUL, AC RAT_MUL_COMM RAT_MUL_ASSOC])

val RAT_DIVDIV_ADD = Q.store_thm(
  "RAT_DIVDIV_ADD",
  ‘y <> 0 /\ b <> 0 ==> (x / y + a / b = (x * b + a * y) / (y * b))’,
  strip_tac >> qmatch_abbrev_tac ‘LHS = RHS’ >>
  ‘LHS = LHS * (y/y) * (b/b)’ by simp[] >>
  pop_assum SUBST1_TAC >> simp_tac bool_ss [Abbr`LHS`, RAT_RDISTRIB] >>
  ‘x / y * (y / y) = x / y’ by simp[] >> pop_assum SUBST1_TAC >>
  ‘x / y * (b / b) = (x * b) / (y * b)’ by simp[RAT_DIVDIV_MUL] >>
  pop_assum SUBST1_TAC >> ‘b / b = 1’ by simp[] >>
  asm_simp_tac bool_ss [RAT_MUL_RID] >> simp[RAT_DIVDIV_MUL] >>
  simp[Abbr`RHS`, RAT_RDISTRIB, RAT_DIV_MULMINV, AC RAT_MUL_ASSOC RAT_MUL_COMM])

val RAT_DIV_AINV = Q.store_thm(
  "RAT_DIV_AINV",
  ‘-(x/y) = (-x)/y’,
  simp[RAT_DIV_MULMINV, RAT_AINV_LMUL]);

val RAT_MINV_EQ_0 = Q.store_thm(
  "RAT_MINV_EQ_0[simp]",
  ‘r <> 0 ==> rat_minv r <> 0’,
  strip_tac >> disch_then (mp_tac o Q.AP_TERM ‘$* r’) >>
  simp[RAT_MUL_RINV, RAT_1_NOT_0]);

val RAT_DIV_MINV = Q.store_thm(
  "RAT_DIV_MINV",
  ‘x <> 0 /\ y <> 0 ==> (rat_minv (x/y) = y / x)’,
  strip_tac >>
  ‘x / y <> 0’ by simp[RAT_DIV_MULMINV, RAT_NO_ZERODIV_NEG] >>
  qspecl_then [‘rat_minv (x / y)’, ‘y / x’, ‘x / y’] mp_tac
              RAT_EQ_LMUL >> simp[] >> disch_then (SUBST1_TAC o SYM) >>
  simp[RAT_MUL_RINV, RAT_DIVDIV_MUL] >>
  simp[RAT_MUL_COMM, RAT_NO_ZERODIV_NEG]);

val RAT_DIV_EQ0 = Q.store_thm(
  "RAT_DIV_EQ0[simp]",
  ‘d <> 0 ==> ((n / d = 0) <=> (n = 0)) /\ ((0 = n / d) <=> (n = 0))’,
  strip_tac >> simp[RAT_DIV_MULMINV, GSYM RAT_NO_ZERODIV, RAT_MINV_EQ_0]);

(*--------------------------------------------------------------------------
   RAT_ADD_NUM: thm

   |- !n m. ( &n +  &m = &(n+m))
   |- !n m. (~&n + &m = if n<=m then &(m-n) else ~&(n-m))
   |- !n m.  &n + ~&m = if m<=n then &(n-m) else ~&(m-n)
   |- !n m. ~&n + ~&m = ~&(n+m)
 *--------------------------------------------------------------------------*)

val RAT_ADD_NUM1 = prove(``!n m. ( &n +  &m = &(n+m))``,
        Induct_on `m` THEN
        Induct_on `n` THEN
        RW_TAC int_ss [RAT_ADD_LID, RAT_ADD_RID] THEN
        LEFT_NO_FORALL_TAC 1 ``SUC (SUC n)`` THEN
        UNDISCH_HD_TAC THEN
        REWRITE_TAC[RAT_OF_NUM] THEN
        `SUC (SUC n) + m = SUC m + SUC n` by ARITH_TAC THEN
        PROVE_TAC[RAT_ADD_ASSOC, RAT_ADD_COMM] );

Theorem RAT_ADD_NUM2[local]:
  !n m. (~&n + &m = if n<=m then &(m-n) else ~&(n-m))
Proof
  Induct_on ‘n’ THEN
  Induct_on ‘m’ THEN
  SIMP_TAC int_ss [RAT_AINV_0, RAT_ADD_LID, RAT_ADD_RID] THEN
  FIRST_X_ASSUM
    (Q.SPEC_THEN ‘m’ (ASSUME_TAC o ONCE_REWRITE_RULE[EQ_SYM_EQ])) THEN
  ASM_REWRITE_TAC[] THEN
  REWRITE_TAC[RAT_OF_NUM] THEN
  REWRITE_TAC[RAT_AINV_ADD] THEN
  SUBST1_TAC
    (EQT_ELIM
     (AC_CONV (RAT_ADD_ASSOC, RAT_ADD_COMM)
       “~& n + ~rat_1 + (& m + rat_1) = ~& n + & m + (rat_1 + ~rat_1)”)) THEN
  REWRITE_TAC[RAT_ADD_RINV, RAT_ADD_RID]
QED

val RAT_ADD_NUM3 = prove(``!n m.  &n + ~&m = if m<=n then &(n-m) else ~&(m-n)``,
        PROVE_TAC[RAT_ADD_NUM2, RAT_ADD_COMM] );

val RAT_ADD_NUM4 = prove(``!n m. ~&n + ~&m = ~&(n+m)``,
        PROVE_TAC[RAT_ADD_NUM1, RAT_EQ_AINV, RAT_AINV_ADD] );

val RAT_ADD_NUM_CALCULATE = save_thm("RAT_ADD_NUM_CALCULATE", LIST_CONJ[RAT_ADD_NUM1, RAT_ADD_NUM2, RAT_ADD_NUM3, RAT_ADD_NUM4] );

Theorem RAT_TIMES2:
  2 * (x:rat) = x + x
Proof
  ‘2n = 1 + 1’ by simp[] >> pop_assum SUBST_ALL_TAC >>
  REWRITE_TAC[GSYM RAT_ADD_NUM_CALCULATE, RAT_RDISTRIB, RAT_MUL_LID]
QED

(*--------------------------------------------------------------------------
   RAT_ADD_MUL: thm

   |- !n m. &n *  &m =  &(n*m)
   |- !n m. ~&n *  &m = ~&(n*m)
   |- !n m.  &n * ~&m = ~&(n*m)
   |- !n m. ~&n * ~&m =  &(n*m)
 *--------------------------------------------------------------------------*)

val RAT_MUL_NUM1 = prove(``!n m. &n *  &m =  &(n*m)``,
        Induct_on `m` THEN
        Induct_on `n` THEN
        RW_TAC int_ss [RAT_MUL_LZERO, RAT_MUL_RZERO] THEN
        `!x. SUC x = x + 1` by ARITH_TAC THEN
        `(n+1) * (m+1) = n * m + n + m + 1:num` by ARITH_TAC THEN
        ASM_REWRITE_TAC[GSYM RAT_ADD_NUM1, RAT_LDISTRIB, RAT_RDISTRIB, RAT_ADD_ASSOC, RAT_MUL_ASSOC, RAT_MUL_LID, RAT_MUL_RID, MULT_CLAUSES] THEN
        METIS_TAC[RAT_ADD_ASSOC, RAT_ADD_COMM, MULT_COMM] );

val RAT_MUL_NUM2 = prove(``!n m. ~&n *  &m = ~&(n*m)``,
        PROVE_TAC[GSYM RAT_AINV_LMUL, RAT_EQ_AINV, RAT_MUL_NUM1] );

val RAT_MUL_NUM3 = prove(``!n m.  &n * ~&m = ~&(n*m)``,
        PROVE_TAC[GSYM RAT_AINV_RMUL, RAT_EQ_AINV, RAT_MUL_NUM1] );

val RAT_MUL_NUM4 = prove(``!n m. ~&n * ~&m =  &(n*m)``,
        PROVE_TAC[GSYM RAT_AINV_RMUL, GSYM RAT_AINV_LMUL, RAT_AINV_AINV, RAT_MUL_NUM1] );

val RAT_MUL_NUM_CALCULATE = save_thm("RAT_MUL_NUM_CALCULATE", LIST_CONJ[RAT_MUL_NUM1, RAT_MUL_NUM2, RAT_MUL_NUM3, RAT_MUL_NUM4] );

(*--------------------------------------------------------------------------
   RAT_EQ_NUM: thm

   |- !n m. ( &n =  &m) = (n=m)
   |- !n m. ( &n = ~&m) = (n=0) /\ (m=0)
   |- !n m. (~&n =  &m) = (n=0) /\ (m=0)
   |- !n m. (~&n = ~&m) = (n=m)
 *--------------------------------------------------------------------------*)

Theorem RAT_EQ_NUM1[local]: !n m. &n = &m <=> n = m
Proof
  Induct_on ‘n’ THEN
  Induct_on ‘m’ THEN
  RW_TAC arith_ss [RAT_OF_NUM] THENL
  [
    MATCH_MP_TAC (prove(“!r1 r2. (r1 < r2) ==> ~(r1 = r2)”,
                        PROVE_TAC[RAT_LES_ANTISYM])) THEN
    ASSUME_TAC (ONCE_REWRITE_RULE
                [RAT_ADD_COMM, GSYM RAT_0]
                (SPECL[“rat_1”,“&m:rat”] RAT_0LES_0LEQ_ADD)) THEN
    ASSUME_TAC (SPEC “m:num” RAT_OF_NUM_LEQ_0) THEN
    PROVE_TAC[RAT_LES_01, RAT_1, RAT_0]
    ,
    ONCE_REWRITE_TAC[EQ_SYM_EQ] THEN
    MATCH_MP_TAC (prove(“!r1 r2. (r1 < r2) ==> ~(r1 = r2)”,
                        PROVE_TAC[RAT_LES_ANTISYM])) THEN
    ASSUME_TAC (ONCE_REWRITE_RULE
                [RAT_ADD_COMM, GSYM RAT_0]
                (SPECL[“rat_1”,“&n:rat”] RAT_0LES_0LEQ_ADD)) THEN
    ASSUME_TAC (SPEC “n:num” RAT_OF_NUM_LEQ_0) THEN
    PROVE_TAC[RAT_LES_01, RAT_1, RAT_0]
    ,
    simp[RAT_EQ_RADD]
  ]
QED

Theorem RAT_EQ_NUM2[local]: !n m. ( &n = ~&m) <=> (n=0) /\ (m=0)
Proof
  Induct_on ‘n’ THEN
  Induct_on ‘m’ THEN
  RW_TAC arith_ss [RAT_OF_NUM] THENL
  [
    PROVE_TAC[RAT_AINV_0, RAT_0]
    ,
    ONCE_REWRITE_TAC[EQ_SYM_EQ] THEN
    MATCH_MP_TAC (prove(“!r1 r2. (r1 < r2) ==> ~(r1 = r2)”,
                        PROVE_TAC[RAT_LES_ANTISYM])) THEN
    REWRITE_TAC[RAT_0] THEN
    ONCE_REWRITE_TAC[GSYM RAT_AINV_0] THEN
    REWRITE_TAC[RAT_LES_AINV] THEN
    ASSUME_TAC
    (ONCE_REWRITE_RULE[RAT_ADD_COMM, GSYM RAT_0]
                      (SPECL[“rat_1”,“&m:rat”] RAT_0LES_0LEQ_ADD)) THEN
    ASSUME_TAC (SPEC “m:num” RAT_OF_NUM_LEQ_0) THEN
    PROVE_TAC[RAT_LES_01, RAT_1, RAT_0]
    ,
    ONCE_REWRITE_TAC[EQ_SYM_EQ] THEN
    MATCH_MP_TAC (prove(“!r1 r2. (r1 < r2) ==> ~(r1 = r2)”,
                        PROVE_TAC[RAT_LES_ANTISYM])) THEN
    REWRITE_TAC[RAT_0] THEN
    REWRITE_TAC[RAT_AINV_0] THEN
    ASSUME_TAC (ONCE_REWRITE_RULE
                [RAT_ADD_COMM, GSYM RAT_0]
                (SPECL[“rat_1”,“&n:rat”] RAT_0LES_0LEQ_ADD)) THEN
    ASSUME_TAC (SPEC “n:num” RAT_OF_NUM_LEQ_0) THEN
    PROVE_TAC[RAT_LES_01, RAT_1, RAT_0]
    ,
    REWRITE_TAC[GSYM RAT_RSUB_EQ] THEN
    REWRITE_TAC[RAT_SUB_ADDAINV, GSYM RAT_AINV_ADD] THEN
    LEFT_NO_FORALL_TAC 1 “SUC (SUC m):num” THEN
    UNDISCH_HD_TAC THEN
    SIMP_TAC arith_ss [RAT_OF_NUM]
  ]
QED

Theorem RAT_EQ_NUM3[local]: !n m. (~&n =  &m) <=> (n=0)/\(m=0)
Proof PROVE_TAC[RAT_EQ_AINV, RAT_EQ_NUM2]
QED

Theorem RAT_EQ_NUM4[local]: !n m. (~&n = ~&m) <=> n=m
Proof PROVE_TAC[RAT_AINV_EQ, RAT_EQ_NUM1]
QED

Theorem RAT_EQ_NUM_CALCULATE[simp] =
  LIST_CONJ [RAT_EQ_NUM1, RAT_EQ_NUM2, RAT_EQ_NUM3, RAT_EQ_NUM4]

(* ----------------------------------------------------------------------
    RAT_LT_NUM
   ---------------------------------------------------------------------- *)

val RAT_LT_NUM1 = RAT_OF_NUM_LES

val RAT_LT_NUM2 = Q.prove(
  ‘-&m < &n <=> 0 < m \/ 0 < n’,
  eq_tac >- (spose_not_then strip_assume_tac >> fs[]) >>
  strip_tac
  >- (irule RAT_LES_LEQ_TRANS >> qexists_tac `0` >> simp[] >>
      simp[Once RAT_AINV_LES]) >>
  irule RAT_LEQ_LES_TRANS >> qexists_tac `0` >> simp[] >>
  simp[rat_leq_def] >>
  simp[Once RAT_AINV_LES]);

val RAT_LT_NUM3 = Q.prove(
  ‘&m < -&n <=> F’,
  simp[] >> strip_tac >>
  ‘-&n <= 0’ by simp[rat_leq_def, Once RAT_AINV_LES] >>
  ‘&m < 0’ by metis_tac[RAT_LES_LEQ_TRANS] >> fs[])

val RAT_LT_NUM4 = Q.prove(
  ‘-&m < -&n <=> n < m’,
  simp[RAT_LES_AINV]);

val RAT_LT_NUM_CALCULATE = save_thm(
  "RAT_LT_NUM_CALCULATE[simp]",
  LIST_CONJ [RAT_LT_NUM1, RAT_LT_NUM2, RAT_LT_NUM3, RAT_LT_NUM4]);

(* ----------------------------------------------------------------------
    RAT_LE_NUM
   ---------------------------------------------------------------------- *)

val RAT_LE_NUM2 = Q.prove(
  ‘-&m <= &n <=> T’,
  simp[rat_leq_def]);

val RAT_LE_NUM3 = Q.prove(
  ‘&m <= -&n <=> (m = 0) /\ (n = 0)’,
  simp[rat_leq_def]);

val RAT_LE_NUM4 = Q.prove(
  ‘-&m <= -&n <=> n <= m’,
  simp[rat_leq_def]);

val RAT_LE_NUM_CALCULATE = save_thm(
  "RAT_LE_NUM_CALCULATE[simp]",
  LIST_CONJ [RAT_OF_NUM_LEQ, RAT_LE_NUM2, RAT_LE_NUM3, RAT_LE_NUM4]);

(* ----------------------------------------------------------------------
    rat_of_int
   ---------------------------------------------------------------------- *)

val rat_of_int_def = Define ‘
  rat_of_int i : rat = if i < 0 then - (& (Num (-i))) else &(Num i)
’;

Theorem rat_of_int_11[simp]:
  (rat_of_int i1 = rat_of_int i2) <=> (i1 = i2)
Proof
  Cases_on ‘i1’ >> Cases_on ‘i2’ >> simp[rat_of_int_def]
QED

Theorem rat_of_int_of_num[simp]: rat_of_int (&x) = &x
Proof simp[rat_of_int_def]
QED

val elim1 = intLib.ARITH_PROVE ``y <= x /\ x <= y ==> (x = y:int)``
val elim2 = intLib.ARITH_PROVE ``x:int < y /\ y < x ==> F``
fun elim_tac k =
    REPEAT_GTCL
      (fn ttcl => fn th =>
          first_assum (mp_then.mp_then (mp_then.Pos hd) ttcl th))
      (k o assert (not o is_imp o #2 o strip_forall o concl))

val num_rwt = integerTheory.INT_OF_NUM |> SPEC_ALL |> EQ_IMP_RULE |> #2

val rat_of_int_MUL = Q.store_thm(
  "rat_of_int_MUL",
  ‘rat_of_int x * rat_of_int y = rat_of_int (x * y)’,
  simp[rat_of_int_def, integerTheory.INT_MUL_SIGN_CASES] >> rw[] >>
  fs[integerTheory.INT_NOT_LT, RAT_MUL_NUM_CALCULATE, RAT_EQ_NUM_CALCULATE] >>
  TRY (elim_tac assume_tac elim1 ORELSE elim_tac assume_tac elim2) >> rw[] >>
  asm_simp_tac (bool_ss ++ intLib.INT_ARITH_ss)
    [GSYM integerTheory.INT_INJ, GSYM integerRingTheory.int_calculate,
     num_rwt, integerTheory.INT_LE_MUL, integerTheory.INT_LE_LT,
     integerTheory.INT_MUL_SIGN_CASES, integerTheory.INT_NEG_GT0]);

val rat_of_int_ADD = Q.store_thm(
  "rat_of_int_ADD",
  ‘rat_of_int x + rat_of_int y = rat_of_int (x + y)’,
  simp[rat_of_int_def] >> rw[]
  >- (simp[GSYM RAT_AINV_ADD, RAT_ADD_NUM_CALCULATE] >>
      asm_simp_tac (bool_ss ++ intLib.INT_ARITH_ss)
       [GSYM integerTheory.INT_INJ, GSYM integerRingTheory.int_calculate,
        num_rwt, integerTheory.INT_LE_MUL, integerTheory.INT_LE_LT,
        integerTheory.INT_MUL_SIGN_CASES, integerTheory.INT_NEG_GT0])
  >- (full_simp_tac (bool_ss ++ intLib.INT_ARITH_ss) [])
  >- (simp[RAT_ADD_NUM_CALCULATE] >> rw[] >>
      TRY (rename [‘Num (-a) <= Num b’] >>
           pop_assum (mp_tac o REWRITE_RULE [GSYM integerTheory.INT_LE]) >>
           asm_simp_tac (bool_ss ++ intLib.INT_ARITH_ss) [num_rwt]) >>
      rename [‘Num (-a) - Num b’] >>
      ‘Num b <= Num (-a)’
         by asm_simp_tac (bool_ss ++ intLib.INT_ARITH_ss)
            [num_rwt, GSYM integerTheory.INT_INJ, GSYM integerTheory.INT_LE] >>
       asm_simp_tac (bool_ss ++ intLib.INT_ARITH_ss)
            [num_rwt, GSYM integerTheory.INT_INJ, GSYM integerTheory.INT_SUB])
  >- (simp[RAT_ADD_NUM_CALCULATE] >> rw[]
      >- (rename [‘Num (-a) <= Num b’] >>
          pop_assum (mp_tac o REWRITE_RULE [GSYM integerTheory.INT_LE]) >>
          asm_simp_tac (bool_ss ++ intLib.INT_ARITH_ss) [num_rwt] >>
          `Num (-a) <= Num b`
             by asm_simp_tac (bool_ss ++ intLib.INT_ARITH_ss)
                    [num_rwt, GSYM integerTheory.INT_INJ,
                     GSYM integerTheory.INT_LE] >>
         asm_simp_tac (bool_ss ++ intLib.INT_ARITH_ss)
             [num_rwt, GSYM integerTheory.INT_INJ, GSYM integerTheory.INT_SUB])
      >- (pop_assum (mp_tac o REWRITE_RULE [GSYM integerTheory.INT_LE]) >>
          asm_simp_tac (bool_ss ++ intLib.INT_ARITH_ss) [num_rwt]))
  >- (simp[RAT_ADD_NUM_CALCULATE] >> rw[] >>
      TRY (rename [‘Num (-a) <= Num b’] >>
           pop_assum (mp_tac o REWRITE_RULE [GSYM integerTheory.INT_LE]) >>
           asm_simp_tac (bool_ss ++ intLib.INT_ARITH_ss) [num_rwt]) >>
      rename [‘Num (-a) - Num b’] >>
      ‘Num b <= Num (-a)’
         by asm_simp_tac (bool_ss ++ intLib.INT_ARITH_ss)
            [num_rwt, GSYM integerTheory.INT_INJ, GSYM integerTheory.INT_LE] >>
       asm_simp_tac (bool_ss ++ intLib.INT_ARITH_ss)
            [num_rwt, GSYM integerTheory.INT_INJ, GSYM integerTheory.INT_SUB])
  >- (simp[RAT_ADD_NUM_CALCULATE] >> rw[]
      >- (rename [‘Num (-a) <= Num b’] >>
          pop_assum (mp_tac o REWRITE_RULE [GSYM integerTheory.INT_LE]) >>
          asm_simp_tac (bool_ss ++ intLib.INT_ARITH_ss) [num_rwt] >>
          `Num (-a) <= Num b`
             by asm_simp_tac (bool_ss ++ intLib.INT_ARITH_ss)
                    [num_rwt, GSYM integerTheory.INT_INJ,
                     GSYM integerTheory.INT_LE] >>
         asm_simp_tac (bool_ss ++ intLib.INT_ARITH_ss)
             [num_rwt, GSYM integerTheory.INT_INJ, GSYM integerTheory.INT_SUB])
      >- (pop_assum (mp_tac o REWRITE_RULE [GSYM integerTheory.INT_LE]) >>
          asm_simp_tac (bool_ss ++ intLib.INT_ARITH_ss) [num_rwt]))
  >- (full_simp_tac (bool_ss ++ intLib.INT_ARITH_ss) [])
  >- (simp[RAT_ADD_NUM_CALCULATE] >>
      asm_simp_tac (bool_ss ++ intLib.INT_ARITH_ss)
         [num_rwt, GSYM integerTheory.INT_INJ, GSYM integerTheory.INT_ADD]))

val rat_of_int_LE = Q.store_thm(
  "rat_of_int_LE[simp]",
  ‘rat_of_int i <= rat_of_int j <=> i <= j’,
  simp[rat_of_int_def] >> rw[] >>
  asm_simp_tac (bool_ss ++ intLib.INT_ARITH_ss)
    [num_rwt, GSYM integerTheory.INT_INJ, GSYM integerTheory.INT_LE])

val rat_of_int_LT = Q.store_thm(
  "rat_of_int_LT[simp]",
  ‘rat_of_int i < rat_of_int j <=> i < j’,
  simp[rat_of_int_def] >> rw[] >>
  asm_simp_tac (bool_ss ++ intLib.INT_ARITH_ss)
    [num_rwt, GSYM integerTheory.INT_INJ, GSYM integerTheory.INT_LT]);

val rat_of_int_ainv = Q.store_thm(
  "rat_of_int_ainv",
  ‘rat_of_int (-i) = -(rat_of_int i)’,
  simp[rat_of_int_def] >> rw[] >>
  TRY (elim_tac mp_tac elim2 >> simp[]) >>
  asm_simp_tac (bool_ss ++ intLib.INT_ARITH_ss)
    [num_rwt, GSYM integerTheory.INT_INJ])

val RAT_OF_INT_CALCULATE = Q.store_thm(
  "RAT_OF_INT_CALCULATE",
  ‘!i. rat_of_int i = abs_rat (abs_frac (i, 1))’,
  gen_tac >> Cases_on ‘i’ >> simp[rat_of_int_def]
  >- simp[RAT_OF_NUM_CALCULATE]
  >- (simp[GSYM fracTheory.FRAC_AINV_CALCULATE, GSYM RAT_AINV_CALCULATE] >>
      simp[RAT_OF_NUM_CALCULATE])
  >- simp[RAT_OF_NUM_CALCULATE]);

(* ----------------------------------------------------------------------
    RATN and RATD, which take rational numbers and return unique
    numerator and denominator values. Numerator is integer with smallest
    possible absolute value; denominator is a natural number.  If
    numerator is zero, denominator is always one.
   ---------------------------------------------------------------------- *)

Theorem frac_exists[local]:
  !r. ?n:int d:num. 0 < d /\ (&d * r = rat_of_int n)
Proof
  gen_tac >>
  qabbrev_tac ‘f = rep_rat r’ >>
  ‘r = abs_rat f’ by metis_tac[rat_type_thm] >>
  ‘?n0 d0. rep_frac f = (n0,d0)’ by (Cases_on ‘rep_frac f’ >> simp[]) >>
  map_every qexists_tac [‘n0’, ‘Num d0’] >>
  ‘rep_frac (abs_frac (rep_frac f)) = rep_frac f’
    by simp [fracTheory.frac_tybij] >>
  pop_assum mp_tac >> simp[GSYM (CONJUNCT2 fracTheory.frac_tybij)] >>
  strip_tac >> Cases_on ‘d0’ >> fs[] >>
  rename [‘rep_frac f = (n,&d)’] >>
  simp[RAT_OF_NUM_CALCULATE, RAT_OF_INT_CALCULATE, RAT_MUL_CALCULATE] >>
  ‘f = abs_frac (n,&d)’ by metis_tac[fracTheory.frac_tybij] >>
  simp[fracTheory.FRAC_MULT_CALCULATE, RAT_ABS_EQUIV] >>
  simp[RAT_EQUIV_ALT] >>
  map_every qexists_tac [‘1’, ‘&d’] >>
  simp[fracTheory.FRAC_MULT_CALCULATE, integerTheory.INT_MUL_COMM]
QED

Theorem numdenom_exists[local]:
  !r:rat.
     ?n:int d:num.
       (r = rat_of_int n / &d) /\ 0 < d /\ ((n = 0) ==> (d = 1)) /\
       !n' d'. (r = rat_of_int n' / &d') /\ 0 < d' ==> ABS n <= ABS n'
Proof
  gen_tac >>
  qabbrev_tac `reps = { (a,b) | (&b * r = rat_of_int a) /\ 0 < b }` >>
  `WF (measure (Num o ABS o (FST : int # num -> int)))` by simp[] >>
  full_simp_tac bool_ss [relationTheory.WF_DEF] >>
  ‘?e. reps e’
    by (simp[Abbr‘reps’, pairTheory.EXISTS_PROD] >> metis_tac[frac_exists]) >>
  fs[PULL_EXISTS] >>
  Cases_on ‘r = 0’
  >- (map_every qexists_tac [‘0’, ‘1’] >> simp[] >> gen_tac >> Cases_on ‘n'’ >>
      simp[integerTheory.INT_ABS_NUM, integerTheory.INT_ABS_NEG]) >>
  res_tac >>
  ‘?mn md. min = (mn,md)’ by (Cases_on ‘min’ >> simp[]) >> rw[] >>
  map_every qexists_tac [‘mn’, ‘md’] >> fs[Abbr‘reps’] >> pairarg_tac >>
  fs[pairTheory.FORALL_PROD] >> rpt var_eq_tac >>
  qpat_x_assum ‘(_,_) = _’ kall_tac >> rpt conj_tac
  >- (rename [‘&d * r = rat_of_int n’] >> first_x_assum (SUBST1_TAC o SYM) >>
      simp[RAT_DIV_MULMINV] >>
      ‘&d:rat <> 0’ by simp[] >>
      metis_tac[RAT_MUL_ASSOC, RAT_MUL_COMM, RAT_MUL_RINV, RAT_MUL_LID])
  >- (rename [‘(_ = 0) ==> (_ = 1)’] >> strip_tac >> fs[])
  >- (rpt strip_tac >>
      rename [‘&d * r = rat_of_int n’, ‘r = rat_of_int nn / &dd’] >>
      spose_not_then (assume_tac o REWRITE_RULE[integerTheory.INT_NOT_LE]) >>
      first_x_assum (qspecl_then [‘nn’, ‘dd’] mp_tac) >> simp[] >>
      reverse conj_tac
      >- (‘&dd <> 0’ by simp[] >> simp[RAT_DIV_MULMINV] >>
          metis_tac[RAT_MUL_ASSOC, RAT_MUL_COMM, RAT_MUL_RINV, RAT_MUL_LID]) >>
      simp[NUM_LT])
QED

val RATND_THM = new_specification("RATND_THM", ["RATN", "RATD"],
  CONV_RULE (SKOLEM_CONV THENC BINDER_CONV SKOLEM_CONV) numdenom_exists)

val RATD_NZERO = save_thm(
  "RATD_NZERO[simp]",
  let val th = List.nth(RATND_THM |> SPEC_ALL |> CONJUNCTS, 1)
  in
    CONJ th (CONV_RULE (REWR_CONV (GSYM NOT_ZERO_LT_ZERO)) th)
  end);

val RATN_LEAST = save_thm(
  "RATN_LEAST",
  List.nth(RATND_THM |> SPEC_ALL |> CONJUNCTS, 3))

val RATN_RATD_EQ_THM = save_thm(
  "RATN_RATD_EQ_THM",
  RATND_THM |> SPEC_ALL |> CONJUNCTS |> hd);

val RATN_RATD_MULT = save_thm(
  "RATN_RATD_MULT",
  RATN_RATD_EQ_THM |> Q.AP_TERM ‘\x. x * &RATD r’ |> BETA_RULE
                   |> SIMP_RULE (srw_ss()) [RAT_DIV_MULMINV, GSYM RAT_MUL_ASSOC,
                                            RAT_MUL_LINV]);

val RATND_RAT_OF_NUM = Q.store_thm(
  "RATND_RAT_OF_NUM[simp]",
  ‘(RATN (&n) = &n) /\ (RATD (&n) = 1)’,
  mp_tac (Q.INST [`r` |-> `&n`] RATN_RATD_MULT) >> strip_tac >>
  ‘&n:rat = rat_of_int (&n) / 1’ by simp[] >>
  ‘ABS (RATN (&n)) <= ABS (&n)’ by metis_tac[RATN_LEAST, DECIDE ``0n < 1``] >>
  full_simp_tac bool_ss [integerTheory.INT_ABS_NUM, GSYM rat_of_int_of_num,
                         rat_of_int_MUL, rat_of_int_11,
                         integerTheory.INT_MUL] >>
  fs[] >>
  ‘?rn. RATN (&n) = &rn’ by (Cases_on ‘RATN (&n)’ >> fs[]) >>
  fs[integerTheory.INT_ABS_NUM] >>
  conj_asm1_tac
  >- (‘n <= rn’ suffices_by simp[] >>
      Cases_on ‘RATD(&n)’ >> fs[MULT_CLAUSES]) >> rpt var_eq_tac >>
  ‘(RATD(&n) = 1) \/ (n = 0)’ by metis_tac[MULT_RIGHT_1,EQ_MULT_LCANCEL] >>
  metis_tac[RATND_THM]);

val RATN_EQ0 = Q.store_thm(
  "RATN_EQ0[simp]",
  ‘((RATN r = 0) <=> (r = 0)) /\ ((0 = RATN r) <=> (r = 0))’,
  reverse conj_asm1_tac >- metis_tac[] >>
  simp[EQ_IMP_THM] >> strip_tac >>
  mp_tac RATN_RATD_MULT >> simp[]);

val RATN_SIGN = Q.store_thm(
  "RATN_SIGN[simp]",
  ‘(0 < RATN x <=> 0 < x) /\ (0 <= RATN x <=> 0 <= x) /\ (RATN x < 0 <=> x < 0) /\
   (RATN x <= 0 <=> x <= 0)’,
  reverse conj_asm1_tac
  >- (simp[integerTheory.INT_LE_LT, rat_leq_def, EQ_SYM_EQ] >>
      conj_tac >> ONCE_REWRITE_TAC [DECIDE ``(p:bool = q) = (~p = ~q)``] >>
      ASM_REWRITE_TAC [integerTheory.INT_NOT_LT, integerTheory.INT_LE_LT, RAT_LEQ_LES,
                       rat_leq_def, DE_MORGAN_THM] >> simp[] >> metis_tac[]) >>
  eq_tac >> strip_tac >> mp_tac (Q.INST [`r` |-> `x`] RATN_RATD_MULT)
  >- (‘0 < rat_of_int (RATN x)’
        by asm_simp_tac bool_ss [GSYM rat_of_int_of_num, rat_of_int_LT] >>
      strip_tac >>
      ‘0 < x * &RATD x’ by metis_tac[] >>
      pop_assum mp_tac >> simp[RAT_MUL_SIGN_CASES]) >>
  ‘0 < x * &RATD x’ by simp[RAT_MUL_SIGN_CASES] >> strip_tac >>
  ‘0 < rat_of_int (RATN x)’ by metis_tac[] >>
  full_simp_tac bool_ss [GSYM rat_of_int_of_num, rat_of_int_LT]);

val RATN_MUL_LEAST =
    SIMP_RULE (srw_ss() ++ boolSimps.CONJ_ss ++ ARITH_ss) [RAT_RDIV_EQ] RATN_LEAST;

val RAT_AINV_SGN = Q.store_thm(
  "RAT_AINV_SGN[simp]",
  ‘(0 < -r <=> r < 0) /\ (-r < 0 <=> 0 < r)’,
  metis_tac[RAT_LES_AINV, RAT_AINV_0]);

val RATN_NEG = Q.store_thm(
  "RATN_NEG[simp]",
  ‘RATN (-r) = -RATN r’,
  assume_tac RATN_RATD_MULT >> assume_tac (Q.INST [`r` |-> `-r`] RATN_RATD_MULT) >>
  first_assum (mp_tac o Q.AP_TERM `rat_ainv`) >>
  REWRITE_TAC[RAT_AINV_LMUL] >> simp[] >> strip_tac >>
  ‘ABS (RATN r) <= ABS (-RATN (-r))’
    by (irule RATN_MUL_LEAST >> qexists_tac ‘&RATD (-r)’ >> simp[rat_of_int_ainv]) >>
  fs[] >>
  last_assum (mp_tac o Q.AP_TERM `rat_ainv`) >>
  REWRITE_TAC[RAT_AINV_LMUL] >> simp[] >> strip_tac >>
  ‘ABS (RATN (-r)) <= ABS (-RATN (r))’
    by (irule RATN_MUL_LEAST >> qexists_tac ‘&RATD r’ >> simp[rat_of_int_ainv]) >>
  fs[] >>
  ‘ABS (RATN (-r)) = ABS (RATN r)’ by metis_tac[INT_LE_ANTISYM] >>
  fs[INT_ABS_EQ_ABS] >> fs[] >>
  ‘r * &RATD r = -r * &RATD (-r)’ by simp[] >> pop_assum mp_tac >>
  rpt (pop_assum kall_tac) >> strip_tac >>
  qspecl_then [‘0’, ‘r’] strip_assume_tac RAT_LES_TOTAL
  >- (‘0 < r * &RATD r’ by simp[RAT_MUL_SIGN_CASES] >>
      ‘~(0 < -r * &RATD (-r))’
        by (simp[RAT_MUL_SIGN_CASES] >> metis_tac[RAT_LES_REF, RAT_LES_TRANS]) >>
      metis_tac[])
  >- simp[]
  >- (‘r * &RATD r < 0’ by simp[RAT_MUL_SIGN_CASES] >>
      ‘~(-r * &RATD(-r) < 0)’
         by (simp[RAT_MUL_SIGN_CASES] >> metis_tac[RAT_LES_REF, RAT_LES_TRANS]) >>
      metis_tac[]));

val RATD_NEG = Q.store_thm(
  "RATD_NEG[simp]",
  ‘RATD (-r) = RATD r’,
  Cases_on ‘r = 0’ >> fs[] >>
  assume_tac RATN_RATD_MULT >> assume_tac (Q.INST [`r` |-> `-r`] RATN_RATD_MULT) >> fs[] >>
  pop_assum (mp_tac o Q.AP_TERM ‘rat_ainv’) >> REWRITE_TAC [RAT_AINV_LMUL] >>
  simp[rat_of_int_ainv] >> metis_tac[RAT_EQ_LMUL, RAT_EQ_NUM_CALCULATE]);

val RATN_RATD_RAT_OF_INT = Q.store_thm(
  "RATN_RATD_RAT_OF_INT[simp]",
  ‘(RATN (rat_of_int i) = i) /\ (RATD (rat_of_int i) = 1)’,
  Cases_on ‘i’ >> simp[rat_of_int_ainv]);

val RATN_DIV_RATD = Q.store_thm(
  "RATN_DIV_RATD[simp]",
  ‘rat_of_int (RATN r) / &RATD r = r’,
  ONCE_REWRITE_TAC [EQ_SYM_EQ] >> simp[RAT_RDIV_EQ, RATN_RATD_MULT]);

val RAT_AINV_EQ_NUM = Q.store_thm(
  "RAT_AINV_EQ_NUM[simp]",
  ‘(rat_ainv x = rat_of_num n) <=> (x = rat_of_int (-&n))’,
  simp[EQ_IMP_THM, rat_of_int_ainv] >> disch_then (SUBST1_TAC o SYM) >> simp[]);

(* ----------------------------------------------------------------------
    more theorems about RAT_SGN : rat -> int  (-1,0,1)
   ---------------------------------------------------------------------- *)

val _ = temp_overload_on ("RAT_SGN", ``rat_sgn``)
val RAT_SGN_NUM_COND = Q.store_thm(
  "RAT_SGN_NUM_COND",
  ‘rat_sgn (&n) = if n = 0 then 0 else 1’,
  rw[] >> `0 < n` by simp[] >>
  `0 < &n` by simp[] >>
  pop_assum (mp_tac o REWRITE_RULE [rat_les_def]) >> simp[]);

val RAT_SGN_AINV_RWT = Q.store_thm(
  "RAT_SGN_AINV_RWT[simp]",
  ‘rat_sgn (-r) = -rat_sgn r’,
  simp[SimpLHS, Once (GSYM RAT_SGN_AINV)]);

val RAT_SGN_ALT = Q.store_thm("RAT_SGN_ALT",
  ‘rat_sgn r = SGN (RATN r)’,
  assume_tac RATN_RATD_EQ_THM >>
  map_every qabbrev_tac [`n = RATN r`, `nr = rat_of_int n`, `d = &(RATD r)`] >>
  `d <> 0` by simp[Abbr`d`] >>
  simp[RAT_DIV_MULMINV, RAT_SGN_MUL, RAT_SGN_MINV] >>
  `d > 0` by simp[Abbr`d`, rat_gre_def] >>
  `rat_sgn d = 1` by metis_tac[RAT_SGN_CLAUSES] >> simp[] >>
  simp[Abbr`nr`, rat_of_int_def, SGN_def] >> Cases_on `n = 0` >> simp[] >>
  rw[] >> rw[RAT_SGN_NUM_COND] >>
  Cases_on `n` >> fs[]);

val RAT_SGN_NUM_BITs = Q.store_thm(
  "RAT_SGN_NUM_BITs[simp]",
  ‘(rat_sgn (&(NUMERAL (BIT1 n))) = 1) /\ (rat_sgn (&(NUMERAL (BIT2 n))) = 1)’,
  REWRITE_TAC[arithmeticTheory.BIT1, arithmeticTheory.BIT2,
              arithmeticTheory.NUMERAL_DEF, arithmeticTheory.ALT_ZERO] >>
  simp[RAT_SGN_NUM_COND]);

val RAT_SGN_EQ0 = Q.store_thm(
  "RAT_SGN_EQ0[simp]",
  ‘((rat_sgn r = 0) <=> (r = 0)) /\ ((0 = rat_sgn r) <=> (r = 0))’,
  metis_tac[RAT_SGN_CLAUSES]);

val RAT_SGN_POS = Q.store_thm(
  "RAT_SGN_POS[simp]",
  ‘(rat_sgn r = 1) <=> 0 < r’,
  rw[RAT_SGN_CLAUSES, rat_gre_def]);

val RAT_SGN_NEG = Q.store_thm(
  "RAT_SGN_NEG[simp]",
  ‘(rat_sgn r = -1) <=> r < 0’,
  rw[RAT_SGN_CLAUSES]);

val RAT_SGN_DIV = Q.store_thm(
  "RAT_SGN_DIV[simp]",
  ‘d <> 0 ==> (rat_sgn (n/d) = rat_sgn n * rat_sgn d)’,
  simp[RAT_SGN_MINV, RAT_DIV_MULMINV]);

val RAT_MINV_RATND = Q.store_thm(
  "RAT_MINV_RATND",
  ‘r <> 0 ==>
    (rat_minv r =
       (rat_of_int (rat_sgn r) * &RATD r) / rat_of_int (ABS (RATN r)))’,
  assume_tac (SYM RATN_DIV_RATD) >>
  map_every qabbrev_tac [‘n = RATN r’, ‘d = RATD r’] >>
  first_x_assum SUBST1_TAC >> ‘0 < d’ by simp[Abbr‘d’] >> simp[RAT_DIV_EQ0] >>
  simp[RAT_SGN_NUM_COND] >> Cases_on ‘n’ >>
  simp[RAT_DIV_MINV, rat_of_int_ainv, RAT_SGN_NUM_COND] >>
  simp[RAT_DIV_MULMINV, GSYM RAT_AINV_MINV, GSYM RAT_AINV_LMUL,
       GSYM RAT_AINV_RMUL]);

(* ----------------------------------------------------------------------
    relating RAT{N,D} back to abs_frac etc
   ---------------------------------------------------------------------- *)

Theorem rat_of_int_EQN[simp]:
  ((rat_of_int i = &n) <=> (i = &n)) /\
  ((&n = rat_of_int i) <=> (i = &n))
Proof
  Cases_on ‘i’ >> simp[rat_of_int_def]
QED

Theorem frac_dnm_EQ0[simp]:
  frac_dnm f <> 0
Proof
  metis_tac[INT_LT_REFL, FRAC_DNMPOS]
QED

Theorem rep_rat_of_int:
  !i. ?j. 0 < j /\ (rep_rat (rat_of_int i) = abs_frac (j * i, j))
Proof
  gen_tac >> simp[FRAC_EQ_ALT, SF CONJ_ss, NMR, DNM, FRAC_DNMPOS] >>
  qabbrev_tac ‘IR = rep_rat (rat_of_int i)’ >>
  ‘rat_equiv (abs_frac (i,1)) IR’
    by (simp[RAT_OF_INT_CALCULATE, Abbr‘IR’] >>
        metis_tac[RAT_EQUIV_SYM, rat_equiv_rep_abs]) >>
  gs[rat_equiv_def, NMR, DNM] >> metis_tac[INT_MUL_COMM]
QED

Theorem rat_of_int_nmrdnm:
  rat_of_int (frac_nmr (rep_rat q)) / rat_of_int (frac_dnm (rep_rat q)) = q
Proof
  simp[RAT_OF_INT_CALCULATE, RAT_DIV_CALCULATE, NMR] >>
  simp[frac_div_def, frac_mul_def, NMR, DNM, frac_minv_def, frac_sgn_def] >>
  ‘q = abs_rat (rep_rat q)’ by simp[rat_type_thm] >>
  pop_assum (fn th => simp[Once th, SimpRHS]) >>
  irule $ iffLR $ cj 2 rat_type_thm >>
  simp[rat_equiv_def, NMR, DNM] >>
  simp[ABS_EQ_MUL_SGN, AC INT_MUL_ASSOC INT_MUL_COMM]
QED

Theorem RAT_DIVMUL_CANCEL:
  d <> 0 ==> (n / d * d = n)
Proof
  simp[LDIV_MUL_OUT, RAT_LDIV_EQ] >> simp[AC RAT_MUL_COMM RAT_MUL_ASSOC]
QED

Theorem ABS_RATFRAC_DIV:
  0 < d ==> (abs_rat (abs_frac (n, d)) = rat_of_int n / rat_of_int d)
Proof
  rw[rat_div_def, frac_div_def, frac_mul_def, frac_minv_def, DNM, NMR,
     frac_sgn_def, RAT_NMREQ0_CONG, RAT_OF_INT_CALCULATE,
     intLib.ARITH_PROVE “0i < d ==> d <> 0”, RAT_EQ, INT_MUL_SIGN_CASES,
     FRAC_DNMPOS] >>
  simp[ABS_EQ_MUL_SGN, AC INT_MUL_ASSOC INT_MUL_COMM] >>
  simp[GSYM RAT_OF_INT_CALCULATE, INT_MUL_ASSOC, INT_EQ_RMUL,
       INT_SGN_CLAUSES] >>
  ‘(?dj. 0 < dj /\ (rep_rat (rat_of_int d) = abs_frac(dj * d, dj))) /\
   (?nj. 0 < nj /\ (rep_rat (rat_of_int n) = abs_frac(nj * n, nj)))’
    by metis_tac[rep_rat_of_int] >>
  simp[NMR, DNM] >>
  simp[AC INT_MUL_COMM INT_MUL_ASSOC]
QED

Theorem ABS_RATFRAC_RATND:
  abs_rat (abs_frac (RATN q, &RATD q)) = q
Proof
  simp[ABS_RATFRAC_DIV]
QED

(* ----------------------------------------------------------------------
    Further characterisation of RAT{N,D}
   ---------------------------------------------------------------------- *)

Theorem nmr_dnm_unique[local]:
  gcd n1 d1 = 1 /\ gcd n2 d2 = 1 /\
  n1 * d2 = n2 * d1
  ==> n1 = n2 /\ d1 = d2
Proof
  strip_tac >> imp_res_tac gcdTheory.divides_coprime_mul >> gvs[] >>
  first_x_assum $ qspec_then `n2` $ mp_tac o iffLR >> gvs[] >>
  impl_tac >- (gvs[dividesTheory.divides_def] >> qexists `d2` >> gvs[]) >>
  strip_tac >> first_x_assum $ qspec_then `n1` assume_tac >> gvs[] >>
  dxrule_all dividesTheory.DIVIDES_ANTISYM >> strip_tac >> gvs[]
QED

Theorem gcd_RATND[simp]:
  gcd (Num $ RATN r) (RATD r) = 1
Proof
  CCONTR_TAC >> gvs[] >>
  qmatch_asmsub_abbrev_tac `gcd n d` >>
  `d <> 0` by (unabbrev_all_tac >> gvs[]) >>
  qspecl_then [`n`,`d`] assume_tac gcdTheory.FACTOR_OUT_GCD >> gvs[] >>
  Cases_on `n = 0` >> gvs[] >>
  qspecl_then [`rat_sgn r * &p`,`q`] mp_tac RATN_LEAST >> simp[] >>
  Cases_on `q = 0` >> gvs[] >> reverse $ rw[]
  >- (
    simp[RAT_SGN_ALT, GSYM INT_ABS_MUL, ABS_SGN] >>
    Cases_on `r = 0` >> gvs[] >>
    `ABS (RATN r) = &n` by (unabbrev_all_tac >> Cases_on `RATN r` >> gvs[]) >>
    simp[] >> qpat_assum `n = _` SUBST1_TAC >> simp[] >>
    Cases_on `p = 0` >> gvs[] >> simp[NOT_LESS_EQUAL] >>
    Cases_on `gcd n d = 0` >- gvs[] >- simp[]
    ) >>
  rewrite_tac[Once RATN_RATD_EQ_THM] >>
  dep_rewrite.DEP_REWRITE_TAC[RAT_LDIV_EQ] >> simp[] >>
  simp[RDIV_MUL_OUT] >> dep_rewrite.DEP_REWRITE_TAC[RAT_RDIV_EQ] >> simp[] >>
  `RATN r = rat_sgn r * &n` by (simp[RAT_SGN_ALT] >> unabbrev_all_tac >> gvs[]) >>
  simp[GSYM rat_of_int_MUL, AC RAT_MUL_ASSOC RAT_MUL_COMM] >>
  simp[RAT_MUL_ASSOC] >> rpt (AP_TERM_TAC ORELSE AP_THM_TAC) >>
  simp[RAT_MUL_NUM_CALCULATE] >>
  qsuff_tac `(p * gcd n d) * q = (q * gcd n d) * p`
  >- metis_tac[]
  >- simp[]
QED

Theorem RATND_suff_eq:
  gcd (Num n) d = 1 /\ d <> 0
  ==> RATN (rat_of_int n / &d) = n /\ RATD (rat_of_int n / &d) = d
Proof
  strip_tac >>
  qpat_abbrev_tac `r = _ / _` >>
  qsuff_tac `rat_sgn r = SGN n /\ Num (RATN r) = Num n /\ RATD r = d`
  >- (rw[RAT_SGN_ALT] >> once_rewrite_tac[GSYM SGN_MUL_Num] >> metis_tac[]) >>
  conj_asm1_tac
  >- (
    unabbrev_all_tac >> simp[RAT_SGN_ALT, intExtensionTheory.SGN_def] >>
    Cases_on `n` >> gvs[] >> simp[rat_of_int_ainv]
    ) >>
  `rat_of_int n * &RATD r = rat_of_int (RATN r) * &d` by (
    dep_rewrite.DEP_REWRITE_TAC[GSYM RAT_RDIV_EQ] >> simp[] >>
    simp[GSYM LDIV_MUL_OUT] >> rewrite_tac[Once RAT_MUL_COMM] >>
    dep_rewrite.DEP_REWRITE_TAC[GSYM RAT_LDIV_EQ] >> unabbrev_all_tac >> gvs[]) >>
  pop_assum mp_tac >> simp[rat_of_int_def] >>
  `n < 0 <=> r < 0` by (
    unabbrev_all_tac >> gvs[RAT_LDIV_LES_POS] >>
    Cases_on `n` >> gvs[] >> simp[rat_of_int_ainv]) >>
  IF_CASES_TAC >> gvs[Num_neg] >>
  simp[RAT_MUL_NUM_CALCULATE] >> strip_tac >> irule nmr_dnm_unique >> simp[]
QED

<<<<<<< HEAD
=======
(* This is another form of RATND_suff_eq using only natural numbers *)
Theorem RATND_of_coprimes :
    !p q. gcd p q = 1 /\ q <> 0 ==> RATN (&p / &q) = &p /\ RATD (&p / &q) = q
Proof
    rpt GEN_TAC >> STRIP_TAC
 >> qabbrev_tac ‘n = int_of_num p’
 >> ‘&p = rat_of_int n’ by rw [rat_of_int_def]
 >> ‘gcd (Num n) q = 1’ by rw [Abbr ‘n’]
 >> rw [RATND_suff_eq]
QED

Theorem RATND_of_coprimes' :
    !p q. gcd p q = 1 /\ q <> 0 ==> RATN (-&p / &q) = -&p /\ RATD (-&p / &q) = q
Proof
    rw [GSYM RAT_DIV_AINV, RATND_of_coprimes]
QED

>>>>>>> 76ecb1d3
Definition div_gcd_def:
  div_gcd a b =
    let d = gcd (Num a) b in
      if d = 0 \/ d = 1 then (a, b) else (a / &d, b DIV d)
End

Theorem div_gcd_reduces:
  div_gcd a b = (n,d) /\ b <> 0 ==> d <> 0 /\ gcd (Num n) d = 1 /\ a * &d = n * &b
Proof
  rw[div_gcd_def] >> gvs[]
  >- (
    Cases_on `b = 1` >> gvs[] >>
    dep_rewrite.DEP_REWRITE_TAC[DIV_EQ_0] >> simp[NOT_LESS] >>
    Cases_on `gcd (Num a) b` >> gvs[] >>
    qspecl_then [`Num a`,`b`] assume_tac gcdTheory.gcd_LESS_EQ >> gvs[]
    )
  >- (
    Cases_on `Num a = 0` >> simp[] >>
    qspecl_then [`Num a`,`b`] assume_tac gcdTheory.FACTOR_OUT_GCD >> gvs[] >>
    qsuff_tac `b DIV gcd (Num a) b = q /\ Num (a / &gcd (Num a) b) = p` >> rw[]
    >- (
      qpat_x_assum `b = _` $ simp o single o Once >>
      irule MULT_DIV >> Cases_on `gcd (Num a) b` >> gvs[]
      ) >>
    simp[int_div] >> rw[] >> gvs[Num_neg]
    >- (
      qpat_x_assum `Num a = _` $ simp o single o Once >>
      irule MULT_DIV >> Cases_on `gcd (Num a) b` >> gvs[]
      )
    >- (
      qpat_x_assum `Num a = _` $ simp o single o Once >>
      irule MULT_DIV >> Cases_on `gcd (Num a) b` >> gvs[]
      )
    >- (
      irule FALSITY >> pop_assum mp_tac >> simp[] >>
      qpat_x_assum `Num a = _` $ rewrite_tac o single o Once >>
      irule MOD_EQ_0 >> simp[]
      )
    )
  >- (
    qspecl_then [`Num a`,`b`] assume_tac gcdTheory.FACTOR_OUT_GCD >>
    Cases_on `a = 0` >> gvs[] >>
    qabbrev_tac `g = gcd (Num a) b` >>
    `b DIV g = q` by  (irule DIV_UNIQUE >> qexists `0` >> gvs[]) >>
    `a / &g = SGN a * &p` by (
      qspec_then `a` mp_tac $ GEN_ALL (GSYM SGN_MUL_Num) >>
      disch_then $ rewrite_tac o single o Once >>
      dep_rewrite.DEP_REWRITE_TAC[INT_MUL_DIV] >> conj_tac >- gvs[] >>
      AP_TERM_TAC >> gvs[INT_DIV_CALCULATE] >>
      rewrite_tac[Once MULT_COMM] >> irule MULT_DIV >> gvs[]) >>
    simp[] >>
    qspec_then `a` mp_tac $ GEN_ALL (GSYM SGN_MUL_Num) >>
    disch_then $ rewrite_tac o single o Once >>
    once_rewrite_tac[GSYM INT_MUL_ASSOC] >>
    AP_TERM_TAC >> simp[INT_MUL_CALCULATE]
    )
QED

Theorem div_gcd_correct:
  div_gcd a b = (n,d) /\ b <> 0 ==>
  rat_of_int a / &b = rat_of_int n / &d /\
  RATN (rat_of_int a / &b) = n /\
  RATD (rat_of_int a / &b) = d
Proof
  strip_tac >> reverse conj_asm1_tac
  >- (
    pop_assum SUBST_ALL_TAC >> match_mp_tac RATND_suff_eq >>
    imp_res_tac div_gcd_reduces >> simp[]
    ) >>
  simp[RAT_LDIV_EQ, RDIV_MUL_OUT] >>
  dep_rewrite.DEP_REWRITE_TAC[RAT_RDIV_EQ] >> simp[] >>
  once_rewrite_tac[GSYM rat_of_int_of_num] >> simp[rat_of_int_MUL] >>
  imp_res_tac div_gcd_reduces >> gvs[] >>
  gvs[AC INT_MUL_ASSOC INT_MUL_COMM]
QED

(* ----------------------------------------------------------------------
    rational min and max
   ---------------------------------------------------------------------- *)

val rat_min_def = Define‘rat_min (r1:rat) r2 = if r1 < r2 then r1 else r2’;
val rat_max_def = Define‘rat_max (r1:rat) r2 = if r1 > r2 then r1 else r2’;


Theorem RAT_DENSE_THM:
  !r1 r3. r1 < r3 ==> ?r2. r1 < r2 /\ r2 < r3
Proof
  rpt strip_tac >>
  qexists ‘(r1 + r3) / 2’ >>
  simp[RAT_RDIV_LES_POS, RAT_LDIV_LES_POS, RAT_TIMES2] >>
  ONCE_REWRITE_TAC[RAT_MUL_COMM] >>
  simp[RAT_TIMES2, RAT_LES_LADD, RAT_LES_RADD]
QED

(* ----------------------------------------------------------------------
    rational exponentiation

    with natural number and integer exponents
   ---------------------------------------------------------------------- *)

Definition rat_expn_def:
  rat_expn (r:rat) 0 = (1:rat) /\
  rat_expn r (SUC n) = r * rat_expn r n
End

Overload expn[local] = “rat_expn”

Theorem RAT_EXPN_ADD:
  expn r (a+b) = expn r a * expn r b
Proof
  Induct_on ‘b’
  >> simp[GSYM ADD_SUC, AC RAT_MUL_ASSOC RAT_MUL_COMM,rat_expn_def]
QED

Theorem RAT_EXPN_MUL:
  expn r (a*b) = expn (expn r a) b
Proof
  Induct_on ‘b’
  >> simp[MULT_SUC,rat_expn_def,RAT_EXPN_ADD]
QED

Theorem RAT_EXPN_R_NONZERO:
  r <> 0 ==> expn r n <> 0
Proof
  rw[] >> Induct_on ‘n’ >> simp[rat_expn_def]
QED

Theorem RAT_EXPN_R_POS:
  0<r ==> 0 < expn r n
Proof
  rw[] >> Induct_on ‘n’ >> simp[rat_expn_def,RAT_MUL_SIGN_CASES]
QED

Theorem RAT_EXPN_SUB:
  r<> 0 /\ b <= a ==> expn r (a - b) = expn r a / expn r b
Proof
  rw[] >> ‘expn r a = expn r (a - b) * expn r b’ by simp[GSYM RAT_EXPN_ADD]
  >> simp[RAT_MUL_RINV,GSYM RAT_MUL_ASSOC,RAT_EXPN_R_NONZERO,RAT_DIV_MULMINV]
QED

Theorem RAT_EXPN_1:
  expn 1 n = 1
Proof
  Induct_on ‘n’ >> simp[rat_expn_def]
QED

Theorem RAT_EXPN_0:
  !n. (0<n ==> expn 0 n = 0) /\ expn 0 (SUC n) = 0
Proof
  CONV_TAC FORALL_AND_CONV >> conj_asm2_tac
  >- metis_tac[num_CASES,prim_recTheory.LESS_NOT_EQ]
  >- (once_rewrite_tac[rat_expn_def] >> simp[MULT])
QED

Theorem RAT_EXPN_TO_0:
  expn r 0 = 1
Proof
  simp[rat_expn_def]
QED

Theorem RAT_EXPN_TO_1:
  expn r 1 = r
Proof
  once_rewrite_tac[ONE] >> simp[rat_expn_def]
QED

Theorem RAT_EXPN_PROD:
  expn (a*b) n = expn a n * expn b n
Proof
  Induct_on ‘n’ >> simp[rat_expn_def,AC RAT_MUL_ASSOC RAT_MUL_COMM]
QED

Theorem RAT_EXPN_DIV:
  b<>0 ==> expn (a/b) n = expn a n / expn b n
Proof
  rw[] >> Induct_on ‘n’ >> simp[rat_expn_def,RAT_DIVDIV_MUL,RAT_EXPN_R_NONZERO]
QED

Theorem RAT_EXPN_RAT_MINV:
  r<>0 ==> expn (rat_minv r) n = rat_minv (expn r n)
Proof
  Induct_on ‘n’
  >- simp[rat_expn_def]
  >- simp[RAT_EXPN_ADD,ADD1,RAT_MINV_MUL,RAT_EXPN_R_NONZERO,rat_expn_def,
          RAT_EXPN_TO_1]
QED

Theorem RAT_EXPN_EQ0[simp]:
  expn r n = 0 <=> r = 0 /\ n <> 0
Proof
  Induct_on ‘n’ >> simp[rat_expn_def] >> simp[EQ_IMP_THM, DISJ_IMP_THM]
QED

Theorem RAT_EXPN_CALCULATE:
  (expn r n = 0 <=> r = 0 /\ n <> 0) /\ expn 1 n = 1 /\ expn r 0 = 1 /\
  expn r 1 = r
Proof
  simp[RAT_EXPN_1,RAT_EXPN_TO_0,RAT_EXPN_TO_1]
QED

Theorem RAT_EXPN_MINUS1:
  expn (-1) n = if EVEN n then 1 else -1
Proof
  Induct_on ‘n’
  >- simp[rat_expn_def]
  >- rw[rat_expn_def,EVEN,RAT_MUL_NUM_CALCULATE,RAT_MUL_RID]
QED


Theorem RAT_AINV_MUL_AINV:
  -1 * r:rat = -r
Proof
  ‘r + -r = 0’ by simp[RAT_ADD_RINV]
  >> ‘r + -1 * r = 0’
    by metis_tac[RAT_MUL_LID,RAT_RDISTRIB,RAT_ADD_RINV,RAT_MUL_LZERO]
  >> metis_tac[RAT_EQ_LADD]
QED

Theorem RAT_EXPN_NEG:
  expn (-r) n = if EVEN n then expn r n else -expn r n
Proof
  rw[Once $ GSYM RAT_AINV_MUL_AINV,RAT_EXPN_PROD,RAT_EXPN_MINUS1] >>
  simp[RAT_AINV_MUL_AINV]
QED

Theorem LT_MUL:
  a<b /\ (c<d \/ c<=d /\ d<>0) ==> a*c < b*d:num
Proof
  rw[] >> (Cases_on ‘a’ >> Cases_on ‘c’
           >- simp[]
           >- simp[]
           >- simp[]
           >- (‘SUC n * SUC n' < b * SUC n'’ by simp[]
               >> ‘b * SUC n' <= b*d’ by simp[]
               >> simp[])
          )
QED

Theorem RAT_LT_MUL:
  0<a /\ a<c /\ 0<b /\ b<d ==> a*b < c*d
Proof
  metis_tac[RAT_LES_TRANS,RAT_LES_RMUL_POS,RAT_LES_LMUL_POS]
QED

Theorem RAT_LT_LE_NEQ:
  a<b <=> a <= b /\ a<>b
Proof
  rw[rat_leq_def] >> iff_tac >> simp[RAT_LES_REF] >> metis_tac[RAT_LES_REF]
QED

Theorem RAT_LEQ_MUL:
  0 <= a /\ a <= b /\ 0 <= c /\ c <= d ==> a*c <= b*d
Proof
  rw[] >> Cases_on ‘a=b’ >> Cases_on ‘c=d’ >> gvs[RAT_LEQ_REF]
  >- (‘c<d’ by simp[RAT_LT_LE_NEQ] >> Cases_on ‘a=0’
      >- simp[]
      >- (‘0<a’ by simp[RAT_LT_LE_NEQ] >> irule RAT_LES_IMP_LEQ
          >> simp[RAT_LES_LMUL_POS])
     )
  >- (‘a<b’ by simp[RAT_LT_LE_NEQ] >> Cases_on ‘c=0’
      >- simp[]
      >- (‘0<c’ by simp[RAT_LT_LE_NEQ] >> irule RAT_LES_IMP_LEQ
          >> simp[RAT_LES_RMUL_POS])
     )
  >- (‘a<b /\ c<d’ by simp[RAT_LT_LE_NEQ] >> irule RAT_LES_IMP_LEQ
      >> ‘0<b /\ 0<d’ by metis_tac[RAT_LEQ_LES_TRANS] >> Cases_on ‘c=0’
      >- simp[RAT_MUL_SIGN_CASES]
      >- (‘0<c’ by simp[RAT_LT_LE_NEQ] >> ‘a*c < b*c’ by simp[RAT_LES_RMUL_POS]
          >> ‘b*c < b*d’ by simp[RAT_LES_LMUL_POS] >> metis_tac[RAT_LES_TRANS])
  )
QED

Theorem RAT_EXPN_LT:
  0<p /\ 0<q /\ 0<n ==> (expn p n < expn q n <=> p < q)
Proof
  rw[] >> ‘?m. n = SUC m’ by metis_tac[num_CASES,NOT_ZERO_LT_ZERO]
  >> gvs[] >> iff_tac
  >- (Induct_on ‘m’
      >- simp[Once ONE,RAT_EXPN_CALCULATE]
      >- (once_rewrite_tac[rat_expn_def] >> rw[] >> CCONTR_TAC
          >> gs[RAT_LEQ_LES]
          >> ‘q * expn q (SUC m) <= p * expn p (SUC m)’
            by (irule RAT_LEQ_MUL >> simp[RAT_LES_IMP_LEQ,RAT_EXPN_R_POS])
          >> metis_tac[RAT_LEQ_LES]))
  >- (Induct_on ‘m’
      >- simp[RAT_EXPN_TO_1]
      >- (once_rewrite_tac[rat_expn_def] >> rw[] >> gs[] >> irule RAT_LT_MUL
          >> simp[RAT_EXPN_R_POS]))
QED

Theorem RAT_MINV_ID:
  r<>0 ==> (rat_minv r = r <=> (r=1 \/ r=-1 \/ r=0))
Proof
  rw[EQ_IMP_THM]
  >- (‘r*r=1’ by metis_tac[RAT_MUL_RINV]
      >> ‘(r-1)*(r+1) = 0’
        by (PURE_REWRITE_TAC[RAT_LDISTRIB,RAT_RDISTRIB,RAT_SUB_ADDAINV]
            >> ‘r*r + -1*r + (r*1 + -1 * 1) = r*r + (-1*r + 1*r) + -1’
              by metis_tac[RAT_ADD_ASSOC,RAT_MUL_COMM,RAT_MUL_RID]
            >> ‘_ = r*r + -1’
              by metis_tac[RAT_RDISTRIB,RAT_ADD_LINV,RAT_MUL_LZERO,RAT_ADD_RID]
            >> metis_tac[RAT_SUB_ADDAINV,RAT_LSUB_EQ,RAT_ADD_RINV])
      >> gs[]
      >> metis_tac[RAT_LSUB_EQ,RAT_AINV_AINV,RAT_SUB_ADDAINV,RAT_ADD_RID])
  >> simp[GSYM RAT_AINV_MINV]
QED

Theorem RAT_EXPN_NEG_LT_ZERO:
  r<0 ==> (0 < expn r n <=> EVEN n) /\ (expn r n < 0 <=> ODD n)
Proof
  strip_tac >> ‘?m. r=-m /\ 0<m’ by (qexists_tac ‘-r’ >> simp[])
  >> rw[RAT_EXPN_NEG,RAT_EXPN_R_POS,RAT_LES_ANTISYM,EVEN_ODD]
QED

Theorem RAT_EXPN_EQ_1_POS:
  0<r ==> (expn r n = 1 <=> (r=1 \/ n=0))
Proof
  rw[EQ_IMP_THM,RAT_EXPN_1,RAT_EXPN_TO_0]
  >- (CCONTR_TAC >> gs[NOT_ZERO_LT_ZERO] >> Cases_on ‘1<r’
      >-(‘expn 1 n < expn r n’ by simp[RAT_EXPN_LT]
         >> ‘1 < expn r n’ by metis_tac[RAT_EXPN_1]
         >> metis_tac[RAT_LES_IMP_NEQ]
        )
      >-(gs[RAT_LEQ_LES,rat_leq_def]
         >> ‘expn r n < expn 1 n’ by simp[RAT_EXPN_LT]
         >> ‘expn r n < 1’ by metis_tac[RAT_EXPN_1]
         >> metis_tac[RAT_LES_IMP_NEQ]
        )
     )
  >-simp[RAT_EXPN_1]
  >-simp[RAT_EXPN_TO_0]
QED

Theorem RAT_EXPN_EQ_1_NEG:
  r<0 ==> (expn r n = 1 <=> (r=-1 /\ EVEN n \/ n=0))
Proof
  rw[EQ_IMP_THM]
  >-(CCONTR_TAC >> Cases_on ‘r=-1’ >> gs[]
     >-gs[RAT_EXPN_MINUS1]
     >-(‘EVEN n’ by metis_tac[RAT_EXPN_NEG_LT_ZERO,RAT_LES_01]
        >> ‘?m. r=-m /\ 0<m’ by (qexists_tac ‘-r’ >> simp[])
        >> gs[RAT_EXPN_NEG,RAT_EXPN_EQ_1_POS]
        )
    )
  >-simp[RAT_EXPN_MINUS1]
  >-simp[RAT_EXPN_TO_0]
QED

Theorem RAT_EXPN_EQ_1:
  expn r n = 1 <=> (r=1 \/ r=-1 /\ EVEN n \/ n=0)
Proof
  Cases_on ‘0<r’
  >-(‘-1<>r’ by (CCONTR_TAC >> gs[])
     >> simp[RAT_EXPN_EQ_1_POS]
    )
  >-(Cases_on ‘r=0’ >> gs[RAT_LEQ_LES,rat_leq_def,RAT_LES_IMP_NEQ]
     >-(iff_tac
        >-(CCONTR_TAC >> gs[RAT_EXPN_0])
        >-(simp[RAT_EXPN_TO_0])
       )
     >-(‘r<>1’ by (CCONTR_TAC >> gs[])
        >> simp[RAT_EXPN_EQ_1_NEG]
       )
    )
QED

Theorem RAT_EXPN_INJ:
  r<>0 /\ r<>1 /\ r<>-1 ==> (expn r i = expn r j <=> i = j)
Proof
  rw[EQ_IMP_THM] >> wlog_tac ‘i <= j’ [‘i’,‘j’]
  >- gs[INT_NOT_LE,INT_LT_IMP_LE]
  >-(‘expn r (j-i) = 1’
       by simp[RAT_EXPN_SUB,RAT_LDIV_EQ,RAT_MUL_RID,RAT_EXPN_R_NONZERO]
     >> ‘!m. m<>0 ==> expn r m <> 1’
       suffices_by metis_tac[SUB_EQ_0,LESS_EQUAL_ANTISYM]
     >> rw[]
     >> Cases_on ‘0<r’
     >- simp[RAT_EXPN_EQ_1_POS]
     >- (gs[RAT_LEQ_LES,rat_leq_def] >> metis_tac[RAT_EXPN_EQ_1_NEG]))
QED

Definition rat_exp_def:
  rat_exp r (i:int) = if 0<=i then expn r (Num i) else rat_minv (expn r (Num i))
End

Overload exp[local] = “rat$rat_exp”
Overload "**" = “rat$rat_exp”;

Theorem RAT_EXP_TO_0:
  exp r 0 = 1
Proof
  simp[rat_exp_def,rat_expn_def]
QED

Theorem RAT_EXP_NUM:
  exp r (&n) = expn r n
Proof
  simp[rat_exp_def]
QED

Theorem RAT_EXP_NEG_INT:
  exp r (-&n) = rat_minv (expn r n)
Proof
  rw[rat_exp_def,rat_expn_def]
QED

Theorem RAT_EXP_RAT_MINV:
  r<>0 ==> exp (rat_minv r) i = rat_minv (exp r i)
Proof
  Cases_on ‘i’
  >> simp[RAT_EXP_NUM,RAT_EXP_NEG_INT,RAT_EXP_TO_0,RAT_EXPN_RAT_MINV]
QED

Theorem RAT_EXP_1:
  exp 1 i = 1
Proof
  Cases_on ‘i’ >> simp[RAT_EXP_NUM,RAT_EXP_NEG_INT,RAT_EXP_TO_0,RAT_EXPN_1]
QED

Theorem NUM_NZERO:
  i<>0 ==> Num i <> 0 /\ 0 < Num i
Proof
  rw[] >> Cases_on ‘i’ >> simp[] >> intLib.ARITH_TAC
QED

Theorem RAT_EXP_0:
  0<i ==> 0 ** i = 0
Proof
  simp[rat_exp_def,NUM_NZERO,RAT_EXPN_0,INT_LT_IMP_NE]
QED

Theorem RAT_EXP_CALCULATE[simp]:
  exp r 0 = 1 /\ exp r 1 = r /\ exp 1 i = 1 /\ exp r (&n) = expn r n /\
  exp r (-&n) = rat_minv (expn r n)
Proof
  simp[RAT_EXP_NUM,RAT_EXP_NEG_INT,RAT_EXP_TO_0,RAT_EXPN_TO_1,RAT_EXP_1]
QED

Theorem RAT_EXP_R_NONZERO:
  r<>0 ==> exp r i <> 0
Proof
  Cases_on ‘i’ >> simp[RAT_EXP_CALCULATE,RAT_EXPN_R_NONZERO]
QED

Theorem RAT_EXP_R_POS:
  0<r ==> 0 < exp r i
Proof
  Cases_on ‘i’
  >> simp[RAT_EXP_CALCULATE,RAT_EXPN_R_POS,RAT_MINV_LES,RAT_LES_IMP_NEQ]
QED

Theorem RAT_MINV_RAT_MINV:
  r <> 0 ==> rat_minv (rat_minv r) = r
Proof
  metis_tac[RAT_EQ_RMUL,RAT_MINV_EQ_0,RAT_MUL_LINV,RAT_MUL_RINV]
QED

Theorem RAT_MINV_DIV:
  a<>0 /\ b<>0 ==> rat_minv (a/b) = rat_minv a / rat_minv b
Proof
  rw[RAT_DIV_MULMINV,RAT_MINV_MUL]
QED

Theorem RAT_EXP_ADD:
 r<>0 \/ (0 <= a /\ 0 <= b) ==> exp r (a+b) = exp r a * exp r b
Proof
  rw[] >> Cases_on ‘a’ >> Cases_on ‘b’ >> rw[]
  >- simp[RAT_EXP_NUM,INT_ADD_CALCULATE,RAT_EXPN_ADD]
  >- (gs[] >> rw[RAT_EXP_NUM,RAT_EXP_NEG_INT,INT_ADD_CALCULATE,RAT_EXPN_SUB]
      >> simp[RAT_MINV_MUL,RAT_EXPN_R_NONZERO,RAT_MINV_EQ_0,RAT_MINV_RAT_MINV,
              RAT_MUL_COMM,RAT_DIV_MULMINV,RAT_MINV_DIV])
  >- (gs[] >> rw[RAT_EXP_NUM,RAT_EXP_NEG_INT,INT_ADD_CALCULATE,RAT_EXPN_SUB]
      >> simp[RAT_MINV_MUL,RAT_EXPN_R_NONZERO,RAT_MINV_EQ_0,RAT_MINV_RAT_MINV,
              RAT_MUL_COMM,RAT_DIV_MULMINV,RAT_MINV_DIV])
  >- (gs[] >> simp[INT_ADD_CALCULATE,RAT_EXP_NEG_INT,RAT_EXPN_ADD,RAT_MINV_MUL,
                   RAT_EXPN_R_NONZERO])
QED

Theorem RAT_EXP_MUL:
  r<>0 \/ (0 <= a /\ 0 <= b) ==> exp r (a*b) = exp (exp r a) b
Proof
  Cases_on ‘a’ >> Cases_on ‘b’
  >> simp[RAT_EXPN_MUL,RAT_EXP_CALCULATE,INT_MUL_CALCULATE,RAT_EXPN_RAT_MINV,
          RAT_EXPN_CALCULATE,RAT_MINV_RAT_MINV]
QED

Theorem RAT_EXP_PROD:
  a<>0 /\ b<>0 \/ (0 <= i) ==> exp (a*b) i = exp a i * exp b i
Proof
  Cases_on ‘i’
  >> simp[RAT_EXP_CALCULATE,RAT_EXPN_PROD,RAT_MINV_MUL,RAT_EXPN_CALCULATE]
QED

Theorem RAT_MUL_NEG:
  -a * -b:rat = a*b
Proof
  simp[GSYM RAT_AINV_LMUL,Once $ RAT_MUL_COMM,RAT_AINV_AINV,Once $ RAT_MUL_COMM]
QED

Theorem RAT_EXP_DIV:
  b<>0 /\ (a<>0 \/ 0 <= i) ==> exp (a/b) i = exp a i / exp b i
Proof
  rw[] >> Cases_on ‘i’ >> gs[]
  >> simp[RAT_EXP_CALCULATE,RAT_EXPN_DIV,RAT_EXPN_R_NONZERO,RAT_MINV_DIV]
QED

Theorem RAT_EXP_TO_NEG:
  r <> 0 ==> exp r (-i) = rat_minv (exp r i)
Proof
  rw[] >> ‘r ** -i * r ** i = 1’ by simp[GSYM RAT_EXP_ADD] >>
  metis_tac[RAT_MUL_LINV,RAT_EQ_RMUL,RAT_EXP_R_NONZERO]
QED

Theorem RAT_EXP_LT:
  0<r /\ 0<q /\ 0<i ==> (exp r i < exp q i <=> r < q)
Proof
  rw[] >> simp[rat_exp_def,RAT_EXPN_LT] >>
  ‘0 < Num i’ by (irule (cj 2 NUM_NZERO) >> intLib.ARITH_TAC)
  >> simp[RAT_EXPN_LT]
QED

Theorem NUM_POSINT_EXISTS_SUC:
  0<i ==> ?n. i:int = &(SUC n)
Proof
  rw[] >> ‘0 < Num i’ by simp[NUM_NZERO,INT_POS_NZ] >>
  qexists_tac ‘PRE (Num i)’ >> simp[iffLR SUC_PRE,INT_OF_NUM,INT_LT_IMP_LE]
QED

Theorem RAT_LES_MUL_GTR_1:
  0 < r /\ 1 < q ==> r < r*q
Proof
  rw[]
  >> ‘0<q-1’ by simp[RAT_LES_0SUB]
  >> ‘0 < r * (q-1)’ by simp[RAT_MUL_SIGN_CASES]
  >> metis_tac[RAT_LES_0SUB,RAT_SUB_LDISTRIB,RAT_MUL_RID]
QED

Theorem RAT_EXP_LT2:
 !r i j. 1<r ==> (exp r i < exp r j <=> i < j)
Proof
  rpt strip_tac >> simp[EQ_IMP_THM]
  >> qid_spec_tac ‘j’ >> CONV_TAC FORALL_AND_CONV
  >> qid_spec_tac ‘i’ >> CONV_TAC FORALL_AND_CONV
  >> conj_asm2_tac
  >- (rw[] >> CCONTR_TAC >> ‘j<i \/ j=i’ by simp[GSYM INT_NOT_LT,GSYM INT_LE_LT]
      >- metis_tac[RAT_LES_ANTISYM]
      >- gs[RAT_LES_REF])
  >- (rw[]
      >> ‘?n. j = &(SUC n) + i’
        by simp[NUM_POSINT_EXISTS_SUC,INT_SUB_LT,GSYM INT_EQ_SUB_RADD] >> gvs[]
      >> ‘r<>0 /\ 0<r’ by metis_tac[RAT_LES_REF,RAT_LES_01,RAT_LES_TRANS]
      >> Induct_on ‘n’
      >- (simp[RAT_EXP_ADD,RAT_EXPN_TO_1]
          >> metis_tac[RAT_LES_MUL_GTR_1,RAT_MUL_COMM,RAT_EXP_R_POS])
      >- (‘exp r (&SUC (SUC n) + i) = exp r (&SUC n + i) * r’
            by simp[INT,RAT_EXP_ADD,RAT_EXP_CALCULATE,rat_expn_def,
                    AC RAT_MUL_ASSOC RAT_MUL_COMM]
          >> ‘exp r (&SUC n + i) < exp r (&SUC (SUC n) + i)’
            by simp[RAT_LES_MUL_GTR_1,RAT_EXP_R_POS]
          >> metis_tac[RAT_LES_TRANS]))
QED

Theorem RAT_MINV_LT_1:
  !r. 0<r ==> (1 < rat_minv r <=> r < 1) /\ (rat_minv r < 1 <=> 1 < r)
Proof
  rw[]
  >-(‘rat_minv r * r < rat_minv r * 1 <=> r<1’
       suffices_by gs[RAT_MUL_LINV,RAT_MUL_RID,RAT_LES_IMP_NEQ]
     >> simp[RAT_LES_LMUL_POS,RAT_MINV_LES,Excl "RAT_MUL_RID",RAT_LES_IMP_NEQ])
  >-(‘rat_minv r * r < 1 * r <=> 1 < r’ by simp[RAT_MUL_LINV,RAT_LES_IMP_NEQ]
     >> gs[RAT_LES_RMUL_POS])
QED

Theorem RAT_LES_AINV2:
  !r1 r2. r1 < -r2 <=> r2 < -r1
Proof
  metis_tac[RAT_AINV_LES,RAT_AINV_AINV]
QED

Theorem RAT_MINV_LT_MINUS1:
  !r. r<0 ==> (-1 < rat_minv r <=> r < -1) /\ (rat_minv r < -1 <=> -1 < r)
Proof
  once_rewrite_tac[RAT_AINV_LES,RAT_LES_AINV2]
  >> simp[RAT_AINV_MINV,RAT_LES_IMP_NEQ,RAT_AINV_SGN,RAT_MINV_LT_1]
QED


Theorem INT_MOD_MUL:
  m<>0 ==> (a*b) % m = ((a % m) * (b % m)) % m
Proof
  rw[] >> ‘a = a/m*m + a%m /\ b = b/m*m + b%m’ by simp[INT_DIVISION]
  >> ‘(a*b) % m = ((a/m*m + a%m) * (b/m*m + b%m))%m’ by metis_tac[]
  >> ‘_ = ((a/m) * m * (b/m) * m + (a/m) * m * (b%m) + (a%m) * (b/m)*m +
           (a%m * b%m))%m’
    by (simp[INT_RDISTRIB,INT_LDISTRIB]
        >> metis_tac[INT_ADD_ASSOC,INT_MUL_ASSOC])
  >> simp[GSYM INT_ADD_ASSOC,INT_MOD_ADD_MULTIPLES]
  >> simp[Once $ INT_MUL_COMM,Once $ INT_MUL_ASSOC,INT_MOD_ADD_MULTIPLES]
QED

Theorem RAT_EXP_MINUS1:
  -1 ** i = if i % 2 = 0 then 1 else -1
Proof
  Cases_on ‘i’ >> rw[rat_exp_def]
  >> gs[Once $ INT_NEG_MINUS1,Once $ INT_MOD_MUL]
  >> simp[RAT_EXPN_MINUS1,EVEN_MOD2,GSYM RAT_AINV_MINV]
QED

Theorem RAT_EXP_NEG:
  (r<>0 \/ 0<i) ==> (-r:rat) ** i = if i % 2 = 0 then r ** i else - (r ** i)
Proof
  Cases_on ‘r=0’
  >- simp[RAT_EXP_0]
  >- (once_rewrite_tac[GSYM RAT_AINV_MUL_AINV]
      >> rw[RAT_EXP_PROD,RAT_EXP_MINUS1])
QED

Theorem RAT_EXP_SUB:
  !r i j. r<>0 ==> r ** (i-j) = (r ** i) / (r ** j)
Proof
  simp[int_sub,RAT_DIV_MULMINV,GSYM RAT_EXP_TO_NEG,RAT_EXP_ADD]
QED

Theorem RAT_EXP_INJ:
 !r i j. r<>0 /\ r<>1 /\ r<>-1 ==> (r ** i = r ** j <=> i = j)
Proof
  rw[EQ_IMP_THM]
  >> ‘r ** (i-j) = 1’ by simp[RAT_EXP_SUB,RAT_DIV_INV,RAT_EXP_R_NONZERO]
  >> ‘!m. r ** m = 1 ==> m=0’ suffices_by metis_tac[INT_SUB_0]
  >> rw[rat_exp_def]
  >-(‘Num m = 0’ by gs[RAT_EXPN_EQ_1] >> metis_tac[NUM_NZERO])
  >-(‘expn r (Num m) = 1’
       by metis_tac[RAT_MINV_1,RAT_MINV_RAT_MINV,RAT_EXPN_R_NONZERO]
     >> ‘Num m = 0’ by gs[RAT_EXPN_EQ_1] >> metis_tac[NUM_NZERO]
    )
QED

Theorem RAT_EXP_LE:
  !r i j. 1<r ==> (exp r i <= exp r j <=> i <= j)
Proof
  rw[INT_LE_LT,rat_leq_def]
  >> ‘r<>0 /\ r<>1 /\ r<>-1’ by (CCONTR_TAC >> gs[])
  >> metis_tac[RAT_EXP_LT2,RAT_EXP_INJ]
QED


(*==========================================================================
 * end of theory
 *==========================================================================*)

val _ = export_theory();<|MERGE_RESOLUTION|>--- conflicted
+++ resolved
@@ -3128,8 +3128,6 @@
   simp[RAT_MUL_NUM_CALCULATE] >> strip_tac >> irule nmr_dnm_unique >> simp[]
 QED
 
-<<<<<<< HEAD
-=======
 (* This is another form of RATND_suff_eq using only natural numbers *)
 Theorem RATND_of_coprimes :
     !p q. gcd p q = 1 /\ q <> 0 ==> RATN (&p / &q) = &p /\ RATD (&p / &q) = q
@@ -3147,7 +3145,6 @@
     rw [GSYM RAT_DIV_AINV, RATND_of_coprimes]
 QED
 
->>>>>>> 76ecb1d3
 Definition div_gcd_def:
   div_gcd a b =
     let d = gcd (Num a) b in
