--- conflicted
+++ resolved
@@ -19,55 +19,30 @@
  *--------------------------------------------------------------------------*)
 
 fun dest_frac (t1:term) =
-<<<<<<< HEAD
   if is_comb t1 then
     let
       val (top_rator, top_rand) = dest_comb t1
     in
       if top_rator ~~ ``abs_frac`` then
-	let
-	  val (this_nmr, this_dnm) = dest_pair (top_rand);
-	in
-	  (``abs_frac``,[this_nmr,this_dnm])
-	end
+        let
+          val (this_nmr, this_dnm) = dest_pair (top_rand);
+        in
+          (``abs_frac``,[this_nmr,this_dnm])
+        end
       else
-	if top_rator ~~ ``frac_ainv`` orelse top_rator ~~ ``frac_minv`` orelse
+        if top_rator ~~ ``frac_ainv`` orelse top_rator ~~ ``frac_minv`` orelse
            top_rator ~~ ``rep_rat``
         then
-	  (top_rator, [top_rand])
-	else
-	  let
-	    val (this_op, this_first, this_second) = dest_binop_triple t1
-	  in
-	    (this_op, [this_first, this_second])
-	  end
+          (top_rator, [top_rand])
+        else
+          let
+            val (this_op, this_first, this_second) = dest_binop_triple t1
+          in
+            (this_op, [this_first, this_second])
+          end
     end
   else (* t1 must be a variable *)
     (t1,[])
-=======
-        if is_comb t1 then
-                let
-                        val (top_rator, top_rand) = dest_comb t1;
-                in
-                        if top_rator=``abs_frac`` then
-                                let
-                                        val (this_nmr, this_dnm) = dest_pair (top_rand);
-                                in
-                                        (``abs_frac``,[this_nmr,this_dnm])
-                                end
-                        else
-                                if top_rator=``frac_ainv`` orelse top_rator=``frac_minv`` orelse top_rator=``rep_rat`` then
-                                        (top_rator, [top_rand])
-                                else
-                                        let
-                                                val (this_op, this_first, this_second) = dest_binop_triple t1;
-                                        in
-                                                (this_op, [this_first, this_second])
-                                        end
-                end
-        else (* t1 must be a variable *)
-                (t1,[])
->>>>>>> 7c1215a4
 
 (* ---------- test cases ---------- *
         dest_frac ``f1:frac``;
@@ -81,12 +56,7 @@
  *  extract_frac : term -> term list
  *--------------------------------------------------------------------------*)
 
-<<<<<<< HEAD
 fun extract_frac (t1:term) = extract_terms_of_type ``:frac`` t1;
-=======
-fun extract_frac (t1:term) =
-        extract_terms_of_type ``:frac`` t1;
->>>>>>> 7c1215a4
 
 (* ---------- test cases ---------- *
         extract_frac ``4i + (frac_nmr(abs_frac(3i,4i))) = 3``;
@@ -100,30 +70,16 @@
  *--------------------------------------------------------------------------*)
 
 fun extract_abs_frac (t1:term) =
-<<<<<<< HEAD
   if is_comb t1 then
     let
       val (top_rator, top_rand) = dest_comb t1
     in
       if top_rator ~~ ``abs_frac`` then [t1]
       else
-	op_union aconv (extract_abs_frac top_rator) (extract_abs_frac top_rand)
+        op_union aconv (extract_abs_frac top_rator) (extract_abs_frac top_rand)
     end
   else
     [];
-=======
-        if is_comb t1 then
-                let
-                        val (top_rator, top_rand) = dest_comb t1;
-                in
-                        if top_rator = ``abs_frac`` then
-                                [t1]
-                        else
-                                list_merge (extract_abs_frac top_rator) (extract_abs_frac top_rand)
-                end
-        else
-                [];
->>>>>>> 7c1215a4
 
 (* ---------- test cases ---------- *
         extract_abs_frac ``abs_rat( abs_frac(1,2) ) + abs_rat (abs_frac(1,3) ) = abs_rat(abs_frac (5,6))``;
