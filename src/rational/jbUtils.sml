--- conflicted
+++ resolved
@@ -95,41 +95,10 @@
         end;
 
 (*--------------------------------------------------------------------------
-<<<<<<< HEAD
-=======
- *  in_list : ''a list -> ''a -> bool
- *--------------------------------------------------------------------------*)
-
-fun in_list l1 p1 =
-        (exists  (fn (x) => (x = p1)) l1);
-
-(*--------------------------------------------------------------------------
- *  list_merge : ''a list -> ''a list -> ''a list
- *--------------------------------------------------------------------------*)
-
-fun list_merge l1 l2 =
-        l1 @ filter (fn x => not (in_list l1 x)) l2;
-
-(*--------------------------------------------------------------------------
- *  list_xmerge : ''a list list -> ''a list
- *--------------------------------------------------------------------------*)
-
-fun       list_xmerge (nil) = []
-        | list_xmerge (first::nil) = first
-        | list_xmerge (first::rest) = list_merge first (list_xmerge rest);
-
-(* ---------- test cases ---------- *
-        list_xmerge [[``f1:frac``]];
-        list_xmerge [[``f1:frac``,``f2:frac``],[``f2:frac``,``f3:frac``]];
- * ---------- test cases ---------- *)
-
-(*--------------------------------------------------------------------------
->>>>>>> 7c1215a4
  *  extract_terms_of_type : hol_type -> term -> term list
  *--------------------------------------------------------------------------*)
 
 fun extract_terms_of_type (typ1:hol_type) (t1:term) =
-<<<<<<< HEAD
   if type_of t1 = typ1 then [t1]
   else if is_comb t1 then
     let
@@ -141,19 +110,6 @@
     end
   else
     [];
-=======
-        if type_of t1 = typ1 then
-                [t1]
-        else
-                if is_comb t1 then
-                        let
-                                val (top_rator, top_rand) = dest_comb t1;
-                        in
-                                list_merge (extract_terms_of_type typ1 top_rator) (extract_terms_of_type typ1 top_rand)
-                        end
-                else
-                        [];
->>>>>>> 7c1215a4
 
 (*--------------------------------------------------------------------------
  *  dest_binop_triple : term -> term * term * term
