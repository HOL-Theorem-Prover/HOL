structure fracLib :> fracLib =
struct

open HolKernel boolLib Parse bossLib;

(* interactive mode
app load ["pairTheory", "pairLib", "integerTheory","intLib","intSyntax",
        "ringLib", "integerRingTheory","integerRingLib",
        "intExtensionTheory", "intExtensionLib", "jbUtils",
        "fracTheory","fracUtils", "fracSyntax"];
*)

open
        arithmeticTheory
        pairTheory pairLib integerTheory intLib intSyntax
        ringLib integerRingTheory integerRingLib
        intExtensionTheory intExtensionLib
        jbUtils fracTheory fracUtils fracSyntax;

val ERR = mk_HOL_ERR "fracLib"

(*==========================================================================
 *  equivalence of fractions
 *==========================================================================*)

(*--------------------------------------------------------------------------
 *  FRAC_EQ_CONV : conv
 *
 *    (abs_frac (a1,b1) = abs_frac (a2,b2)
 *   ----------------------------------------------------
 *    0<b1, 0<b2 |- (abs_frac (a1,b1) = abs_frac (a1,b1))
 *      = (a1 = a2) /\ (b1 = b2) : thm
 *--------------------------------------------------------------------------*)

val FRAC_EQ_CONV:conv = fn term1 =>
let
        val eqn = dest_neg term1;
        val (lhs,rhs) = dest_eq eqn;
        val (lhc, lha) = dest_comb lhs;
        val (rhc, rha ) = dest_comb rhs;
        val (a1,b1) = dest_pair lha;
        val (a2,b2) = dest_pair rha;
in
        UNDISCH_ALL (SPECL[a1,b1,a2,b2] FRAC_EQ)
end
handle HOL_ERR _ => raise ERR "FRAC_EQ_CONV" "";

(*--------------------------------------------------------------------------
 *  FRAC_NOTEQ_CONV : conv
 *
 *    ~((abs_frac (a1,b1) = abs_frac (a2,b2))
 *   ----------------------------------------------------
 *    0<b1, 0<b2 |- ~(abs_frac (a1,b1) = abs_frac (a2,b2))
 *      = ~(a1 = a2) \/ ~(b1 = b2)
 *--------------------------------------------------------------------------*)

val FRAC_NOTEQ_CONV:conv = fn term1 =>
let
        val eqn = dest_neg term1;
        val (lhs,rhs) = dest_eq eqn;
        val (lhc, lha) = dest_comb lhs;
        val (rhc, rha ) = dest_comb rhs;
        val (a1,b1) = dest_pair lha;
        val (a2,b2) = dest_pair rha;
in
        UNDISCH_ALL (SPECL[a1,b1,a2,b2] FRAC_NOT_EQ)
end
handle HOL_ERR _ => raise ERR "FRAC_NOTEQ_CONV" "";

(*--------------------------------------------------------------------------
 *  FRAC_EQ_TAC : tactic
 *
 *     A ?- abs_frac(a1,b1) = abs_frac(a2,b2)
 *   =========================================  FRAC_EQ_TAC
 *     A ?- a1=a2 | A ?- b1=b2
 *--------------------------------------------------------------------------*)

val FRAC_EQ_TAC:tactic = fn (asm_list,goal) =>
let
        val (lhs,rhs) = dest_eq goal;
        val (lhc, lha) = dest_comb lhs;
        val (rhc, rha ) = dest_comb rhs;
        val (a1,b1) = dest_pair lha;
        val (a2,b2) = dest_pair rha;
in
        let
                val subgoal1 = mk_eq(a1,a2);
                val subgoal2 = mk_eq(b1,b2);
        in
                (
                        [(asm_list,subgoal1), (asm_list,subgoal2)],
                        fn thms => MP
                                (SPEC b2 (SPEC a2 (SPEC b1 (SPEC a1 (
                                prove(``!a1 b1 a2 b2. (a1=a2) /\ (b1=b2) ==> (abs_frac(a1,b1)=abs_frac(a2,b2))``, RW_TAC int_ss [])
                                )))))
                                (LIST_CONJ thms)
                )
        end
end
handle HOL_ERR _ => raise ERR "FRAC_EQ_TAC" "";


(*==========================================================================
 *  some useful conversion and tactics about
 *  positive and non-zero numbers in the context of fractions
 *==========================================================================*)

(*--------------------------------------------------------------------------
 *  frac_pos_conv : term list -> conv
 *--------------------------------------------------------------------------*)

fun frac_pos_conv (asm_list:term list) (t1:term) =
<<<<<<< HEAD
  if tmem “0i < ^t1” asm_list then ASSUME “0i < ^t1”
  else
    if is_comb t1 then
      let
	val (rator, rand) = dest_comb t1
      in
	if is_mult t1 then
	  let
	    val (fac1, fac2) = dest_mult t1;
	    val fac1_thm = frac_pos_conv asm_list fac1;
	    val fac2_thm = frac_pos_conv asm_list fac2;
	  in
	    LIST_MP [fac1_thm,fac2_thm] (SPECL[fac1,fac2] INT_MUL_POS_SIGN)
	  end
	else if rator ~~ frac_dnm_tm then SPEC rand FRAC_DNMPOS
	else if rator ~~ “ABS” andalso tmem “~(^rand = 0)” asm_list then
	  UNDISCH (SPEC rand INT_ABS_NOT0POS)
	else if (is_int_literal t1) then
	  EQT_ELIM (ARITH_CONV ``0 < ^t1``)
	else ASSUME ``0i < ^t1``
      end
    else
      ASSUME ``0i < ^t1``;
=======
        if (in_list asm_list ``0i < ^t1``) then
                ASSUME ``0i < ^t1``
        else
                if (is_comb t1) then
                        let
                                val (rator, rand) = dest_comb t1;
                        in
                                if (is_mult t1) then
                                        let
                                                val (fac1, fac2) = dest_mult t1;
                                                val fac1_thm = frac_pos_conv asm_list fac1;
                                                val fac2_thm = frac_pos_conv asm_list fac2;
                                        in
                                                LIST_MP [fac1_thm,fac2_thm] (SPECL[fac1,fac2] INT_MUL_POS_SIGN)
                                        end
                                else if (rator=frac_dnm_tm) then
                                        SPEC rand FRAC_DNMPOS
                                else if (rator=``ABS``) andalso (in_list asm_list ``~(^rand = 0)``) then
                                        UNDISCH (SPEC rand INT_ABS_NOT0POS)
                                else if (is_int_literal t1) then
                                        EQT_ELIM (ARITH_CONV ``0 < ^t1``)
                                else
                                        ASSUME ``0i < ^t1``
                        end
                else
                        ASSUME ``0i < ^t1``;
>>>>>>> 7c1215a4

(*--------------------------------------------------------------------------
 *  frac_not0_conv : term list -> conv
 *--------------------------------------------------------------------------*)

fun frac_not0_conv (asm_list:term list) (t1:term) =
<<<<<<< HEAD
  if tmem “~(^t1 = 0i)” asm_list then ASSUME ``~(^t1 = 0i)``
  else if is_comb t1 then
    let
      val (rator, rand) = dest_comb t1
    in
      if is_mult t1 then
	let
	  val (fac1, fac2) = dest_mult t1;
	  val fac1_thm = frac_not0_conv asm_list fac1;
	  val fac2_thm = frac_not0_conv asm_list fac2;
	in
	  LIST_MP [fac1_thm,fac2_thm] (SPECL[fac1,fac2] INT_NOT0_MUL)
	end
      else if rator ~~ frac_dnm_tm then
	MP (SPEC t1 INT_GT0_IMP_NOT0) (SPEC rand FRAC_DNMPOS)
      else if rator ~~ “SGN” andalso tmem “~(^rand = 0)” asm_list then
	UNDISCH (SPEC rand INT_NOT0_SGNNOT0)
      else if (is_int_literal t1) then EQT_ELIM (ARITH_CONV ``~(^t1 = 0i)``)
      else
	ASSUME ``~(^t1 = 0i)``
    end
  else
    ASSUME ``~(^t1 = 0i)``;
=======
        if (in_list asm_list ``~(^t1 = 0i)``) then
                ASSUME ``~(^t1 = 0i)``
        else
                if (is_comb t1) then
                        let
                                val (rator, rand) = dest_comb t1;
                        in
                                if (is_mult t1) then
                                        let
                                                val (fac1, fac2) = dest_mult t1;
                                                val fac1_thm = frac_not0_conv asm_list fac1;
                                                val fac2_thm = frac_not0_conv asm_list fac2;
                                        in
                                                LIST_MP [fac1_thm,fac2_thm] (SPECL[fac1,fac2] INT_NOT0_MUL)
                                        end
                                else if (rator=frac_dnm_tm) then
                                        MP (SPEC t1 INT_GT0_IMP_NOT0) (SPEC rand FRAC_DNMPOS)
                                else if (rator=``SGN``) andalso (in_list asm_list ``~(^rand = 0)``) then
                                        UNDISCH (SPEC rand INT_NOT0_SGNNOT0)
                                else if (is_int_literal t1) then
                                        EQT_ELIM (ARITH_CONV ``~(^t1 = 0i)``)
                                else
                                        ASSUME ``~(^t1 = 0i)``
                        end
                else
                        ASSUME ``~(^t1 = 0i)``;
>>>>>>> 7c1215a4

(*--------------------------------------------------------------------------
 *  FRAC_POS_CONV : conv
 *--------------------------------------------------------------------------*)

val FRAC_POS_CONV = frac_pos_conv [];

(*--------------------------------------------------------------------------
 *  FRAC_NOT0_CONV : conv
 *--------------------------------------------------------------------------*)

val FRAC_NOT0_CONV = frac_not0_conv [];

(*--------------------------------------------------------------------------
 *  FRAC_POS_TAC : term -> tactic
 *--------------------------------------------------------------------------*)

fun FRAC_POS_TAC term1 (asm_list, goal) =
        (ASSUME_TAC (frac_pos_conv asm_list term1)) (asm_list, goal);

(*--------------------------------------------------------------------------
 *  FRAC_NOT0_TAC : term -> tactic
 *--------------------------------------------------------------------------*)

fun FRAC_NOT0_TAC term1 (asm_list, goal) =
        (ASSUME_TAC (frac_not0_conv asm_list term1)) (asm_list, goal);


(*==========================================================================
 *  numerator and denominator extraction
 *==========================================================================*)

(*--------------------------------------------------------------------------
 *  FRAC_NMR_CONV: conv
 *
 *    frac_nmr (abs_frac (a1,b1))
 *   -----------------------------------------
 *    0 < b1 |- (frac_nmr (abs_frac (a1,b1)) = a1)
 *--------------------------------------------------------------------------*)

val FRAC_NMR_CONV:conv = fn term =>
let
        val (nmr,f) = dest_comb term;
        val (abs,args) = dest_comb f;
        val (a,b) = dest_pair args;
in
        UNDISCH_ALL(SPEC b (SPEC a NMR))
end
handle HOL_ERR _ => raise ERR "FRAC_NMR_CONV" "";


(*--------------------------------------------------------------------------
 *  FRAC_DNM_CONV: conv
 *
 *    frac_dnm (abs_frac (a1,b1))
 *   -----------------------------------------
 *    0 < b1 |- (frac_dnm (abs_frac (a1,b1)) = a1)
 *--------------------------------------------------------------------------*)

val FRAC_DNM_CONV:conv = fn term =>
let
        val (nmr,f) = dest_comb term;
        val (abs,args) = dest_comb f;
        val (a,b) = dest_pair args;
in
        UNDISCH_ALL(SPEC b (SPEC a DNM))
end
handle HOL_ERR _ => raise ERR "FRAC_DNM_CONV" "";

(*--------------------------------------------------------------------------
 *  frac_nmr_tac : term*term -> tactic
 *--------------------------------------------------------------------------*)

fun frac_nmr_tac (asm_list:term list) (nmr,dnm) =
        let
                val asm_thm = frac_pos_conv asm_list dnm;
                val sub_thm = DISCH_ALL (FRAC_NMR_CONV ``frac_nmr( abs_frac (^nmr, ^dnm) )``);
        in
                TRY (
                        SUBST1_TAC (MP sub_thm asm_thm)
                )
        end;

(*--------------------------------------------------------------------------
 *  frac_dnm_tac : term*term -> tactic
 *--------------------------------------------------------------------------*)

fun frac_dnm_tac (asm_list:term list) (nmr,dnm) =
        let
                val asm_thm = frac_pos_conv asm_list dnm;
                val sub_thm = DISCH_ALL (FRAC_DNM_CONV ``frac_dnm( abs_frac (^nmr, ^dnm) )``);
        in
                TRY (
                        SUBST1_TAC (MP sub_thm asm_thm)
                )
        end;

(*--------------------------------------------------------------------------
 *  FRAC_NMRDNM_TAC : tactic
 *
 *  simplify resp. nmr(abs_frac(a1,b1)) to a1 and frac_dnm(abs_frac(a1,b1)) to b1
 *--------------------------------------------------------------------------*)

fun FRAC_NMRDNM_TAC (asm_list, goal) =
<<<<<<< HEAD
  let
    val term_list = extract_frac_fun [frac_nmr_tm,frac_dnm_tm] goal
    val nmr_term_list =
        map (fn x => let val (rator,nmr,dnm) = x in (nmr,dnm) end)
            (filter (fn x => let val (a1,a2,a3) = x in a1 ~~ frac_nmr_tm end)
                    term_list)
    val dnm_term_list =
        map (fn x => let val (rator,nmr,dnm) = x in (nmr,dnm) end)
            (filter (fn x => let val (a1,a2,a3) = x in a1 ~~ frac_dnm_tm end)
                    term_list)
  in
    (
      MAP_EVERY (frac_nmr_tac asm_list) nmr_term_list THEN
      MAP_EVERY (frac_dnm_tac asm_list) dnm_term_list THEN
      SIMP_TAC int_ss [INT_MUL_LID, INT_MUL_RID, INT_MUL_LZERO, INT_MUL_RZERO]
    ) (asm_list,goal)
=======
let
        val term_list = extract_frac_fun [frac_nmr_tm,frac_dnm_tm] goal;
        val nmr_term_list  = map (fn x => let val (rator,nmr,dnm) = x in (nmr,dnm) end) (filter (fn x => let val (a1,a2,a3) = x in a1=frac_nmr_tm end) term_list);
        val dnm_term_list  = map (fn x => let val (rator,nmr,dnm) = x in (nmr,dnm) end) (filter (fn x => let val (a1,a2,a3) = x in a1=frac_dnm_tm end) term_list);
in
        (
                MAP_EVERY (frac_nmr_tac asm_list) nmr_term_list THEN
                MAP_EVERY (frac_dnm_tac asm_list) dnm_term_list THEN
                SIMP_TAC int_ss [INT_MUL_LID, INT_MUL_RID, INT_MUL_LZERO, INT_MUL_RZERO]
        ) (asm_list,goal)
>>>>>>> 7c1215a4
end
handle HOL_ERR _ => raise ERR "FRAC_NMRDNM_TAC" "";

(*==========================================================================
 *  calculation
 *==========================================================================*)

(*--------------------------------------------------------------------------
 *  subst_thm : term -> thm
 *--------------------------------------------------------------------------*)

fun subst_thm (top_rator:term) =
<<<<<<< HEAD
  if top_rator ~~ frac_add_tm then FRAC_ADD_CALCULATE
  else if top_rator ~~ frac_sub_tm then FRAC_SUB_CALCULATE
  else if top_rator ~~ frac_mul_tm then FRAC_MULT_CALCULATE
  else if top_rator ~~ frac_div_tm then FRAC_DIV_CALCULATE
  else if top_rator ~~ frac_ainv_tm then FRAC_AINV_CALCULATE
  else if top_rator ~~ frac_minv_tm then FRAC_MINV_CALCULATE
  else
    REFL “x:frac”;
=======
        if top_rator=frac_add_tm then
                FRAC_ADD_CALCULATE
        else if top_rator=frac_sub_tm then
                FRAC_SUB_CALCULATE
        else if top_rator=frac_mul_tm then
                FRAC_MULT_CALCULATE
        else if top_rator=frac_div_tm then
                FRAC_DIV_CALCULATE
        else if top_rator=frac_ainv_tm then
                FRAC_AINV_CALCULATE
        else if top_rator=frac_minv_tm then
                FRAC_MINV_CALCULATE
        else
                REFL ``x:frac``;
>>>>>>> 7c1215a4

(*--------------------------------------------------------------------------
 *  FRAC_CALC_CONV : term -> conv
 *
 *    t1
 *   -------------------------
 *    |- t1 = abs_frac(a1,b1)
 *--------------------------------------------------------------------------*)
fun FRAC_CALC_CONV (t1:term) =
<<<<<<< HEAD
  let
    val (top_rator, top_rands) = dest_frac t1
    val thm = REFL t1
  in
    if top_rator ~~ ``abs_frac`` then thm
    else if top_rator ~~ t1 orelse top_rator ~~ ``rep_rat`` then
      if is_var top_rator orelse top_rator ~~ ``rep_rat`` then
	SUBST [``x:frac`` |-> SPEC t1 (GSYM FRAC)] ``^t1 = x:frac`` thm
      else if t1 ~~ ``frac_0`` then frac_0_def
      else frac_1_def
    else if null (tl top_rands) then
      let
	val fst_arg = FRAC_CALC_CONV (hd top_rands)
	val (fst_nmr,fst_dnm) =
            dest_pair (snd(dest_comb (snd(dest_eq (snd(dest_thm fst_arg)) )) ))
	val fst_var = genvar ``:frac``
      in
	let
	  val thm1 =
              SUBST [fst_var |-> fst_arg] ``^t1 = ^top_rator ^fst_var`` thm
	  val (lhs, rhs) = dest_eq( snd (dest_thm thm1) )
	  val lhs_var = genvar ``:frac``
	in
	  SUBST [lhs_var |->
                  UNDISCH_ALL (SPECL[fst_nmr, fst_dnm]
                                    (subst_thm top_rator))]
                ``^lhs = ^lhs_var`` thm1
	end
      end
    else
      let
	val fst_arg = FRAC_CALC_CONV (hd top_rands)
	val snd_arg = FRAC_CALC_CONV (hd (tl top_rands))
	val (fst_nmr,fst_dnm) =
            dest_pair (snd(dest_comb (snd(dest_eq (snd(dest_thm fst_arg)) )) ))
	val (snd_nmr,snd_dnm) =
            dest_pair (snd(dest_comb (snd(dest_eq (snd(dest_thm snd_arg)) )) ))
	val fst_var = genvar ``:frac``;
	val snd_var = genvar ``:frac``;
      in
	let
	  val thm1 = SUBST [fst_var |-> fst_arg, snd_var |-> snd_arg]
                           ``^t1 = ^top_rator ^fst_var ^snd_var`` thm
	  val (lhs, rhs) = dest_eq( snd (dest_thm thm1) )
	  val lhs_var = genvar ``:frac``;
	in
	  SUBST [lhs_var |->
                   UNDISCH_ALL (SPECL[fst_nmr, fst_dnm, snd_nmr, snd_dnm]
                                     (subst_thm top_rator))]
                ``^lhs = ^lhs_var`` thm1
	end
      end
  end;
=======
let
        val (top_rator, top_rands) = dest_frac t1;
        val thm = REFL t1;
in
        if top_rator=``abs_frac`` then
                thm
        else
                if top_rator=t1 orelse top_rator=``rep_rat`` then
                        if is_var top_rator  orelse top_rator=``rep_rat`` then
                                SUBST [``x:frac`` |-> SPEC t1 (GSYM FRAC)] ``^t1 = x:frac`` thm
                        else
                                if t1=``frac_0`` then
                                        frac_0_def
                                else
                                        frac_1_def
                else
                        if tl top_rands = [] then
                                let
                                        val fst_arg = FRAC_CALC_CONV (hd top_rands);
                                        val (fst_nmr,fst_dnm) = dest_pair (snd(dest_comb (snd(dest_eq (snd(dest_thm fst_arg)) )) ));
                                        val fst_var = genvar ``:frac``;
                                in
                                        let
                                                val thm1 = SUBST [fst_var |-> fst_arg] ``^t1 = ^top_rator ^fst_var`` thm;
                                                val (lhs, rhs) = dest_eq( snd (dest_thm thm1) );
                                                val lhs_var = genvar ``:frac``;
                                        in
                                                SUBST [lhs_var |-> UNDISCH_ALL (SPECL[fst_nmr, fst_dnm] (subst_thm top_rator))] ``^lhs = ^lhs_var`` thm1
                                        end
                                end
                        else
                                let
                                        val fst_arg = FRAC_CALC_CONV (hd top_rands);
                                        val snd_arg = FRAC_CALC_CONV (hd (tl top_rands));
                                        val (fst_nmr,fst_dnm) = dest_pair (snd(dest_comb (snd(dest_eq (snd(dest_thm fst_arg)) )) ));
                                        val (snd_nmr,snd_dnm) = dest_pair (snd(dest_comb (snd(dest_eq (snd(dest_thm snd_arg)) )) ));
                                        val fst_var = genvar ``:frac``;
                                        val snd_var = genvar ``:frac``;
                                in
                                        let
                                                val thm1 = SUBST [fst_var |-> fst_arg, snd_var |-> snd_arg] ``^t1 = ^top_rator ^fst_var ^snd_var`` thm;
                                                val (lhs, rhs) = dest_eq( snd (dest_thm thm1) );
                                                val lhs_var = genvar ``:frac``;
                                        in
                                                SUBST [lhs_var |-> UNDISCH_ALL (SPECL[fst_nmr, fst_dnm, snd_nmr, snd_dnm] (subst_thm top_rator))] ``^lhs = ^lhs_var`` thm1
                                        end
                                end
end;
>>>>>>> 7c1215a4

(* ---------- test cases ---------- *
        FRAC_CALC_CONV ``frac_add (abs_frac(3i,4i)) (abs_frac(4i,5i))``;
        FRAC_CALC_CONV ``frac_add f1 f2``;
        FRAC_CALC_CONV ``frac_add f1 ( frac_sub (abs_frac(4i,5i)) f2)``;
        FRAC_CALC_CONV ``frac_add f1 ( frac_div (abs_frac(4i,5i)) f2)``;
        FRAC_CALC_CONV ``frac_add (frac_ainv f1) ( frac_mul f2 (frac_minv f3))``;
        FRAC_CALC_CONV ``frac_add (frac_ainv frac_1) frac_0``;
        FRAC_CALC_CONV ``frac_sub (rep_rat r1) frac_0``;
        FRAC_CALC_CONV ``frac_sub (frac_add (rep_rat r1) (rep_rat r2)) frac_0``;
 * ---------- test cases ---------- *)


(*--------------------------------------------------------------------------
 *  FRAC_STRICT_CALC_TAC : tactic
 *--------------------------------------------------------------------------*)

fun FRAC_STRICT_CALC_TAC (asm_list,goal) =
        let
                val frac_terms = extract_frac goal;
                val calc_thms = map FRAC_CALC_CONV frac_terms;
        in
                (
                        SUBST_TAC calc_thms
                ) (asm_list,goal)
        end
handle HOL_ERR _ => raise ERR "FRAC_STRICT_CALCULATE_TAC" "";



(*--------------------------------------------------------------------------
 *  frac_calc_tac : term list -> tactic
 *--------------------------------------------------------------------------*)

fun frac_calc_tac (frac_terms:term list) (asm_list:term list,goal:term) =
<<<<<<< HEAD
  let
    (* generate calculation theorems for these terms *)
    val calc_thms = map FRAC_CALC_CONV frac_terms
    (* extract hypotheses and conclusions *)
    val (calc_thms_hyps,calc_thms_concls) = unzip (map dest_thm calc_thms)
      (* was calc_asms2 *)
    (* extract left-hand sides and right-hand sides of calculation theorem
       conclusions *)
    val calc_thms_conls_sides = map dest_eq calc_thms_concls
    (* merge lists of hypotheses *)
    val calc_hyps = op_U aconv (map (fn x => fst (dest_thm x)) calc_thms);
    (* divide lists of hypotheses into parts ``0 < x`` and ``~(x = 0)`` *)
    val (calc_hyps_gt0, calc_hyps_not0) = partition is_less calc_hyps

    (* generate theorems for gt0 and not0 hypotheses *)
    val asm_gt0_thms  =
        map (fn x => frac_pos_conv  asm_list (snd (dest_less x)) ) calc_hyps_gt0
    val asm_not0_thms =
        map (fn x => frac_not0_conv asm_list (fst (dest_eq (dest_neg x))) )
            calc_hyps_not0
    val precond_thms = asm_gt0_thms @ asm_not0_thms;

    (* partition them *)
    fun proved (x:thm) = null (hyp x) orelse List.all (C tmem asm_list) (hyp x)
    val (asms_proved,asms_toprove) =
        partition proved (asm_gt0_thms @ asm_not0_thms);

    (* hypothesis, TODO: eventuell gleich triviale entfernen *)
    val asms_hyp = op_U aconv (map (fn x => fst (dest_thm x)) asms_toprove)

    (* generate subgoal:  prove the proposition in which the fractions are
       subsituted by their calculated values *)
    val subs_sg  = (asm_list, subst (map (fn (lhs,rhs) => (lhs |-> rhs))
                                         calc_thms_conls_sides) goal);
    (* generate subgoals: prove the hypothesis of the hypothesis of the
       calculation theorems *)
    val hyps_sgs = map (fn x => (asm_list,x)) asms_hyp;

    (* TODO: statt oben hier noch ein paar Theoreme ergänzen, die dann mit (UOK)
       thms konkateniert werden *)

    (*val thms = map mk_thm ([subs_sg] @ hyps_sgs);*)

  in
    ([subs_sg] @ hyps_sgs ,
     fn (thms:thm list) =>
	let
	  (* first theorem: the "main subgoal" *)
	  val subs_thm = hd thms
	  (* all other theorems: hyptothesis subgoals *)
	  val asm_thms = tl thms

	  (* erster Schritt: baue Voraussetzungen für die calc_thms (UOK)
             zusammen *)


	  (* extract proof from asm_thms list (TODO: other list) *)
	  fun proof_from_asm_thms (t1:term) =
	    let
	      val corres_asm_thm = List.find (fn x => concl x ~~ t1) asm_thms
	      val corres_pro_thm = List.find (fn x => concl x ~~ t1) asms_proved
	    in
	      if isSome corres_pro_thm then valOf corres_pro_thm
	      else if isSome corres_asm_thm then valOf corres_asm_thm
	      else ASSUME ``T``
	    end;



	  fun get_step1_proofs (thm1:thm) = map proof_from_asm_thms (hyp thm1)
	  fun mapped_precond_thm (thm1:thm) =
            LIST_MP (List.rev (get_step1_proofs thm1)) (DISCH_ALL thm1)

	  val step1_proofs = map mapped_precond_thm precond_thms


	  fun proof_from_step1 (t1:term) =
	    let
	      val corres_asm_thm = List.find (fn x => concl x ~~ t1) step1_proofs
              (*val corres_pro_thm = List.find (fn x => concl x = t1) asms_proved;*)
	    in
	      (*if (isSome corres_pro_thm) then
		valOf corres_pro_thm
		else*)
              if isSome corres_asm_thm then valOf corres_asm_thm
	      else ASSUME ``T``
	    end


	  fun get_step2_proofs (thm1:thm) = map proof_from_step1 (hyp thm1)
	  fun step2_thm (thm1:thm) =
            LIST_MP (List.rev (get_step2_proofs thm1)) (DISCH_ALL thm1)

	  val step2_proofs = map step2_thm calc_thms;
	in
	  (* PROBLEM: calc_thms bringen viele Hypothesen rein -> eliminieren *)
	  SUBS (map GSYM step2_proofs) subs_thm
	end
    )
  end
=======
        let
                (* generate calculation theorems for these terms *)
                val calc_thms = map FRAC_CALC_CONV frac_terms;
                (* extract hypotheses and conclusions *)
                val (calc_thms_hyps,calc_thms_concls) = unzip (map dest_thm calc_thms); (* was calc_asms2 *)
                (* extract left-hand sides and right-hand sides of calculation theorem conclusions *)
                val calc_thms_conls_sides = map dest_eq calc_thms_concls;
                (* merge lists of hypotheses *)
                val calc_hyps = list_xmerge (map (fn x => fst (dest_thm x)) calc_thms);
                (* divide lists of hypotheses into parts ``0 < x`` and ``~(x = 0)`` *)
                val (calc_hyps_gt0, calc_hyps_not0) = partition is_less calc_hyps;

                (* generate theorems for gt0 and not0 hypotheses *)
                val asm_gt0_thms  = map (fn x => frac_pos_conv  asm_list (snd (dest_less x)) ) calc_hyps_gt0;
                val asm_not0_thms = map (fn x => frac_not0_conv asm_list (fst (dest_eq (dest_neg x))) ) calc_hyps_not0;
                val precond_thms = asm_gt0_thms @ asm_not0_thms;

                (* partition them *)
                fun proved (x:thm) = hyp x = [] orelse List.all (in_list asm_list) (hyp x);
                val (asms_proved,asms_toprove) = partition proved (asm_gt0_thms @ asm_not0_thms);

                (* hypothesis, TODO: eventuell gleich triviale entfernen *)
                val asms_hyp = list_xmerge (map (fn x => fst (dest_thm x)) asms_toprove);

                (* generate subgoal:  prove the proposition in which the fractions are subsituted by their calculated values *)
                val subs_sg  = (asm_list, subst (map (fn (lhs,rhs) => (lhs |-> rhs)) calc_thms_conls_sides) goal);
                (* generate subgoals: prove the hypothesis of the hypothesis of the calculation theorems *)
                val hyps_sgs = map (fn x => (asm_list,x)) asms_hyp;

                (* TODO: statt oben hier noch ein paar Theoreme ergänzen, die dann mit thms konkateniert werden (UOK) *)

                (*val thms = map mk_thm ([subs_sg] @ hyps_sgs);*)

        in
                ([subs_sg] @ hyps_sgs , fn (thms:thm list) =>
                        let
                                (* first theorem: the "main subgoal" *)
                                val subs_thm = hd thms;
                                (* all other theorems: hyptothesis subgoals *)
                                val asm_thms = tl thms;

                                (* erster Schritt: baue Voraussetzungen für die calc_thms zusammen (UOK) *)


                                (* extract proof from asm_thms list (TODO: other list) *)
                                fun proof_from_asm_thms (t1:term) =
                                        let
                                                val corres_asm_thm = List.find (fn x => concl x = t1) asm_thms;
                                                val corres_pro_thm = List.find (fn x => concl x = t1) asms_proved;
                                        in
                                                if (isSome corres_pro_thm) then
                                                        valOf corres_pro_thm
                                                else if (isSome corres_asm_thm) then
                                                        valOf corres_asm_thm
                                                else
                                                        ASSUME ``T``
                                        end;



                                fun get_step1_proofs (thm1:thm) = map proof_from_asm_thms (hyp thm1);
                                fun mapped_precond_thm (thm1:thm) = LIST_MP (List.rev (get_step1_proofs thm1)) (DISCH_ALL thm1);

                                val step1_proofs = map mapped_precond_thm precond_thms;


                                fun proof_from_step1 (t1:term) =
                                        let
                                                val corres_asm_thm = List.find (fn x => concl x = t1) step1_proofs;
                                                (*val corres_pro_thm = List.find (fn x => concl x = t1) asms_proved;*)
                                        in
                                                (*if (isSome corres_pro_thm) then
                                                        valOf corres_pro_thm
                                                else*) if (isSome corres_asm_thm) then
                                                        valOf corres_asm_thm
                                                else
                                                        ASSUME ``T``
                                        end;


                                fun get_step2_proofs (thm1:thm) = map proof_from_step1 (hyp thm1);
                                fun step2_thm (thm1:thm) = LIST_MP (List.rev (get_step2_proofs thm1)) (DISCH_ALL thm1);

                                val step2_proofs = map step2_thm calc_thms;
                        in
                                (* PROBLEM: calc_thms bringen viele Hypothesen rein -> eliminieren *)
                                SUBS (map GSYM step2_proofs) subs_thm
                        end
                )
        end
>>>>>>> 7c1215a4
handle HOL_ERR _ => raise ERR "FRAC_CALC_TAC" "";


(*--------------------------------------------------------------------------
 *  FRAC_CALCTERM_TAC : term -> tactic
 *--------------------------------------------------------------------------*)

fun FRAC_CALCTERM_TAC (t1:term) (asm_list:term list,goal:term) =
        (frac_calc_tac [t1]) (asm_list:term list,goal:term);

(*--------------------------------------------------------------------------
 *  FRAC_CALC_TAC : tactic
 *--------------------------------------------------------------------------*)

fun FRAC_CALC_TAC (asm_list, goal) =
        (frac_calc_tac (extract_frac goal)) (asm_list, goal);

(*--------------------------------------------------------------------------
 *  FRAC_STRICT_CALCEQ_TAC : tactic
 *--------------------------------------------------------------------------*)

val FRAC_STRICT_CALCEQ_TAC =
        FRAC_STRICT_CALC_TAC THEN
        REWRITE_TAC[FRAC_EQ_ALT] THEN
        FRAC_NMRDNM_TAC THEN
        INT_CALCEQ_TAC;

(*--------------------------------------------------------------------------
 *  FRAC_CALCEQ_TAC : tactic
 *--------------------------------------------------------------------------*)

val FRAC_CALCEQ_TAC =
        FRAC_CALC_TAC THEN
        REWRITE_TAC[FRAC_EQ_ALT] THEN
        FRAC_NMRDNM_TAC THEN
        INT_CALCEQ_TAC;

(*==========================================================================
 * transformation of fractions into "valid fractions"
 *==========================================================================*)

(*--------------------------------------------------------------------------
 *  frac_saveterm_conv : conv
 *--------------------------------------------------------------------------*)

fun frac_saveterm_conv t1 =
        let
                val (comb, args) = dest_comb t1;
                val (a1,b1) = dest_pair args;
                val a2 = a1;
                val b2x = ``Num (^b1 - 1i)``;
                val b2 = ``& ^b2x + 1i``;
                val to_show = ``abs_frac (^a1, ^b1) = frac_save ^a1 (Num (^b1 - 1i))``;
                val dnm_thm1 = ARITH_PROVE ``0i < ^b1``;
                val dnm_thm2 = ARITH_PROVE ``0i < ^b2``;
                val frac_thm = SPECL[a1,b1,a1,b2] FRAC_EQ
        in
                REWRITE_RULE [SIMP_CONV int_ss [] b2x] (EQT_ELIM (REWRITE_CONV [frac_save_def,LIST_MP [dnm_thm1,dnm_thm2] frac_thm,SIMP_CONV int_ss [] ``^b1 = ^b2``] to_show))
        end;

(*--------------------------------------------------------------------------
 *  FRAC_SAVE_CONV : conv
 *--------------------------------------------------------------------------*)

fun FRAC_SAVE_CONV t1 =
        REWRITE_CONV (map (TRY_CONV frac_saveterm_conv) (extract_abs_frac t1)) t1;

(*--------------------------------------------------------------------------
 *  FRAC_SAVE_TAC : tactic
 *--------------------------------------------------------------------------*)

val FRAC_SAVE_TAC = CONV_TAC FRAC_SAVE_CONV;

(*==========================================================================
 * end of structure
 *==========================================================================*)
end;<|MERGE_RESOLUTION|>--- conflicted
+++ resolved
@@ -110,116 +110,58 @@
  *--------------------------------------------------------------------------*)
 
 fun frac_pos_conv (asm_list:term list) (t1:term) =
-<<<<<<< HEAD
   if tmem “0i < ^t1” asm_list then ASSUME “0i < ^t1”
   else
     if is_comb t1 then
       let
-	val (rator, rand) = dest_comb t1
+        val (rator, rand) = dest_comb t1
       in
-	if is_mult t1 then
-	  let
-	    val (fac1, fac2) = dest_mult t1;
-	    val fac1_thm = frac_pos_conv asm_list fac1;
-	    val fac2_thm = frac_pos_conv asm_list fac2;
-	  in
-	    LIST_MP [fac1_thm,fac2_thm] (SPECL[fac1,fac2] INT_MUL_POS_SIGN)
-	  end
-	else if rator ~~ frac_dnm_tm then SPEC rand FRAC_DNMPOS
-	else if rator ~~ “ABS” andalso tmem “~(^rand = 0)” asm_list then
-	  UNDISCH (SPEC rand INT_ABS_NOT0POS)
-	else if (is_int_literal t1) then
-	  EQT_ELIM (ARITH_CONV ``0 < ^t1``)
-	else ASSUME ``0i < ^t1``
+        if is_mult t1 then
+          let
+            val (fac1, fac2) = dest_mult t1;
+            val fac1_thm = frac_pos_conv asm_list fac1;
+            val fac2_thm = frac_pos_conv asm_list fac2;
+          in
+            LIST_MP [fac1_thm,fac2_thm] (SPECL[fac1,fac2] INT_MUL_POS_SIGN)
+          end
+        else if rator ~~ frac_dnm_tm then SPEC rand FRAC_DNMPOS
+        else if rator ~~ “ABS” andalso tmem “~(^rand = 0)” asm_list then
+          UNDISCH (SPEC rand INT_ABS_NOT0POS)
+        else if (is_int_literal t1) then
+          EQT_ELIM (ARITH_CONV ``0 < ^t1``)
+        else ASSUME ``0i < ^t1``
       end
     else
       ASSUME ``0i < ^t1``;
-=======
-        if (in_list asm_list ``0i < ^t1``) then
-                ASSUME ``0i < ^t1``
-        else
-                if (is_comb t1) then
-                        let
-                                val (rator, rand) = dest_comb t1;
-                        in
-                                if (is_mult t1) then
-                                        let
-                                                val (fac1, fac2) = dest_mult t1;
-                                                val fac1_thm = frac_pos_conv asm_list fac1;
-                                                val fac2_thm = frac_pos_conv asm_list fac2;
-                                        in
-                                                LIST_MP [fac1_thm,fac2_thm] (SPECL[fac1,fac2] INT_MUL_POS_SIGN)
-                                        end
-                                else if (rator=frac_dnm_tm) then
-                                        SPEC rand FRAC_DNMPOS
-                                else if (rator=``ABS``) andalso (in_list asm_list ``~(^rand = 0)``) then
-                                        UNDISCH (SPEC rand INT_ABS_NOT0POS)
-                                else if (is_int_literal t1) then
-                                        EQT_ELIM (ARITH_CONV ``0 < ^t1``)
-                                else
-                                        ASSUME ``0i < ^t1``
-                        end
-                else
-                        ASSUME ``0i < ^t1``;
->>>>>>> 7c1215a4
 
 (*--------------------------------------------------------------------------
  *  frac_not0_conv : term list -> conv
  *--------------------------------------------------------------------------*)
 
 fun frac_not0_conv (asm_list:term list) (t1:term) =
-<<<<<<< HEAD
   if tmem “~(^t1 = 0i)” asm_list then ASSUME ``~(^t1 = 0i)``
   else if is_comb t1 then
     let
       val (rator, rand) = dest_comb t1
     in
       if is_mult t1 then
-	let
-	  val (fac1, fac2) = dest_mult t1;
-	  val fac1_thm = frac_not0_conv asm_list fac1;
-	  val fac2_thm = frac_not0_conv asm_list fac2;
-	in
-	  LIST_MP [fac1_thm,fac2_thm] (SPECL[fac1,fac2] INT_NOT0_MUL)
-	end
+        let
+          val (fac1, fac2) = dest_mult t1;
+          val fac1_thm = frac_not0_conv asm_list fac1;
+          val fac2_thm = frac_not0_conv asm_list fac2;
+        in
+          LIST_MP [fac1_thm,fac2_thm] (SPECL[fac1,fac2] INT_NOT0_MUL)
+        end
       else if rator ~~ frac_dnm_tm then
-	MP (SPEC t1 INT_GT0_IMP_NOT0) (SPEC rand FRAC_DNMPOS)
+        MP (SPEC t1 INT_GT0_IMP_NOT0) (SPEC rand FRAC_DNMPOS)
       else if rator ~~ “SGN” andalso tmem “~(^rand = 0)” asm_list then
-	UNDISCH (SPEC rand INT_NOT0_SGNNOT0)
+        UNDISCH (SPEC rand INT_NOT0_SGNNOT0)
       else if (is_int_literal t1) then EQT_ELIM (ARITH_CONV ``~(^t1 = 0i)``)
       else
-	ASSUME ``~(^t1 = 0i)``
+        ASSUME ``~(^t1 = 0i)``
     end
   else
     ASSUME ``~(^t1 = 0i)``;
-=======
-        if (in_list asm_list ``~(^t1 = 0i)``) then
-                ASSUME ``~(^t1 = 0i)``
-        else
-                if (is_comb t1) then
-                        let
-                                val (rator, rand) = dest_comb t1;
-                        in
-                                if (is_mult t1) then
-                                        let
-                                                val (fac1, fac2) = dest_mult t1;
-                                                val fac1_thm = frac_not0_conv asm_list fac1;
-                                                val fac2_thm = frac_not0_conv asm_list fac2;
-                                        in
-                                                LIST_MP [fac1_thm,fac2_thm] (SPECL[fac1,fac2] INT_NOT0_MUL)
-                                        end
-                                else if (rator=frac_dnm_tm) then
-                                        MP (SPEC t1 INT_GT0_IMP_NOT0) (SPEC rand FRAC_DNMPOS)
-                                else if (rator=``SGN``) andalso (in_list asm_list ``~(^rand = 0)``) then
-                                        UNDISCH (SPEC rand INT_NOT0_SGNNOT0)
-                                else if (is_int_literal t1) then
-                                        EQT_ELIM (ARITH_CONV ``~(^t1 = 0i)``)
-                                else
-                                        ASSUME ``~(^t1 = 0i)``
-                        end
-                else
-                        ASSUME ``~(^t1 = 0i)``;
->>>>>>> 7c1215a4
 
 (*--------------------------------------------------------------------------
  *  FRAC_POS_CONV : conv
@@ -324,7 +266,6 @@
  *--------------------------------------------------------------------------*)
 
 fun FRAC_NMRDNM_TAC (asm_list, goal) =
-<<<<<<< HEAD
   let
     val term_list = extract_frac_fun [frac_nmr_tm,frac_dnm_tm] goal
     val nmr_term_list =
@@ -341,18 +282,6 @@
       MAP_EVERY (frac_dnm_tac asm_list) dnm_term_list THEN
       SIMP_TAC int_ss [INT_MUL_LID, INT_MUL_RID, INT_MUL_LZERO, INT_MUL_RZERO]
     ) (asm_list,goal)
-=======
-let
-        val term_list = extract_frac_fun [frac_nmr_tm,frac_dnm_tm] goal;
-        val nmr_term_list  = map (fn x => let val (rator,nmr,dnm) = x in (nmr,dnm) end) (filter (fn x => let val (a1,a2,a3) = x in a1=frac_nmr_tm end) term_list);
-        val dnm_term_list  = map (fn x => let val (rator,nmr,dnm) = x in (nmr,dnm) end) (filter (fn x => let val (a1,a2,a3) = x in a1=frac_dnm_tm end) term_list);
-in
-        (
-                MAP_EVERY (frac_nmr_tac asm_list) nmr_term_list THEN
-                MAP_EVERY (frac_dnm_tac asm_list) dnm_term_list THEN
-                SIMP_TAC int_ss [INT_MUL_LID, INT_MUL_RID, INT_MUL_LZERO, INT_MUL_RZERO]
-        ) (asm_list,goal)
->>>>>>> 7c1215a4
 end
 handle HOL_ERR _ => raise ERR "FRAC_NMRDNM_TAC" "";
 
@@ -365,7 +294,6 @@
  *--------------------------------------------------------------------------*)
 
 fun subst_thm (top_rator:term) =
-<<<<<<< HEAD
   if top_rator ~~ frac_add_tm then FRAC_ADD_CALCULATE
   else if top_rator ~~ frac_sub_tm then FRAC_SUB_CALCULATE
   else if top_rator ~~ frac_mul_tm then FRAC_MULT_CALCULATE
@@ -374,22 +302,6 @@
   else if top_rator ~~ frac_minv_tm then FRAC_MINV_CALCULATE
   else
     REFL “x:frac”;
-=======
-        if top_rator=frac_add_tm then
-                FRAC_ADD_CALCULATE
-        else if top_rator=frac_sub_tm then
-                FRAC_SUB_CALCULATE
-        else if top_rator=frac_mul_tm then
-                FRAC_MULT_CALCULATE
-        else if top_rator=frac_div_tm then
-                FRAC_DIV_CALCULATE
-        else if top_rator=frac_ainv_tm then
-                FRAC_AINV_CALCULATE
-        else if top_rator=frac_minv_tm then
-                FRAC_MINV_CALCULATE
-        else
-                REFL ``x:frac``;
->>>>>>> 7c1215a4
 
 (*--------------------------------------------------------------------------
  *  FRAC_CALC_CONV : term -> conv
@@ -399,7 +311,6 @@
  *    |- t1 = abs_frac(a1,b1)
  *--------------------------------------------------------------------------*)
 fun FRAC_CALC_CONV (t1:term) =
-<<<<<<< HEAD
   let
     val (top_rator, top_rands) = dest_frac t1
     val thm = REFL t1
@@ -407,102 +318,52 @@
     if top_rator ~~ ``abs_frac`` then thm
     else if top_rator ~~ t1 orelse top_rator ~~ ``rep_rat`` then
       if is_var top_rator orelse top_rator ~~ ``rep_rat`` then
-	SUBST [``x:frac`` |-> SPEC t1 (GSYM FRAC)] ``^t1 = x:frac`` thm
+        SUBST [``x:frac`` |-> SPEC t1 (GSYM FRAC)] ``^t1 = x:frac`` thm
       else if t1 ~~ ``frac_0`` then frac_0_def
       else frac_1_def
     else if null (tl top_rands) then
       let
-	val fst_arg = FRAC_CALC_CONV (hd top_rands)
-	val (fst_nmr,fst_dnm) =
+        val fst_arg = FRAC_CALC_CONV (hd top_rands)
+        val (fst_nmr,fst_dnm) =
             dest_pair (snd(dest_comb (snd(dest_eq (snd(dest_thm fst_arg)) )) ))
-	val fst_var = genvar ``:frac``
+        val fst_var = genvar ``:frac``
       in
-	let
-	  val thm1 =
+        let
+          val thm1 =
               SUBST [fst_var |-> fst_arg] ``^t1 = ^top_rator ^fst_var`` thm
-	  val (lhs, rhs) = dest_eq( snd (dest_thm thm1) )
-	  val lhs_var = genvar ``:frac``
-	in
-	  SUBST [lhs_var |->
+          val (lhs, rhs) = dest_eq( snd (dest_thm thm1) )
+          val lhs_var = genvar ``:frac``
+        in
+          SUBST [lhs_var |->
                   UNDISCH_ALL (SPECL[fst_nmr, fst_dnm]
                                     (subst_thm top_rator))]
                 ``^lhs = ^lhs_var`` thm1
-	end
+        end
       end
     else
       let
-	val fst_arg = FRAC_CALC_CONV (hd top_rands)
-	val snd_arg = FRAC_CALC_CONV (hd (tl top_rands))
-	val (fst_nmr,fst_dnm) =
+        val fst_arg = FRAC_CALC_CONV (hd top_rands)
+        val snd_arg = FRAC_CALC_CONV (hd (tl top_rands))
+        val (fst_nmr,fst_dnm) =
             dest_pair (snd(dest_comb (snd(dest_eq (snd(dest_thm fst_arg)) )) ))
-	val (snd_nmr,snd_dnm) =
+        val (snd_nmr,snd_dnm) =
             dest_pair (snd(dest_comb (snd(dest_eq (snd(dest_thm snd_arg)) )) ))
-	val fst_var = genvar ``:frac``;
-	val snd_var = genvar ``:frac``;
+        val fst_var = genvar ``:frac``;
+        val snd_var = genvar ``:frac``;
       in
-	let
-	  val thm1 = SUBST [fst_var |-> fst_arg, snd_var |-> snd_arg]
+        let
+          val thm1 = SUBST [fst_var |-> fst_arg, snd_var |-> snd_arg]
                            ``^t1 = ^top_rator ^fst_var ^snd_var`` thm
-	  val (lhs, rhs) = dest_eq( snd (dest_thm thm1) )
-	  val lhs_var = genvar ``:frac``;
-	in
-	  SUBST [lhs_var |->
+          val (lhs, rhs) = dest_eq( snd (dest_thm thm1) )
+          val lhs_var = genvar ``:frac``;
+        in
+          SUBST [lhs_var |->
                    UNDISCH_ALL (SPECL[fst_nmr, fst_dnm, snd_nmr, snd_dnm]
                                      (subst_thm top_rator))]
                 ``^lhs = ^lhs_var`` thm1
-	end
+        end
       end
   end;
-=======
-let
-        val (top_rator, top_rands) = dest_frac t1;
-        val thm = REFL t1;
-in
-        if top_rator=``abs_frac`` then
-                thm
-        else
-                if top_rator=t1 orelse top_rator=``rep_rat`` then
-                        if is_var top_rator  orelse top_rator=``rep_rat`` then
-                                SUBST [``x:frac`` |-> SPEC t1 (GSYM FRAC)] ``^t1 = x:frac`` thm
-                        else
-                                if t1=``frac_0`` then
-                                        frac_0_def
-                                else
-                                        frac_1_def
-                else
-                        if tl top_rands = [] then
-                                let
-                                        val fst_arg = FRAC_CALC_CONV (hd top_rands);
-                                        val (fst_nmr,fst_dnm) = dest_pair (snd(dest_comb (snd(dest_eq (snd(dest_thm fst_arg)) )) ));
-                                        val fst_var = genvar ``:frac``;
-                                in
-                                        let
-                                                val thm1 = SUBST [fst_var |-> fst_arg] ``^t1 = ^top_rator ^fst_var`` thm;
-                                                val (lhs, rhs) = dest_eq( snd (dest_thm thm1) );
-                                                val lhs_var = genvar ``:frac``;
-                                        in
-                                                SUBST [lhs_var |-> UNDISCH_ALL (SPECL[fst_nmr, fst_dnm] (subst_thm top_rator))] ``^lhs = ^lhs_var`` thm1
-                                        end
-                                end
-                        else
-                                let
-                                        val fst_arg = FRAC_CALC_CONV (hd top_rands);
-                                        val snd_arg = FRAC_CALC_CONV (hd (tl top_rands));
-                                        val (fst_nmr,fst_dnm) = dest_pair (snd(dest_comb (snd(dest_eq (snd(dest_thm fst_arg)) )) ));
-                                        val (snd_nmr,snd_dnm) = dest_pair (snd(dest_comb (snd(dest_eq (snd(dest_thm snd_arg)) )) ));
-                                        val fst_var = genvar ``:frac``;
-                                        val snd_var = genvar ``:frac``;
-                                in
-                                        let
-                                                val thm1 = SUBST [fst_var |-> fst_arg, snd_var |-> snd_arg] ``^t1 = ^top_rator ^fst_var ^snd_var`` thm;
-                                                val (lhs, rhs) = dest_eq( snd (dest_thm thm1) );
-                                                val lhs_var = genvar ``:frac``;
-                                        in
-                                                SUBST [lhs_var |-> UNDISCH_ALL (SPECL[fst_nmr, fst_dnm, snd_nmr, snd_dnm] (subst_thm top_rator))] ``^lhs = ^lhs_var`` thm1
-                                        end
-                                end
-end;
->>>>>>> 7c1215a4
 
 (* ---------- test cases ---------- *
         FRAC_CALC_CONV ``frac_add (abs_frac(3i,4i)) (abs_frac(4i,5i))``;
@@ -538,7 +399,6 @@
  *--------------------------------------------------------------------------*)
 
 fun frac_calc_tac (frac_terms:term list) (asm_list:term list,goal:term) =
-<<<<<<< HEAD
   let
     (* generate calculation theorems for these terms *)
     val calc_thms = map FRAC_CALC_CONV frac_terms
@@ -585,152 +445,60 @@
   in
     ([subs_sg] @ hyps_sgs ,
      fn (thms:thm list) =>
-	let
-	  (* first theorem: the "main subgoal" *)
-	  val subs_thm = hd thms
-	  (* all other theorems: hyptothesis subgoals *)
-	  val asm_thms = tl thms
-
-	  (* erster Schritt: baue Voraussetzungen für die calc_thms (UOK)
+        let
+          (* first theorem: the "main subgoal" *)
+          val subs_thm = hd thms
+          (* all other theorems: hyptothesis subgoals *)
+          val asm_thms = tl thms
+
+          (* erster Schritt: baue Voraussetzungen für die calc_thms (UOK)
              zusammen *)
 
 
-	  (* extract proof from asm_thms list (TODO: other list) *)
-	  fun proof_from_asm_thms (t1:term) =
-	    let
-	      val corres_asm_thm = List.find (fn x => concl x ~~ t1) asm_thms
-	      val corres_pro_thm = List.find (fn x => concl x ~~ t1) asms_proved
-	    in
-	      if isSome corres_pro_thm then valOf corres_pro_thm
-	      else if isSome corres_asm_thm then valOf corres_asm_thm
-	      else ASSUME ``T``
-	    end;
-
-
-
-	  fun get_step1_proofs (thm1:thm) = map proof_from_asm_thms (hyp thm1)
-	  fun mapped_precond_thm (thm1:thm) =
+          (* extract proof from asm_thms list (TODO: other list) *)
+          fun proof_from_asm_thms (t1:term) =
+            let
+              val corres_asm_thm = List.find (fn x => concl x ~~ t1) asm_thms
+              val corres_pro_thm = List.find (fn x => concl x ~~ t1) asms_proved
+            in
+              if isSome corres_pro_thm then valOf corres_pro_thm
+              else if isSome corres_asm_thm then valOf corres_asm_thm
+              else ASSUME ``T``
+            end;
+
+
+
+          fun get_step1_proofs (thm1:thm) = map proof_from_asm_thms (hyp thm1)
+          fun mapped_precond_thm (thm1:thm) =
             LIST_MP (List.rev (get_step1_proofs thm1)) (DISCH_ALL thm1)
 
-	  val step1_proofs = map mapped_precond_thm precond_thms
-
-
-	  fun proof_from_step1 (t1:term) =
-	    let
-	      val corres_asm_thm = List.find (fn x => concl x ~~ t1) step1_proofs
+          val step1_proofs = map mapped_precond_thm precond_thms
+
+
+          fun proof_from_step1 (t1:term) =
+            let
+              val corres_asm_thm = List.find (fn x => concl x ~~ t1) step1_proofs
               (*val corres_pro_thm = List.find (fn x => concl x = t1) asms_proved;*)
-	    in
-	      (*if (isSome corres_pro_thm) then
-		valOf corres_pro_thm
-		else*)
+            in
+              (*if (isSome corres_pro_thm) then
+                valOf corres_pro_thm
+                else*)
               if isSome corres_asm_thm then valOf corres_asm_thm
-	      else ASSUME ``T``
-	    end
-
-
-	  fun get_step2_proofs (thm1:thm) = map proof_from_step1 (hyp thm1)
-	  fun step2_thm (thm1:thm) =
+              else ASSUME ``T``
+            end
+
+
+          fun get_step2_proofs (thm1:thm) = map proof_from_step1 (hyp thm1)
+          fun step2_thm (thm1:thm) =
             LIST_MP (List.rev (get_step2_proofs thm1)) (DISCH_ALL thm1)
 
-	  val step2_proofs = map step2_thm calc_thms;
-	in
-	  (* PROBLEM: calc_thms bringen viele Hypothesen rein -> eliminieren *)
-	  SUBS (map GSYM step2_proofs) subs_thm
-	end
+          val step2_proofs = map step2_thm calc_thms;
+        in
+          (* PROBLEM: calc_thms bringen viele Hypothesen rein -> eliminieren *)
+          SUBS (map GSYM step2_proofs) subs_thm
+        end
     )
   end
-=======
-        let
-                (* generate calculation theorems for these terms *)
-                val calc_thms = map FRAC_CALC_CONV frac_terms;
-                (* extract hypotheses and conclusions *)
-                val (calc_thms_hyps,calc_thms_concls) = unzip (map dest_thm calc_thms); (* was calc_asms2 *)
-                (* extract left-hand sides and right-hand sides of calculation theorem conclusions *)
-                val calc_thms_conls_sides = map dest_eq calc_thms_concls;
-                (* merge lists of hypotheses *)
-                val calc_hyps = list_xmerge (map (fn x => fst (dest_thm x)) calc_thms);
-                (* divide lists of hypotheses into parts ``0 < x`` and ``~(x = 0)`` *)
-                val (calc_hyps_gt0, calc_hyps_not0) = partition is_less calc_hyps;
-
-                (* generate theorems for gt0 and not0 hypotheses *)
-                val asm_gt0_thms  = map (fn x => frac_pos_conv  asm_list (snd (dest_less x)) ) calc_hyps_gt0;
-                val asm_not0_thms = map (fn x => frac_not0_conv asm_list (fst (dest_eq (dest_neg x))) ) calc_hyps_not0;
-                val precond_thms = asm_gt0_thms @ asm_not0_thms;
-
-                (* partition them *)
-                fun proved (x:thm) = hyp x = [] orelse List.all (in_list asm_list) (hyp x);
-                val (asms_proved,asms_toprove) = partition proved (asm_gt0_thms @ asm_not0_thms);
-
-                (* hypothesis, TODO: eventuell gleich triviale entfernen *)
-                val asms_hyp = list_xmerge (map (fn x => fst (dest_thm x)) asms_toprove);
-
-                (* generate subgoal:  prove the proposition in which the fractions are subsituted by their calculated values *)
-                val subs_sg  = (asm_list, subst (map (fn (lhs,rhs) => (lhs |-> rhs)) calc_thms_conls_sides) goal);
-                (* generate subgoals: prove the hypothesis of the hypothesis of the calculation theorems *)
-                val hyps_sgs = map (fn x => (asm_list,x)) asms_hyp;
-
-                (* TODO: statt oben hier noch ein paar Theoreme ergänzen, die dann mit thms konkateniert werden (UOK) *)
-
-                (*val thms = map mk_thm ([subs_sg] @ hyps_sgs);*)
-
-        in
-                ([subs_sg] @ hyps_sgs , fn (thms:thm list) =>
-                        let
-                                (* first theorem: the "main subgoal" *)
-                                val subs_thm = hd thms;
-                                (* all other theorems: hyptothesis subgoals *)
-                                val asm_thms = tl thms;
-
-                                (* erster Schritt: baue Voraussetzungen für die calc_thms zusammen (UOK) *)
-
-
-                                (* extract proof from asm_thms list (TODO: other list) *)
-                                fun proof_from_asm_thms (t1:term) =
-                                        let
-                                                val corres_asm_thm = List.find (fn x => concl x = t1) asm_thms;
-                                                val corres_pro_thm = List.find (fn x => concl x = t1) asms_proved;
-                                        in
-                                                if (isSome corres_pro_thm) then
-                                                        valOf corres_pro_thm
-                                                else if (isSome corres_asm_thm) then
-                                                        valOf corres_asm_thm
-                                                else
-                                                        ASSUME ``T``
-                                        end;
-
-
-
-                                fun get_step1_proofs (thm1:thm) = map proof_from_asm_thms (hyp thm1);
-                                fun mapped_precond_thm (thm1:thm) = LIST_MP (List.rev (get_step1_proofs thm1)) (DISCH_ALL thm1);
-
-                                val step1_proofs = map mapped_precond_thm precond_thms;
-
-
-                                fun proof_from_step1 (t1:term) =
-                                        let
-                                                val corres_asm_thm = List.find (fn x => concl x = t1) step1_proofs;
-                                                (*val corres_pro_thm = List.find (fn x => concl x = t1) asms_proved;*)
-                                        in
-                                                (*if (isSome corres_pro_thm) then
-                                                        valOf corres_pro_thm
-                                                else*) if (isSome corres_asm_thm) then
-                                                        valOf corres_asm_thm
-                                                else
-                                                        ASSUME ``T``
-                                        end;
-
-
-                                fun get_step2_proofs (thm1:thm) = map proof_from_step1 (hyp thm1);
-                                fun step2_thm (thm1:thm) = LIST_MP (List.rev (get_step2_proofs thm1)) (DISCH_ALL thm1);
-
-                                val step2_proofs = map step2_thm calc_thms;
-                        in
-                                (* PROBLEM: calc_thms bringen viele Hypothesen rein -> eliminieren *)
-                                SUBS (map GSYM step2_proofs) subs_thm
-                        end
-                )
-        end
->>>>>>> 7c1215a4
 handle HOL_ERR _ => raise ERR "FRAC_CALC_TAC" "";
 
 
