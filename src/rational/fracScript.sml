--- conflicted
+++ resolved
@@ -177,114 +177,56 @@
  *--------------------------------------------------------------------------*)
 
 fun frac_pos_conv (asm_list:term list) (t1:term) =
-<<<<<<< HEAD
   if tmem ``0i < ^t1`` asm_list then ASSUME ``0i < ^t1``
   else
     if is_comb t1 then
       let
-	val (rator, rand) = dest_comb t1
+        val (rator, rand) = dest_comb t1
       in
-	if is_mult t1 then
-	  let
-	    val (fac1, fac2) = intSyntax.dest_mult t1
-	    val fac1_thm = frac_pos_conv asm_list fac1
-	    val fac2_thm = frac_pos_conv asm_list fac2
-	  in
-	    LIST_MP [fac1_thm,fac2_thm] (SPECL[fac1,fac2] INT_MUL_POS_SIGN)
-	  end
-	else if rator ~~ ``frac_dnm`` then SPEC rand FRAC_DNMPOS
-	else if rator ~~ ``ABS`` andalso tmem ``~(^rand = 0)`` asm_list then
-	  UNDISCH (SPEC rand INT_ABS_NOT0POS)
-	else if is_int_literal t1 then EQT_ELIM (ARITH_CONV ``0 < ^t1``)
-	else ASSUME ``0i < ^t1``
+        if is_mult t1 then
+          let
+            val (fac1, fac2) = intSyntax.dest_mult t1
+            val fac1_thm = frac_pos_conv asm_list fac1
+            val fac2_thm = frac_pos_conv asm_list fac2
+          in
+            LIST_MP [fac1_thm,fac2_thm] (SPECL[fac1,fac2] INT_MUL_POS_SIGN)
+          end
+        else if rator ~~ ``frac_dnm`` then SPEC rand FRAC_DNMPOS
+        else if rator ~~ ``ABS`` andalso tmem ``~(^rand = 0)`` asm_list then
+          UNDISCH (SPEC rand INT_ABS_NOT0POS)
+        else if is_int_literal t1 then EQT_ELIM (ARITH_CONV ``0 < ^t1``)
+        else ASSUME ``0i < ^t1``
       end
     else
       ASSUME ``0i < ^t1``;
-=======
-        if (in_list asm_list ``0i < ^t1``) then
-                ASSUME ``0i < ^t1``
-        else
-                if (is_comb t1) then
-                        let
-                                val (rator, rand) = dest_comb t1;
-                        in
-                                if (is_mult t1) then
-                                        let
-                                                val (fac1, fac2) = intSyntax.dest_mult t1;
-                                                val fac1_thm = frac_pos_conv asm_list fac1;
-                                                val fac2_thm = frac_pos_conv asm_list fac2;
-                                        in
-                                                LIST_MP [fac1_thm,fac2_thm] (SPECL[fac1,fac2] INT_MUL_POS_SIGN)
-                                        end
-                                else if (rator=``frac_dnm``) then
-                                        SPEC rand FRAC_DNMPOS
-                                else if (rator=``ABS``) andalso (in_list asm_list ``~(^rand = 0)``) then
-                                        UNDISCH (SPEC rand INT_ABS_NOT0POS)
-                                else if (is_int_literal t1) then
-                                        EQT_ELIM (ARITH_CONV ``0 < ^t1``)
-                                else
-                                        ASSUME ``0i < ^t1``
-                        end
-                else
-                        ASSUME ``0i < ^t1``;
->>>>>>> 7c1215a4
 
 (*--------------------------------------------------------------------------
  *  frac_not0_conv : term list -> conv
  *--------------------------------------------------------------------------*)
 
 fun frac_not0_conv (asm_list:term list) (t1:term) =
-<<<<<<< HEAD
   if tmem ``~(^t1 = 0i)`` asm_list then ASSUME ``~(^t1 = 0i)``
   else if is_comb t1 then
     let
       val (rator, rand) = dest_comb t1
     in
       if is_mult t1 then
-	let
-	  val (fac1, fac2) = intSyntax.dest_mult t1
-	  val fac1_thm = frac_not0_conv asm_list fac1
-	  val fac2_thm = frac_not0_conv asm_list fac2
-	in
-	  LIST_MP [fac1_thm,fac2_thm] (SPECL[fac1,fac2] INT_NOT0_MUL)
-	end
+        let
+          val (fac1, fac2) = intSyntax.dest_mult t1
+          val fac1_thm = frac_not0_conv asm_list fac1
+          val fac2_thm = frac_not0_conv asm_list fac2
+        in
+          LIST_MP [fac1_thm,fac2_thm] (SPECL[fac1,fac2] INT_NOT0_MUL)
+        end
       else if rator ~~ ``frac_dnm`` then
-	MP (SPEC t1 INT_GT0_IMP_NOT0) (SPEC rand FRAC_DNMPOS)
+        MP (SPEC t1 INT_GT0_IMP_NOT0) (SPEC rand FRAC_DNMPOS)
       else if rator ~~ “SGN” andalso tmem “~(^rand = 0)” asm_list then
-	UNDISCH (SPEC rand INT_NOT0_SGNNOT0)
+        UNDISCH (SPEC rand INT_NOT0_SGNNOT0)
       else if is_int_literal t1 then EQT_ELIM (ARITH_CONV ``~(^t1 = 0i)``)
       else ASSUME ``~(^t1 = 0i)``
     end
   else
     ASSUME ``~(^t1 = 0i)``;
-=======
-        if (in_list asm_list ``~(^t1 = 0i)``) then
-                ASSUME ``~(^t1 = 0i)``
-        else
-                if (is_comb t1) then
-                        let
-                                val (rator, rand) = dest_comb t1;
-                        in
-                                if (is_mult t1) then
-                                        let
-                                                val (fac1, fac2) = intSyntax.dest_mult t1;
-                                                val fac1_thm = frac_not0_conv asm_list fac1;
-                                                val fac2_thm = frac_not0_conv asm_list fac2;
-                                        in
-                                                LIST_MP [fac1_thm,fac2_thm] (SPECL[fac1,fac2] INT_NOT0_MUL)
-                                        end
-                                else if (rator=``frac_dnm``) then
-                                        MP (SPEC t1 INT_GT0_IMP_NOT0) (SPEC rand FRAC_DNMPOS)
-                                else if (rator=``SGN``) andalso (in_list asm_list ``~(^rand = 0)``) then
-                                        UNDISCH (SPEC rand INT_NOT0_SGNNOT0)
-                                else if (is_int_literal t1) then
-                                        EQT_ELIM (ARITH_CONV ``~(^t1 = 0i)``)
-                                else
-                                        ASSUME ``~(^t1 = 0i)``
-                        end
-                else
-                        ASSUME ``~(^t1 = 0i)``;
->>>>>>> 7c1215a4
 
 (*--------------------------------------------------------------------------
  *  FRAC_POS_TAC : term -> tactic
