--- conflicted
+++ resolved
@@ -26,48 +26,26 @@
  *--------------------------------------------------------------------------*)
 
 fun dest_rat (t1:term) =
-<<<<<<< HEAD
   if is_comb t1 then
     let
       val (top_rator, top_rand) = dest_comb t1
     in
       if top_rator ~~ ``abs_rat`` then (``abs_rat``,[top_rand])
       else
-	(* Hier gibt es noch Probleme: X (v1:vec) ist auch vom Typ rat *)
-	if top_rator ~~ ``rat_ainv`` orelse top_rator ~~ ``rat_minv`` orelse
+        (* Hier gibt es noch Probleme: X (v1:vec) ist auch vom Typ rat *)
+        if top_rator ~~ ``rat_ainv`` orelse top_rator ~~ ``rat_minv`` orelse
            top_rator ~~ ``X`` orelse top_rator ~~ ``Y``
         then
-	  (top_rator, [top_rand])
-	else
-	  let
-	    val (this_op, this_first, this_second) = dest_binop_triple t1
-	  in
-	    (this_op, [this_first, this_second])
-	  end
+          (top_rator, [top_rand])
+        else
+          let
+            val (this_op, this_first, this_second) = dest_binop_triple t1
+          in
+            (this_op, [this_first, this_second])
+          end
     end
   else (* t1 must be a variable *)
     (t1,[])
-=======
-        if is_comb t1 then
-                let
-                        val (top_rator, top_rand) = dest_comb t1;
-                in
-                        if top_rator=``abs_rat`` then
-                                (``abs_rat``,[top_rand])
-                        else
-                                (* Hier gibt es noch Probleme: X (v1:vec) ist auch vom Typ rat *)
-                                if top_rator=``rat_ainv`` orelse top_rator=``rat_minv`` orelse top_rator=``X`` orelse top_rator=``Y``then
-                                        (top_rator, [top_rand])
-                                else
-                                        let
-                                                val (this_op, this_first, this_second) = dest_binop_triple t1;
-                                        in
-                                                (this_op, [this_first, this_second])
-                                        end
-                end
-        else (* t1 must be a variable *)
-                (t1,[])
->>>>>>> 7c1215a4
 
 (* ---------- test cases ---------- *
         dest_rat ``r1:rat``;
@@ -121,28 +99,16 @@
  *--------------------------------------------------------------------------*)
 
 fun extract_rat_minv (t1:term) =
-<<<<<<< HEAD
   if (is_comb t1) then
     if rator t1 ~~ ``rat_minv`` then [t1]
     else
       let
         val (ta,tb) = dest_comb t1
       in
-	tunion (extract_rat_minv ta) (extract_rat_minv tb)
+        tunion (extract_rat_minv ta) (extract_rat_minv tb)
       end
   else
     [];
-=======
-        if (is_comb t1) then
-                if (rator t1 = ``rat_minv``) then
-                        [t1]
-                else
-                        let val (ta,tb) = dest_comb t1 in
-                                list_merge (extract_rat_minv ta) (extract_rat_minv tb)
-                        end
-        else
-                [];
->>>>>>> 7c1215a4
 
 (*==========================================================================
  * end of structure
