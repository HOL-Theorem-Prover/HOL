(* ---------------------------------------------------------------------*
 * A symbolic calculator for the HOL "num" arithmetic.                  *
 *                                                                      *
 * When using this with natural arithmetic, note that the fact that     *
 * m-n=0 for n>m is not taken into account.  It assumes that            *
 * subtraction is always being used in a "well behaved" way.            *
 * ---------------------------------------------------------------------*)

structure numSimps :> numSimps =
struct

open Arbint HolKernel Parse boolLib liteLib
     Arith reduceLib Arith_cons
     simpLib Traverse Cache Trace;

open NumRelNorms

structure Parse = (* Fix the grammar used by this file *)
struct
  open Parse
  val (Type,Term) = parse_from_grammars arithmeticTheory.arithmetic_grammars
end
open Parse

val num_ty = numSyntax.num
val zero_tm  = numSyntax.zero_tm
val dest_suc = numSyntax.dest_suc;
val mk_numeral = term_of_int;
val dest_numeral = int_of_term;

val ARITH = EQT_ELIM o ARITH_CONV;

(*---------------------------------------------------------------------------*)
(* REDUCE_ss: simpset fragment that reduces ground arithmetic expressions    *)
(*---------------------------------------------------------------------------*)

local
 fun reducer t =
  let open numSyntax
      val (_, args) = strip_comb t
      fun reducible t =
        is_numeral t orelse (is_suc t andalso reducible (snd (dest_comb t)))
  in
    if List.all reducible args then
      CHANGED_CONV reduceLib.REDUCE_CONV t
    else
      NO_CONV t
  end
 fun mk_redconv0 pat =
   {name = "REDUCE_CONV (arithmetic reduction)",
    trace = 2,
    key = SOME([], pat), conv = K (K reducer)}
 val x = mk_var("x", num_ty)
 val y = mk_var("y", num_ty)
 fun mk_unary_rconv op_t = mk_redconv0 (mk_comb(op_t, x))
 fun mk_redconv op_t = mk_redconv0 (list_mk_comb(op_t, [x, y]))
in
val REDUCE_ss =
 let open numSyntax
 in simpLib.SSFRAG
     {name = SOME"REDUCE",
      convs = mk_unary_rconv even_tm ::
              mk_unary_rconv odd_tm  ::
              mk_unary_rconv pre_tm  ::
              mk_unary_rconv suc_tm ::
              mk_unary_rconv div2_tm ::
              map mk_redconv [mult_tm, plus_tm, minus_tm,
                              div_tm, mod_tm, exp_tm,
                              less_tm, leq_tm, greater_tm, geq_tm,
                              min_tm, max_tm, Term`$= : num -> num -> bool`],
      rewrs = [], congs = [], filter = NONE, ac = [], dprocs = []}
 end
end;


(*---------------------------------------------------------------------------*)
(* Set of rewrites used in arith_ss.                                         *)
(*---------------------------------------------------------------------------*)

local open arithmeticTheory
      val sym_lhs = CONV_RULE ((BINDER_CONV o BINDER_CONV
                                o RATOR_CONV o RAND_CONV) SYM_CONV)
      val one_suc = Rewrite.PURE_REWRITE_RULE [ONE]
      val add_sym = Rewrite.ONCE_REWRITE_RULE [ADD_SYM]
in
<<<<<<< HEAD
val arithmetic_rewrites = [
   (* suc *)
   ARITH(Term `!x. ((SUC x = 1) = (x=0)) /\ ((1 = SUC x) = (x = 0))`),
   ARITH(Term`!x. ((SUC x = 2) = (x=1)) /\ ((2 = SUC x) = (x=1))`),
   (* addition *)
   ADD_0, add_sym ADD_0, ADD_EQ_0, sym_lhs ADD_EQ_0,
   ADD_INV_0_EQ, add_sym ADD_INV_0_EQ,
   (* multiplication *)
   MULT_EQ_0, sym_lhs MULT_EQ_0,
   MULT_EQ_1, sym_lhs MULT_EQ_1,
   MULT_0, ONCE_REWRITE_RULE [MULT_COMM] MULT_0,
   one_suc MULT_EQ_1, one_suc (sym_lhs MULT_EQ_1),
   MULT_RIGHT_1, MULT_LEFT_1,
   (* subtraction *)
   SUB_EQUAL_0, SUC_SUB1, SUB_0, ADD_SUB, add_sym ADD_SUB, SUB_EQ_0,
   sym_lhs SUB_EQ_0, SUB_LESS_EQ, SUB_MONO_EQ, SUB_RIGHT_GREATER,
   SUB_RIGHT_LESS, SUB_RIGHT_GREATER_EQ, SUB_RIGHT_LESS_EQ, prim_recTheory.PRE,
   (* exponentiation *)
   EXP_EQ_0, EXP_1, EXP_EQ_1, ZERO_LT_EXP, EXP_EXP_INJECTIVE,
   EXP_BASE_INJECTIVE,
   EXP_BASE_LT_MONO, EXP_BASE_LE_MONO, EXP_EXP_LT_MONO, EXP_EXP_LE_MONO,

   (* order relations and arith. ops *)
   LESS_EQ_0, prim_recTheory.LESS_0, LESS_EQ_ADD,
   ARITH ``0 <= x``, ARITH ``SUC x > 0``, ARITH ``x >= 0``,
   ARITH ``x < SUC x``, ARITH ``x <= SUC x``,
   ARITH ``x < x + c <=> 0 < c``, ARITH ``x < c + x <=> 0 < c``,
   ARITH ``x <= x + c <=> 0 <= c``, ARITH ``x <= c + x <=> 0 <= c``,
   LESS_EQ_REFL, ARITH ``x >= x``,
   LESS_MONO_ADD_EQ, add_sym LESS_MONO_ADD_EQ,
   ADD_MONO_LESS_EQ, add_sym ADD_MONO_LESS_EQ,
   EQ_MONO_ADD_EQ, add_sym EQ_MONO_ADD_EQ,
   ARITH ``x + y < w + x <=> y < w``, ARITH ``y + x < x + w <=> y < w``,
   prim_recTheory.INV_SUC_EQ, LESS_MONO_EQ, LESS_EQ_MONO,
   LESS_MULT_MONO, MULT_SUC_EQ, MULT_MONO_EQ,
   NOT_SUC_LESS_EQ,
   MULT_EXP_MONO,  LE_MULT_LCANCEL, LE_MULT_RCANCEL,
   LT_MULT_LCANCEL, LT_MULT_RCANCEL,
   LT_MULT_CANCEL_LBARE, LT_MULT_CANCEL_RBARE,
   LE_MULT_CANCEL_LBARE, LE_MULT_CANCEL_RBARE,

  (* falsities *)
   NOT_EXP_0, NOT_ODD_EQ_EVEN, NOT_SUC_ADD_LESS_EQ,

   NOT_SUC_LESS_EQ_0, prim_recTheory.NOT_LESS_0, prim_recTheory.LESS_REFL,
   ARITH ``~(x > x)``,

   (* mins and maxs *)
   MIN_0, MAX_0, MIN_IDEM, MAX_IDEM, MIN_LE, MAX_LE, MIN_LT, MAX_LT,
   MIN_MAX_EQ, MIN_MAX_LT,

   (* mods and divs *)
   X_MOD_Y_EQ_X, DIVMOD_ID, DIV_1, MOD_1, LESS_MOD, ZERO_MOD, MOD_MOD,
   NUMERAL_MULT_EQ_DIV, MOD_LESS, DIV_LESS
=======
val arithmetic_rewrites =
    map (fn s => (SOME s, DB.fetch "arithmetic" s)) [
      "ADD_0", "ADD_EQ_0", "ADD_INV_0_EQ", "MULT_EQ_0", "MULT_EQ_1", "MULT_0",
      "MULT_RIGHT_1", "MULT_LEFT_1", "SUB_EQUAL_0", "SUC_SUB1", "SUB_0",
      "ADD_SUB", "SUB_EQ_0", "SUB_LESS_EQ", "SUB_MONO_EQ", "SUB_RIGHT_GREATER",
      "SUB_RIGHT_LESS", "SUB_RIGHT_GREATER_EQ", "SUB_RIGHT_LESS_EQ",

      (* exponentiation *)
      "EXP_EQ_0", "EXP_1", "EXP_EQ_1", "ZERO_LT_EXP",
      "EXP_EXP_INJECTIVE", "EXP_BASE_INJECTIVE", "EXP_BASE_LT_MONO",
      "EXP_BASE_LE_MONO", "EXP_EXP_LT_MONO", "EXP_EXP_LE_MONO",

      (* order relations and arith. ops *)
      "LESS_EQ_0", "LESS_EQ_ADD", "LESS_EQ_REFL", "LESS_MONO_ADD_EQ",
      "ADD_MONO_LESS_EQ", "EQ_MONO_ADD_EQ", "LESS_MONO_EQ",
      "LESS_EQ_MONO", "LESS_MULT_MONO", "MULT_SUC_EQ", "MULT_MONO_EQ",
      "NOT_SUC_LESS_EQ", "MULT_EXP_MONO", "LE_MULT_LCANCEL",
      "LE_MULT_RCANCEL", "LT_MULT_LCANCEL", "LT_MULT_RCANCEL",
      "LT_MULT_CANCEL_LBARE", "LT_MULT_CANCEL_RBARE",
      "LE_MULT_CANCEL_LBARE", "LE_MULT_CANCEL_RBARE", "ZERO_LESS_EQ",

      (* mins and maxs *)
      "MIN_0", "MAX_0", "MIN_IDEM", "MAX_IDEM", "MIN_LE", "MAX_LE",
      "MIN_LT", "MAX_LT", "MIN_MAX_EQ", "MIN_MAX_LT",

      (* mods and divs *)
      "X_MOD_Y_EQ_X", "DIVMOD_ID", "DIV_1", "MOD_1", "LESS_MOD",
      "ZERO_MOD", "MOD_MOD", "NUMERAL_MULT_EQ_DIV", "MOD_LESS",
      "DIV_LESS",

      (* falsities *)
      "NOT_EXP_0", "NOT_ODD_EQ_EVEN", "NOT_SUC_ADD_LESS_EQ",
      "NOT_SUC_LESS_EQ_0"
    ] @ [
      (* suc *)
      (SOME "SUC_EQ_1",
       ARITH(Term `!x. ((SUC x = 1) = (x=0)) /\ ((1 = SUC x) = (x = 0))`)),
      (SOME "SUC_EQ_2",
       ARITH(Term`!x. ((SUC x = 2) = (x=1)) /\ ((2 = SUC x) = (x=1))`)),
      (* addition *)
      (SOME "ADD_0'", add_sym ADD_0),
      (SOME "ADD_INV_0_EQ'", add_sym ADD_INV_0_EQ),
      (* multiplication *)
      (SOME "MULT_0'", ONCE_REWRITE_RULE [MULT_COMM] MULT_0),
      (SOME "MULT_EQ_SUC0", one_suc MULT_EQ_1),
      (* subtraction *)
      (SOME "PRE", prim_recTheory.PRE), (SOME "ADD_SUB'", add_sym ADD_SUB),
      (* order relations and arith. ops *)
      (SOME "LESS_0", prim_recTheory.LESS_0),
      (SOME "SUC_GT0", ARITH ``SUC x > 0``), (SOME "GEQ0", ARITH ``x >= 0``),
      (SOME "X_LT_SUC", ARITH ``x < SUC x``),
      (SOME "X_LE_SUC", ARITH ``x <= SUC x``),
      (SOME "X_LT_X_PLUS", ARITH ``x < x + c = 0 < c``),
      (SOME "X_LT_PLUS_X", ARITH ``x < c + x = 0 < c``),
      (SOME "X_LE_X_PLUS", ARITH ``x <= x + c = 0 <= c``),
      (SOME "X_LE_PLUS_X", ARITH ``x <= c + x = 0 <= c``),
      (SOME "GEQ_REFL", ARITH ``x >= x``),
      (SOME "LESS_MONO_ADD_EQ'", add_sym LESS_MONO_ADD_EQ),
      (SOME "ADD_MONO_LESS_EQ", add_sym ADD_MONO_LESS_EQ),
      (SOME "EQ_MONO_ADD_EQ", add_sym EQ_MONO_ADD_EQ),
      (SOME "X_PLUS_LT_PLUS_X", ARITH ``x + y < w + x = y < w``),
      (SOME "PLUS_X_LT_X_PLUS", ARITH ``y + x < x + w = y < w``),
      (SOME "INV_SUC_EQ", prim_recTheory.INV_SUC_EQ),
      (SOME "GT_REFL", ARITH ``~(x > x)``),
      (SOME "LESS_REFL", prim_recTheory.LESS_REFL),
      (SOME "NOT_LESS_0", prim_recTheory.NOT_LESS_0)
>>>>>>> 6ab2c5e4
   ]
end;

val ARITH_RWTS_ss =
    simpLib.SSFRAG
    {name=SOME"ARITH_RWTS",
     convs = [], rewrs = arithmetic_rewrites, congs = [],
     filter = NONE, ac = [], dprocs = []};

(*---------------------------------------------------------------------------*)
(* Add the ground reducer and the arithmetic rewrites to srw_ss. If you want *)
(* to use the dec. proc. with srw_ss, you have to add ARITH_DP_ss to the     *)
(* first argument list of SRW_TAC                                            *)
(*---------------------------------------------------------------------------*)

val _ = BasicProvers.augment_srw_ss [REDUCE_ss, ARITH_RWTS_ss]


(* ---------------------------------------------------------------------*
 * LIN: Linear arithmetic expressions                                   *
 * ---------------------------------------------------------------------*)

datatype lin = LIN of (term * int) list * int;

val mk_lin =
  let val tmord = pair_compare (Term.compare, Arbint.compare)
      val tmlt = lt_of_ord tmord;
      fun shrink_likes ((tm1,k1)::(tm2,k2)::rest) =
        if aconv tm1 tm2 then
          if (k1+k2 = zero) then shrink_likes rest
          else shrink_likes ((tm1,k1+k2)::rest)
        else (tm1,k1)::shrink_likes((tm2,k2)::rest)
        | shrink_likes x = x
      val canon_tms = shrink_likes o sort (curry tmlt)
      fun mk_tm (tm, k) = if k = zero then failwith "mk_tm: zero term"
                          else (tm, k)
  in fn (k,x) => LIN (canon_tms (mapfilter mk_tm k),x)
  end;

fun dest_lin (LIN p) = p;

(* ---------------------------------------------------------------------
 * LIN <--> HOL
 * --------------------------------------------------------------------*)

fun is_pos_tm (tm,n) = n > zero
fun is_neg_tm (tm,n) = n < zero

fun term_of_tm (tm,n) =
   if (abs n = one) then tm
   else mk_mult (mk_numeral (abs n),tm);

val list_mk_plus = end_foldr mk_plus (* right associates additions; ugh! *)

fun term_of_lin (LIN (tms,k)) =
  let val pos_terms = map term_of_tm (filter is_pos_tm tms)
      val neg_terms =
        (map term_of_tm (filter is_neg_tm tms))@
        (if k < zero then [mk_numeral (~k)] else [])
      val const_term = if k > zero then SOME (mk_numeral k) else NONE
  in
      case const_term of
          SOME x =>
              if (null pos_terms) then
                  if (null neg_terms) then x
                  else mk_minus(x,list_mk_plus neg_terms)
              else if (null neg_terms) then list_mk_plus(pos_terms@[x])
                   else mk_minus(list_mk_plus (pos_terms@[x]),
                                 list_mk_plus neg_terms)
        | NONE =>
              if (null pos_terms) then
                  if (null neg_terms) then zero_tm
                  else failwith "no positive terms"
              else if (null neg_terms) then list_mk_plus pos_terms
                   else mk_minus(list_mk_plus pos_terms,list_mk_plus neg_terms)
  end;

fun negate (x,y:int) = (x,~y);

fun lin_of_term tm =
  let val (t1,t2) = dest_plus tm
      val (l1,k1) = dest_lin(lin_of_term t1)
      val (l2,k2) = dest_lin(lin_of_term t2)
  in mk_lin(l1@l2,k1+k2)
  end
  handle HOL_ERR _ =>
  let val (t1,t2) = dest_minus tm
      val (l1,k1) = dest_lin(lin_of_term t1)
      val (l2,k2) = dest_lin(lin_of_term t2)
  in mk_lin(l1@map negate l2,k1 - k2)
  end
(*
  handle HOL_ERR _ =>
  let val (l1,k1) = dest_lin(lin_of_term (dest_suc tm))
  in LIN(l1,k1+1)
  end
*)
  handle HOL_ERR _ =>
  mk_lin([], dest_numeral tm)
  handle HOL_ERR _ =>
  let val (t1, t2) = dest_mult tm
      val n = dest_numeral t1
  in
      mk_lin([(t2, n)], zero)
  end
  handle HOL_ERR _ =>
  mk_lin([(tm,one)], zero);

val linear_reduction = term_of_lin o lin_of_term;

(* ---------------------------------------------------------------------
 * is_arith
 *
 * Decide whether something looks like something which may be
 * either decideable by ARITH_CONV or useful for ARITH_CONV.
 *
 * EXAMPLES
 * is_arith (--`~(1 = 2)`--);                      (* true *)
 * is_arith (--`~(LENGTH [1] = 0)`--);             (* true *)
 * is_arith (--`~(x:'a = y)`--);                   (* false *)
 * is_arith (--`!z:num. ~(x:'a = y)`--);           (* false *)
 * is_arith (--`!z:num. ~(z = y)`--);              (* true *)
 * is_arith (--`!P. !z:num. ~(z = y) /\ P`--);     (* false *)
 * is_arith (--`(!i. i < 1 + n' ==> (f i = f' i)) ==> 1 + n > 0`--);
                                                   (* false *)
 * --------------------------------------------------------------------*)
(* there might still be bugs in this.... DRS 5 Aug 96 *)

fun cond_has_arith_components tm =
  if boolSyntax.is_cond tm then let
    val (cond,rarm,larm) = dest_cond tm
  in
    List.all is_arith [cond, rarm, larm]
  end
  else true
and
  is_arith tm =
  is_presburger tm orelse
  List.all (fn t => type_of t = num_ty andalso cond_has_arith_components t)
           (non_presburger_subterms tm)

(*
   if (is_forall tm) then
       (type_of (bvar (rand tm)) = num_ty andalso is_presburger(body(rand tm)))
   else if is_exists tm then
        (type_of (bvar (rand tm)) = num_ty andalso is_arith (body (rand tm)))
   else if (is_abs tm) then false
   else if (is_geq tm) orelse (is_less tm) orelse
           (is_leq tm) orelse (is_great tm) then  true
   else if (is_conj tm) orelse (is_disj tm) orelse (is_imp tm)
     orelse (is_eq tm andalso type_of (rhs tm) = Type.bool) then
     is_arith (lhand tm) andalso is_arith (rand tm)
   else if (is_neg tm) then is_arith (dest_neg tm)
   else if (is_eq tm) then (type_of (rhs tm) = num_ty andalso
                            no_bool_vars_in (lhs tm) andalso
                            no_bool_vars_in (rhs tm))
   else false;
*)

fun contains_forall sense tm =
  if is_conj tm orelse is_disj tm then
    List.exists (contains_forall sense) (#2 (strip_comb tm))
  else if is_neg tm then
    contains_forall (not sense) (rand tm)
  else if is_imp tm then
    contains_forall (not sense) (rand (rator tm)) orelse
    contains_forall sense (rand tm)
  else if is_forall tm then
    sense orelse contains_forall sense (#2 (dest_forall tm))
  else if is_exists tm then
    not sense orelse contains_forall sense (#2 (dest_exists tm))
  else false


(* This function determines whether or not to add something as context to
   the arithmetic decision procedure.  Because arithLib.ARITH_CONV can't
   handle implications with nested foralls on the left hand side, we
   eliminate those here.  More generally, we can't allow the formula to be
   added to have any positive universals, because these will translate
   into negative ones in the context of the wider goal, and thus cause
   the goal to be rejected.  *)

fun is_arith_thm thm = let
  val con = concl thm
in
  (not (null (hyp thm)) orelse null (free_vars con)) andalso
  not (contains_forall true con) andalso is_arith con
end


val is_arith_asm = is_arith_thm o ASSUME

type ctxt = thm list;

fun contains_minus t = List.exists numSyntax.is_minus (numSyntax.strip_plus t)

fun CTXT_ARITH thms tm =
  if
    (type_of tm = Type.bool) andalso
    (is_arith tm orelse (aconv tm F andalso not (null thms)))
  then let
      val context = map concl thms
      fun try gl = let
        val gl' = list_mk_imp(context,gl)
        val _ = trace (5, LZ_TEXT (fn () => "Trying cached arithmetic d.p. on "^
                                            term_to_string gl'))
      in
        rev_itlist (C MP) thms (ARITH gl')
      end
      val thm = if not (is_conj tm) then
                  EQT_INTRO (try tm)
                  handle (e as HOL_ERR _) =>
                         if not (aconv tm F) andalso not (is_disj tm) then
                           EQF_INTRO (try(mk_neg tm))
                         else raise e
                else EQF_INTRO (try (mk_neg tm))
    in
      trace(1,PRODUCE(tm,"ARITH",thm)); thm
    end
  else
    if type_of tm = num_ty  then let
        val _ = trace(5, LZ_TEXT (fn () => "Linear reduction on "^
                                           term_to_string tm))
        val reduction = linear_reduction tm
      in
        if aconv reduction tm then
          (trace (5, TEXT ("No reduction possible"));
           failwith "CTXT_ARITH: no reduction possible")
        else if contains_minus tm then let
            val context = map concl thms
            val gl = list_mk_imp(context,mk_eq(tm,reduction))
            val _ = trace(6, LZ_TEXT (fn () => "Calling ARITH on reduction: "^
                                               term_to_string gl))
            val thm = rev_itlist (C MP) thms (ARITH gl)
          in
            trace(1,PRODUCE(tm,"ARITH",thm)); thm
          end
        else ADDR_CANON_CONV tm
      end
    else failwith "CTXT_ARITH: not applicable";

val boring_ts = [numSyntax.bit1_tm, numSyntax.bit2_tm, numSyntax.numeral_tm]
fun is_boring t = let
  val (f,x) = dest_comb t
in
  List.exists (same_const f) boring_ts
end handle HOL_ERR _ => is_const t

fun prim_dest_const t = let
  val {Thy,Name,...} = dest_thy_const t
in
  (Thy,Name)
end

fun dp_vars t = let
  fun recurse bnds acc t = let
    val (f, args) = strip_comb t
    fun go1() = recurse bnds acc (hd args)
    fun go2() = recurse bnds (recurse bnds acc (hd args)) (hd (tl args))
  in
    case Lib.total prim_dest_const f of
      SOME ("bool", "~") => go1()
    | SOME ("bool", "/\\") => go2()
    | SOME ("bool", "\\/") => go2()
    | SOME ("min", "==>") => go2()
    | SOME ("min", "=") => go2()
    | SOME ("bool", "COND") => let
        val (t1,t2,t3) = (hd args, hd (tl args), hd (tl (tl args)))
      in
        recurse bnds (recurse bnds (recurse bnds acc t1) t2) t3
      end
    | SOME ("num", "SUC") => go1()
    | SOME ("prim_rec", "<") => go2()
    | SOME ("arithmetic", "+") => go2()
    | SOME ("arithmetic", "-") => go2()
    | SOME ("arithmetic", "<=") => go2()
    | SOME ("arithmetic", ">") => go2()
    | SOME ("arithmetic", ">=") => go2()
    | SOME ("arithmetic", "*") => let
        val (t1, t2) = (hd args, hd (tl args))
      in
        if numSyntax.is_numeral t1 then recurse bnds acc t2
        else if numSyntax.is_numeral t2 then
          recurse bnds acc t1
        else HOLset.add(acc, t)
      end
    | SOME ("bool", "!") => let
        val (v, bod) = dest_abs (hd args)
      in
        recurse (HOLset.add(bnds, v)) acc bod
      end
    | SOME ("bool", "?") => let
        val (v, bod) = dest_abs (hd args)
      in
        recurse (HOLset.add(bnds, v)) acc bod
      end
    | SOME _ => if numSyntax.is_numeral t then acc
                else HOLset.add(acc, t)
    | NONE => if is_var t then if HOLset.member(bnds, t) then acc
                               else HOLset.add(acc, t)
              else HOLset.add(acc, t)
  end
in
  HOLset.listItems (recurse empty_tmset empty_tmset t)
end

val (CACHED_ARITH,arith_cache) = let
  fun check tm = let
    val ty = type_of tm
  in
    (ty = num_ty andalso not (is_boring tm))
         orelse
    (ty=Type.bool andalso (is_arith tm orelse aconv tm F))
  end
in
  RCACHE (dp_vars, check, CTXT_ARITH)
  (* the check function determines whether or not a term might be handled
     by the decision procedure -- we want to handle F, because it's possible
     that we have accumulated a contradictory context. *)
end;

fun ARITH_REDUCER fil = let
  exception CTXT of thm list;
  fun get_ctxt e = (raise e) handle CTXT c => c
  fun add_ctxt(ctxt, newthms) = let
    val addthese = filter (fn thm =>
        (is_arith_thm thm andalso fil thm)) (flatten (map CONJUNCTS newthms))
  in
    CTXT (addthese @ get_ctxt ctxt)
  end
in
  REDUCER {name=SOME"ARITH_REDUCER",
           addcontext = add_ctxt,
           apply = fn args => CACHED_ARITH (get_ctxt (#context args)),
           initial = CTXT []}
end;

(*---------------------------------------------------------------------------*)
(* Finally, a simpset including the arithmetic decision procedure            *)
(*---------------------------------------------------------------------------*)

fun ARITH_DP_FILTER_ss fil =
    SSFRAG {name=SOME"ARITH_DP",
            convs = [{conv = K (K MUL_CANON_CONV),
                      key = SOME([], ``x * y``),
                      name = "MUL_CANON_CONV", trace = 2}],
            rewrs = [], congs = [],
            filter = NONE, ac = [], dprocs = [ARITH_REDUCER fil]};

val ARITH_DP_ss = ARITH_DP_FILTER_ss (K true);

val old_dp_ss =
    SSFRAG {name=SOME"OLD_ARITH_DP",
            convs = [], rewrs = [], congs = [], filter = NONE, ac = [],
            dprocs = [ARITH_REDUCER (K true)]};

(*---------------------------------------------------------------------------*)
(* And one containing the dec. proc. and the set of arithmetic rewrites. But *)
(* not REDUCE_ss (since that is a component of std_ss already).              *)
(*---------------------------------------------------------------------------*)

val ARITH_ss = merge_ss [ARITH_RWTS_ss, ARITH_DP_ss];
val old_ARITH_ss = merge_ss [ARITH_RWTS_ss, old_dp_ss];

fun clear_arith_caches() = clear_cache arith_cache;

(*---------------------------------------------------------------------------*)
(* Simpset for ordered AC rewriting on terms with + and *.                   *)
(*---------------------------------------------------------------------------*)

val ARITH_AC_ss =
 let open arithmeticTheory
 in ac_ss [(ADD_SYM,ADD_ASSOC), (MULT_SYM,MULT_ASSOC)]
 end

(*---------------------------------------------------------------------------*)
(* Development of a simpset that eliminates "SUC n" in favour of n           *)
(*---------------------------------------------------------------------------*)

val SUC_PRE = UNDISCH (ARITH ``0 < m ==> (SUC (PRE m) = m)``);

fun mDISCH t th =
    if is_eq (concl th) then DISCH t th
    else let
        val ant = #1 (dest_imp (concl th))
        val conjoined = ASSUME (mk_conj(t, ant))
      in
        DISCH_ALL (MP (MP (DISCH_ALL th) (CONJUNCT1 conjoined))
                      (CONJUNCT2 conjoined))
      end

fun check_for_bads s l r =
    if is_eq l andalso is_eq r andalso is_suc (lhs l) andalso
       is_suc (rhs l)
    then raise mk_HOL_ERR "numSimps" s "Won't convert SUC-injectivity"
    else if is_suc l then
      raise mk_HOL_ERR "numSimps" s "Won't convert direct SUC terms"
    else ()

fun eliminate_single_SUC th = let
  open numSyntax
  (* theorem of form   |- P(n) ==> (f (SUC n) = g n)
                  or   |- f (SUC n) = g n
     with only occurrences of n on LHS being wrapped inside SUC terms.
     Also check that theorem is not (SUC n = SUC m) = (n = m) *)
  val (ant, w) = strip_imp (concl th)
  val (l, r) = dest_eq w
  val () = check_for_bads "eliminate_single_SUC" l r
  val lsucs = find_terms (fn t => is_suc t andalso is_var (rand t)) l
  fun is_v_sucless v t =
      case dest_term t of
        COMB(f, x) => if aconv x v then not (aconv f suc_tm)
                      else is_v_sucless v f orelse is_v_sucless v x
      | VAR _ => aconv t v
      | LAMB(bv, body) => free_in v t andalso is_v_sucless v body
      | CONST _ => false
  val v = rand (valOf (List.find (not o C is_v_sucless l o rand) lsucs))
  val base_rewrite = INST [mk_var ("m", num) |-> v] SUC_PRE
  val base_thm = INST [v |-> numSyntax.mk_pre v] th
in
  mDISCH (mk_less(zero_tm, v)) (REWRITE_RULE [base_rewrite] base_thm)
end handle Option.Option =>
           raise mk_HOL_ERR "numSimps" "eliminate_single_SUC"
                            "No applicable SUC term to eliminate"


fun eliminate_SUCn th = let
  (* theorem of form |- P n ==> (f (SUC n) n = g n)
                  or |- f (SUC n) n = g n *)
  open numSyntax
  val (ant, w) = strip_imp (concl th)
  val (l, r) = dest_eq w
  val () = check_for_bads "eliminate_SUCn" l r
  val lsucs = find_terms (fn t => is_suc t andalso is_var (rand t)) l
  val v = rand (valOf (List.find (is_var o rand) lsucs))
  val gv = genvar num
  val asm = mk_eq(mk_suc v, gv)
in
  mDISCH asm (REWRITE_RULE [ASSUME asm] th)
end handle Option.Option =>
           raise mk_HOL_ERR "numSimps" "eliminate_SUCn"
                            "No applicable SUC term to eliminate"

val SUC_FILTER_ss = let
  fun numfilter (th,bnd) = let
    val newth = repeat eliminate_SUCn
                       (repeat eliminate_single_SUC th)
  in
    if aconv (concl newth) (concl th) then [(th,bnd)]
    else [(th,bnd), (newth,bnd)]
  end
in
  simpLib.SSFRAG
      {name=SOME"SUC_FILTER",
       convs = [], rewrs = [], congs = [],
       filter = SOME numfilter, ac = [], dprocs = []}
end;

val MOD_ss = let
  open arithmeticTheory simpLib
  val rsd = {refl = MODEQ_REFL, trans = MODEQ_TRANS,
             weakenings = [MODEQ_INTRO_CONG],
             subsets = [],
             rewrs = [MODEQ_NUMERAL, MODEQ_MOD, MODEQ_0]}
  val RSD_ss = relsimp_ss rsd
  val congs = SSFRAG {dprocs = [], ac = [], rewrs = [],
                      congs = [MODEQ_PLUS_CONG, MODEQ_MULT_CONG, MODEQ_SUC_CONG,
                               MODEQ_EXP_CONG],
                      filter = NONE, convs = [], name = NONE}
in
  merge_ss [RSD_ss, congs] |> name_ss "MOD_ss"
end

val _ = BasicProvers.augment_srw_ss [MOD_ss]

(* ----------------------------------------------------------------------
    ARITH_NORM_ss

    Simpset fragment for (aggressive) normalisation of arithmetic
    expressions.  No embedded decision procedure (as in arith_ss) means
    that its handling of subtraction will be patchy, but it will also
    make it fast enough to be included in the stateful rewriter.
   ---------------------------------------------------------------------- *)

val ARITH_NORM_ss = let
  open simpLib NumRelNorms Arith Conv
  fun conv (k, c, n) = {key = SOME ([], k), conv = K (K c),
                        name = n, trace = 3}
  val DECIDE = EQT_ELIM o ARITH_CONV
in
  SSFRAG {ac = [],
          name = SOME "ARITH_NORM",
          congs = [],
          convs = [conv (``x + y``, ADDR_CANON_CONV, "ADDR_CANON_CONV"),
                   conv (``x * y``, MUL_CANON_CONV, "MUL_CANON_CONV"),
                   conv (``x < y``,
                         BINOP_CONV ADDR_CANON_CONV THENC sum_lt_norm,
                         "LT_CANON_CONV"),
                   conv (``x = y:num``,
                         BINOP_CONV ADDR_CANON_CONV THENC sum_eq_norm,
                         "NUMEQ_CANON_CONV"),
                   conv (``x <= y:num``,
                         BINOP_CONV ADDR_CANON_CONV THENC sum_leq_norm,
                         "LEQ_CANON_CONV")],
<<<<<<< HEAD
          rewrs = [arithmeticTheory.GREATER_DEF,
                   arithmeticTheory.GREATER_EQ,
                   DECIDE ``x < y - z <=> x + z < y``,
                   DECIDE ``x - y <= z <=> x <= y + z``,
                   DECIDE ``x <= y - z <=> (x = 0) \/ x + z <= y``,
                   DECIDE ``x - y < z <=> 0 < z /\ x < z + y``,
                   DECIDE ``(x - y = z) <=> x < y /\ (z = 0) \/ (x = y + z)``,
                   DECIDE ``(x <> 0) <=> 0 < x``,
                   DECIDE ``(0 <> x) <=> 0 < x``,
                   DECIDE ``~(0 < x) <=> (x = 0)``],
=======
          rewrs = [(SOME "GREATER_DEF", arithmeticTheory.GREATER_DEF),
                   (SOME "GREATER_EQ", arithmeticTheory.GREATER_EQ),
                   (SOME "LT_SUB", DECIDE ``x < y - z <=> x + z < y``),
                   (SOME "SUB_LE", DECIDE ``x - y <= z <=> x <= y + z``),
                   (SOME "LE_SUB",
                    DECIDE ``x <= y - z <=> (x = 0) \/ x + z <= y``),
                   (SOME "SUB_LT", DECIDE ``x - y < z <=> 0 < z /\ x < z + y``),
                   (SOME "SUB_EQ",
                    DECIDE ``(x - y = z) <=> x < y /\ (z = 0) \/ (x = y + z)``),
                   (SOME "NEQ0_LT", DECIDE ``(x <> 0) = 0 < x``),
                   (SOME "NEQ0_LT'", DECIDE ``(0 <> x) = 0 < x``),
                   (SOME "N0LT", DECIDE ``~(0 < x) = (x = 0)``)],
>>>>>>> 6ab2c5e4
          dprocs = [], filter = NONE}
end

(* val _ = BasicProvers.augment_srw_ss [ARITH_NORM_ss] *)



end (* numSimps *)<|MERGE_RESOLUTION|>--- conflicted
+++ resolved
@@ -83,62 +83,6 @@
       val one_suc = Rewrite.PURE_REWRITE_RULE [ONE]
       val add_sym = Rewrite.ONCE_REWRITE_RULE [ADD_SYM]
 in
-<<<<<<< HEAD
-val arithmetic_rewrites = [
-   (* suc *)
-   ARITH(Term `!x. ((SUC x = 1) = (x=0)) /\ ((1 = SUC x) = (x = 0))`),
-   ARITH(Term`!x. ((SUC x = 2) = (x=1)) /\ ((2 = SUC x) = (x=1))`),
-   (* addition *)
-   ADD_0, add_sym ADD_0, ADD_EQ_0, sym_lhs ADD_EQ_0,
-   ADD_INV_0_EQ, add_sym ADD_INV_0_EQ,
-   (* multiplication *)
-   MULT_EQ_0, sym_lhs MULT_EQ_0,
-   MULT_EQ_1, sym_lhs MULT_EQ_1,
-   MULT_0, ONCE_REWRITE_RULE [MULT_COMM] MULT_0,
-   one_suc MULT_EQ_1, one_suc (sym_lhs MULT_EQ_1),
-   MULT_RIGHT_1, MULT_LEFT_1,
-   (* subtraction *)
-   SUB_EQUAL_0, SUC_SUB1, SUB_0, ADD_SUB, add_sym ADD_SUB, SUB_EQ_0,
-   sym_lhs SUB_EQ_0, SUB_LESS_EQ, SUB_MONO_EQ, SUB_RIGHT_GREATER,
-   SUB_RIGHT_LESS, SUB_RIGHT_GREATER_EQ, SUB_RIGHT_LESS_EQ, prim_recTheory.PRE,
-   (* exponentiation *)
-   EXP_EQ_0, EXP_1, EXP_EQ_1, ZERO_LT_EXP, EXP_EXP_INJECTIVE,
-   EXP_BASE_INJECTIVE,
-   EXP_BASE_LT_MONO, EXP_BASE_LE_MONO, EXP_EXP_LT_MONO, EXP_EXP_LE_MONO,
-
-   (* order relations and arith. ops *)
-   LESS_EQ_0, prim_recTheory.LESS_0, LESS_EQ_ADD,
-   ARITH ``0 <= x``, ARITH ``SUC x > 0``, ARITH ``x >= 0``,
-   ARITH ``x < SUC x``, ARITH ``x <= SUC x``,
-   ARITH ``x < x + c <=> 0 < c``, ARITH ``x < c + x <=> 0 < c``,
-   ARITH ``x <= x + c <=> 0 <= c``, ARITH ``x <= c + x <=> 0 <= c``,
-   LESS_EQ_REFL, ARITH ``x >= x``,
-   LESS_MONO_ADD_EQ, add_sym LESS_MONO_ADD_EQ,
-   ADD_MONO_LESS_EQ, add_sym ADD_MONO_LESS_EQ,
-   EQ_MONO_ADD_EQ, add_sym EQ_MONO_ADD_EQ,
-   ARITH ``x + y < w + x <=> y < w``, ARITH ``y + x < x + w <=> y < w``,
-   prim_recTheory.INV_SUC_EQ, LESS_MONO_EQ, LESS_EQ_MONO,
-   LESS_MULT_MONO, MULT_SUC_EQ, MULT_MONO_EQ,
-   NOT_SUC_LESS_EQ,
-   MULT_EXP_MONO,  LE_MULT_LCANCEL, LE_MULT_RCANCEL,
-   LT_MULT_LCANCEL, LT_MULT_RCANCEL,
-   LT_MULT_CANCEL_LBARE, LT_MULT_CANCEL_RBARE,
-   LE_MULT_CANCEL_LBARE, LE_MULT_CANCEL_RBARE,
-
-  (* falsities *)
-   NOT_EXP_0, NOT_ODD_EQ_EVEN, NOT_SUC_ADD_LESS_EQ,
-
-   NOT_SUC_LESS_EQ_0, prim_recTheory.NOT_LESS_0, prim_recTheory.LESS_REFL,
-   ARITH ``~(x > x)``,
-
-   (* mins and maxs *)
-   MIN_0, MAX_0, MIN_IDEM, MAX_IDEM, MIN_LE, MAX_LE, MIN_LT, MAX_LT,
-   MIN_MAX_EQ, MIN_MAX_LT,
-
-   (* mods and divs *)
-   X_MOD_Y_EQ_X, DIVMOD_ID, DIV_1, MOD_1, LESS_MOD, ZERO_MOD, MOD_MOD,
-   NUMERAL_MULT_EQ_DIV, MOD_LESS, DIV_LESS
-=======
 val arithmetic_rewrites =
     map (fn s => (SOME s, DB.fetch "arithmetic" s)) [
       "ADD_0", "ADD_EQ_0", "ADD_INV_0_EQ", "MULT_EQ_0", "MULT_EQ_1", "MULT_0",
@@ -191,21 +135,20 @@
       (SOME "SUC_GT0", ARITH ``SUC x > 0``), (SOME "GEQ0", ARITH ``x >= 0``),
       (SOME "X_LT_SUC", ARITH ``x < SUC x``),
       (SOME "X_LE_SUC", ARITH ``x <= SUC x``),
-      (SOME "X_LT_X_PLUS", ARITH ``x < x + c = 0 < c``),
-      (SOME "X_LT_PLUS_X", ARITH ``x < c + x = 0 < c``),
-      (SOME "X_LE_X_PLUS", ARITH ``x <= x + c = 0 <= c``),
-      (SOME "X_LE_PLUS_X", ARITH ``x <= c + x = 0 <= c``),
+      (SOME "X_LT_X_PLUS", ARITH ``x < x + c <=> 0 < c``),
+      (SOME "X_LT_PLUS_X", ARITH ``x < c + x <=> 0 < c``),
+      (SOME "X_LE_X_PLUS", ARITH ``x <= x + c <=> 0 <= c``),
+      (SOME "X_LE_PLUS_X", ARITH ``x <= c + x <=> 0 <= c``),
       (SOME "GEQ_REFL", ARITH ``x >= x``),
       (SOME "LESS_MONO_ADD_EQ'", add_sym LESS_MONO_ADD_EQ),
       (SOME "ADD_MONO_LESS_EQ", add_sym ADD_MONO_LESS_EQ),
       (SOME "EQ_MONO_ADD_EQ", add_sym EQ_MONO_ADD_EQ),
-      (SOME "X_PLUS_LT_PLUS_X", ARITH ``x + y < w + x = y < w``),
-      (SOME "PLUS_X_LT_X_PLUS", ARITH ``y + x < x + w = y < w``),
+      (SOME "X_PLUS_LT_PLUS_X", ARITH ``x + y < w + x <=> y < w``),
+      (SOME "PLUS_X_LT_X_PLUS", ARITH ``y + x < x + w <=> y < w``),
       (SOME "INV_SUC_EQ", prim_recTheory.INV_SUC_EQ),
       (SOME "GT_REFL", ARITH ``~(x > x)``),
       (SOME "LESS_REFL", prim_recTheory.LESS_REFL),
       (SOME "NOT_LESS_0", prim_recTheory.NOT_LESS_0)
->>>>>>> 6ab2c5e4
    ]
 end;
 
@@ -710,18 +653,6 @@
                    conv (``x <= y:num``,
                          BINOP_CONV ADDR_CANON_CONV THENC sum_leq_norm,
                          "LEQ_CANON_CONV")],
-<<<<<<< HEAD
-          rewrs = [arithmeticTheory.GREATER_DEF,
-                   arithmeticTheory.GREATER_EQ,
-                   DECIDE ``x < y - z <=> x + z < y``,
-                   DECIDE ``x - y <= z <=> x <= y + z``,
-                   DECIDE ``x <= y - z <=> (x = 0) \/ x + z <= y``,
-                   DECIDE ``x - y < z <=> 0 < z /\ x < z + y``,
-                   DECIDE ``(x - y = z) <=> x < y /\ (z = 0) \/ (x = y + z)``,
-                   DECIDE ``(x <> 0) <=> 0 < x``,
-                   DECIDE ``(0 <> x) <=> 0 < x``,
-                   DECIDE ``~(0 < x) <=> (x = 0)``],
-=======
           rewrs = [(SOME "GREATER_DEF", arithmeticTheory.GREATER_DEF),
                    (SOME "GREATER_EQ", arithmeticTheory.GREATER_EQ),
                    (SOME "LT_SUB", DECIDE ``x < y - z <=> x + z < y``),
@@ -731,10 +662,9 @@
                    (SOME "SUB_LT", DECIDE ``x - y < z <=> 0 < z /\ x < z + y``),
                    (SOME "SUB_EQ",
                     DECIDE ``(x - y = z) <=> x < y /\ (z = 0) \/ (x = y + z)``),
-                   (SOME "NEQ0_LT", DECIDE ``(x <> 0) = 0 < x``),
-                   (SOME "NEQ0_LT'", DECIDE ``(0 <> x) = 0 < x``),
-                   (SOME "N0LT", DECIDE ``~(0 < x) = (x = 0)``)],
->>>>>>> 6ab2c5e4
+                   (SOME "NEQ0_LT", DECIDE ``(x <> 0) <=> 0 < x``),
+                   (SOME "NEQ0_LT'", DECIDE ``(0 <> x) <=> 0 < x``),
+                   (SOME "N0LT", DECIDE ``~(0 < x) <=> (x = 0)``)],
           dprocs = [], filter = NONE}
 end
 
