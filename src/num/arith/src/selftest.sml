open simpLib Parse HolKernel boolLib

open testutils

val pr = tprint

val ss = simpLib.empty_ss ++ numSimps.REDUCE_ss
val _ = convtest("Testing REDUCE_ss on ``0 DIV 0``",
                 QCONV (SIMP_CONV ss[]),
                 ``(0 :num) DIV 0``,
                 ``(0 :num) DIV 0``)

val ss = boolSimps.bool_ss ++ numSimps.REDUCE_ss ++ numSimps.SUC_FILTER_ss
val _ = convtest ("Testing SUC_FILTER_ss",
                  QCONV (SIMP_CONV ss [arithmeticTheory.FUNPOW]),
                  ``FUNPOW (f:'a->'a) 2 x``,
                  ``(f:'a -> 'a) (f x)``);

val arith_ss = boolSimps.bool_ss ++ numSimps.ARITH_ss
val SIMP_CONV = fn ss => fn thl => QCONV (SIMP_CONV ss thl)
val _ = convtest("Testing coefficient gathering in ARITH_ss (1)",
                 SIMP_CONV arith_ss [], ``x + x + x``, ``3 * x``)
val _ = convtest("Testing coefficient gathering in ARITH_ss (2)",
                 SIMP_CONV arith_ss [], ``x + x * 2``, ``3 * x``)

val _ = pr "Testing arith on ground ctxt"
val _ = let
  fun c (res, vfn) =
    if null res andalso concl (vfn []) = F then OK()
    else die "FAILED!\n"
in
<<<<<<< HEAD
  if null res andalso aconv (concl (vfn [])) F then OK()
  else die "FAILED!\n"
=======
  timed(ASM_SIMP_TAC arith_ss []) (exncheck c) ([``2 <= 0``], ``F``)
>>>>>>> 0169ffb1
end

val _ = pr "Testing with hypothesis-less context"
val _ = let
  val _ = new_constant("foo", ``:num``)
  val foo_ax = new_axiom("foo_ax", ``3 < foo``)
  val goal = ``1 < foo``
  fun c (res,vfn) =
    if null res andalso aconv (concl (vfn [])) goal then OK()
    else die "FAILED\n"
in
  timed (ASM_SIMP_TAC arith_ss [foo_ax]) (exncheck c) ([], goal)
end

val _ = new_constant("dimindex", ``:'a itself -> num``)
val _ = convtest ("Testing norming of polymorphic num-range constants",
                  QCONV (SIMP_CONV arith_ss []),
                  “n + dimindex(:'a) + dimindex(:'b) - 1”,
                  “n + (dimindex(:'a) + dimindex(:'b)) - 1”)

fun TRUE_ARITH nm t =
<<<<<<< HEAD
  let
    val _ = pr ("ARITH_CONV: " ^ nm)
    val result = SOME (Arith.ARITH_CONV t) handle HOL_ERR _ => NONE
  in
    case result of
        SOME th => if aconv (rhs (concl th)) boolSyntax.T then OK()
                   else die "FAILED!"
      | NONE => die "FAILED!"
  end
=======
  convtest("ARITH_CONV: "^nm, Arith.ARITH_CONV, t, boolSyntax.T)
>>>>>>> 0169ffb1

val _ = TRUE_ARITH
          "Alexey Gotsman's problem ..."
          ``(e*bv_c+e*(2*bv_cout+wb_sum)+wbs_sum =
              bv_cin+e*(bv_c+wb_a+wb_b)+wbs_a+wbs_b)
            ==>
            (2n*e*bv_cout+e*wb_sum+wbs_sum = bv_cin+e*wb_a+e*wb_b+wbs_a+wbs_b)``

val _ = TRUE_ARITH
          "Testing arith on nested COND clause"
          ``x <= y ==> x <= y + if p then q else r``

val _ = TRUE_ARITH
          "Subtraction term 1 (should be very quick)"
          ``1 <= x /\ (i = 1) ==> (x - PRE i - SUC (PRE i - PRE i) = x - 1)``

val _ = TRUE_ARITH
          "Subtraction + cond (should be very quick)"
          ``(if x = 0 then 1 else 0) = 1 - x``

val _ = TRUE_ARITH
          "Distributing subtraction over multiplication"
          ``0 < b ⇒ (a * b − a = (b − 1) * a)``

val _ = TRUE_ARITH
          "Horrible subtraction + conditional"
          ``!j i. i <> j ==>
              (if (if i < j then i + 1 else i − 1) < j then
                 j − if i < j then i + 1 else i − 1
               else (if i < j then i + 1 else i − 1) − j) <
              if i < j then j − i else i − j``

val _ = pr "Testing r-cache behaviour with CONJ_ss"
val _ = let
  val t = ``(168 = 0) /\ (13 = 13) /\ (105 = 1)``
  open boolSimps
  val result =
      SIMP_CONV (bool_ss ++ CONJ_ss ++ numSimps.ARITH_ss) [] t
in
  if null (hyp result) andalso aconv (rhs (concl result)) boolSyntax.F then
    OK()
  else die "FAILED!\n"
end

val ss = boolSimps.bool_ss ++ numSimps.REDUCE_ss ++ numSimps.MOD_ss ++
         numSimps.ARITH_RWTS_ss
val _ = pr "Testing MOD_ss with constant denominator"
val _ = let
  val t = ``(6 * x + 7 + 10 * y) MOD 6``
  val result = SIMP_CONV ss [] t
in
  if aconv (rhs (concl result)) ``(1 + 4 * y) MOD 6`` then OK()
  else die "FAILED!\n"
end handle _ => die "FAILED!\n"

val _ = pr "Testing MOD_ss with variable denominator"
val _ = let
  val t = ``(4 + 3 * n + 1) MOD n``
  val result = SIMP_CONV ss [ASSUME ``0 < n``] t
in
  if aconv (rhs (concl result)) ``5 MOD n`` then OK()
  else die "FAILED!\n"
end handle _ => die "FAILED!\n"

val _ = tprint "Testing MOD_ss with SUC"
val _ = let
  val t = ``(SUC (x MOD 3) + 10) MOD 3``
  val result = SIMP_CONV ss [] t
in
  if aconv (rhs (concl result)) ``(SUC x + 1) MOD 3`` then OK()
  else die "FAILED!\n"
end

val _ = List.app convtest [
  ("Testing MOD_ss with EXP", SIMP_CONV ss [],
   “((x MOD 3 + 10) ** 10 + 10) MOD 3”, “((x + 1) ** 10 + 1) MOD 3”),
  ("AND_CONV(1)", Boolconv.AND_CONV, “(\x. x) p /\ (\y. y) p”,
   “(\a:bool. a) p”),
  ("OR_CONV(1)", Boolconv.OR_CONV, “(\x. x) p \/ (\y. y) p”, “(\a:bool. a) p”),
  ("IMP_CONV(1)", Boolconv.IMP_CONV, “(\x. x) p ==> (\y. y) p”, “T”),
  ("BEQ_CONV(1)", Boolconv.BEQ_CONV, “(\x. x) (p:bool) = (\y. y) p”, “T”),
  ("COND_CONV(1)", Boolconv.COND_CONV, “if b then (\x:'a. x) else (\y. y)”,
   “\a:'a. a”)
];

val _ = Process.exit Process.success<|MERGE_RESOLUTION|>--- conflicted
+++ resolved
@@ -26,15 +26,10 @@
 val _ = pr "Testing arith on ground ctxt"
 val _ = let
   fun c (res, vfn) =
-    if null res andalso concl (vfn []) = F then OK()
+    if null res andalso Feq (concl (vfn [])) then OK()
     else die "FAILED!\n"
 in
-<<<<<<< HEAD
-  if null res andalso aconv (concl (vfn [])) F then OK()
-  else die "FAILED!\n"
-=======
   timed(ASM_SIMP_TAC arith_ss []) (exncheck c) ([``2 <= 0``], ``F``)
->>>>>>> 0169ffb1
 end
 
 val _ = pr "Testing with hypothesis-less context"
@@ -56,19 +51,7 @@
                   “n + (dimindex(:'a) + dimindex(:'b)) - 1”)
 
 fun TRUE_ARITH nm t =
-<<<<<<< HEAD
-  let
-    val _ = pr ("ARITH_CONV: " ^ nm)
-    val result = SOME (Arith.ARITH_CONV t) handle HOL_ERR _ => NONE
-  in
-    case result of
-        SOME th => if aconv (rhs (concl th)) boolSyntax.T then OK()
-                   else die "FAILED!"
-      | NONE => die "FAILED!"
-  end
-=======
   convtest("ARITH_CONV: "^nm, Arith.ARITH_CONV, t, boolSyntax.T)
->>>>>>> 0169ffb1
 
 val _ = TRUE_ARITH
           "Alexey Gotsman's problem ..."
