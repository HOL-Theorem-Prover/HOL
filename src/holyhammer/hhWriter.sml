(* ===================================================================== *)
(* FILE          : hhWriter.sml                                         *)
(* DESCRIPTION   : Print objects (constants, types and theorems) and     *)
(*                 dependencies between conjuncts of theorems for        *)
(*                 holyHammer.                                           *)
(* AUTHOR        : (c) Thibault Gauthier, University of Innsbruck        *)
(* DATE          : 2015                                                  *)
(* ===================================================================== *)


structure hhWriter :> hhWriter =
struct


open HolKernel Abbrev boolLib TextIO Tag hhDep Dep

val ERR = mk_HOL_ERR "hhWriter"

(*---------------------------------------------------------------------------
   Dictionaries.
 ----------------------------------------------------------------------------*)

(* Shorter accessors and constructors *)
fun dfind k m = Redblackmap.find (m,k)
fun dmem k m = Lib.can (dfind k) m
fun dadd i v m = Redblackmap.insert (m,i,v)
val dempty = Redblackmap.mkDict

val ty_names = ref (dempty KernelSig.name_compare)
val const_names = ref (dempty KernelSig.name_compare)
val var_names = ref (dempty Term.compare)
val tyvar_names = ref (dempty Type.compare)

val writehh_names = ref (dempty depconj_compare) (* symmetric dictionaries *)
val readhh_names = ref (dempty String.compare)

(* Keeping track of which names are already used to prevent clashes. *)
val used_names = ref (dempty String.compare)

(* reserved names *)
val hollight_theorems = ["HL_TRUTH", "HL_FALSITY", "HL_BOOL_CASES", "HL_EXT"];
val conjecture_name = "conjecture"
val reserved_names = conjecture_name :: hollight_theorems
fun reserve name = used_names := dadd name 0 (!used_names)

(* Initialisation *)

fun reset_dicts () =
(
  ty_names := dempty KernelSig.name_compare;
  const_names := dempty KernelSig.name_compare;
  var_names := dempty Term.compare;
  tyvar_names := dempty Type.compare;
  used_names := dempty String.compare; (* non escaped names *)
  app reserve reserved_names;
  writehh_names := dempty depconj_compare;
  readhh_names := dempty String.compare
)

(*---------------------------------------------------------------------------
   Save new objects in the dictionnaries.
 ----------------------------------------------------------------------------*)
<<<<<<< HEAD
(* escaping *)
fun is_alphanumeric s = 
 let val l = String.explode s in
   all (fn x => Char.isAlphaNum x orelse x = #"_") l 
 end

fun escape_slash s =
  let 
    val l1 = String.explode s
    fun image x = 
      case x of
        #"#" => String.explode "#hash#"
      | #"/" => String.explode "#slash#"
      | _    => [x]
    val l2 = map image l1
  in
    String.implode (List.concat l2)
  end

fun escape_prime s =
  let 
    val l1 = String.explode s
    val l2 = map (fn x => if x = #"'" then [#"\\",#"'"] else [x]) l1 
  in
    String.implode (List.concat l2)
  end

fun escape name = 
  if is_alphanumeric name
  then name 
  else "'" ^ escape_prime name ^ "'"
=======
>>>>>>> cabf4398

(* renaming *)
(* only used for variables *)
fun variant_name_dict s used =
  let
    val i = dfind s used
    fun new_name s i =
      let val si = s ^ Int.toString i in
        if dmem si used
        then new_name s (i + 1)
        else (escape si, dadd s (i + 1) (dadd si 0 used))
      end
  in
    new_name s i
  end
  handle NotFound => (escape s, dadd s 0 used)

fun store_name name =
  if dmem name (!used_names)
  then () 
  else used_names := dadd name 0 (!used_names)

fun store_name name =
  if dmem name (!used_names)
  then () 
  else used_names := dadd name 0 (!used_names)

fun is_alphanum_or_underscore s = 
 all (fn x => Char.isAlphaNum x orelse x = #"_") (String.explode s)

fun escape_quote s =
  let 
    val l1 = String.explode s
    val l2 = map (fn x => if x = #"'" then [#"\\",#"'"] else [x]) l1 
  in
    String.implode (List.concat l2)
  end

fun tptp_escape name = 
  if is_alphanum_or_underscore name 
  then name 
  else "'" ^ escape_quote name ^ "'"

(* constants and types *)
fun declare_perm dict {Thy,Name} =
<<<<<<< HEAD
  let 
    val name1 = (escape_slash Thy) ^ "/" ^ (escape_slash Name) 
    val name2 = escape name1
  in
    store_name name1;
    dict := dadd {Thy=Thy,Name=Name} name2 (!dict); 
    name2
=======
  let val name = (tptp_escape Thy) ^ "/" ^ (tptp_escape Name) in
    store_name name;
    dict := dadd {Thy=Thy,Name=Name} name (!dict); 
    name
>>>>>>> cabf4398
  end

(* theorems *)
fun declare_perm_thm ((thy,n),a) name  =
  let
<<<<<<< HEAD
    val name1 = (escape_slash thy) ^ "/" ^ (escape_slash name) ^ 
                "_" ^ number_depaddress a
    val name2 = escape name1
  in
    store_name name1;
    writehh_names := dadd ((thy,n),a) name2 (!writehh_names);
    readhh_names  := dadd name2 ((thy,n),a) (!readhh_names);
    name2
=======
    val name = (tptp_escape thy) ^ "/" ^ 
               (tptp_escape name) ^ "_" ^ number_depaddress a
  in
    store_name name;
    writehh_names := dadd ((thy,n),a) name (!writehh_names);
    readhh_names  := dadd name ((thy,n),a) (!readhh_names);
    name
>>>>>>> cabf4398
  end

fun declare_fixed dict {Thy,Name} name =
  (
  store_name name;
  dict := dadd {Thy=Thy,Name=Name} name (!dict);
  name
  )

fun declare_temp_list get_name dict l =
  let
    val olddict = !dict
    val oldused = !used_names
    fun fold_fun (s,sl) =
      let val (news, newused) =
<<<<<<< HEAD
        variant_name_dict (get_name s) (!used_names)
=======
        variant_name_dict (tptp_escape (get_name s)) (!used_names)
>>>>>>> cabf4398
      in
        (dict := dadd s news (!dict);
         used_names := newused;
         news :: sl)
      end
    val sl = foldl fold_fun [] l
  in
    (List.rev sl, fn () => (dict := olddict; used_names := oldused))
  end

(*---------------------------------------------------------------------------
   Streams. Objects and dependencies are written in different files.
 ----------------------------------------------------------------------------*)

val oc = ref stdOut
val oc_deps = ref stdOut
fun os s = output (!oc,s)
fun oiter_aux oc sep f =
 fn [] => ()
  | [e] => f e
  | h :: t => (f h; output (oc,sep); oiter_aux oc sep f t)
fun oiter_deps sep f l = oiter_aux (!oc_deps) sep f l
fun oiter sep f l = oiter_aux (!oc) sep f l

(*---------------------------------------------------------------------------
   Printing objects (types, constants, theorems' conjuncts) and dependencies.
 ----------------------------------------------------------------------------*)

(* type *)
fun oty ty =
  if is_vartype ty then os (dfind ty (!tyvar_names) 
                            handle _ => raise ERR "dfind" "type")
  else
    let val {Args,Thy,Tyop} = dest_thy_type ty in
    let val s = dfind {Thy=Thy,Name=Tyop} (!ty_names) in
      if null Args then os s else
        if (Thy ="min" andalso Tyop = "fun")
        then (os "("; oty (hd Args); os " > "; oty (hd (tl Args)); os ")")
        else (os ("(" ^ s ^ " "); oiter " " oty Args; os ")")
    end end

val less_ty = fn a => (fn b => Type.compare (a,b) = LESS)
fun less_red a b = less_ty (#redex a) (#redex b)

fun id_subst a = {redex = a, residue = a}
fun full_match_type t1 t2 =
  let
    val (subst1,al) = raw_match_type t1 t2 ([],[])
    val subst2 = map id_subst al
  in
    sort less_red (subst1 @ subst2)
  end

(* term *)
fun otm tm =
  if is_var tm        then os (dfind tm (!var_names)
                               handle _ => raise ERR "dfind" "var")
  else if is_const tm then
    let val {Thy, Name, Ty} = dest_thy_const tm in
    let val mgty = type_of (prim_mk_const {Thy = Thy, Name = Name}) in
    let val subst = full_match_type mgty Ty in
    let val resl = map #residue subst in
      if null resl then os (dfind {Thy=Thy,Name=Name} (!const_names))
      else (os "("; os (dfind {Thy=Thy,Name=Name} (!const_names)); os " ";
            oiter " " oty resl; os ")")
    end end end end
  else if is_eq tm       then
    (os "("; otm (lhs tm);   os " = ";  otm (rhs tm);  os ")")
  else if is_conj tm     then
    (os "("; otm (lhand tm); os " & ";  otm (rand tm); os ")")
  else if is_disj tm     then
    (os "("; otm (lhand tm); os " | ";  otm (rand tm); os ")")
  else if is_imp_only tm then
    (os "("; otm (lhand tm); os " => "; otm (rand tm); os ")")
  else if is_neg tm      then (os "(~ "; otm (rand tm); os ")")
  else if is_forall tm   then hh_binder "!" (strip_forall tm)
  else if is_exists tm   then hh_binder "?" (strip_exists tm)
  else if is_abs tm      then hh_binder "^" (strip_abs tm)
  else if is_comb tm then
    let val (v,l) = strip_comb tm in
      (os "("; otm v; app (fn x => (os " "; otm x)) l; os ")")
    end
  else raise ERR "otm" ""
and hh_binder s (l,tm) =
  let val (vl,undeclare) = declare_temp_list (fst o dest_var) var_names l in
    os ("(" ^ s ^ "[");
    oiter ", "
      (fn x => (os (dfind x (!var_names) handle _ => raise ERR "dfind" "var"); 
    os " : "; oty (type_of x))) l;
    os "]: "; otm tm; os ")";
    undeclare ()
  end

(* type definition *)
fun hh_tydef thy (s,arity) =
  case (thy,s) of
    ("min","bool") => ignore (declare_fixed ty_names {Thy=thy,Name=s} "$o")
  | ("min","fun")  => ignore (declare_fixed ty_names {Thy=thy,Name=s} "$fun")
  | _  =>
  let val news = declare_perm ty_names {Thy=thy,Name=s} in
    (
    os "tt("; os news; os ", ty, ";
    let fun tyd i = case i of
        0 => os "$t"
      | n => (os "$t > "; tyd (n - 1))
    in
      (tyd arity; os ").\n")
    end
    )
  end

fun quant_tyvarl l =
  if null l then ()
  else (os "!["; oiter ", " (fn x => (os x; os " : $t")) l; os "]: ")

(* constant definition *)
fun hh_constdef thy (s,ty) =
  let
    val fix = declare_fixed const_names {Thy=thy,Name=s}
    val news = case (thy,s) of
    ("min","=")     => fix "$equals"
  | ("bool","!")    => fix "$forall"
  | ("bool","?")    => fix "$exists"
  | ("bool","/\\")  => fix "$and"
  | ("bool","\\/")  => fix "$or"
  | ("min","==>")   => fix "$imply"
  | ("bool","~")    => fix "$not"
  | ("bool","T")    => fix "$true"
  | ("bool","F")    => fix "$false"
  | _               => declare_perm const_names {Thy=thy,Name=s}
    val tv = sort less_ty (type_vars ty)
    val (newtvs, undeclare) = declare_temp_list dest_vartype tyvar_names tv
  in
    (
    os "tt("; os news; os ", ty, ";
    case newtvs of [] => () | l => quant_tyvarl l;
    oty ty; os ").\n"; undeclare ()
    )
  end

(* theorems' conjunct *)
fun othm (name,role,tm) =
  let
    fun f x = is_var x orelse is_const x
    val l1 = type_varsl (map type_of (find_terms f tm))
    val (l2,undeclare) = declare_temp_list dest_vartype tyvar_names l1
  in
    (
    os "tt("; os name;
    os (", " ^ role ^ ", "); quant_tyvarl l2; otm tm; os ").\n";
    undeclare ()
    )
  end

fun othm_theorem (name,role,thm) =
  othm (name,role,concl (GEN_ALL (DISCH_ALL thm)))

(* conjecture *)
fun othm_conjecture conjecture =
  othm (conjecture_name, conjecture_name,
        list_mk_forall (free_vars_lr conjecture,conjecture))


(* Dependencies *)
fun odep (name,dcl) =
  let
    fun os_deps s = output (!oc_deps,s)
    fun name_dc dc = dfind dc (!writehh_names)
  in
    os_deps (name ^ " ");
    (* A dependency may be erased during recording *)
    oiter_deps " " os_deps (mapfilter name_dc dcl); 
    os_deps "\n"
  end

(*---------------------------------------------------------------------------
   Splitting the theorem and exporting data from each conjunct.
 ----------------------------------------------------------------------------*)
local

fun conjuncts a dt thm = case dt of
    DEP_NODE(dt1,dt2) =>
      conjuncts (DEP_LEFT  :: a) dt1 (CONJUNCT1 (SPEC_ALL thm)) @
      conjuncts (DEP_RIGHT :: a) dt2 (CONJUNCT2 (SPEC_ALL thm))
  | DEP_LEAF dcl      => [(thm,a,dcl)]

in

fun export_thm ((name,thm),role) =
  let
    val d = (dep_of o tag) thm
    val did = depid_of_dep d
    val dt = saveddeptree_of d
    val conjl1 = conjuncts [] dt thm
    fun f (conj,a,dcl) = (declare_perm_thm (did,a) name, role, conj, dcl)
    val conjl2 = map f conjl1
    fun f_thm (s,r,c,dcl) = (s,r,c)
    fun f_dep (s,r,c,dcl) = (s,dcl)
    val conjl_thm = map f_thm conjl2
    val conjl_dep = map f_dep conjl2
  in
    app othm_theorem conjl_thm;
    app odep conjl_dep
  end

end
(*---------------------------------------------------------------------------
   Printing theories.
 ----------------------------------------------------------------------------*)

fun hh_thy_start folder thy =
  (
  oc := openOut (folder ^ "/" ^ thy ^ ".p");
  oc_deps := openOut (folder ^ "/" ^ thy  ^ ".hd")
  )

fun hh_thy_end () =
  (
  closeOut (!oc); oc := stdOut;
  closeOut (!oc_deps); oc_deps := stdOut
  )

fun write_hh_thy folder thy =
  (
  hh_thy_start folder thy;
  let val l = dest_theory thy in
    case l of THEORY(_,t) =>
    (
    app (hh_tydef thy) (#types t);
    app (hh_constdef thy) (#consts t);
    let
      val axl = map (fn x => (x,"ax")) (DB.theorems thy)
      val defl = map (fn x => (x,"def")) (DB.axioms thy @ DB.definitions thy)
      fun compare ((_,th1),_) ((_,th2),_) =
        let val f = depnumber_of o depid_of_dep o dep_of o Thm.tag in
          f th1 < f th2
        end
      val thml = sort compare (axl @ defl)
    in
      app export_thm thml
    end
    )
  end;
  hh_thy_end ()
  )

fun sort_thyl thyl = case thyl of
    [] => []
  | thy :: m => let val (l1,l2) = partition (fn a => mem a (ancestry thy)) m in
                  (sort_thyl l1) @ [thy] @ (sort_thyl l2)
                end

fun write_thydep file thyl =
  (
  oc := openOut file;
  app (fn x => (os x; os " "; oiter " " os (parents x); os "\n")) thyl;
  closeOut (!oc); oc := stdOut
  )

fun write_hh_thyl folder thyl =
  (reset_dicts();
   app (write_hh_thy folder) (sort_thyl thyl))

(* Experiments 
val full_thyl = String.tokens Char.isSpace 
("bool ConseqConv sat marker combin normalForms " ^ 
"relation one pair poset sum option state_option " ^ 
"num prim_rec arithmetic numeral basicSize while " ^
"logroot bit numeral_bit divides gcd numpair pred_set " ^
"fixedPoint gcdset set_relation ind_type operator list " ^
"rich_list listRange numposrep state_transformer quantHeuristics " ^
"defCNF sorting string ASCIInumbers string_num res_quan quotient " ^
"quotient_list quotient_option quotient_pair quotient_sum " ^
"quotient_pred_set finite_map alist fmaptree bag container primeFactor " ^
"sum_num fcp words bitstring blast prelim quote semi_ring canonical ring " ^
"ringNorm numRing integer int_arith DeepSyntax Omega int_bitwise " ^ 
"integerRing integer_word wot toto enumeral fmapal intto tc llist " ^
"lbtree path patricia patricia_casts sptree update basis_emit " ^ 
"intExtension frac rat ratRing inftree hrat hreal " ^ 
"realax real topology nets seq lim powser transc integral intreal " ^ 
"poly real_sigma complex HolSmt Encode Decode Coder EncodeVar ieee " ^ 
"float binary_ieee machine_ieee util_prob extreal measure lebesgue " ^ 
"probability Temporal_Logic Past_Temporal_Logic Omega_Automata");
val load_thyl = map (fn x => x ^ "Theory") full_thyl;
app load load_thyl;;
val thyl = mk_set (List.concat (map ancestry full_thyl));
write_hh_thyl "/home/gauthier/hh2/palibs/h4-kananaskis9" thyl;;
write_thydep "/home/gauthier/hh2/palibs/h4-kananaskis9/info/theory_dep" thyl;;
*)


fun write_conjecture file conjecture =
  if type_of conjecture = bool
  then
    (
    oc := openOut file;
    othm_conjecture conjecture;
    closeOut (!oc); oc := stdOut
    )
  else raise ERR "write_conjecture" "conjecture is not a boolean"


(*---------------------------------------------------------------------------
   Reading a file.
 ----------------------------------------------------------------------------*)

fun readl path =
  let
    val file = TextIO.openIn path
    fun loop file = case TextIO.inputLine file of
        SOME line => line :: loop file
      | NONE => []
    val l1 = loop file
    fun rm_last_char s = String.substring (s,0,String.size s - 1)
    val l2 = List.map rm_last_char l1 (* removing end line *)
  in
    (TextIO.closeIn file; l2)
  end

fun get_status path = hd (readl path) handle _ => "Unknown"

(*---------------------------------------------------------------------------
   Proving the conjecture.
 ----------------------------------------------------------------------------*)

(* Tools *)
fun time_metis thml conjecture time =
  let
    val oldlimit = !mlibMetis.limit
    val oldtracelevel = !mlibUseful.trace_level
    val thm =
      (
      metisTools.limit := {time = SOME time, infs = NONE};
      mlibUseful.trace_level := 0;
      metisTools.METIS_PROVE thml conjecture
      )
  in
    (metisTools.limit := oldlimit; mlibUseful.trace_level := oldtracelevel; thm)
  end



(* Minimization *)
(* Can be turned off if it takes too much time *)
val minimize_flag = ref true

fun minimize_loop l1 l2 cj =
  if null l2 then l1 else
    if can (time_metis (map fst (l1 @ tl l2)) cj) 2.0
    then minimize_loop l1 (tl l2) cj
    else minimize_loop (hd l2 :: l1) (tl l2) cj

fun minimize l cj =
  if can (time_metis (map fst l) cj) 2.0
  then (print "Minimizing...\n"; minimize_loop [] l cj)
  else l

(* Parsing and reconstruction *)
fun reconstruct axl cj =
  let
    (* reserved theorems are not interesting to Metis *)
    val axl1 = filter (fn x => not (mem x reserved_names)) axl
    val dcl1 = map (fn x => dfind x (!readhh_names)) axl1
    val l1 = map (fn x => (thm_of_depconj x, x)) dcl1
    val l2 = if !minimize_flag then minimize l1 cj else l1
  in
    print ("val lemmas = " ^ string_of_dcl (map snd l2) ^ "\n");
    ignore (time_metis (map fst l2) cj 30.0)
      handle _ => raise ERR "reconstruct" "Metis timed out."
  end

fun replay_atpfile (atp_status,atp_out) conjecture =
  let val s = get_status atp_status in
    if s = "Theorem"
    then reconstruct (readl atp_out) conjecture
    else raise ERR "replay_atpfile" ("Status: " ^ s)
  end

fun replay_atpfilel atpfilel conjecture =
  let
    fun process (atp_status,atp_out) =
      let val s = get_status atp_status in
        if s = "Theorem" then (s, readl atp_out) else (s, [])
      end
    val processedl = map process atpfilel
    val newl = filter (fn (x,_) => x = "Theorem") processedl
  in
    if null newl
    then
      let
        val status_list = map fst processedl
        val s = if all (fn x => x = "Unknown") status_list
                then "Unknown"
                else hd (filter (fn x => x <> "Unknown") status_list)
      in
        raise ERR "replay_atpfilel" ("Status: " ^ s)
      end
    else
      let
        fun compare_list l1 l2 = length l1 > length l2
        val axl = hd (sort compare_list (map snd newl))
      in
        reconstruct axl conjecture
      end
  end

end<|MERGE_RESOLUTION|>--- conflicted
+++ resolved
@@ -60,7 +60,6 @@
 (*---------------------------------------------------------------------------
    Save new objects in the dictionnaries.
  ----------------------------------------------------------------------------*)
-<<<<<<< HEAD
 (* escaping *)
 fun is_alphanumeric s = 
  let val l = String.explode s in
@@ -92,8 +91,7 @@
   if is_alphanumeric name
   then name 
   else "'" ^ escape_prime name ^ "'"
-=======
->>>>>>> cabf4398
+
 
 (* renaming *)
 (* only used for variables *)
@@ -139,7 +137,6 @@
 
 (* constants and types *)
 fun declare_perm dict {Thy,Name} =
-<<<<<<< HEAD
   let 
     val name1 = (escape_slash Thy) ^ "/" ^ (escape_slash Name) 
     val name2 = escape name1
@@ -147,18 +144,11 @@
     store_name name1;
     dict := dadd {Thy=Thy,Name=Name} name2 (!dict); 
     name2
-=======
-  let val name = (tptp_escape Thy) ^ "/" ^ (tptp_escape Name) in
-    store_name name;
-    dict := dadd {Thy=Thy,Name=Name} name (!dict); 
-    name
->>>>>>> cabf4398
   end
 
 (* theorems *)
 fun declare_perm_thm ((thy,n),a) name  =
   let
-<<<<<<< HEAD
     val name1 = (escape_slash thy) ^ "/" ^ (escape_slash name) ^ 
                 "_" ^ number_depaddress a
     val name2 = escape name1
@@ -167,15 +157,6 @@
     writehh_names := dadd ((thy,n),a) name2 (!writehh_names);
     readhh_names  := dadd name2 ((thy,n),a) (!readhh_names);
     name2
-=======
-    val name = (tptp_escape thy) ^ "/" ^ 
-               (tptp_escape name) ^ "_" ^ number_depaddress a
-  in
-    store_name name;
-    writehh_names := dadd ((thy,n),a) name (!writehh_names);
-    readhh_names  := dadd name ((thy,n),a) (!readhh_names);
-    name
->>>>>>> cabf4398
   end
 
 fun declare_fixed dict {Thy,Name} name =
@@ -191,11 +172,7 @@
     val oldused = !used_names
     fun fold_fun (s,sl) =
       let val (news, newused) =
-<<<<<<< HEAD
         variant_name_dict (get_name s) (!used_names)
-=======
-        variant_name_dict (tptp_escape (get_name s)) (!used_names)
->>>>>>> cabf4398
       in
         (dict := dadd s news (!dict);
          used_names := newused;
