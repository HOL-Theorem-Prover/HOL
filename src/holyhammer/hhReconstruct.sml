(* ===================================================================== *)
(* FILE          : hhReconstruct.sml                                     *)
(* DESCRIPTION   : Reconstruct a proof from the lemmas given by an ATP   *)
(*                 and minimize them.                                    *)
(* AUTHOR        : (c) Thibault Gauthier, University of Innsbruck        *)
(* DATE          : 2015                                                  *)
(* ===================================================================== *)

structure hhReconstruct :> hhReconstruct =
struct

open HolKernel Dep Tag boolLib aiLib smlExecute smlTimeout smlRedirect
  mlThmData psMinimize

val ERR = mk_HOL_ERR "hhReconstruct"

(* --------------------------------------------------------------------------
   Settings
   -------------------------------------------------------------------------- *)

val reconstruct_flag = ref true
val minimization_timeout = ref 1.0
val reconstruction_timeout = ref 1.0

(* --------------------------------------------------------------------------
   ATP output
   -------------------------------------------------------------------------- *)

fun remove_white_spaces s =
  let fun f c = if Char.isSpace c then "" else Char.toString c in
    String.translate f s
  end

fun not_reserved s = String.isPrefix "thm." s
fun is_dot c = c = #"."

fun read_status atp_status =
  remove_white_spaces (hd (readl atp_status))
  handle Interrupt => raise Interrupt
       | _         => "Unknown"

fun read_lemmas atp_out =
  let
<<<<<<< HEAD
    val l = filter not_reserved (map unescape (readl atp_out))
    fun f s = String.concatWith "." (tl (butlast (String.fields is_dot s)))
=======
    val l1 = readl atp_out
    val l2 = map hhTranslate.unescape l1
    val l3 = filter not_reserved l2
    fun f s =
      let
        val sl1 = String.fields is_dot s
        val sl2 = tl (butlast sl1)
      in
        String.concatWith "." sl2
      end
>>>>>>> 9f4b3059
  in
    mk_string_set (map f l)
  end

fun get_lemmas (atp_status,atp_out) =
  if read_status atp_status = "Theorem"
  then SOME (read_lemmas atp_out)
  else NONE

(*----------------------------------------------------------------------------
   Minimization and pretty-printing
 -----------------------------------------------------------------------------*)

fun hh_reconstruct lemmas g =
  if not (!reconstruct_flag)
  then (print_endline (mk_metis_call lemmas);
        raise ERR "hh_minimize" "reconstruction off")
  else
    let
      val stac = mk_metis_call lemmas
      val t1 = !minimization_timeout
      val t2 = !reconstruction_timeout
      val newstac = hide_out (psMinimize.minimize_stac t1 stac g) []
      val tac = hide_out tactic_of_sml newstac
    in
      case hide_out (timeout_tactic t2 tac) g of
        SOME _ => (newstac,tac)
      | NONE   => raise ERR "hh_reconstruct" "reconstruction failed"
    end

end<|MERGE_RESOLUTION|>--- conflicted
+++ resolved
@@ -41,21 +41,8 @@
 
 fun read_lemmas atp_out =
   let
-<<<<<<< HEAD
     val l = filter not_reserved (map unescape (readl atp_out))
     fun f s = String.concatWith "." (tl (butlast (String.fields is_dot s)))
-=======
-    val l1 = readl atp_out
-    val l2 = map hhTranslate.unescape l1
-    val l3 = filter not_reserved l2
-    fun f s =
-      let
-        val sl1 = String.fields is_dot s
-        val sl2 = tl (butlast sl1)
-      in
-        String.concatWith "." sl2
-      end
->>>>>>> 9f4b3059
   in
     mk_string_set (map f l)
   end
