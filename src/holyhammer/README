HOLyHammer is a machine learning for theorem proving framework.

Requires:

* OCaml >= 3.12, ocamlfind, and the OCaml package num

    As of OCalm 4.06.0, the num package is no longer part of the compiler itself,
    and must be installed separately. This can be done using e.g. OPAM:

    opam install num

* g++ >= 4.8 (with C++11 support)

Install holyhammer: (done during the build)

  run Holmake in src/holyhammer
  run Holmake in src/holyhammer/hh/hh1
  run Holmake in src/holyhammer/hh
  run Holmake in src/holyhammer/predict
  run Holmake in src/holyhammer/predict/mepo

Provers: Eprover(1.8 1.9 2.0), Z3 (4.0)

  Binaries with the appropriate version should be copied or linked
  in the directory src/holyhammer/provers.
  Make sure you have the permission to execute them.
  Their names should respectively be eprover and z3.

  Eprover 2.0: http://wwwlehre.dhbw-stuttgart.de/~sschulz/E/E.html
  Z3 4.0 (not 4.4.0): http://isabelle.in.tum.de/components/

Predictors:

  The two best predictors are KNN and Mepo. The default predictor is KNN.
  - Mepo works best when your conjecture has rare symbols.
  - KNN learns from previous proofs.

Example:

  load "holyHammer";
  open holyHammer;
<<<<<<< HEAD
  holyhammer ``1 + 1 = 2``;

Questions:

  If you have any question, you can send an email to 
  email@thibaultgauthier.fr
=======
  hh [] ``1 + 1 = 2``;
  METIS_PROVE lemmas ``1 + 1 = 2``;

Questions:

  If you have any question, you can send an email to
  thibault.gauthier@uibk.ac.at.
>>>>>>> 95995a06
<|MERGE_RESOLUTION|>--- conflicted
+++ resolved
@@ -29,29 +29,13 @@
   Eprover 2.0: http://wwwlehre.dhbw-stuttgart.de/~sschulz/E/E.html
   Z3 4.0 (not 4.4.0): http://isabelle.in.tum.de/components/
 
-Predictors:
-
-  The two best predictors are KNN and Mepo. The default predictor is KNN.
-  - Mepo works best when your conjecture has rare symbols.
-  - KNN learns from previous proofs.
-
 Example:
 
   load "holyHammer";
   open holyHammer;
-<<<<<<< HEAD
   holyhammer ``1 + 1 = 2``;
 
 Questions:
 
   If you have any question, you can send an email to 
   email@thibaultgauthier.fr
-=======
-  hh [] ``1 + 1 = 2``;
-  METIS_PROVE lemmas ``1 + 1 = 2``;
-
-Questions:
-
-  If you have any question, you can send an email to
-  thibault.gauthier@uibk.ac.at.
->>>>>>> 95995a06
