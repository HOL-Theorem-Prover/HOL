signature hhTranslate =
sig

include Abbrev

<<<<<<< HEAD
=======
  val log_translate_flag : bool ref

  val escape : string -> string
  val unescape : string -> string
>>>>>>> 9f4b3059
  val must_pred : term -> bool
  val no_lambda : term -> bool
  val no_pred   : term -> bool
  val collect_arity : term -> (term, int list) Redblackmap.dict
  val has_fofarity_bv : term -> bool

  val prepare_tm    : term -> term

  (* conversions *)
  val ATOM_CONV     : conv -> conv
  val LIFT_CONV     : (int * int) ref -> conv
  val RPT_LIFT_CONV : (int * int) ref -> term -> thm list
  val LET_CONV_BVL  : conv

  (* arity equations *)
  val strip_type  : hol_type -> (hol_type list * hol_type)
  val mk_arity_eq : term -> int -> thm
  val all_arity_eq : term -> thm list

  (* translation *)
<<<<<<< HEAD
  val debug_translate_tm : int * term -> term list
  val translate_tm : term -> term list (* uses a cache *)
=======
  val debug_translate    : int * term -> term list
  val translate          : int * term -> term list
  val cached_translate   : term -> term list
  val parallel_translate : int -> term list -> term list list
>>>>>>> 9f4b3059

  (* problem *)
  val translate_pb  : (string * thm) list -> term ->
    term list * (string * term list) list * term list
  val name_pb :
    term list * (string * term list) list * term list ->
    (string * term) list * term

  (* monomorphization *)
  val regroup_cid : term list -> (string * hol_type list) list
  val inst_mono_one : hol_type -> hol_type list ->
    (hol_type, hol_type) Lib.subst list
  val inst_mono : hol_type list -> hol_type list ->
    (hol_type, hol_type) Lib.subst list
  val find_cid : string -> term -> term list
  val mono_cid : (string * hol_type list) * term list -> term list
  val monomorphize : term list -> term -> term list

end<|MERGE_RESOLUTION|>--- conflicted
+++ resolved
@@ -3,13 +3,6 @@
 
 include Abbrev
 
-<<<<<<< HEAD
-=======
-  val log_translate_flag : bool ref
-
-  val escape : string -> string
-  val unescape : string -> string
->>>>>>> 9f4b3059
   val must_pred : term -> bool
   val no_lambda : term -> bool
   val no_pred   : term -> bool
@@ -30,15 +23,8 @@
   val all_arity_eq : term -> thm list
 
   (* translation *)
-<<<<<<< HEAD
   val debug_translate_tm : int * term -> term list
   val translate_tm : term -> term list (* uses a cache *)
-=======
-  val debug_translate    : int * term -> term list
-  val translate          : int * term -> term list
-  val cached_translate   : term -> term list
-  val parallel_translate : int -> term list -> term list list
->>>>>>> 9f4b3059
 
   (* problem *)
   val translate_pb  : (string * thm) list -> term ->
