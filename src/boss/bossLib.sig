--- conflicted
+++ resolved
@@ -32,25 +32,20 @@
   (* Case-splitting and induction operations *)
 
   val Cases             : tactic
-<<<<<<< HEAD
   val Cases_on          : term quotation -> tactic
   val PairCases         : tactic
   val PairCases_on      : term quotation -> tactic
   val Induct            : tactic
   val Induct_on         : term quotation -> tactic
   val recInduct         : thm -> tactic
-=======
   val namedCases        : string list -> tactic
+  val namedCases_on     : term quotation -> string list -> tactic
   val Induct            : tactic
+  val Induct_on         : term quotation -> tactic
   val recInduct         : thm -> tactic
-  val Induct_on         : term quotation -> tactic
->>>>>>> 24a59a9e
+
   val measureInduct_on  : term quotation -> tactic
   val completeInduct_on : term quotation -> tactic
-
-  val Cases_on          : term quotation -> tactic
-  val namedCases_on     : term quotation -> string list -> tactic
-  val PairCases_on      : term quotation -> tactic
 
   val pairarg_tac       : tactic
   val split_pair_case_tac : tactic
