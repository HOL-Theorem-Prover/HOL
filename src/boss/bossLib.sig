signature bossLib =
sig
  include Abbrev
  type ssfrag = simpLib.ssfrag
  type simpset = simpLib.simpset

  (* Make definitions *)

  (* new types *)
  val Hol_datatype : hol_type quotation -> unit
  val Datatype : hol_type quotation -> unit

  (* new functions *)
  val Define       : term quotation -> thm
  val zDefine      : term quotation -> thm
  val xDefine      : string -> term quotation -> thm
  val tDefine      : string -> term quotation -> tactic -> thm
  val WF_REL_TAC   : term quotation -> tactic
  val Hol_defn     : string -> term quotation -> defn

  (* new (inductive) relations *)
  val Hol_reln     : term quotation -> thm * thm * thm
  val Hol_coreln   : term quotation -> thm * thm * thm
  val xHol_reln    : string -> term quotation -> thm * thm * thm
  val xHol_coreln  : string -> term quotation -> thm * thm * thm
  val export_mono  : string -> unit

  (* Derived rule for specifying new constants.
    (Should have the same effect as Thm.new_specification.) *)
  val new_specification : string * string list * thm -> thm

  (* Case-splitting and induction operations *)

  val Cases             : tactic
  val Induct            : tactic
  val recInduct         : thm -> tactic
  val Cases_on          : term quotation -> tactic
  val Induct_on         : term quotation -> tactic
  val PairCases_on      : term quotation -> tactic
  val measureInduct_on  : term quotation -> tactic
  val completeInduct_on : term quotation -> tactic
  val CASE_TAC          : tactic
  val pairarg_tac       : tactic
  val split_pair_case_tac : tactic

  (* Proof automation *)

  val PROVE          : thm list -> term -> thm   (* First order *)
  val METIS_PROVE    : thm list -> term -> thm   (* First order *)
  val DECIDE         : term -> thm               (* Cooperating dec. procs *)
  val PROVE_TAC      : thm list -> tactic
  val prove_tac      : thm list -> tactic
  val METIS_TAC      : thm list -> tactic
  val metis_tac      : thm list -> tactic
  val DECIDE_TAC     : tactic
  val decide_tac     : tactic

  (* Simplification *)

  val ++              : simpset * ssfrag -> simpset    (* infix *)
  val &&              : simpset * thm list -> simpset  (* infix *)
  val pure_ss         : simpset
  val bool_ss         : simpset
  val std_ss          : simpset           (* bool + option + pair + sum *)
  val arith_ss        : simpset
  val old_arith_ss    : simpset
  val list_ss         : simpset
  val srw_ss          : unit -> simpset
  val QI_ss           : ssfrag
  val ARITH_ss        : ssfrag            (* arithmetic d.p. + some rewrites *)
  val old_ARITH_ss    : ssfrag
  val type_rws        : hol_type -> thm list
  val rewrites        : thm list -> ssfrag
  val augment_srw_ss  : ssfrag list -> unit
  val diminish_srw_ss : string list -> ssfrag list
  val export_rewrites : string list -> unit
  val limit           : int -> simpset -> simpset

  (* use these in simplifier's argument list *)
  val SimpLHS        : thm
  val SimpRHS        : thm
  val SimpL          : term -> thm
  val SimpR          : term -> thm

  val Cong           : thm -> thm
  val AC             : thm -> thm -> thm

  val SIMP_CONV         : simpset -> thm list -> conv
  val SIMP_RULE         : simpset -> thm list -> thm -> thm
  val SIMP_TAC          : simpset -> thm list -> tactic
  val simp_tac          : simpset -> thm list -> tactic
  val ASM_SIMP_TAC      : simpset -> thm list -> tactic
  val asm_simp_tac      : simpset -> thm list -> tactic
  val FULL_SIMP_TAC     : simpset -> thm list -> tactic
  val full_simp_tac     : simpset -> thm list -> tactic
  val REV_FULL_SIMP_TAC : simpset -> thm list -> tactic
  val rev_full_simp_tac : simpset -> thm list -> tactic
  val RW_TAC            : simpset -> thm list -> tactic
  val rw_tac            : simpset -> thm list -> tactic
  val SRW_TAC           : ssfrag list -> thm list -> tactic
  val srw_tac           : ssfrag list -> thm list -> tactic

  val NO_STRIP_FULL_SIMP_TAC     : simpset -> thm list -> tactic
  val NO_STRIP_REV_FULL_SIMP_TAC : simpset -> thm list -> tactic

  val QI_TAC     : tactic
  val ASM_QI_TAC : tactic
  val GEN_EXISTS_TAC : string -> Parse.term Lib.frag list -> tactic

  (* Call-by-value evaluation *)
  val EVAL           : term -> thm
  val EVAL_RULE      : thm -> thm
  val EVAL_TAC       : tactic

  (* Miscellaneous *)

  val ZAP_TAC        : simpset -> thm list -> tactic
  val SPOSE_NOT_THEN : (thm -> tactic) -> tactic
  val spose_not_then : (thm -> tactic) -> tactic
  val by             : term quotation * tactic -> tactic   (* infix *)
  val suffices_by    : term quotation * tactic -> tactic   (* infix *)
  val cheat          : tactic
  val kall_tac       : 'a -> tactic

  (* Abbreviations  (see also Q structure) *)

  val Abbr             : term quotation -> thm
  val UNABBREV_ALL_TAC : tactic
  val REABBREV_TAC     : tactic
  val WITHOUT_ABBREVS  : tactic -> tactic

  (* more simplification variants *)
  val fsrw_tac : simpLib.ssfrag list -> thm list -> tactic
  val simp : thm list -> tactic
  val csimp : thm list -> tactic
  val dsimp : thm list -> tactic
  val lrw : thm list -> tactic
  val lfs : thm list -> tactic
  val lrfs : thm list -> tactic
  val rw : thm list -> tactic
  val fs : thm list -> tactic
  val rfs : thm list -> tactic

  (* useful quotation-based tactics (from Q) *)
  val qx_gen_tac : term quotation -> tactic
  val qx_choose_then : term quotation -> thm_tactic -> thm_tactic
  val qexists_tac : term quotation -> tactic
  val qsuff_tac : term quotation -> tactic
  val qid_spec_tac : term quotation -> tactic
  val qspec_tac : term quotation * term quotation -> tactic
  val qspec_then : term quotation -> thm_tactic -> thm -> tactic
  val qspecl_then : term quotation list -> thm_tactic -> thm -> tactic
  val qhdtm_assum : term quotation -> thm_tactic -> tactic
  val qhdtm_x_assum : term quotation -> thm_tactic -> tactic
  val qpat_assum : term quotation -> thm_tactic -> tactic
  val qpat_abbrev_tac : term quotation -> tactic
  val qmatch_abbrev_tac : term quotation -> tactic
  val qho_match_abbrev_tac : term quotation -> tactic
  val qmatch_rename_tac : term quotation -> tactic
  val qmatch_assum_abbrev_tac : term quotation -> tactic
  val qmatch_assum_rename_tac : term quotation -> tactic
  val qmatch_asmsub_rename_tac : term quotation -> tactic
  val qmatch_goalsub_rename_tac : term quotation -> tactic
<<<<<<< HEAD
  val qmatch_asmsub_abbrev_tac : term quotation -> tactic
  val qmatch_goalsub_abbrev_tac : term quotation -> tactic
  val qcase_tac : term quotation -> tactic
=======
  val rename1 : term quotation -> tactic
  val rename : term quotation list -> tactic
>>>>>>> 53375a5c
  val qabbrev_tac : term quotation -> tactic
  val qunabbrev_tac : term quotation -> tactic
  val unabbrev_all_tac : tactic
  val qx_genl_tac : term quotation list -> tactic
  val qx_choosel_then : term quotation list -> thm_tactic -> thm_tactic

end<|MERGE_RESOLUTION|>--- conflicted
+++ resolved
@@ -161,14 +161,10 @@
   val qmatch_assum_rename_tac : term quotation -> tactic
   val qmatch_asmsub_rename_tac : term quotation -> tactic
   val qmatch_goalsub_rename_tac : term quotation -> tactic
-<<<<<<< HEAD
   val qmatch_asmsub_abbrev_tac : term quotation -> tactic
   val qmatch_goalsub_abbrev_tac : term quotation -> tactic
-  val qcase_tac : term quotation -> tactic
-=======
   val rename1 : term quotation -> tactic
   val rename : term quotation list -> tactic
->>>>>>> 53375a5c
   val qabbrev_tac : term quotation -> tactic
   val qunabbrev_tac : term quotation -> tactic
   val unabbrev_all_tac : tactic
