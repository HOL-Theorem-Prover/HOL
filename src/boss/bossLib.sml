--- conflicted
+++ resolved
@@ -217,14 +217,10 @@
      Q.MATCH_ASSUM_RENAME_TAC
   val qmatch_asmsub_rename_tac = Q.MATCH_ASMSUB_RENAME_TAC
   val qmatch_goalsub_rename_tac = Q.MATCH_GOALSUB_RENAME_TAC
-<<<<<<< HEAD
   val qmatch_asmsub_abbrev_tac = Q.MATCH_ASMSUB_ABBREV_TAC
   val qmatch_goalsub_abbrev_tac = Q.MATCH_GOALSUB_ABBREV_TAC
-  val qcase_tac = Q.FIND_CASE_TAC
-=======
   val rename1 = Q.RENAME1_TAC
   val rename = Q.RENAME_TAC
->>>>>>> 53375a5c
 
   val qabbrev_tac : term quotation -> tactic = Q.ABBREV_TAC
   val qunabbrev_tac : term quotation -> tactic = Q.UNABBREV_TAC
