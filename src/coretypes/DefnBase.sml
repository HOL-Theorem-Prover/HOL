--- conflicted
+++ resolved
@@ -625,23 +625,6 @@
       else navigateToLL ds
   in navigateToLL end
 
-<<<<<<< HEAD
-fun getBinding s = let
-  exception Ret of thminfo
-  in
-    (Theory.upd_binding s (fn i => raise Ret i); NONE)
-    handle Ret i => SOME i | HOL_ERR _ => NONE
-  end
-
-fun lookupThmInfo kn =
-  if #Thy kn = Theory.current_theory () then
-    case getBinding (#Name kn) of
-      SOME i => SOME i
-    | NONE => Option.map snd (DB.lookup kn)
-  else Option.map snd (DB.lookup kn)
-
-=======
->>>>>>> 7b6d6e82
 val checkLog = ThreadLocal.new ()
 
 fun lspTypecheckListener (ptm, env) =
@@ -680,13 +663,8 @@
       else if is_const hd then
         case lookup_userdef hd of
           SOME {thmname, ...} =>
-<<<<<<< HEAD
-          (case lookupThmInfo thmname of
-            SOME {loc = DB.Located {scriptpath, linenum, ...}, ...} =>
-=======
           (case DB.lookup thmname of
             SOME (_, {loc = DB.Located {scriptpath, linenum, ...}, ...}) =>
->>>>>>> 7b6d6e82
             [fromFileLine {origin = SOME loc,
               file = holpathdb.subst_pathvars scriptpath,
               line = linenum - 1}]
@@ -705,33 +683,21 @@
 
 fun lastIndexOf c s = lastIndexOf' c s (String.size s)
 
-<<<<<<< HEAD
-=======
 in
 
->>>>>>> 7b6d6e82
 val _ = LSPExtension.fixupTheoremLink := (fn {uri, text, start, stop} => let
   val id = String.substring (text, start, stop - start)
   val basename = String.extract (uri, lastIndexOf #"/" uri + 1, NONE)
   val stem = String.extract (basename, 0, SOME (lastIndexOf #"." basename))
   in
     if 6 <= size stem andalso String.extract (stem, size stem - 6, NONE) = "Theory" then
-<<<<<<< HEAD
-      case lookupThmInfo {Name = id, Thy = String.extract (stem, 0, SOME (size stem - 6))} of
-        SOME {loc = DB.Located {scriptpath, linenum, ...}, ...} =>
-=======
       case DB.lookup {Name = id, Thy = String.extract (stem, 0, SOME (size stem - 6))} of
         SOME (_, {loc = DB.Located {scriptpath, linenum, ...}, ...}) =>
->>>>>>> 7b6d6e82
         SOME {file = holpathdb.subst_pathvars scriptpath, line = linenum - 1}
       | _ => NONE
     else NONE
   end)
 
-<<<<<<< HEAD
-in
-=======
->>>>>>> 7b6d6e82
 val _ = LSPExtension.registerPlugin true {
   name = "DefnBase",
   init = fn tag => (
