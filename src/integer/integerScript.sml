(*==========================================================================*)
(* Theory of integers. (John Harrison)                                      *)
(*                                                                          *)
(* The integers are constructed as equivalence classes of pairs of integers *)
(* using the quotient type procedure.                                       *)
(*                                                                          *)
(* This theory was constructed for use in the HOL-ELLA system, using many of*)
(* the principles, and some of the code, used in the reals library. It is my*)
(* eventual intention to produce a more unified library of number systems.  *)
(*                                                                          *)
(* October/November 1999.                                                   *)
(* Extensions by Michael Norrish to define exponentiation, division and     *)
(* modulus.                                                                 *)
(*                                                                          *)
(*==========================================================================*)
Theory integer
Ancestors
  arithmetic pred_set prim_rec num divides normalizer
Libs
  jrhUtils quotient liteLib simpLib numLib liteLib metisLib
  BasicProvers hurdUtils boolSimps



val _ = temp_delsimps ["NORMEQ_CONV"]

val int_ss = boolSimps.bool_ss ++ numSimps.old_ARITH_ss ++ pairSimps.PAIR_ss;

(*---------------------------------------------------------------------------*)
(* Following incantation needed since pairLib is now loaded, and that adds   *)
(* pairTheory.pair_rws to the implicit set of rewrites for REWRITE_TAC.      *)
(* Usually that is good, but for some of the proofs below, that makes things *)
(* worse.                                                                    *)
(*---------------------------------------------------------------------------*)

val _ = Rewrite.set_implicit_rewrites Rewrite.bool_rewrites;

(*--------------------------------------------------------------------------*)
(* Required lemmas about the natural numbers - mostly to drive CANCEL_TAC   *)
(*--------------------------------------------------------------------------*)

Theorem EQ_LADD:
                        !x y z. (x + y = x + z) = (y = z)
Proof
                        ARITH_TAC
QED


Theorem EQ_ADDL:
                        !x y. (x = x + y) = (y = 0)
Proof
                        ARITH_TAC
QED

Theorem LT_LADD:
                        !x y z. (x + y) < (x + z) <=> y < z
Proof
                        ARITH_TAC
QED

Theorem LT_ADDL:
                        !x y. x < (x + y) <=> 0 < y
Proof
                        ARITH_TAC
QED

Theorem LT_ADDR:
                        !x y. ~((x + y) < x)
Proof
                        ARITH_TAC
QED

Theorem LT_ADD2:
              !x1 x2 y1 y2. x1 < y1 /\ x2 < y2 ==> (x1 + x2) < (y1 + y2)
Proof
                  ARITH_TAC
QED

(*--------------------------------------------------------------------------*)
(* CANCEL_CONV - Try to cancel, rearranging using AC laws as needed         *)
(*                                                                          *)
(* The first two arguments are the associative and commutative laws, as     *)
(* given to AC_CONV. The remaining list of theorems should be of the form:  *)
(*                                                                          *)
(* |- (a & b ~ a & c) = w (e.g. b ~ c)                                      *)
(* |-    (a & b ~ a)  = x (e.g. F)                                          *)
(* |-     (a ~ a & c) = y (e.g. T)                                          *)
(* |-         (a ~ a) = z (e.g. F)                                          *)
(*                                                                          *)
(* For some operator (written as infix &) and relation (~).                 *)
(*                                                                          *)
(* Theorems may be of the form |- ~ P or |- P, rather than equations, they  *)
(* will be transformed to |- P = F and |- P = T automatically if needed.    *)
(*                                                                          *)
(* Note that terms not cancelled will remain in their original order, but   *)
(* will be flattened to right-associated form.                              *)
(*--------------------------------------------------------------------------*)

fun CANCEL_CONV (assoc,sym,lcancelthms) tm =
  let fun pair_from_list [x, y] = (x, y)
        | pair_from_list _ = raise Match
      val lcthms =
      map ((fn th => (assert (is_eq o concl)) th
            handle _ => EQF_INTRO th
                handle _ => EQT_INTRO th) o SPEC_ALL) lcancelthms
      val (eqop, binop) = pair_from_list (map
        (rator o rator o lhs o snd o strip_forall o concl) [hd lcthms, sym])
      fun strip_binop tm =
          if (rator(rator tm) ~~ binop handle _ => false) then
              (strip_binop (rand(rator tm))) @ (strip_binop(rand tm))
          else [tm]
      val mk_binop = ((curry mk_comb) o (curry mk_comb binop))
      val list_mk_binop = end_itlist mk_binop

      fun rmel i list = op_set_diff aconv list [i]

      val (_, (l1, r1)) =
          (assert (aconv eqop) ## pair_from_list) (strip_comb tm)
      val (l, r) = pair_from_list (map strip_binop [l1, r1])
      val i = op_intersect aconv l r
  in
      if null i then raise Fail ""
      else
          let val itm = list_mk_binop i
              val (l', r') = pair_from_list
                  (map (end_itlist (C (curry op o)) (map rmel i)) [l, r])
              val (l2, r2) = pair_from_list
                  (map (fn ts => mk_binop itm (list_mk_binop ts)
                       handle _ => itm) [l',r'])
              val (le, re) = pair_from_list
                  (map (EQT_ELIM o AC_CONV(assoc,sym) o mk_eq)[(l1,l2),(r1,r2)])
              val eqv = MK_COMB(AP_TERM eqop le,re)
          in
              CONV_RULE(RAND_CONV(end_itlist (curry(op ORELSEC))
                                  (map REWR_CONV lcthms))) eqv
          end
  end handle _ => failwith "CANCEL_CONV";



(*--------------------------------------------------------------------------*)
(* Tactic to do all the obvious simplifications via cancellation etc.       *)
(*--------------------------------------------------------------------------*)

val CANCEL_TAC =
    (C (curry (op THEN)) (REWRITE_TAC []) o
     CONV_TAC o ONCE_DEPTH_CONV o end_itlist (curry (op ORELSEC)))
    (map CANCEL_CONV [(ADD_ASSOC,ADD_SYM,
                       [EQ_LADD, EQ_ADDL, ADD_INV_0_EQ, EQ_SYM_EQ]),
                      (ADD_ASSOC,ADD_SYM,
                       [LT_LADD, LT_ADDL, LT_ADDR, LESS_REFL])]);

(*--------------------------------------------------------------------------*)
(* Define operations on representatives.                                    *)
(*--------------------------------------------------------------------------*)

val _ = print "Defining operations on pairs of naturals\n"

Definition tint_0[nocompute]:
                            tint_0 = (1,1)
End

Definition tint_1[nocompute]:
                            tint_1 = (1 + 1,1)
End

Definition tint_neg[nocompute]:
                              tint_neg (x:num,(y:num)) = (y,x)
End

val tint_add =
    new_infixl_definition
    ("tint_add",
     Term`$tint_add (x1,y1) (x2,y2) = (x1 + x2, y1 + y2)`,
     500);

val tint_mul =
    new_infixl_definition
    ("tint_mul",
     Term `$tint_mul (x1,y1) (x2,y2) = ((x1 * x2) + (y1 * y2),
                                        (x1 * y2) + (y1 * x2))`,
     600);

Definition tint_lt[nocompute]:
  $tint_lt (x1,y1) (x2,y2) <=> (x1 + y2) < (x2 + y1)
End
val _ = temp_set_fixity "tint_lt" (Infix(NONASSOC, 450))

(*--------------------------------------------------------------------------*)
(* Define the equivalence relation and prove it *is* one                    *)
(*--------------------------------------------------------------------------*)

val _ = print "Define equivalence relation over pairs of naturals\n"

Definition tint_eq[nocompute]:
  $tint_eq (x1,y1) (x2,y2) = (x1 + y2 = x2 + y1)
End
val _ = temp_set_fixity "tint_eq" (Infix(NONASSOC, 450));

Theorem TINT_EQ_REFL:
              !x. x tint_eq x
Proof
              GEN_PAIR_TAC THEN REWRITE_TAC[tint_eq]
QED

Theorem TINT_EQ_SYM:
              !x y. x tint_eq y <=> y tint_eq x
Proof
              REPEAT GEN_PAIR_TAC THEN REWRITE_TAC[tint_eq]
                                  THEN ARITH_TAC
QED

Theorem TINT_EQ_TRANS:
              !x y z. x tint_eq y /\ y tint_eq z ==> x tint_eq z
Proof
                  REPEAT GEN_PAIR_TAC THEN REWRITE_TAC[tint_eq]
                                  THEN ARITH_TAC
QED

Theorem TINT_EQ_EQUIV:
  !p q. p tint_eq q <=> ($tint_eq p = $tint_eq q)
Proof
  REPEAT GEN_TAC THEN CONV_TAC SYM_CONV THEN
  CONV_TAC (ONCE_DEPTH_CONV (X_FUN_EQ_CONV (Term `r:num#num`))) THEN EQ_TAC
  THENL
  [DISCH_THEN(MP_TAC o SPEC (Term `q:num#num`)) THEN REWRITE_TAC[TINT_EQ_REFL],
   DISCH_TAC THEN GEN_TAC THEN EQ_TAC THENL
   [RULE_ASSUM_TAC(ONCE_REWRITE_RULE[TINT_EQ_SYM]), ALL_TAC] THEN
   POP_ASSUM(fn th => DISCH_THEN(MP_TAC o CONJ th)) THEN
   MATCH_ACCEPT_TAC TINT_EQ_TRANS]
QED

Theorem TINT_EQ_AP:
              !p q. (p = q) ==> p tint_eq q
Proof
                  REPEAT GEN_PAIR_TAC
                  THEN REWRITE_TAC[tint_eq,pairTheory.PAIR_EQ]
                  THEN ARITH_TAC
QED

(*--------------------------------------------------------------------------*)
(* Prove the properties of representatives                                  *)
(*--------------------------------------------------------------------------*)

val _ = print "Proving various properties of pairs of naturals\n"

Theorem TINT_10:
              ~(tint_1 tint_eq tint_0)
Proof
              REWRITE_TAC[tint_1, tint_0, tint_eq]
              THEN ARITH_TAC
QED

Theorem TINT_ADD_SYM:
              !y x. x tint_add y = y tint_add x
Proof
              REPEAT GEN_PAIR_TAC
              THEN REWRITE_TAC[tint_eq,tint_add,pairTheory.PAIR_EQ]
              THEN ARITH_TAC
QED

Theorem TINT_MUL_SYM:
              !y x. x tint_mul y = y tint_mul x
Proof
              REPEAT GEN_PAIR_TAC
              THEN REWRITE_TAC[tint_eq,tint_mul,pairTheory.PAIR_EQ]
              THEN SIMP_TAC int_ss [MULT_SYM]
QED

Theorem TINT_ADD_ASSOC:
     !z y x. x tint_add (y tint_add z) = (x tint_add y) tint_add z
Proof
     REPEAT GEN_PAIR_TAC
     THEN REWRITE_TAC[tint_add,pairTheory.PAIR_EQ,ADD_ASSOC]
QED

Theorem TINT_MUL_ASSOC:
     !z y x. x tint_mul (y tint_mul z) = (x tint_mul y) tint_mul z
Proof
     REPEAT GEN_PAIR_TAC
     THEN
     REWRITE_TAC[tint_mul, pairTheory.PAIR_EQ, LEFT_ADD_DISTRIB,
                 RIGHT_ADD_DISTRIB]
     THEN
     SIMP_TAC int_ss [MULT_ASSOC]
QED

Theorem TINT_LDISTRIB:
     !z y x. x tint_mul (y tint_add z) =
                   (x tint_mul y) tint_add (x tint_mul z)
Proof
     REPEAT GEN_PAIR_TAC THEN
     REWRITE_TAC[tint_mul, tint_add,pairTheory.PAIR_EQ, LEFT_ADD_DISTRIB]
     THEN CANCEL_TAC
QED

Theorem TINT_ADD_LID:
     !x. (tint_0 tint_add x) tint_eq x
Proof
     REPEAT GEN_PAIR_TAC
     THEN REWRITE_TAC[tint_add,tint_0,tint_eq]
     THEN ARITH_TAC
QED

Theorem TINT_MUL_LID:
     !x. (tint_1 tint_mul x) tint_eq x
Proof
     REPEAT GEN_PAIR_TAC
     THEN REWRITE_TAC[tint_mul,tint_1,tint_eq]
     THEN ARITH_TAC
QED

Theorem TINT_ADD_LINV:
     !x. ((tint_neg x) tint_add x) tint_eq tint_0
Proof
     REPEAT GEN_PAIR_TAC
     THEN REWRITE_TAC[tint_add,tint_0,tint_eq,tint_neg]
     THEN ARITH_TAC
QED

Theorem TINT_LT_TOTAL:
     !x y. x tint_eq y \/ x tint_lt y \/ y tint_lt x
Proof
     REPEAT GEN_PAIR_TAC
     THEN REWRITE_TAC[tint_lt,tint_eq]
     THEN ARITH_TAC
QED

Theorem TINT_LT_REFL:
              !x. ~(x tint_lt x)
Proof
              REPEAT GEN_PAIR_TAC
              THEN REWRITE_TAC[tint_lt]
              THEN ARITH_TAC
QED

fun unfold_dec l = REPEAT GEN_PAIR_TAC THEN REWRITE_TAC l THEN ARITH_TAC;

Theorem TINT_LT_TRANS:
     !x y z. x tint_lt y /\ y tint_lt z ==> x tint_lt z
Proof
     unfold_dec[tint_lt]
QED


Theorem TINT_LT_ADD:
     !x y z. (y tint_lt z) ==> (x tint_add y) tint_lt (x tint_add z)
Proof
     unfold_dec[tint_lt,tint_add]
QED

Theorem TINT_LT_MUL:
     !x y. tint_0 tint_lt x /\ tint_0 tint_lt y ==>
            tint_0 tint_lt (x tint_mul y)
Proof
     REPEAT GEN_PAIR_TAC THEN PURE_REWRITE_TAC[tint_0, tint_lt, tint_mul] THEN
     CANCEL_TAC THEN DISCH_THEN(CONJUNCTS_THEN
                      (CHOOSE_THEN SUBST1_TAC o MATCH_MP LESS_ADD_1))
     THEN  SIMP_TAC int_ss [LEFT_ADD_DISTRIB, RIGHT_ADD_DISTRIB]
QED

(*--------------------------------------------------------------------------*)
(* Prove that the operations on representatives are well-defined            *)
(*--------------------------------------------------------------------------*)

Theorem TINT_NEG_WELLDEF:
     !x1 x2. x1 tint_eq x2 ==> (tint_neg x1) tint_eq (tint_neg x2)
Proof
     unfold_dec[tint_eq,tint_neg]
QED

Theorem TINT_ADD_WELLDEFR:
     !x1 x2 y. x1 tint_eq x2 ==> (x1 tint_add y) tint_eq (x2 tint_add y)
Proof
     unfold_dec[tint_eq,tint_add]
QED

Theorem TINT_ADD_WELLDEF:
     !x1 x2 y1 y2. x1 tint_eq x2 /\ y1 tint_eq y2 ==>
         (x1 tint_add y1) tint_eq (x2 tint_add y2)
Proof
     unfold_dec[tint_eq,tint_add]
QED

Theorem TINT_MUL_WELLDEFR:
     !x1 x2 y. x1 tint_eq x2 ==> (x1 tint_mul y) tint_eq (x2 tint_mul y)
Proof
  REPEAT GEN_PAIR_TAC THEN PURE_REWRITE_TAC[tint_mul, tint_eq] THEN
  ONCE_REWRITE_TAC[jrhUtils.AC(ADD_ASSOC,ADD_SYM)
    (Term `(a + b) + (c + d) =
           (a + d) + (b + c)`)] THEN
  REWRITE_TAC[GSYM RIGHT_ADD_DISTRIB] THEN DISCH_TAC THEN
  ASM_REWRITE_TAC[] THEN AP_TERM_TAC THEN
  ONCE_REWRITE_TAC[ADD_SYM] THEN POP_ASSUM SUBST1_TAC THEN REFL_TAC
QED

Theorem TINT_MUL_WELLDEF:
     !x1 x2 y1 y2. x1 tint_eq x2 /\ y1 tint_eq y2 ==>
         (x1 tint_mul y1) tint_eq (x2 tint_mul y2)
Proof
  REPEAT GEN_TAC THEN DISCH_TAC THEN
  MATCH_MP_TAC TINT_EQ_TRANS THEN EXISTS_TAC (Term `x1 tint_mul y2`) THEN
  CONJ_TAC THENL [ONCE_REWRITE_TAC[TINT_MUL_SYM], ALL_TAC] THEN
  MATCH_MP_TAC TINT_MUL_WELLDEFR THEN ASM_REWRITE_TAC[]
QED

Theorem TINT_LT_WELLDEFR:
     !x1 x2 y. x1 tint_eq x2 ==> (x1 tint_lt y <=> x2 tint_lt y)
Proof
     unfold_dec[tint_eq,tint_lt]
QED

Theorem TINT_LT_WELLDEFL:
     !x y1 y2. y1 tint_eq y2 ==> (x tint_lt y1 <=> x tint_lt y2)
Proof
     unfold_dec[tint_eq,tint_lt]
QED

Theorem TINT_LT_WELLDEF:
     !x1 x2 y1 y2. x1 tint_eq x2 /\ y1 tint_eq y2 ==>
         (x1 tint_lt y1 <=> x2 tint_lt y2)
Proof
     unfold_dec[tint_eq,tint_lt]
QED

(*--------------------------------------------------------------------------*)
(* Now define the inclusion homomorphism tint_of_num:num->tint.             *)
(*--------------------------------------------------------------------------*)

val tint_of_num =
    new_recursive_definition
      {name = "tint_of_num",
       rec_axiom = prim_recTheory.num_Axiom,
       def = Term `(tint_of_num 0 = tint_0) /\
                   (tint_of_num (SUC n) = (tint_of_num n) tint_add tint_1)`};

(* Could do the following if wished:
val _ = add_numeral_form(#"t", SOME "tint_of_num");
*)

val tint_of_num_PAIR =
    GEN_ALL (SYM (ISPEC(Term `tint_of_num n`) (pairTheory.PAIR)));

Theorem tint_of_num_eq:
              !n. FST (tint_of_num n) = SND (tint_of_num n) + n
Proof
              INDUCT_TAC
              THENL
                [ SIMP_TAC int_ss [tint_of_num,tint_0],

                  REWRITE_TAC [tint_of_num]
                  THEN ONCE_REWRITE_TAC [tint_of_num_PAIR]
                  THEN ASM_REWRITE_TAC [tint_1,tint_add]
                  THEN SIMP_TAC int_ss []
                ]
QED

Theorem TINT_INJ:
              !m n. (tint_of_num m tint_eq tint_of_num n) = (m = n)
Proof
              INDUCT_TAC THEN INDUCT_TAC
              THEN REPEAT (POP_ASSUM MP_TAC)
              THEN REWRITE_TAC [tint_of_num]
              THEN ONCE_REWRITE_TAC [tint_of_num_PAIR]
              THEN REWRITE_TAC [tint_0,tint_1,tint_add,tint_eq,tint_of_num_eq]
              THEN SIMP_TAC int_ss []
QED

Theorem NUM_POSTINT_EX:
              !t. ~(t tint_lt tint_0) ==> ?n. t tint_eq tint_of_num n
Proof
                  GEN_TAC THEN DISCH_TAC THEN
                  Q.EXISTS_TAC `FST t - SND t`
                   THEN POP_ASSUM MP_TAC
                   THEN ONCE_REWRITE_TAC [GSYM pairTheory.PAIR]
                   THEN REWRITE_TAC [tint_0,tint_lt,tint_eq,tint_of_num_eq]
                   THEN SIMP_TAC int_ss []
QED

(*--------------------------------------------------------------------------*)
(* Now define the functions over the equivalence classes                    *)
(*--------------------------------------------------------------------------*)

val _ = print "Establish type of integers\n";

local
    fun mk_def (d,t,n) = {def_name=d, fixity=NONE, fname=n, func=t}
in
    val [INT_10, INT_ADD_SYM, INT_MUL_SYM,
         INT_ADD_ASSOC, INT_MUL_ASSOC, INT_LDISTRIB,
         INT_ADD_LID, INT_MUL_LID, INT_ADD_LINV,
         INT_LT_TOTAL, INT_LT_REFL, INT_LT_TRANS,
         INT_LT_LADD_IMP, INT_LT_MUL,
         int_of_num, INT_INJ, NUM_POSINT_EX] =
        define_equivalence_type
        {name = "int", equiv = TINT_EQ_EQUIV,
         defs = [mk_def ("int_0"      , “tint_0”,      "int_0"),
                 mk_def ("int_1"      , “tint_1”,      "int_1"),
                 mk_def ("int_neg"    , “tint_neg”,    "int_neg"),
                 mk_def ("int_add"    , “$tint_add”,   "int_add"),
                 mk_def ("int_mul"    , “$tint_mul”,   "int_mul"),
                 mk_def ("int_lt"     , “$tint_lt”,    "int_lt"),
                 mk_def ("int_of_num" , “tint_of_num”, "int_of_num")],

         welldefs = [TINT_NEG_WELLDEF, TINT_LT_WELLDEF,
                     TINT_ADD_WELLDEF, TINT_MUL_WELLDEF],
         old_thms = ([TINT_10, TINT_ADD_SYM, TINT_MUL_SYM, TINT_ADD_ASSOC,
                      TINT_MUL_ASSOC, TINT_LDISTRIB,
                      TINT_ADD_LID, TINT_MUL_LID, TINT_ADD_LINV,
                      TINT_LT_TOTAL, TINT_LT_REFL, TINT_LT_TRANS,
                      TINT_LT_ADD, TINT_LT_MUL, tint_of_num,
                      TINT_INJ, NUM_POSTINT_EX])}
end;

Theorem INT_10 = INT_10
Theorem INT_ADD_SYM = INT_ADD_SYM
Theorem INT_ADD_COMM = INT_ADD_SYM;
Theorem INT_MUL_SYM = INT_MUL_SYM
Theorem INT_MUL_COMM = INT_MUL_SYM;
Theorem INT_ADD_ASSOC = INT_ADD_ASSOC
Theorem INT_MUL_ASSOC = INT_MUL_ASSOC
Theorem INT_LDISTRIB = INT_LDISTRIB
Theorem INT_LT_TOTAL = INT_LT_TOTAL
Theorem INT_LT_REFL = INT_LT_REFL
Theorem INT_LT_TRANS = INT_LT_TRANS
Theorem INT_LT_LADD_IMP = INT_LT_LADD_IMP
Theorem INT_LT_MUL = INT_LT_MUL
Theorem NUM_POSINT_EX = NUM_POSINT_EX
;

Overload "+" = Term`int_add`
Overload "<" = Term`int_lt`
Overload "*" = Term`int_mul`


(* this is a slightly tricky case; we don't have to call overload_on
   on the boolean negation, but we're doing so to put it back at the
   top of the list of possible resolutions.

   Also need to overload from the Unicode negation in order to make that
   preferred over the tilde.

*)

val bool_not = “$~ : bool -> bool”
Overload "~" = “int_neg”
Overload "~" = bool_not
Overload numeric_negate = “int_neg”
Overload "¬" = bool_not

(*--------------------------------------------------------------------------*)
(* Define subtraction and the other orderings                               *)
(*--------------------------------------------------------------------------*)

val int_sub =
    new_infixl_definition("int_sub",
                         Term `$int_sub x y = x + ~y`,
                         500);
Overload "-" = Term`$int_sub`

<<<<<<< HEAD
val int_le = new_definition("int_le", Term `int_le x y = ~(y<x:int)`);
Overload "<=" = Term`$int_le`

val int_gt = new_definition("int_gt", Term `int_gt (x:int) y <=> y < x`);
Overload ">" = Term`$int_gt`

val int_ge = new_definition("int_ge", Term `int_ge x y <=> y <= x:int`)
Overload ">=" = Term`$int_ge`
=======
Definition int_le[nocompute]: int_le x y = ~(y<x:int)
End
val _ = overload_on ("<=", Term`$int_le`);

Definition int_gt[nocompute]: int_gt (x:int) y <=> y < x
End
val _ = overload_on (">",  Term`$int_gt`);

Definition int_ge[nocompute]: int_ge x y <=> y <= x:int
End
val _ = overload_on (">=", Term`$int_ge`);
>>>>>>> 5788454d

Theorem INT_GT = int_gt (* HOL-Light compatible name *)
Theorem INT_GE = int_ge (* HOL-Light compatible name *)

(*--------------------------------------------------------------------------*)
(* Now use the lifted inclusion homomorphism int_of_num:num->int.           *)
(*--------------------------------------------------------------------------*)

val _ = add_numeral_form(#"i", SOME "int_of_num");

Theorem INT_0:
              int_0 = 0i
Proof
              REWRITE_TAC[int_of_num]
QED

Theorem INT_1:
              int_1 = 1i
Proof
              REWRITE_TAC[ONE, int_of_num, INT_ADD_LID]
QED

(*--------------------------------------------------------------------------*)
(* Prove lots of boring ring theorems                                       *)
(*--------------------------------------------------------------------------*)

val _ = print "Prove \"lots of boring ring theorems\"\n";

(* already defined, but using the wrong term for 0 *)
Theorem INT_ADD_LID:
              !x:int. 0 + x = x
Proof
              SIMP_TAC int_ss [GSYM INT_0, INT_ADD_LID]
QED
val _ = export_rewrites ["INT_ADD_LID"]


Theorem INT_ADD_RID:
              !x:int. x + 0 = x
Proof
              PROVE_TAC [INT_ADD_COMM,INT_ADD_LID]
QED
val _ = export_rewrites ["INT_ADD_RID"]


(* already defined, but using the wrong term for 0 *)
Theorem INT_ADD_LINV[simp]: !x. ~x + x = 0
Proof SIMP_TAC int_ss [GSYM INT_0, INT_ADD_LINV]
QED
Theorem INT_ADD_RINV[simp]:
  !x. x + ~x = 0
Proof
  ONCE_REWRITE_TAC [INT_ADD_SYM] THEN REWRITE_TAC [INT_ADD_LINV]
QED

(* already defined, but using the wrong term for 1 *)
Theorem INT_MUL_LID[simp]: !x:int. 1 * x = x
Proof
  SIMP_TAC int_ss [GSYM INT_1, INT_MUL_LID]
QED

Theorem INT_MUL_RID[simp]: !x:int. x * 1 = x
Proof PROVE_TAC [INT_MUL_SYM,GSYM INT_1,INT_MUL_LID]
QED

Theorem INT_RDISTRIB:
              !(x:int) y z. (x + y) * z = (x * z) + (y * z)
Proof
              ONCE_REWRITE_TAC [INT_MUL_COMM] THEN
              REWRITE_TAC [INT_LDISTRIB]
QED

Theorem INT_EQ_LADD:
              !(x:int) y z. (x + y = x + z) = (y = z)
Proof
              REPEAT GEN_TAC THEN EQ_TAC THENL
              [DISCH_THEN(MP_TAC o AP_TERM (Term `$+ ~x`)), ALL_TAC] THEN
              SIMP_TAC int_ss [INT_ADD_ASSOC, INT_ADD_LINV, INT_ADD_LID]
QED


Theorem INT_EQ_RADD:
              !x:int y z. (x + z = y + z) = (x = y)
Proof
              REPEAT GEN_TAC THEN ONCE_REWRITE_TAC[INT_ADD_SYM] THEN
              SIMP_TAC int_ss [INT_EQ_LADD]
QED

Theorem INT_ADD_LID_UNIQ:
              !x:int y. (x + y = y) = (x = 0)
Proof
              REPEAT GEN_TAC THEN
              GEN_REWRITE_TAC (LAND_CONV o RAND_CONV)
                empty_rewrites [GSYM INT_ADD_LID]
              THEN SIMP_TAC int_ss [INT_EQ_RADD]
QED

Theorem INT_ADD_RID_UNIQ:
              !x:int y. (x + y = x) = (y = 0)
Proof
              REPEAT GEN_TAC THEN ONCE_REWRITE_TAC[INT_ADD_SYM] THEN
              SIMP_TAC int_ss [INT_ADD_LID_UNIQ]
QED

Theorem INT_LNEG_UNIQ:
     !x y. (x + y = 0) = (x = ~y)
Proof
     REPEAT GEN_TAC
     THEN SUBST1_TAC (SYM(SPEC (Term `y:int`) INT_ADD_LINV))
     THEN SIMP_TAC int_ss [INT_EQ_RADD]
QED

Theorem INT_RNEG_UNIQ:
              !x y. (x + y = 0) = (y = ~x)
Proof
              REPEAT GEN_TAC THEN ONCE_REWRITE_TAC[INT_ADD_SYM] THEN
              SIMP_TAC int_ss [INT_LNEG_UNIQ]
QED

Theorem INT_NEG_ADD:
              !x y. ~(x + y) = ~x + ~y
Proof
              REPEAT GEN_TAC THEN CONV_TAC SYM_CONV THEN
              REWRITE_TAC[GSYM INT_LNEG_UNIQ] THEN
              ONCE_REWRITE_TAC
              [jrhUtils.AC(INT_ADD_ASSOC,INT_ADD_SYM)
               (Term `(a + b) + (c + d) = (a + c) + (b + d:int)`)] THEN
              REWRITE_TAC[INT_ADD_LINV, INT_ADD_RID,INT_0]
QED

Theorem INT_MUL_LZERO:
              !x:int. 0 * x = 0
Proof
              GEN_TAC THEN SUBST1_TAC
              (SYM(Q.SPECL [`0 * x`, `0 * x`] INT_ADD_LID_UNIQ))
              THEN REWRITE_TAC[GSYM INT_RDISTRIB, INT_ADD_RID]
QED
val _ = export_rewrites ["INT_MUL_LZERO"]

Theorem INT_MUL_RZERO:
                !x. x * 0i = 0
Proof
                GEN_TAC THEN ONCE_REWRITE_TAC[INT_MUL_SYM] THEN
                SIMP_TAC int_ss [INT_MUL_LZERO]
QED
val _ = export_rewrites ["INT_MUL_RZERO"]

Theorem INT_NEG_LMUL:
              !x y. ~(x * y) = ~x * y
Proof
              REPEAT GEN_TAC THEN CONV_TAC SYM_CONV THEN
              REWRITE_TAC[GSYM INT_LNEG_UNIQ, GSYM INT_RDISTRIB,
              INT_ADD_LINV, INT_MUL_LZERO,INT_0]
QED

(* |- !x y. -x * y = -(x * y) *)
Theorem INT_MUL_LNEG = GSYM INT_NEG_LMUL (* HOL-Light compatible *)

Theorem INT_NEG_RMUL:
              !x y. ~(x * y) = x * ~y
Proof
              REPEAT GEN_TAC THEN ONCE_REWRITE_TAC[INT_MUL_SYM] THEN
              SIMP_TAC int_ss [INT_NEG_LMUL]
QED

(* |- !x y. x * -y = -(x * y) *)
Theorem INT_MUL_RNEG = GSYM INT_NEG_RMUL (* HOL-Light compatible *)

Theorem INT_NEGNEG[simp]:
  !x:int. ~~x = x
Proof
  GEN_TAC THEN CONV_TAC SYM_CONV THEN
  REWRITE_TAC[GSYM INT_LNEG_UNIQ, INT_ADD_RINV]
QED

Theorem INT_NEG_NEG = INT_NEGNEG (* HOL-Light compatible name *)

Theorem INT_NEG_MUL2:
              !x y. ~x * ~y = x * y
Proof
              REWRITE_TAC[GSYM INT_NEG_LMUL, GSYM INT_NEG_RMUL, INT_NEGNEG]
QED

Theorem INT_LT_LADD:
              !x:int y z. x + y < x + z <=> y < z
Proof
              REPEAT GEN_TAC THEN EQ_TAC THENL
              [DISCH_THEN(MP_TAC o (SPEC (Term `~x:int`)) o
                          MATCH_MP INT_LT_LADD_IMP)
               THEN
               REWRITE_TAC[INT_ADD_ASSOC, INT_ADD_LINV, INT_ADD_LID],
               SIMP_TAC int_ss [INT_LT_LADD_IMP]]
QED

Theorem INT_LT_RADD:
    !x:int y z. (x + z) < (y + z) <=> x < y
Proof
              REPEAT GEN_TAC THEN ONCE_REWRITE_TAC[INT_ADD_SYM] THEN
              SIMP_TAC int_ss [INT_LT_LADD]
QED

Theorem INT_NOT_LT:
    !x:int y. ~(x < y) <=> y <= x
Proof
              REPEAT GEN_TAC THEN REWRITE_TAC[int_le]
QED

(* NOTE: This is INT_LT of HOL-Light *)
Theorem INT_LT2 :
    !x (y :int). x < y <=> ~(y <= x)
Proof
    REWRITE_TAC [GSYM INT_NOT_LT]
QED

Theorem INT_LT_ANTISYM:
              !x:int y. ~(x < y /\ y < x)
Proof
              REPEAT GEN_TAC THEN DISCH_THEN(MP_TAC o MATCH_MP INT_LT_TRANS)
              THEN REWRITE_TAC[INT_LT_REFL]
QED

Theorem INT_LT_GT:
              !x:int y. x < y ==> ~(y < x)
Proof
              REPEAT GEN_TAC THEN
              DISCH_THEN(fn th => DISCH_THEN(MP_TAC o CONJ th)) THEN
              REWRITE_TAC[INT_LT_ANTISYM]
QED

Theorem INT_NOT_LE:
    !x y:int. ~(x <= y) <=> y < x
Proof
              REPEAT GEN_TAC THEN REWRITE_TAC[int_le]
QED

Theorem INT_LE_TOTAL:
              !x y:int. x <= y \/ y <= x
Proof
              REPEAT GEN_TAC THEN
              REWRITE_TAC[int_le, GSYM DE_MORGAN_THM, INT_LT_ANTISYM]
QED

Theorem INT_LET_TOTAL:
              !x y:int. x <= y \/ y < x
Proof
              REPEAT GEN_TAC THEN REWRITE_TAC[int_le] THEN
              SIMP_TAC int_ss []
QED

Theorem INT_LTE_TOTAL:
              !x y:int. x < y \/ y <= x
Proof
              REPEAT GEN_TAC THEN REWRITE_TAC[int_le] THEN
              SIMP_TAC int_ss []
QED


Theorem INT_LE_REFL[simp]: !x:int. x <= x
Proof GEN_TAC THEN REWRITE_TAC[int_le, INT_LT_REFL]
QED

Theorem INT_LE_LT:
    !x y:int. x <= y <=> x < y \/ (x = y)
Proof
  REPEAT GEN_TAC THEN REWRITE_TAC[int_le] THEN EQ_TAC THENL
   [REPEAT_TCL DISJ_CASES_THEN ASSUME_TAC
     (SPECL [Term `x:int`, Term `y:int`] INT_LT_TOTAL) THEN ASM_REWRITE_TAC[],
    DISCH_THEN(DISJ_CASES_THEN2
     (curry(op THEN) (MATCH_MP_TAC INT_LT_GT) o ACCEPT_TAC) SUBST1_TAC) THEN
    MATCH_ACCEPT_TAC INT_LT_REFL]
QED

Theorem INT_LT_LE:
    !x y:int. x < y <=> x <= y /\ ~(x = y)
Proof
     let val lemma = TAUT_CONV (Term `~(a /\ ~a)`)
     in
         REPEAT GEN_TAC THEN REWRITE_TAC[INT_LE_LT, RIGHT_AND_OVER_OR, lemma]
         THEN EQ_TAC THEN DISCH_TAC THEN ASM_REWRITE_TAC[] THEN
         POP_ASSUM MP_TAC THEN CONV_TAC CONTRAPOS_CONV THEN REWRITE_TAC[] THEN
         DISCH_THEN SUBST1_TAC THEN REWRITE_TAC[INT_LT_REFL]
     end
QED

Theorem INT_LT_IMP_LE:
              !x y:int. x < y ==> x <= y
Proof
                  REPEAT GEN_TAC THEN DISCH_TAC THEN
                  ASM_REWRITE_TAC[INT_LE_LT]
QED

Theorem INT_LTE_TRANS:
              !x y z:int. x < y /\ y <= z ==> x < z
Proof
              REPEAT GEN_TAC THEN REWRITE_TAC[INT_LE_LT, LEFT_AND_OVER_OR] THEN
              DISCH_THEN(DISJ_CASES_THEN2 (ACCEPT_TAC o MATCH_MP INT_LT_TRANS)
                         (CONJUNCTS_THEN2 MP_TAC SUBST1_TAC))
                         THEN REWRITE_TAC[]
QED

Theorem INT_LET_TRANS:
              !x y z:int. x <= y /\ y < z ==> x < z
Proof
              REPEAT GEN_TAC THEN REWRITE_TAC[INT_LE_LT, RIGHT_AND_OVER_OR]
              THEN
              DISCH_THEN(DISJ_CASES_THEN2 (ACCEPT_TAC o MATCH_MP INT_LT_TRANS)
                         (CONJUNCTS_THEN2 SUBST1_TAC ACCEPT_TAC))
QED

Theorem INT_LE_TRANS:
              !x y z:int. x <= y /\ y <= z ==> x <= z
Proof
              REPEAT GEN_TAC THEN
              GEN_REWRITE_TAC (LAND_CONV o RAND_CONV) empty_rewrites
                [INT_LE_LT] THEN
              DISCH_THEN(CONJUNCTS_THEN2 MP_TAC
                         (DISJ_CASES_THEN2 ASSUME_TAC SUBST1_TAC))
              THEN REWRITE_TAC[]
              THEN DISCH_THEN(MP_TAC o C CONJ (ASSUME (Term `y < z:int`))) THEN
              DISCH_THEN(ACCEPT_TAC o MATCH_MP
                         INT_LT_IMP_LE o MATCH_MP INT_LET_TRANS)
QED

Theorem INT_LE_ANTISYM:
    !x y:int. x <= y /\ y <= x <=> (x = y)
Proof
              REPEAT GEN_TAC THEN EQ_TAC THENL
              [REWRITE_TAC[int_le] THEN REPEAT_TCL DISJ_CASES_THEN ASSUME_TAC
               (SPECL [Term `x:int`, Term `y:int`] INT_LT_TOTAL) THEN
               ASM_REWRITE_TAC[],
               DISCH_THEN SUBST1_TAC THEN REWRITE_TAC[INT_LE_REFL]]
QED

Theorem INT_LET_ANTISYM:
              !x y:int. ~(x < y /\ y <= x)
Proof
              REPEAT GEN_TAC THEN REWRITE_TAC[int_le] THEN
              BOOL_CASES_TAC (Term `x < y:int`) THEN REWRITE_TAC[]
QED

Theorem INT_LTE_ANTSYM:
              !x y:int. ~(x <= y /\ y < x)
Proof
              REPEAT GEN_TAC THEN ONCE_REWRITE_TAC[CONJ_SYM] THEN
              MATCH_ACCEPT_TAC INT_LET_ANTISYM
QED

Theorem INT_NEG_LT0:
    !x. ~x < 0 <=> 0 < x
Proof
              GEN_TAC THEN
              SUBST1_TAC(SYM(Q.SPECL [`~x`, `0`,`x`] INT_LT_RADD)) THEN
              REWRITE_TAC[INT_ADD_LINV, INT_ADD_LID]
QED

Theorem INT_NEG_GT0:
    !x. 0 < ~x <=> x < 0
Proof         GEN_TAC THEN REWRITE_TAC[GSYM INT_NEG_LT0, INT_NEGNEG]
QED

Theorem INT_NEG_LE0:
    !x. ~x <= 0 <=> 0 <= x
Proof         GEN_TAC THEN REWRITE_TAC[int_le] THEN
              REWRITE_TAC[INT_NEG_GT0]
QED

Theorem INT_NEG_GE0:
    !x. 0 <= ~x <=> x <= 0
Proof
              GEN_TAC THEN REWRITE_TAC[int_le] THEN
              REWRITE_TAC[INT_NEG_LT0]
QED

Theorem INT_LT_NEGTOTAL:
    !x. (x = 0) \/ 0<x \/ 0 < ~x
Proof
              GEN_TAC THEN REPEAT_TCL DISJ_CASES_THEN ASSUME_TAC
              (Q.SPECL [`x`, `0`] INT_LT_TOTAL) THEN
              ASM_REWRITE_TAC
              [SYM(REWRITE_RULE[INT_NEGNEG] (Q.SPEC `~x` INT_NEG_LT0))]
QED

Theorem INT_LE_NEGTOTAL:
     !x. 0 <= x \/ 0 <= ~x
Proof
     GEN_TAC THEN REWRITE_TAC[INT_LE_LT] THEN
     REPEAT_TCL DISJ_CASES_THEN ASSUME_TAC (SPEC (Term `x:int`)
                                            INT_LT_NEGTOTAL)
     THEN ASM_REWRITE_TAC[]
QED

Theorem INT_LE_MUL:
     !x y:int. 0 <= x /\ 0 <= y ==> 0 <= x*y
Proof
         REPEAT GEN_TAC THEN REWRITE_TAC[INT_LE_LT] THEN
         MAP_EVERY ASM_CASES_TAC [Term `0i = x`, Term `0i = y`] THEN
         ASM_REWRITE_TAC[] THEN TRY(FIRST_ASSUM(SUBST1_TAC o SYM)) THEN
         REWRITE_TAC[INT_MUL_LZERO, INT_MUL_RZERO] THEN
         DISCH_TAC THEN DISJ1_TAC
         THEN MATCH_MP_TAC (REWRITE_RULE [INT_0] INT_LT_MUL) THEN
         ASM_REWRITE_TAC[]
QED

Theorem INT_LE_SQUARE:
              !x:int. 0 <= x * x
Proof
              GEN_TAC THEN DISJ_CASES_TAC (SPEC (Term `x:int`) INT_LE_NEGTOTAL)
              THEN
              POP_ASSUM(MP_TAC o MATCH_MP INT_LE_MUL o W CONJ) THEN
              REWRITE_TAC[GSYM INT_NEG_RMUL, GSYM INT_NEG_LMUL, INT_NEGNEG]
QED

Theorem INT_LE_01:
              0i <= 1
Proof
              SUBST1_TAC(SYM(Q.SPEC `1` INT_MUL_LID)) THEN
              SIMP_TAC int_ss [INT_LE_SQUARE,INT_1]
QED

Theorem INT_LT_01:
              0i < 1i
Proof
              SIMP_TAC int_ss [INT_LT_LE, INT_LE_01,
                               GSYM INT_0,GSYM INT_1,INT_10]
QED

Theorem INT_LE_LADD:
    !x:int y z. x + y <= x + z <=> y <= z
Proof
              REPEAT GEN_TAC THEN REWRITE_TAC[int_le] THEN
              AP_TERM_TAC THEN MATCH_ACCEPT_TAC INT_LT_LADD
QED

Theorem INT_LE_RADD:
    !x y z:int. (x + z) <= (y + z) <=> x <= y
Proof
              REPEAT GEN_TAC THEN REWRITE_TAC[int_le] THEN
              AP_TERM_TAC THEN MATCH_ACCEPT_TAC INT_LT_RADD
QED

Theorem INT_LT_ADD2:
              !w x y z:int. w < x /\ y < z ==> w + y < x + z
Proof
              REPEAT GEN_TAC THEN DISCH_TAC THEN
              MATCH_MP_TAC INT_LT_TRANS THEN EXISTS_TAC (Term `w + z:int`) THEN
              ASM_REWRITE_TAC[INT_LT_LADD, INT_LT_RADD]
QED

Theorem INT_LE_ADD2:
              !w x y z:int. w <= x /\ y <= z ==> w + y <= x + z
Proof
              REPEAT GEN_TAC THEN DISCH_TAC THEN
              MATCH_MP_TAC INT_LE_TRANS THEN EXISTS_TAC (Term `w + z:int`) THEN
              ASM_REWRITE_TAC[INT_LE_LADD, INT_LE_RADD]
QED

Theorem INT_LE_ADD:
              !x y:int. 0 <= x /\ 0 <= y ==> 0 <= (x + y)
Proof
              REPEAT GEN_TAC
              THEN DISCH_THEN(MP_TAC o MATCH_MP INT_LE_ADD2) THEN
              REWRITE_TAC[INT_ADD_LID]
QED

Theorem INT_LT_ADD:
              !x y:int. 0 < x /\ 0 < y ==> 0 < (x + y)
Proof
              REPEAT GEN_TAC THEN DISCH_THEN(MP_TAC o MATCH_MP INT_LT_ADD2)
              THEN
              REWRITE_TAC[INT_ADD_LID]
QED

Theorem INT_LT_ADDNEG:
    !x y z. y < x + ~z <=> y+z < x
Proof
              REPEAT GEN_TAC THEN
              SUBST1_TAC(SYM(SPECL [Term `y:int`,
                                    Term `x + ~z`,
                                    Term `z:int`] INT_LT_RADD)) THEN
              REWRITE_TAC[GSYM INT_ADD_ASSOC, INT_ADD_LINV,
                          INT_ADD_RID, INT_0]
QED

(* REWRITE TO *)
Theorem INT_LT_ADDNEG2:
    !x y z. x + ~y < z <=> x < z+y
Proof
     REPEAT GEN_TAC THEN
     SUBST1_TAC
       (SYM(SPECL [Term `x + ~y`, Term `z:int`,Term `y:int`] INT_LT_RADD)) THEN
     REWRITE_TAC[GSYM INT_ADD_ASSOC, INT_ADD_LINV, INT_ADD_RID,INT_0]
QED

Theorem INT_LT_ADD1:
              !x y:int. x <= y ==> x < (y + 1)
Proof
              REPEAT GEN_TAC THEN REWRITE_TAC[INT_LE_LT] THEN
              DISCH_THEN DISJ_CASES_TAC THENL
              [POP_ASSUM(MP_TAC o MATCH_MP INT_LT_ADD2 o C CONJ INT_LT_01)
               THEN
               REWRITE_TAC[INT_ADD_RID],
               POP_ASSUM SUBST1_TAC THEN
               GEN_REWRITE_TAC LAND_CONV empty_rewrites [GSYM INT_ADD_RID] THEN
               REWRITE_TAC[INT_LT_LADD, INT_LT_01]]
QED

Theorem INT_SUB_ADD:
              !x y:int. (x - y) + y = x
Proof
              REPEAT GEN_TAC THEN
              REWRITE_TAC[int_sub, GSYM INT_ADD_ASSOC,
                      INT_ADD_LINV, INT_ADD_RID,INT_0]
QED

Theorem INT_SUB_ADD2:
              !x y:int. y + (x - y) = x
Proof
              REPEAT GEN_TAC THEN ONCE_REWRITE_TAC[INT_ADD_SYM] THEN
              MATCH_ACCEPT_TAC INT_SUB_ADD
QED

Theorem INT_SUB_REFL:
              !x:int. x - x = 0
Proof
              GEN_TAC THEN REWRITE_TAC[int_sub, INT_ADD_RINV]
QED

Theorem INT_SUB_0:
              !x y:int. (x - y = 0) = (x = y)
Proof
              REPEAT GEN_TAC THEN EQ_TAC THENL
              [DISCH_THEN(MP_TAC o C AP_THM (Term `y:int`) o
                          AP_TERM (Term `$+ :int->int->int`)) THEN
               REWRITE_TAC[INT_SUB_ADD, INT_ADD_LID],
               DISCH_THEN SUBST1_TAC THEN MATCH_ACCEPT_TAC INT_SUB_REFL]
QED

Theorem INT_LE_DOUBLE:
    !x:int. 0 <= x + x <=> 0 <= x
Proof
              GEN_TAC THEN EQ_TAC THENL
              [CONV_TAC CONTRAPOS_CONV THEN REWRITE_TAC[INT_NOT_LE] THEN
               DISCH_THEN(MP_TAC o MATCH_MP INT_LT_ADD2 o W CONJ)
               THEN REWRITE_TAC [INT_ADD_RID],
               DISCH_THEN(MP_TAC o MATCH_MP INT_LE_ADD2 o W CONJ)] THEN
              REWRITE_TAC[INT_ADD_RID]
QED

Theorem INT_LE_NEGL:
    !x. ~x <= x <=> 0 <= x
Proof
              GEN_TAC THEN SUBST1_TAC (SYM
                (SPECL [Term `x:int`,Term `~x:int`, Term `x:int`]INT_LE_LADD))
              THEN REWRITE_TAC[INT_ADD_RINV, INT_LE_DOUBLE]
QED

Theorem INT_LE_NEGR:
    !x. x <= ~x <=> x <= 0
Proof
              GEN_TAC THEN SUBST1_TAC(SYM(SPEC (Term `x:int`) INT_NEGNEG)) THEN
              GEN_REWRITE_TAC (LAND_CONV o RAND_CONV)
                empty_rewrites [INT_NEGNEG] THEN
              REWRITE_TAC[INT_LE_NEGL] THEN REWRITE_TAC[INT_NEG_GE0] THEN
              REWRITE_TAC[INT_NEGNEG]
QED

Theorem INT_NEG_EQ0:
              !x. (~x = 0) = (x = 0)
Proof
GEN_TAC THEN EQ_TAC THENL
[DISCH_THEN(MP_TAC o AP_TERM (Term `$+ x:int->int`))
   THEN REWRITE_TAC[INT_ADD_RINV, INT_ADD_LINV, INT_ADD_RID, INT_0]
   THEN DISCH_THEN SUBST1_TAC THEN REFL_TAC,
 DISCH_THEN(MP_TAC o AP_TERM (Term `$+ (~x)`))
   THEN REWRITE_TAC[INT_ADD_RINV, INT_ADD_LINV, INT_ADD_RID, INT_0]
   THEN DISCH_THEN SUBST1_TAC THEN REFL_TAC]
QED

Theorem INT_NEG_0[simp]:  ~0 = 0
Proof REWRITE_TAC[INT_NEG_EQ0]
QED

Theorem INT_NEG_SUB:
              !x y. ~(x - y) = y - x
Proof
              REPEAT GEN_TAC THEN REWRITE_TAC[int_sub,
                                              INT_NEG_ADD, INT_NEGNEG] THEN
              MATCH_ACCEPT_TAC INT_ADD_SYM
QED

Theorem INT_SUB_LT:
    !x:int y. 0 < x - y <=> y < x
Proof
              REPEAT GEN_TAC THEN
              SUBST1_TAC(SYM(Q.SPECL [`0`, `x - y`, `y`] INT_LT_RADD)) THEN
              REWRITE_TAC[INT_SUB_ADD, INT_ADD_LID]
QED

Theorem INT_SUB_LE:
    !x:int y. 0 <= (x - y) <=> y <= x
Proof
              REPEAT GEN_TAC THEN
              SUBST1_TAC(SYM(Q.SPECL [`0`, `x - y`, `y`] INT_LE_RADD)) THEN
              REWRITE_TAC[INT_SUB_ADD, INT_ADD_LID]
QED

Theorem INT_ADD_SUB:
              !x y:int. (x + y) - x = y
Proof
              REPEAT GEN_TAC THEN ONCE_REWRITE_TAC[INT_ADD_SYM] THEN
              REWRITE_TAC[int_sub, GSYM INT_ADD_ASSOC,
                          INT_ADD_RINV, INT_ADD_RID, INT_0]
QED

Theorem INT_SUB_LDISTRIB:
              !x y z:int. x * (y - z) = (x * y) - (x * z)
Proof
              REPEAT GEN_TAC THEN REWRITE_TAC[int_sub,
                                              INT_LDISTRIB, INT_NEG_RMUL]
QED

Theorem INT_SUB_RDISTRIB:
              !x y z:int. (x - y) * z = (x * z) - (y * z)
Proof
              REPEAT GEN_TAC THEN ONCE_REWRITE_TAC[INT_MUL_SYM] THEN
              MATCH_ACCEPT_TAC INT_SUB_LDISTRIB
QED

Theorem INT_NEG_EQ:
              !x y:int. (~x = y) = (x = ~y)
Proof
              REPEAT GEN_TAC THEN EQ_TAC THENL
              [DISCH_THEN(SUBST1_TAC o SYM), DISCH_THEN SUBST1_TAC] THEN
              REWRITE_TAC[INT_NEGNEG]
QED

Theorem INT_NEG_MINUS1:
              !x. ~x = ~1 * x
Proof
              GEN_TAC THEN REWRITE_TAC[GSYM INT_NEG_LMUL] THEN
              REWRITE_TAC[INT_MUL_LID,GSYM INT_1]
QED


Theorem INT_LT_IMP_NE:
              !x y:int. x < y ==> ~(x = y)
Proof
                  REPEAT GEN_TAC THEN CONV_TAC CONTRAPOS_CONV THEN
                  REWRITE_TAC[] THEN DISCH_THEN SUBST1_TAC THEN
                  REWRITE_TAC[INT_LT_REFL]
QED

Theorem INT_NOT_EQ :
    !x y. ~(x = y) <=> x < y \/ y < x
Proof
    rpt GEN_TAC
 >> EQ_TAC
 >- PROVE_TAC [INT_LT_TOTAL]
 >> PROVE_TAC [INT_LT_IMP_NE]
QED

Theorem INT_LE_ADDR:
    !x y:int. x <= x + y <=> 0 <= y
Proof
              REPEAT GEN_TAC THEN
              SUBST1_TAC(SYM(Q.SPECL [`x`, `0`, `y`] INT_LE_LADD)) THEN
              REWRITE_TAC[INT_ADD_RID,INT_0]
QED

Theorem INT_LE_ADDL:
    !x y:int. y <= x + y <=> 0 <= x
Proof
              REPEAT GEN_TAC THEN ONCE_REWRITE_TAC[INT_ADD_SYM] THEN
              MATCH_ACCEPT_TAC INT_LE_ADDR
QED

Theorem INT_LT_ADDR:
    !x y:int. x < x + y <=> 0 < y
Proof
              REPEAT GEN_TAC THEN
              SUBST1_TAC(SYM(Q.SPECL [`x`, `0`,`y`] INT_LT_LADD)) THEN
              REWRITE_TAC[INT_ADD_RID,INT_0]
QED

Theorem INT_LT_ADDL:
    !x y:int. y < x + y <=> 0 < x
Proof
              REPEAT GEN_TAC THEN ONCE_REWRITE_TAC[INT_ADD_SYM] THEN
              MATCH_ACCEPT_TAC INT_LT_ADDR
QED

Theorem INT_ENTIRE:
    !x y:int. (x * y = 0) <=> (x = 0) \/ (y = 0)
Proof
              REPEAT GEN_TAC THEN EQ_TAC THENL
              [CONV_TAC CONTRAPOS_CONV THEN REWRITE_TAC[DE_MORGAN_THM] THEN
               STRIP_TAC THEN
               REPEAT_TCL DISJ_CASES_THEN MP_TAC
                             (SPEC (Term `x:int`) INT_LT_NEGTOTAL) THEN
               ASM_REWRITE_TAC[] THEN
               REPEAT_TCL DISJ_CASES_THEN MP_TAC
                             (SPEC (Term `y:int`) INT_LT_NEGTOTAL) THEN
               ASM_REWRITE_TAC[] THEN
               REWRITE_TAC[TAUT_CONV (Term `a ==> b ==> c <=> b /\ a ==> c`)]
               THEN
               DISCH_THEN(MP_TAC o MATCH_MP (REWRITE_RULE [INT_0] INT_LT_MUL))
               THEN
               REWRITE_TAC[GSYM INT_NEG_LMUL, GSYM INT_NEG_RMUL] THEN
               CONV_TAC CONTRAPOS_CONV THEN REWRITE_TAC[INT_NEGNEG] THEN
               DISCH_THEN SUBST1_TAC THEN REWRITE_TAC[INT_LT_REFL,INT_NEG_GT0],
               DISCH_THEN(DISJ_CASES_THEN SUBST1_TAC) THEN
               REWRITE_TAC[INT_MUL_LZERO, INT_MUL_RZERO]]
QED

Theorem INT_EQ_LMUL:
    !x y z:int. (x * y = x * z) <=> (x = 0) \/ (y = z)
Proof
              REPEAT GEN_TAC THEN
              GEN_REWRITE_TAC LAND_CONV empty_rewrites [GSYM INT_SUB_0] THEN
              REWRITE_TAC[GSYM INT_SUB_LDISTRIB] THEN
              REWRITE_TAC[INT_ENTIRE, INT_SUB_0]
QED

Theorem INT_EQ_RMUL:
    !x y z:int. (x * z = y * z) <=> (z = 0) \/ (x = y)
Proof
              REPEAT GEN_TAC THEN ONCE_REWRITE_TAC[INT_MUL_SYM] THEN
              MATCH_ACCEPT_TAC INT_EQ_LMUL
QED


(*--------------------------------------------------------------------------*)
(* Prove homomorphisms for the inclusion map                                *)
(*--------------------------------------------------------------------------*)

val _ = print "Prove homomorphisms for the inclusion map\n"

Theorem INT:
              !n. &(SUC n) = &n + 1i
Proof
              GEN_TAC THEN REWRITE_TAC[int_of_num] THEN
              REWRITE_TAC[INT_1]
QED

Theorem INT_POS:
              !n. 0i <= &n
Proof
              INDUCT_TAC THEN REWRITE_TAC[INT_LE_REFL] THEN
              MATCH_MP_TAC INT_LE_TRANS THEN
              EXISTS_TAC (Term `&n:int`) THEN ASM_REWRITE_TAC[INT] THEN
              REWRITE_TAC[INT_LE_ADDR, INT_LE_01]
QED

Theorem INT_LE:
    !m n. &m:int <= &n <=> m <= n
Proof
              REPEAT INDUCT_TAC THEN ASM_REWRITE_TAC
              [INT, INT_LE_RADD, ZERO_LESS_EQ, LESS_EQ_MONO, INT_LE_REFL] THEN
              REWRITE_TAC[GSYM NOT_LESS, LESS_0] THENL
              [MATCH_MP_TAC INT_LE_TRANS THEN EXISTS_TAC (Term `&n:int`) THEN
               ASM_REWRITE_TAC[ZERO_LESS_EQ, INT_LE_ADDR, INT_LE_01],
               DISCH_THEN(MP_TAC o C CONJ (SPEC (Term `m:num`) INT_POS)) THEN
               DISCH_THEN(MP_TAC o MATCH_MP INT_LE_TRANS) THEN
               REWRITE_TAC[INT_NOT_LE, INT_LT_ADDR, INT_LT_01]]
QED

Theorem INT_LT[simp]:
  !m n. &m:int < &n <=> m < n
Proof
  REPEAT GEN_TAC THEN
  MATCH_ACCEPT_TAC ((REWRITE_RULE[] o
                     AP_TERM (Term `$~:bool->bool`) o
                     REWRITE_RULE[GSYM NOT_LESS, GSYM INT_NOT_LT])
                    (SPEC_ALL INT_LE))
QED

Theorem INT_OF_NUM_LE = INT_LE (* HOL-Light compatible name *)
Theorem INT_OF_NUM_LT = INT_LT (* HOL-Light compatible name *)

Theorem INT_INJ[simp]: !m n. (&m:int = &n) = (m = n)
Proof
  let val th = prove(“(m:num = n) <=> m <= n /\ n <= m”,
                     EQ_TAC
                     THENL [DISCH_THEN SUBST1_TAC
                            THEN REWRITE_TAC[LESS_EQ_REFL],
                            MATCH_ACCEPT_TAC LESS_EQUAL_ANTISYM])
  in
    REPEAT GEN_TAC THEN REWRITE_TAC[th, GSYM INT_LE_ANTISYM, INT_LE]
  end
QED

(* |- !m n. &m = &n <=> m = n *)
Theorem INT_OF_NUM_EQ = INT_INJ (* HOL-Light compatible name *)

Theorem INT_ADD:
              !m n. &m + &n = &(m + n)
Proof
              INDUCT_TAC THEN REWRITE_TAC[INT, ADD, INT_ADD_LID]
              THEN
              RULE_ASSUM_TAC GSYM THEN GEN_TAC THEN ASM_REWRITE_TAC[] THEN
              CONV_TAC(AC_CONV(INT_ADD_ASSOC,INT_ADD_SYM))
QED

Theorem INT_MUL:
              !m n. &m * &n = &(m * n)
Proof
              INDUCT_TAC THEN REWRITE_TAC[INT_MUL_LZERO, MULT_CLAUSES, INT,
                                          GSYM INT_ADD, INT_RDISTRIB] THEN
              FIRST_ASSUM(fn th => REWRITE_TAC[GSYM th]) THEN
              REWRITE_TAC[INT_MUL_LID,GSYM INT_1]
QED

Theorem INT_OF_NUM_ADD = INT_ADD (* HOL-Light compatible name *)
Theorem INT_OF_NUM_MUL = INT_MUL (* HOL-Light compatible name *)

(*--------------------------------------------------------------------------*)
(* Now more theorems                                                        *)
(*--------------------------------------------------------------------------*)


Theorem INT_LT_NZ:
              !n. ~(&n = 0) = (0 < &n)
Proof
              GEN_TAC THEN REWRITE_TAC[INT_LT_LE] THEN
              CONV_TAC(RAND_CONV(ONCE_DEPTH_CONV SYM_CONV)) THEN
              ASM_CASES_TAC (Term `&n = 0`)
              THEN ASM_REWRITE_TAC[INT_LE_REFL, INT_POS]
QED

Theorem INT_NZ_IMP_LT:
              !n. ~(n = 0) ==> 0 < &n
Proof
              GEN_TAC THEN REWRITE_TAC[GSYM INT_INJ, INT_LT_NZ]
QED

Theorem INT_DOUBLE:
              !x:int. x + x = 2 * x
Proof
              GEN_TAC THEN REWRITE_TAC[num_CONV (Term `2n`), INT] THEN
              REWRITE_TAC[INT_RDISTRIB, INT_MUL_LID,GSYM INT_1]
QED

Theorem INT_SUB_SUB:
              !x y. (x - y) - x = ~y
Proof
              REPEAT GEN_TAC THEN REWRITE_TAC[int_sub] THEN
              ONCE_REWRITE_TAC[jrhUtils.AC(INT_ADD_ASSOC,INT_ADD_SYM)
                               (Term `(a + b) + c = (c + a) + b:int`)] THEN
              REWRITE_TAC[INT_ADD_LINV, INT_ADD_LID]
QED

Theorem INT_LT_ADD_SUB:
    !x y z:int. x + y < z <=> x < z - y
Proof
              REPEAT GEN_TAC THEN
              SUBST1_TAC(SYM(SPECL [Term `x:int`, Term `z - y:int`,
                                    Term `y:int`] INT_LT_RADD)) THEN
              REWRITE_TAC[INT_SUB_ADD]
QED

Theorem INT_LT_SUB_RADD:
              !x y z:int. x - y < z <=> x < z + y
Proof
              REPEAT GEN_TAC THEN
              SUBST1_TAC(SYM(Q.SPECL [`x - y`, `z`, `y`] INT_LT_RADD)) THEN
              REWRITE_TAC[INT_SUB_ADD]
QED

Theorem INT_LT_SUB_LADD:
              !x y z:int. x < y - z <=> x + z < y
Proof
              REPEAT GEN_TAC THEN
              SUBST1_TAC(SYM(Q.SPECL [`x + z`, `y`, `~z`] INT_LT_RADD)) THEN
              REWRITE_TAC[int_sub, GSYM INT_ADD_ASSOC,
                          INT_ADD_RINV, INT_ADD_RID, INT_0]
QED

Theorem INT_LE_SUB_LADD:
              !x y z:int. x <= y - z <=> x + z <= y
Proof
      REPEAT GEN_TAC THEN REWRITE_TAC[GSYM INT_NOT_LT, INT_LT_SUB_RADD]
QED

Theorem INT_LE_SUB_RADD:
              !x y z:int. x - y <= z <=> x <= z + y
Proof
      REPEAT GEN_TAC THEN REWRITE_TAC[GSYM INT_NOT_LT,INT_LT_SUB_LADD]
QED

Theorem INT_LT_NEG:
              !x y. ~x < ~y <=> y < x
Proof
              REPEAT GEN_TAC THEN
              SUBST1_TAC(SYM(Q.SPECL[`~x`, `~y`, `x + y`] INT_LT_RADD)) THEN
              REWRITE_TAC[INT_ADD_ASSOC, INT_ADD_LINV, INT_ADD_LID]
              THEN ONCE_REWRITE_TAC[INT_ADD_SYM] THEN
              REWRITE_TAC[INT_ADD_ASSOC, INT_ADD_RINV, INT_ADD_LID]
QED

Theorem INT_LE_NEG:
              !x y. ~x <= ~y <=> y <= x
Proof
              REPEAT GEN_TAC THEN REWRITE_TAC[GSYM INT_NOT_LT] THEN
              REWRITE_TAC[INT_LT_NEG]
QED

Theorem INT_ADD2_SUB2:
              !a b c d:int. (a + b) - (c + d) = (a - c) + (b - d)
Proof
              REPEAT GEN_TAC THEN REWRITE_TAC[int_sub, INT_NEG_ADD] THEN
              CONV_TAC(AC_CONV(INT_ADD_ASSOC,INT_ADD_SYM))
QED

Theorem INT_SUB_LZERO[simp]: !x. 0 - x = ~x
Proof GEN_TAC THEN REWRITE_TAC[int_sub, INT_ADD_LID]
QED

Theorem INT_SUB_RZERO[simp]: !x:int. x - 0 = x
Proof GEN_TAC THEN REWRITE_TAC[int_sub, INT_NEG_0,INT_ADD_RID, INT_0]
QED

Theorem INT_LET_ADD2:
              !w x y z:int. w <= x /\ y < z ==> w + y < x + z
Proof
                  REPEAT GEN_TAC THEN DISCH_THEN STRIP_ASSUME_TAC THEN
                  MATCH_MP_TAC INT_LTE_TRANS THEN
                  Q.EXISTS_TAC `w + z` THEN
                  ASM_REWRITE_TAC[INT_LE_RADD, INT_LT_LADD]
QED

Theorem INT_LTE_ADD2:
              !w x y z:int. w < x /\ y <= z ==> w + y < x + z
Proof
                  REPEAT GEN_TAC THEN ONCE_REWRITE_TAC[CONJ_SYM] THEN
                  ONCE_REWRITE_TAC[INT_ADD_SYM] THEN
                  MATCH_ACCEPT_TAC INT_LET_ADD2
QED

Theorem INT_LET_ADD:
              !x y:int. 0 <= x /\ 0 < y ==> 0 < x + y
Proof
          REPEAT GEN_TAC THEN DISCH_TAC THEN
          SUBST1_TAC(SYM(Q.SPEC `0` INT_ADD_LID)) THEN
          MATCH_MP_TAC INT_LET_ADD2 THEN ASM_REWRITE_TAC[]
QED

Theorem INT_LTE_ADD:
              !x y:int. 0 < x /\ 0 <= y ==> 0 < x + y
Proof
          REPEAT GEN_TAC THEN DISCH_TAC THEN
          SUBST1_TAC(SYM(Q.SPEC `0` INT_ADD_LID)) THEN
          MATCH_MP_TAC INT_LTE_ADD2 THEN ASM_REWRITE_TAC[]
QED

Theorem INT_LT_MUL2:
     !x1 x2 y1 y2:int.
              0 <= x1 /\ 0 <= y1 /\ x1 < x2 /\ y1 < y2
                 ==>
              x1 * y1 < x2 * y2
Proof
     REPEAT GEN_TAC THEN ONCE_REWRITE_TAC[GSYM INT_SUB_LT] THEN
     REWRITE_TAC[INT_SUB_RZERO] THEN SUBGOAL_THEN
      (Term `!a b c d:int. (a * b) - (c * d)
                                =
                          ((a * b) - (a * d)) + ((a * d) - (c * d))`) MP_TAC
     THENL
     [REPEAT GEN_TAC THEN REWRITE_TAC[int_sub] THEN
      ONCE_REWRITE_TAC[jrhUtils.AC(INT_ADD_ASSOC,INT_ADD_SYM)
                       (Term `(a + b) + (c + d) = (b + c) + (a + d):int`)]
      THEN
      REWRITE_TAC[INT_ADD_LINV, INT_ADD_LID],
      DISCH_THEN(fn th => ONCE_REWRITE_TAC[th]) THEN
      REWRITE_TAC[GSYM INT_SUB_LDISTRIB, GSYM INT_SUB_RDISTRIB] THEN
      DISCH_THEN STRIP_ASSUME_TAC THEN
      MATCH_MP_TAC INT_LTE_ADD THEN CONJ_TAC THENL
      [MATCH_MP_TAC (REWRITE_RULE [INT_0] INT_LT_MUL)
       THEN ASM_REWRITE_TAC[] THEN
       MATCH_MP_TAC INT_LET_TRANS THEN EXISTS_TAC (Term `x1:int`) THEN
       ASM_REWRITE_TAC[] THEN ONCE_REWRITE_TAC[GSYM INT_SUB_LT] THEN
       ASM_REWRITE_TAC[],
       MATCH_MP_TAC (REWRITE_RULE [INT_0] INT_LE_MUL)
       THEN ASM_REWRITE_TAC[] THEN
       MATCH_MP_TAC INT_LT_IMP_LE THEN ASM_REWRITE_TAC[]]]
QED

Theorem INT_SUB_LNEG:
              !x y. (~x) - y = ~(x + y)
Proof
              REPEAT GEN_TAC THEN REWRITE_TAC[int_sub, INT_NEG_ADD]
QED

Theorem INT_SUB_RNEG:
              !x y. x - ~y = x + y
Proof
              REPEAT GEN_TAC THEN REWRITE_TAC[int_sub, INT_NEGNEG]
QED

Theorem INT_LE_LNEG :
    !x y. -x <= y <=> &0 <= x + y
Proof
    rpt STRIP_TAC
 >> REWRITE_TAC [Q.SPECL [‘y’, ‘-x’] (GSYM INT_SUB_LE)]
 >> REWRITE_TAC [INT_SUB_RNEG, Once INT_ADD_SYM]
QED

Theorem INT_LE_RNEG :
    !x y. x <= -y <=> x + y <= &0
Proof
    rpt STRIP_TAC
 >> REWRITE_TAC [Q.SPECL [‘-y’, ‘x’] (GSYM INT_SUB_LE)]
 >> REWRITE_TAC [INT_SUB_LNEG, INT_NEG_GE0, Once INT_ADD_SYM]
QED

Theorem INT_SUB_NEG2:
              !x y. (~x) - (~y) = y - x
Proof
              REPEAT GEN_TAC THEN REWRITE_TAC[INT_SUB_LNEG] THEN
              REWRITE_TAC[int_sub, INT_NEG_ADD, INT_NEGNEG] THEN
              MATCH_ACCEPT_TAC INT_ADD_SYM
QED

Theorem INT_SUB_TRIANGLE:
              !a b c:int. (a - b) + (b - c) = a - c
Proof
              REPEAT GEN_TAC THEN REWRITE_TAC[int_sub] THEN
              ONCE_REWRITE_TAC[jrhUtils.AC(INT_ADD_ASSOC,INT_ADD_SYM)
                               (Term `(a + b) + (c + d)
                                      = (b + c) + (a + d):int`)] THEN
              REWRITE_TAC[INT_ADD_LINV, INT_ADD_LID]
QED

Theorem INT_EQ_SUB_LADD:
              !x y z:int. (x = y - z) = (x + z = y)
Proof
              REPEAT GEN_TAC THEN (SUBST1_TAC o SYM o C SPECL INT_EQ_RADD)
              [Term `x:int`, Term `y - z:int`, Term `z:int`]
              THEN REWRITE_TAC[INT_SUB_ADD]
QED

Theorem INT_EQ_SUB_RADD:
              !x y z:int. (x - y = z) = (x = z + y)
Proof
              REPEAT GEN_TAC THEN CONV_TAC(SUB_CONV(ONCE_DEPTH_CONV SYM_CONV))
              THEN
              MATCH_ACCEPT_TAC INT_EQ_SUB_LADD
QED

Theorem INT_SUB:
              !n m. m <= n ==> (&n - &m = &(n - m))
Proof
              SIMP_TAC int_ss [INT_EQ_SUB_RADD, INT_ADD, INT_INJ]
QED

Theorem INT_SUB_SUB2:
              !x y:int. x - (x - y) = y
Proof
              REPEAT GEN_TAC THEN ONCE_REWRITE_TAC[GSYM INT_NEGNEG] THEN
              AP_TERM_TAC THEN REWRITE_TAC[INT_NEG_SUB, INT_SUB_SUB]
QED

Theorem INT_ADD_SUB2:
              !x y:int. x - (x + y) = ~y
Proof
              REPEAT GEN_TAC THEN ONCE_REWRITE_TAC[GSYM INT_NEG_SUB] THEN
              AP_TERM_TAC THEN REWRITE_TAC[INT_ADD_SUB]
QED

Theorem INT_EQ_LMUL2:
              !x y z:int. ~(x = 0) ==> ((y = z) = (x * y = x * z))
Proof
                  REPEAT GEN_TAC THEN DISCH_TAC THEN
                  MP_TAC(SPECL [Term `x:int`, Term `y:int`,
                                Term `z:int`] INT_EQ_LMUL) THEN
                  ASM_REWRITE_TAC[] THEN DISCH_THEN SUBST_ALL_TAC
                  THEN REFL_TAC
QED

Theorem INT_EQ_IMP_LE:
              !x y:int. (x = y) ==> x <= y
Proof
                  REPEAT GEN_TAC THEN DISCH_THEN SUBST1_TAC THEN
                  MATCH_ACCEPT_TAC INT_LE_REFL
QED

Theorem INT_POS_NZ:
              !x:int. 0 < x ==> ~(x = 0)
Proof
                  GEN_TAC THEN DISCH_THEN(ASSUME_TAC o MATCH_MP INT_LT_IMP_NE)
                  THEN
                  CONV_TAC(RAND_CONV SYM_CONV) THEN POP_ASSUM ACCEPT_TAC
QED

Theorem INT_EQ_RMUL_IMP:
              !x y z:int. ~(z = 0) /\ (x * z = y * z) ==> (x = y)
Proof
                  REPEAT GEN_TAC
                  THEN DISCH_THEN(CONJUNCTS_THEN2 ASSUME_TAC MP_TAC) THEN
                  ASM_REWRITE_TAC[INT_EQ_RMUL]
QED

Theorem INT_EQ_LMUL_IMP:
              !x y z:int. ~(x = 0) /\ (x * y = x * z) ==> (y = z)
Proof
                  ONCE_REWRITE_TAC[INT_MUL_SYM]
                  THEN MATCH_ACCEPT_TAC INT_EQ_RMUL_IMP
QED

Theorem INT_DIFFSQ:
              !x y:int. (x + y) * (x - y) = (x * x) - (y * y)
Proof
              REPEAT GEN_TAC THEN
              REWRITE_TAC[INT_LDISTRIB, INT_RDISTRIB, int_sub,
                          GSYM INT_ADD_ASSOC] THEN
              ONCE_REWRITE_TAC[jrhUtils.AC(INT_ADD_ASSOC,INT_ADD_SYM)
                     (Term`a + (b + (c + d)) = (b + c) + (a + d):int`)] THEN
              REWRITE_TAC[INT_ADD_LID_UNIQ, GSYM INT_NEG_RMUL] THEN
              REWRITE_TAC[INT_LNEG_UNIQ] THEN AP_TERM_TAC THEN
              MATCH_ACCEPT_TAC INT_MUL_SYM
QED

Theorem INT_POSSQ:
    !x:int. 0 < x*x <=> ~(x = 0)
Proof
              GEN_TAC THEN REWRITE_TAC[GSYM INT_NOT_LE]
              THEN AP_TERM_TAC THEN EQ_TAC THENL
              [DISCH_THEN(MP_TAC o C CONJ (SPEC (Term `x:int`) INT_LE_SQUARE))
               THEN
               REWRITE_TAC[INT_LE_ANTISYM, INT_ENTIRE],
               DISCH_THEN SUBST1_TAC
               THEN REWRITE_TAC[INT_MUL_LZERO, INT_LE_REFL]]
QED

Theorem INT_SUMSQ:
    !x y:int. ((x * x) + (y * y) = 0) <=> (x = 0) /\ (y = 0)
Proof
              REPEAT GEN_TAC THEN EQ_TAC THENL
              [CONV_TAC CONTRAPOS_CONV THEN REWRITE_TAC[DE_MORGAN_THM] THEN
               DISCH_THEN DISJ_CASES_TAC THEN MATCH_MP_TAC INT_POS_NZ THENL
               [MATCH_MP_TAC INT_LTE_ADD, MATCH_MP_TAC INT_LET_ADD] THEN
               ASM_REWRITE_TAC[INT_POSSQ, INT_LE_SQUARE],
               DISCH_TAC THEN ASM_REWRITE_TAC[INT_MUL_LZERO, INT_ADD_RID]]
QED

Theorem INT_EQ_NEG[simp]: !x y:int. (~x = ~y) = (x = y)
Proof
  REPEAT GEN_TAC THEN
  REWRITE_TAC[GSYM INT_LE_ANTISYM, INT_LE_NEG] THEN
  MATCH_ACCEPT_TAC CONJ_SYM
QED

Theorem int_eq_calculate[simp]:
  !n m. ((&n = ~&m) <=> (n = 0) /\ (m = 0)) /\
        ((~&n = &m) <=> (n = 0) /\ (m = 0))
Proof
  Induct THENL [
    SIMP_TAC int_ss [INT_NEG_0, INT_INJ, GSYM INT_NEG_EQ],
    SIMP_TAC int_ss [INT] THEN GEN_TAC THEN CONJ_TAC THENL [
      SIMP_TAC int_ss [GSYM INT_EQ_SUB_LADD, int_sub, GSYM INT_NEG_ADD] THEN
      ASM_SIMP_TAC int_ss [INT_ADD],
      SIMP_TAC int_ss [INT_NEG_ADD, GSYM INT_EQ_SUB_LADD] THEN
      SIMP_TAC int_ss [int_sub] THEN
      ASM_SIMP_TAC int_ss [INT_NEGNEG, INT_ADD]
    ]
  ]
QED

Theorem INT_LT_CALCULATE:
  !n m.  (&n:int < &m <=> n < m) /\ (~&n < ~&m <=> m < n) /\
         (~&n < &m <=> ~(n = 0) \/ ~(m = 0)) /\ (&n < ~&m <=> F)
Proof
  SIMP_TAC int_ss [INT_LT, INT_LT_NEG] THEN
  Induct THENL [
    SIMP_TAC int_ss [INT_NEG_0, INT_LT, INT_NEG_GT0],
    GEN_TAC THEN CONJ_TAC THENL [
      SIMP_TAC int_ss [INT, INT_NEG_ADD, INT_LT_ADDNEG2] THEN
      ASM_SIMP_TAC int_ss [INT_ADD],
      SIMP_TAC int_ss [INT, INT_LT_ADD_SUB, int_sub, GSYM INT_NEG_ADD] THEN
      ASM_SIMP_TAC int_ss [INT_ADD]
    ]
  ]
QED



(*--------------------------------------------------------------------------*)
(* A nice proof that the positive integers are a copy of the natural        *)
(* numbers (replacing a nasty hack which poked under the quotient).         *)
(*--------------------------------------------------------------------------*)

val _ = print "Proving +ve integers are a copy of natural numbers\n"

Theorem NUM_POSINT:
              !i. 0 <= i ==> ?!n. i = &n
Proof
                  GEN_TAC THEN DISCH_TAC THEN
                  CONV_TAC EXISTS_UNIQUE_CONV THEN
                  CONJ_TAC THEN POP_ASSUM MP_TAC THENL
                   [ REWRITE_TAC[int_le, GSYM INT_0, NUM_POSINT_EX],
                     REPEAT STRIP_TAC THEN POP_ASSUM MP_TAC THEN
                     ASM_REWRITE_TAC[INT_INJ]
                   ]
QED

Theorem NUM_POSINT_EXISTS:
  !i. 0 <= i ==> ?n. i = &n
Proof
  PROVE_TAC [SIMP_RULE bool_ss [EXISTS_UNIQUE_DEF] NUM_POSINT]
QED

Theorem NUM_NEGINT_EXISTS:
  !i. i <= 0 ==> ?n. i = ~&n
Proof
  PROVE_TAC [NUM_POSINT_EXISTS, INT_NEG_LE0, INT_NEG_EQ]
QED

Theorem INT_NUM_CASES:
  !p. (?n. (p = &n) /\ ~(n = 0)) \/ (?n. (p = ~&n) /\ ~(n = 0)) \/
           (p = 0)
Proof
  GEN_TAC THEN Cases_on `0 <= p` THENL [
    Cases_on `p = 0` THENL [
      ASM_SIMP_TAC int_ss [],
      PROVE_TAC [NUM_POSINT_EXISTS]
    ],
    `?n. p = ~&n` by PROVE_TAC [NUM_NEGINT_EXISTS, INT_NOT_LE, INT_LE_LT] THEN
    POP_ASSUM SUBST_ALL_TAC THEN
    FULL_SIMP_TAC int_ss [INT_EQ_NEG, INT_INJ, INT_NEG_GE0, NOT_LESS_EQUAL,
                          INT_LE]
  ]
QED
val _ = TypeBase.export [
      TypeBasePure.mk_nondatatype_info (
        “:int”,
        {nchotomy = SOME INT_NUM_CASES,
         induction = NONE, encode = NONE, size = NONE}
      )
    ];


(* ----------------------------------------------------------------------
    Discreteness of <
   ---------------------------------------------------------------------- *)

Theorem int_cases[local]:
   !x:int. (?n. x = &n) \/ (?n. ~(n = 0) /\ (x = ~&n))
Proof
  PROVE_TAC [INT_NUM_CASES]
QED

Theorem INT_DISCRETE:
  !x:int y. ~(x < y /\ y < x + 1)
Proof
  REPEAT GEN_TAC THEN
  `((?n. x = &n) \/ (?n. n <> 0 /\ (x = ~&n))) /\
   ((?m. y = &m) \/ (?m. m <> 0 /\ (y = ~&m)))`
      by PROVE_TAC [int_cases] THEN
  REPEAT VAR_EQ_TAC THENL [
    REWRITE_TAC [INT_ADD, INT_LT, LESS_LESS_SUC, GSYM ADD1],

    REWRITE_TAC [INT_LT_CALCULATE],

    ASM_REWRITE_TAC [INT_LT_CALCULATE] THEN
    `&m < ~&n + 1 <=> ~(~&n + 1) < ~&m` by REWRITE_TAC [INT_LT_NEG] THEN
    POP_ASSUM SUBST1_TAC THEN
    REWRITE_TAC [INT_NEG_ADD, INT_NEGNEG, GSYM int_sub] THEN
    SRW_TAC [numSimps.ARITH_ss][INT_SUB, INT_LT_CALCULATE],

    REWRITE_TAC [INT_LT_CALCULATE] THEN
    `~&m < ~&n + 1 <=> ~(~&n + 1) < &m`
       by PROVE_TAC [INT_LT_NEG, INT_NEGNEG] THEN
    POP_ASSUM SUBST1_TAC THEN
    REWRITE_TAC [INT_NEG_ADD, INT_NEGNEG, GSYM int_sub] THEN
    SRW_TAC [numSimps.ARITH_ss][INT_SUB, INT_LT_CALCULATE]
  ]
QED

Theorem INT_LE_LT1:
    x <= y  <=>  x < y + 1
Proof
  SRW_TAC [][EQ_IMP_THM] THENL [
    FULL_SIMP_TAC (srw_ss()) [INT_LE_LT, INT_LT_ADDR, INT_LT] THEN
    MATCH_MP_TAC INT_LT_TRANS THEN Q.EXISTS_TAC `y` THEN
    SRW_TAC [][INT_LT_ADDR, INT_LT],

    SRW_TAC [][int_le] THEN PROVE_TAC [INT_DISCRETE]
  ]
QED

Theorem INT_LT_LE1:
    x < y  <=>  x + 1 <= y
Proof
  SRW_TAC [][INT_LE_LT1, INT_LT_RADD]
QED

(* |- !x y. x < y <=> x + 1 <= y *)
Theorem INT_LT_DISCRETE = Q.GENL [‘x’, ‘y’] INT_LT_LE1

(* ------------------------------------------------------------------------ *)
(* More random theorems about "stuff"                                       *)
(* ------------------------------------------------------------------------ *)

Theorem INT_MUL_EQ_1:
  !x y. (x * y = 1) <=> (x = 1) /\ (y = 1) \/ (x = ~1) /\ (y = ~1)
Proof
  REPEAT GEN_TAC THEN
  Q.SPEC_THEN `x` STRIP_ASSUME_TAC INT_NUM_CASES THEN
  FIRST_X_ASSUM SUBST_ALL_TAC THEN
  SIMP_TAC (bool_ss ++ numSimps.ARITH_ss) [INT_MUL_LZERO, INT_INJ,
                                             int_eq_calculate] THEN
  Q.SPEC_THEN `y` STRIP_ASSUME_TAC INT_NUM_CASES THEN
  FIRST_X_ASSUM SUBST_ALL_TAC THEN
  SIMP_TAC (bool_ss ++ numSimps.ARITH_ss) [
    INT_MUL_LZERO, INT_INJ, INT_MUL_RZERO, int_eq_calculate,
    GSYM INT_NEG_RMUL, INT_MUL, GSYM INT_NEG_LMUL,
    INT_NEGNEG, INT_EQ_NEG]
QED

(*--------------------------------------------------------------------------*)
(* Theorems about mapping both ways between :num and :int                   *)
(*--------------------------------------------------------------------------*)

Definition Num[nocompute]:
  Num (i:int) = @n. if 0 <= i then i = &n else i = - &n
End

Overload num_of_int[inferior] = “Num” (* from HOL Light *)

(* NOTE: In HOL-Light, num_of_int is unspecified for negative integers:
   |- !x. num_of_int x = (@n. &n = x) (int.ml, line 2056)
 *)
Theorem num_of_int = Num

Theorem NUM_OF_INT[simp,compute]:
  !n. Num(&n) = n
Proof
  GEN_TAC THEN REWRITE_TAC[Num, INT_INJ, INT_POS] THEN
  CONV_TAC(LAND_CONV(ONCE_DEPTH_CONV SYM_CONV)) THEN
  REWRITE_TAC[SELECT_REFL]
QED

Theorem NUM_OF_NEG_INT[simp,compute]:
  !n. Num(-&n) = n
Proof
  GEN_TAC THEN
  REWRITE_TAC[Num, INT_INJ, INT_POS, INT_EQ_NEG] THEN
  Cases_on ‘0 <= -&n’ THEN ASM_REWRITE_TAC [] THEN
  CONV_TAC (RATOR_CONV (ONCE_REWRITE_CONV [EQ_SYM_EQ])) THEN
  REWRITE_TAC [SELECT_REFL] THEN
  POP_ASSUM MP_TAC THEN
  REWRITE_TAC [INT_NEG_GE0,INT_LE,LE] THEN
  STRIP_TAC THEN ASM_REWRITE_TAC [INT_NEG_0,INT_INJ] THEN
  REWRITE_TAC [SELECT_REFL]
QED

Theorem INT_OF_NUM[simp]:
  !i. (&(Num i) = i) <=> 0 <= i
Proof
  GEN_TAC THEN EQ_TAC THEN1
   (DISCH_THEN(SUBST1_TAC o SYM) THEN MATCH_ACCEPT_TAC INT_POS) THEN
  DISCH_THEN(ASSUME_TAC o EXISTENCE o MATCH_MP NUM_POSINT) THEN
  REWRITE_TAC[Num] THEN CONV_TAC SYM_CONV THEN
  POP_ASSUM STRIP_ASSUME_TAC THEN
  ASM_REWRITE_TAC [INT_POS,INT_INJ] THEN
  CONV_TAC (RAND_CONV (ONCE_REWRITE_CONV [EQ_SYM_EQ])) THEN
  REWRITE_TAC [SELECT_REFL]
QED

Theorem NUM_EQ0[simp]:
  Num i = 0 <=> i = 0
Proof
  Cases_on ‘i’ >> simp[]
QED

Theorem Num_EQ:
  Num a = Num b <=> a=b \/ a=-b
Proof
  Cases_on ‘a’ >> Cases_on ‘b’ >> simp[]
QED

Theorem Num_neg:
  Num (-a) = Num a
Proof
  Cases_on `a` >> gvs[]
QED

Theorem LE_NUM_OF_INT:
     !n i. & n <= i ==> n <= Num i
Proof
   METIS_TAC [NUM_OF_INT, INT_OF_NUM, INT_LE_TRANS, INT_POS, INT_LE]
QED

Theorem NUM_LT:
   0 <= x /\ 0 <= y ==> (Num x < Num y <=> x < y)
Proof
  map_every (fn q => Q.SPEC_THEN q strip_assume_tac INT_NUM_CASES) [‘x’, ‘y’] >>
  simp[INT_LE, INT_LT, INT_NEG_GE0]
QED

(*----------------------------------------------------------------------*)
(* Define division                                                      *)
(*----------------------------------------------------------------------*)

val _ = print "Integer division\n"

Theorem int_div_exists0[local]:
    !i j. ?q. ~(j = 0) ==>
               (q = if 0 < j then
                      if 0 <= i then &(Num i DIV Num j)
                      else ~&(Num ~i DIV Num j) +
                           (if Num ~i MOD Num j = 0 then 0 else ~1)
                    else
                      if 0 <= i then ~&(Num i DIV Num ~j) +
                                     (if Num i MOD Num ~j = 0 then 0 else ~1)
                      else &(Num ~i DIV Num ~j))
Proof
  REPEAT GEN_TAC THEN REWRITE_TAC [IMP_DISJ_THM] THEN
  CONV_TAC EXISTS_OR_CONV THEN DISJ2_TAC THEN
  REWRITE_TAC [EXISTS_REFL]
QED

val int_div_exists =
    CONV_RULE (BINDER_CONV SKOLEM_CONV THENC SKOLEM_CONV) int_div_exists0

val int_div = new_specification ("int_div", ["int_div"], int_div_exists);

val _ = set_fixity "/" (Infixl 600)
Overload "/" = Term`int_div`

Theorem INT_DIV:
  !n m. ~(m = 0) ==> (&n / &m = &(n DIV m))
Proof
  SIMP_TAC int_ss [int_div, INT_LE, INT_LT, NUM_OF_INT, INT_INJ]
QED

Theorem INT_DIV_NEG:
    !p q. ~(q = 0) ==> (p / ~q = ~p / q)
Proof
  REPEAT GEN_TAC THEN
  STRUCT_CASES_TAC (Q.SPEC `q` INT_NUM_CASES) THEN
  FULL_SIMP_TAC int_ss [INT_INJ, INT_NEG_EQ, INT_NEG_0, INT_NEGNEG] THEN
  ASM_SIMP_TAC int_ss [int_div, INT_INJ, INT_NEG_EQ, INT_NEG_0,
                       INT_NEG_GT0, INT_LT, INT_NEG_GE0, INT_NEGNEG,
                       NUM_OF_INT] THEN
  STRUCT_CASES_TAC (Q.SPEC `p` INT_NUM_CASES) THEN
  FULL_SIMP_TAC int_ss [int_div, INT_NEG_EQ0, INT_INJ, INT_NEG_EQ, INT_NEG_0,
                        INT_NEG_GT0, INT_LT, INT_NEG_GE0, INT_NEGNEG,
                        NUM_OF_INT, INT_LE, INT_NEG_LE0, ZERO_DIV,
                        ZERO_MOD, INT_ADD_RID]
QED

Theorem INT_DIV_1:
  !p:int. p / 1 = p
Proof
  GEN_TAC THEN Cases_on `0 <= p` THENL [
    (* p positive *)
    `?n. p = &n` by PROVE_TAC [NUM_POSINT_EXISTS] THEN
    POP_ASSUM SUBST_ALL_TAC THEN
    SIMP_TAC int_ss [DIV_ONE, ONE, INT_DIV],
    (* p negative *)
    `?n. p = ~&n` by PROVE_TAC [NUM_NEGINT_EXISTS, INT_NOT_LE, INT_LE_LT] THEN
    POP_ASSUM SUBST_ALL_TAC THEN
    SIMP_TAC (int_ss ++ COND_elim_ss) [INT_INJ, INT_EQ_NEG, int_div, ONE,
                DIV_ONE, INT_LT, INT_NEG_GE0, INT_LE,
                INT_NEGNEG, NUM_OF_INT, INT_NEG_0, MOD_ONE,
                INT_ADD_RID, GSYM INT_NEG_EQ]
  ]
QED

Theorem INT_DIV_0:
    !q. ~(q = 0) ==> (0 / q = 0)
Proof
  GEN_TAC THEN STRUCT_CASES_TAC (Q.SPEC `q` INT_NUM_CASES) THEN
  ASM_SIMP_TAC int_ss [INT_NEG_EQ0, INT_INJ, INT_DIV_NEG, INT_DIV,
                       INT_NEG_0, ZERO_DIV, GSYM NOT_ZERO_LT_ZERO]
QED

Theorem INT_DIV_ID:
  !p:int. ~(p = 0) ==> (p / p = 1)
Proof
  GEN_TAC THEN Cases_on `0 <= p` THENL [
    (* p positive *)
    `?n. p = &n` by PROVE_TAC [NUM_POSINT_EXISTS] THEN
    ASM_SIMP_TAC int_ss [INT_INJ, INT_DIV, DIVMOD_ID, NOT_ZERO_LT_ZERO],
    (* p negative *)
    `?n. p = ~&n` by PROVE_TAC [INT_NOT_LE, NUM_NEGINT_EXISTS, INT_LE_LT] THEN
    ASM_SIMP_TAC int_ss [INT_NEG_EQ0, INT_NEGNEG, int_div,
                         NUM_OF_INT, INT_NEG_GT0, INT_INJ, INT_LT,
                         DIVMOD_ID, NOT_ZERO_LT_ZERO]
  ]
QED

(*----------------------------------------------------------------------*)
(* Define the appropriate modulus function for int_div                  *)
(*----------------------------------------------------------------------*)

val _ = print "Integer modulus\n"

Theorem int_mod_exists0[local]:
    !i j. ?r. ~(j = 0) ==> (r = i - i / j * j)
Proof
  REPEAT GEN_TAC THEN REWRITE_TAC [IMP_DISJ_THM] THEN
  CONV_TAC EXISTS_OR_CONV THEN DISJ2_TAC THEN
  REWRITE_TAC [EXISTS_REFL]
QED
val int_mod_exists =
    CONV_RULE (BINDER_CONV SKOLEM_CONV THENC SKOLEM_CONV) int_mod_exists0


val int_mod = new_specification ("int_mod",["int_mod"],int_mod_exists);

val _ = set_fixity "%" (Infixl 650)
Overload "%" = “int_mod”

Theorem little_lemma[local]:
    !x y z. ~x < y + ~z <=> z < y + x
Proof
  REWRITE_TAC [GSYM int_sub, INT_LT_SUB_LADD] THEN
  REPEAT GEN_TAC THEN
  CONV_TAC (LHS_CONV (LAND_CONV  (REWR_CONV INT_ADD_COMM))) THEN
  REWRITE_TAC [GSYM int_sub, INT_LT_SUB_RADD]
QED

Theorem ll2[local]:
    !x y. (x + ~y <= 0) = (x <= y)
Proof
  REWRITE_TAC [GSYM int_sub, INT_LE_SUB_RADD, INT_ADD_LID]
QED


Theorem INT_MOD_BOUNDS:
    !p q. ~(q = 0) ==> if q < 0 then q < p % q /\ p % q <= 0
                       else          0 <= p % q /\ p % q < q
Proof
  REPEAT STRIP_TAC THEN ASM_SIMP_TAC int_ss [int_mod] THEN
  REPEAT_TCL STRIP_THM_THEN ASSUME_TAC (Q.SPEC `q` INT_NUM_CASES) THEN
  FIRST_X_ASSUM SUBST_ALL_TAC THENL [
    ASM_SIMP_TAC int_ss [INT_LT, INT_SUB_LE, INT_LT_SUB_RADD],
    ASM_SIMP_TAC int_ss [INT_NEG_LT0, INT_LT],
    FULL_SIMP_TAC bool_ss []
  ] THEN FULL_SIMP_TAC bool_ss [INT_INJ, INT_NEG_EQ0] THEN
  STRUCT_CASES_TAC (Q.SPEC `p` INT_NUM_CASES) THEN
  ASM_SIMP_TAC int_ss [INT_ADD, INT_DIV, INT_MUL, INT_LE, INT_LT,
                       INT_DIV_NEG, INT_SUB_LZERO, INT_LT_NEG,
                       INT_DIV_0, INT_INJ, ZERO_DIV, GSYM NOT_ZERO_LT_ZERO,
                       INT_NEG_0, INT_MUL_LZERO, INT_LE, INT_NEG_LT0,
                       INT_NEGNEG] THEN
  Q.ABBREV_TAC `p = n'` THEN POP_ASSUM (K ALL_TAC)
  THENL [
    ALL_TAC,
    ASM_SIMP_TAC int_ss [int_div, INT_INJ, INT_LT, INT_NEG_GE0, INT_LE,
                         NUM_OF_INT, INT_NEGNEG] THEN
    COND_CASES_TAC THEN
    ASM_SIMP_TAC int_ss [INT_RDISTRIB, INT_MUL_LZERO, INT_ADD_RID,
                         GSYM INT_NEG_LMUL, INT_LE_NEG, INT_LE, INT_MUL,
                         little_lemma, INT_ADD, INT_LT, GSYM INT_NEG_ADD,
                         GSYM INT_NEG_RMUL, INT_NEGNEG, int_sub],
    ASM_SIMP_TAC int_ss [int_div, INT_INJ, INT_LT, INT_NEG_GE0, INT_LE,
                         NUM_OF_INT, INT_NEGNEG] THEN
    COND_CASES_TAC THEN
    ASM_SIMP_TAC int_ss [INT_RDISTRIB, INT_MUL_LZERO, INT_ADD_RID,
                         GSYM INT_NEG_LMUL, INT_LE_NEG, INT_LE, INT_MUL,
                         little_lemma, INT_ADD, INT_LT, GSYM INT_NEG_ADD,
                         GSYM INT_NEG_RMUL, INT_NEGNEG, int_sub, ll2],
    SIMP_TAC int_ss [GSYM INT_NEG_RMUL, INT_SUB_NEG2, INT_MUL,
                     INT_LE_SUB_RADD, INT_ADD_LID, INT_LE_NEG, INT_LE] THEN
    SIMP_TAC int_ss [int_sub, little_lemma, INT_ADD, INT_LT]
  ] THEN
  `(p = p DIV n * n + p MOD n) /\ p MOD n < n` by
     PROVE_TAC [DIVISION, NOT_ZERO_LT_ZERO] THEN
  Q.ABBREV_TAC `q = p DIV n` THEN POP_ASSUM (K ALL_TAC) THEN
  Q.ABBREV_TAC `r = p MOD n` THEN POP_ASSUM (K ALL_TAC) THEN
  ASM_SIMP_TAC int_ss []
QED

Theorem INT_DIVISION:
  !q. ~(q = 0) ==> !p. (p = p / q * q + p % q) /\
                            if q < 0 then q < p % q /\ p % q <= 0
                            else          0 <= p % q /\ p % q < q
Proof
  REPEAT STRIP_TAC THENL [
    ASM_SIMP_TAC int_ss [int_mod, int_sub] THEN
    PROVE_TAC [INT_EQ_SUB_LADD, INT_ADD_COMM, INT_ADD_ASSOC, int_sub],
    PROVE_TAC [INT_MOD_BOUNDS]
  ]
QED

Theorem INT_MOD:
  !n m. ~(m = 0) ==> (&n % &m = &(n MOD m))
Proof
  SIMP_TAC int_ss [int_mod, INT_INJ, INT_DIV, INT_MUL, INT_EQ_SUB_RADD,
                   INT_ADD, INT_INJ] THEN
  PROVE_TAC [ADD_COMM, DIVISION, NOT_ZERO_LT_ZERO, MULT_COMM]
QED

Theorem INT_MOD_NEG:
    !p q. ~(q = 0) ==> (p % ~q = ~(~p % q))
Proof
  REPEAT GEN_TAC THEN
  STRUCT_CASES_TAC (Q.SPEC `q` INT_NUM_CASES) THEN
  FULL_SIMP_TAC int_ss [INT_INJ, INT_NEGNEG, int_mod, INT_NEG_EQ,
                        INT_NEG_0, INT_DIV_NEG, INT_NEG_ADD,
                        GSYM INT_NEG_LMUL, GSYM INT_NEG_RMUL, int_sub,
                        INT_NEG_EQ0]
QED

Theorem INT_MOD0:
  !p. ~(p = 0) ==> (0 % p = 0)
Proof
  GEN_TAC THEN
  Cases_on `0 <= p` THENL [
    `?n. p = &n` by PROVE_TAC [NUM_POSINT_EXISTS] THEN
    POP_ASSUM SUBST_ALL_TAC THEN
    SIMP_TAC int_ss [INT_MOD, INT_INJ, ZERO_MOD],
    `?n. p = ~&n` by PROVE_TAC [NUM_NEGINT_EXISTS, INT_NOT_LE, INT_LE_LT] THEN
    POP_ASSUM SUBST_ALL_TAC THEN
    SIMP_TAC int_ss [INT_MOD_NEG, INT_NEG_EQ0, INT_MOD, INT_INJ, ZERO_MOD,
                     INT_NEG_0]
  ]
QED

Theorem INT_DIV_MUL_ID:
  !p q. ~(q = 0) /\ (p % q = 0) ==> (p / q * q = p)
Proof
  REPEAT STRIP_TAC THEN
  `p = p/q * q + p % q` by PROVE_TAC [INT_DIVISION] THEN
  `p = p / q * q` by PROVE_TAC [INT_ADD_RID] THEN
  PROVE_TAC []
QED

Theorem lessmult_lemma[local]:
    !x y:num. x * y < y ==> (x = 0)
Proof
  Induct THEN ASM_SIMP_TAC int_ss [MULT_CLAUSES]
QED

Theorem negcase[local]:
    !q n m.
       m < n /\ ~(q = 0) ==> ((~&q * &n + &m) / &n = ~ &q)
Proof
  REPEAT STRIP_TAC THEN
  `m < q * n` by
     PROVE_TAC [NOT_LESS_EQUAL, lessmult_lemma, LESS_LESS_EQ_TRANS] THEN
  Q_TAC SUFF_TAC `(&m + ~&q * &n) / &n = ~&q`
        THEN1 SRW_TAC [][INT_ADD_COMM] THEN
  REWRITE_TAC [GSYM int_sub, GSYM INT_NEG_LMUL] THEN
  ONCE_REWRITE_TAC [GSYM INT_NEG_SUB] THEN
  ASM_SIMP_TAC int_ss [INT_SUB, INT_MUL, INT_LE,
                       ARITH_PROVE ``x:num < y ==> x <= y``] THEN
  ASM_SIMP_TAC int_ss [int_div, INT_INJ, INT_LT, INT_NEG_GE0, INT_LE,
                       INT_NEGNEG, NUM_OF_INT, INT_EQ_NEG] THEN
  COND_CASES_TAC THEN
  ASM_SIMP_TAC int_ss [INT_INJ, INT_LT, INT_NEG_GE0, INT_LE,
                       INT_NEGNEG, NUM_OF_INT, INT_EQ_NEG,
                       INT_ADD_RID, GSYM INT_NEG_ADD, INT_ADD]
  THENL [
    Q.MATCH_ABBREV_TAC `tot DIV n = q` THEN
    Q.ABBREV_TAC `q' = tot DIV n` THEN
    Q.ABBREV_TAC `r = tot MOD n` THEN
    `0 < n` by ASM_SIMP_TAC int_ss [] THEN
    `(tot = q' * n + r) /\ r < n` by METIS_TAC [DIVISION] THEN
    `q * n = q' * n + m` by ASM_SIMP_TAC int_ss [Abbr`tot`] THEN
    `(q * n) DIV n = (q' * n + m) DIV n` by SRW_TAC [][] THEN
    rpt VAR_EQ_TAC THEN
    FULL_SIMP_TAC (srw_ss()) [ASSUME ``0n < n``, MULT_DIV,
                              ASSUME ``(m:num) < n``, DIV_MULT],
    Q_TAC SUFF_TAC `(q * n - m) DIV n = q - 1` THEN1
       ASM_SIMP_TAC int_ss [] THEN
    MATCH_MP_TAC DIV_UNIQUE THEN Q.EXISTS_TAC `n - m` THEN
    `n <= q * n` by PROVE_TAC [lessmult_lemma, NOT_LESS_EQUAL] THEN
    ASM_SIMP_TAC int_ss [RIGHT_SUB_DISTRIB, MULT_CLAUSES,
                         ARITH_PROVE ``x:num < y ==> x <= y``,
                         GSYM LESS_EQ_ADD_SUB, SUB_ADD] THEN
    Q_TAC SUFF_TAC `~(m = 0)` THEN1 ASM_SIMP_TAC int_ss [] THEN
    DISCH_THEN SUBST_ALL_TAC THEN
    FULL_SIMP_TAC bool_ss [SUB_0] THEN PROVE_TAC [MOD_EQ_0, MULT_COMM]
  ]
QED

Theorem INT_DIV_UNIQUE:
    !i j q. (?r. (i = q * j + r) /\
                 if j < 0 then j < r /\ r <= 0 else 0 <= r /\ r < j) ==>
            (i / j = q)
Proof
  REPEAT GEN_TAC THEN DISCH_THEN (STRIP_THM_THEN  MP_TAC) THEN
  STRUCT_CASES_TAC (Q.SPEC `j` INT_NUM_CASES) THEN
  FULL_SIMP_TAC int_ss [INT_INJ, INT_MUL_RZERO, INT_LT, INT_ADD_LID,
                        INT_NEG_LT0]
  THENL [
    REPEAT STRIP_TAC THEN `?m. r = &m` by PROVE_TAC [NUM_POSINT_EXISTS] THEN
    REPEAT (FIRST_X_ASSUM SUBST_ALL_TAC) THEN
    FULL_SIMP_TAC int_ss [INT_LT, INT_LE] THEN
    STRUCT_CASES_TAC (Q.SPEC `q` INT_NUM_CASES) THENL [
      FULL_SIMP_TAC int_ss [INT_MUL, INT_ADD, INT_DIV, INT_INJ] THEN
      PROVE_TAC [ADD_COMM, DIV_UNIQUE, MULT_COMM],
      PROVE_TAC [negcase],
      ASM_SIMP_TAC int_ss [INT_MUL_LZERO, INT_ADD_LID, INT_DIV, INT_INJ,
                           LESS_DIV_EQ_ZERO]
    ],
    REPEAT STRIP_TAC THEN
    `?m. r = ~&m` by PROVE_TAC [NUM_NEGINT_EXISTS] THEN
    REPEAT (FIRST_X_ASSUM SUBST_ALL_TAC) THEN
    FULL_SIMP_TAC int_ss [INT_DIV_NEG, INT_INJ, INT_NEG_EQ0,
                          INT_NEG_LE0, INT_LT_NEG, INT_LE, INT_LT] THEN
    STRUCT_CASES_TAC (Q.SPEC `q` INT_NUM_CASES) THENL [
      ASM_SIMP_TAC int_ss [INT_NEG_RMUL, INT_NEGNEG, INT_NEG_ADD, INT_DIV,
                           INT_INJ, INT_ADD, INT_MUL] THEN
      PROVE_TAC [DIV_UNIQUE, ADD_COMM, MULT_COMM],
      ASM_SIMP_TAC bool_ss [INT_NEG_MUL2, negcase, INT_NEG_ADD, INT_NEGNEG,
                            INT_NEG_LMUL],
      ASM_SIMP_TAC int_ss [INT_MUL_LZERO, INT_ADD_LID, INT_DIV, INT_INJ,
                           LESS_DIV_EQ_ZERO, INT_NEGNEG]
    ],
    PROVE_TAC [INT_LET_TRANS, INT_LT_REFL]
  ]
QED

Theorem INT_MOD_UNIQUE:
    !i j m.
     (?q. (i = q * j + m) /\ if j < 0 then j < m /\ m <= 0
                             else 0 <= m /\ m < j) ==>
     (i % j = m)
Proof
  REPEAT STRIP_TAC THEN FIRST_X_ASSUM SUBST_ALL_TAC THEN
  `~(j = 0)` by (DISCH_THEN SUBST_ALL_TAC THEN
                 FULL_SIMP_TAC int_ss [INT_LT_REFL] THEN
                 PROVE_TAC [INT_LET_TRANS, INT_LT_REFL]) THEN
  ASM_SIMP_TAC int_ss [int_mod] THEN
  `(q * j + m) / j = q` by PROVE_TAC [INT_DIV_UNIQUE] THEN
  ASM_SIMP_TAC bool_ss [INT_ADD_SUB]
QED

Theorem INT_MOD_ID:
    !i. ~(i = 0) ==> (i % i = 0)
Proof
  REPEAT STRIP_TAC THEN MATCH_MP_TAC INT_MOD_UNIQUE THEN
  Q.EXISTS_TAC `1` THEN
  SIMP_TAC bool_ss [INT_MUL_LID, INT_ADD_RID, INT_LE_REFL] THEN
  PROVE_TAC [INT_LT_NEGTOTAL, INT_NEG_GT0]
QED

Theorem INT_MOD_COMMON_FACTOR:
  !p. ~(p = 0) ==> !q. (q * p) % p = 0
Proof
  REPEAT STRIP_TAC THEN
  MATCH_MP_TAC INT_MOD_UNIQUE THEN
  SIMP_TAC int_ss [INT_ADD_RID, INT_LE_REFL] THEN
  PROVE_TAC [INT_LT_NEGTOTAL, INT_NEG_GT0]
QED

Theorem INT_DIV_LMUL:
    !i j. ~(i = 0) ==> ((i * j) / i = j)
Proof
  REPEAT STRIP_TAC THEN MATCH_MP_TAC INT_DIV_UNIQUE THEN
  Q.EXISTS_TAC `0` THEN
  ASM_SIMP_TAC int_ss [INT_MUL_COMM, INT_LE_REFL, INT_ADD_RID] THEN
  PROVE_TAC [INT_LT_NEGTOTAL, INT_NEG_GT0]
QED

Theorem INT_DIV_RMUL:
    !i j. ~(i = 0) ==> (j * i / i = j)
Proof
  PROVE_TAC [INT_DIV_LMUL, INT_MUL_COMM]
QED

Theorem INT_MOD_EQ0:
  !q. ~(q = 0) ==> !p. (p % q = 0) = (?k. p = k * q)
Proof
  REPEAT STRIP_TAC THEN EQ_TAC THEN STRIP_TAC THENL [
    Q.PAT_ASSUM `~(q = 0)` (ASSUME_TAC o Q.SPEC `p` o
                            MATCH_MP INT_DIVISION) THEN
    PROVE_TAC [INT_ADD_RID],
    MATCH_MP_TAC INT_MOD_UNIQUE THEN
    ASM_SIMP_TAC int_ss [INT_LE_REFL, INT_EQ_RMUL, INT_ADD_RID] THEN
    PROVE_TAC [INT_LT_NEGTOTAL, INT_NEG_GT0]
  ]
QED

Theorem INT_MUL_DIV:
  !p:int q k. ~(q = 0) /\ (p % q = 0) ==>
                   ((k * p) / q = k * (p / q))
Proof
  REPEAT STRIP_TAC THEN MATCH_MP_TAC INT_DIV_UNIQUE THEN
  `?m. p = m * q` by PROVE_TAC [INT_MOD_EQ0] THEN
  `p / q = m` by PROVE_TAC [INT_DIV_RMUL] THEN
  POP_ASSUM SUBST_ALL_TAC THEN POP_ASSUM SUBST_ALL_TAC THEN
  Q.EXISTS_TAC `0` THEN
  SIMP_TAC int_ss [INT_MUL_ASSOC, INT_ADD_RID, INT_LE_REFL] THEN
  PROVE_TAC [INT_LT_NEGTOTAL, INT_NEG_GT0]
QED

Theorem INT_ADD_DIV:
    !i j k. ~(k = 0) /\ ((i % k = 0) \/ (j % k = 0)) ==>
            ((i + j) / k = i / k + j / k)
Proof
  REPEAT STRIP_TAC THENL [
    `?m. i = m * k` by PROVE_TAC [INT_MOD_EQ0] THEN
    ASM_SIMP_TAC int_ss [INT_DIV_RMUL] THEN
    MATCH_MP_TAC INT_DIV_UNIQUE THEN
    SIMP_TAC int_ss [INT_RDISTRIB, GSYM INT_ADD_ASSOC, INT_EQ_LADD] THEN
    Q.EXISTS_TAC `j % k` THEN PROVE_TAC [INT_DIVISION],
    `?m. j = m * k` by PROVE_TAC [INT_MOD_EQ0] THEN
    ASM_SIMP_TAC int_ss [INT_DIV_RMUL] THEN
    MATCH_MP_TAC INT_DIV_UNIQUE THEN Q.EXISTS_TAC `i % k` THEN
    CONV_TAC (LAND_CONV (RAND_CONV (REWR_CONV INT_ADD_COMM))) THEN
    ASM_SIMP_TAC int_ss [INT_RDISTRIB, INT_ADD_ASSOC, INT_EQ_RADD,
                         INT_DIVISION] THEN
    PROVE_TAC [INT_DIVISION, INT_ADD_COMM]
  ]
QED

Theorem INT_MOD_ADD0[local]:
    0 <= r /\ r < k ==> ((q * k + r) % k = r)
Proof
  STRIP_TAC THEN
  MATCH_MP_TAC INT_MOD_UNIQUE THEN
  Q.EXISTS_TAC `q` THEN
  METIS_TAC [INT_LET_TRANS, INT_LT_TRANS, INT_LT_REFL]
QED

Theorem INT_MOD_ADD1[local]:
    k < r /\ r <= 0 ==> ((q * k + r) % k = r)
Proof
  STRIP_TAC THEN
  MATCH_MP_TAC INT_MOD_UNIQUE THEN
  Q.EXISTS_TAC `q` THEN
  METIS_TAC [INT_LTE_TRANS]
QED

Theorem INT_MOD_ADD_MULTIPLES:
    ~(k = 0) ==> ((q * k + r) % k = r % k)
Proof
  STRIP_TAC THEN
  `0 < k \/ k < 0` by METIS_TAC [INT_LT_TRANS, INT_LT_TOTAL] THENL [
     `(r = r / k * k + r % k) /\ 0 <= r % k /\ r % k < k`
        by METIS_TAC [INT_DIVISION, INT_LT_TRANS, INT_LT_REFL] THEN
     Q.ABBREV_TAC `R = r % k` THEN
     Q.ABBREV_TAC `Q = r / k` THEN
     Q_TAC SUFF_TAC `q * k + r = (q + Q) * k + R` THEN1
       SRW_TAC [][INT_MOD_ADD0] THEN
     SRW_TAC [][INT_RDISTRIB, INT_ADD_ASSOC],

     `(r = r / k * k + r % k) /\ k < r % k /\ r % k <= 0`
        by METIS_TAC [INT_DIVISION] THEN
     Q.ABBREV_TAC `R = r % k` THEN
     Q.ABBREV_TAC `Q = r / k` THEN
     Q_TAC SUFF_TAC `q * k + r = (q + Q) * k + R` THEN1
       SRW_TAC [][INT_MOD_ADD1] THEN
     SRW_TAC [][INT_RDISTRIB, INT_ADD_ASSOC]
  ]
QED

Theorem INT_MOD_NEG_NUMERATOR:
    ~(k = 0) ==> (~x % k = (k - x) % k)
Proof
  METIS_TAC [int_sub, INT_MUL_LID, INT_MOD_ADD_MULTIPLES]
QED

Theorem INT_MOD_PLUS:
    ~(k = 0) ==> ((i % k + j % k) % k = (i + j) % k)
Proof
  STRIP_TAC THEN
  `(i = i / k * k + i % k) /\ (j = j/k * k + j%k)`
     by METIS_TAC [INT_DIVISION] THEN
  Q.ABBREV_TAC `Qi = i / k` THEN
  Q.ABBREV_TAC `Ri = i % k` THEN
  Q.ABBREV_TAC `Qj = j / k` THEN
  Q.ABBREV_TAC `Rj = j % k` THEN
  markerLib.RM_ALL_ABBREVS_TAC THEN
  SRW_TAC [][] THEN
  `Qi * k + Ri + (Qj * k + Rj) = Qi * k + (Qj * k + (Ri + Rj))`
     by SRW_TAC [][AC INT_ADD_ASSOC INT_ADD_COMM] THEN
  SRW_TAC [][INT_MOD_ADD_MULTIPLES]
QED

(* surprisingly, this is not an easy consequence of INT_MOD_PLUS  and
   INT_MOD_NEG_NUMERATOR
*)
Theorem INT_MOD_SUB:
    ~(k = 0) ==> ((i % k - j % k) % k = (i - j) % k)
Proof
  STRIP_TAC THEN
  `(i = i / k * k + i % k) /\ (j = j / k * k + j % k)`
     by METIS_TAC [INT_DIVISION] THEN
  Q.ABBREV_TAC `Qi = i / k` THEN
  Q.ABBREV_TAC `Ri = i % k` THEN
  Q.ABBREV_TAC `Qj = j / k` THEN
  Q.ABBREV_TAC `Rj = j % k` THEN
  markerLib.RM_ALL_ABBREVS_TAC THEN
  SRW_TAC [][int_sub, INT_NEG_ADD, INT_NEG_LMUL] THEN
  `Qi * k + Ri + (~Qj * k + ~Rj) = Qi * k + (~Qj * k + (Ri + ~Rj))`
     by SRW_TAC [][AC INT_ADD_ASSOC INT_ADD_COMM] THEN
  SRW_TAC [][INT_MOD_ADD_MULTIPLES]
QED

Theorem INT_MOD_MOD:
    ~(k = 0) ==> (j % k % k = j % k)
Proof
  STRIP_TAC THEN MATCH_MP_TAC INT_MOD_UNIQUE THEN Q.EXISTS_TAC `0` THEN
  SRW_TAC [][] THEN METIS_TAC [INT_DIVISION]
QED
val _ = export_rewrites ["INT_MOD_MOD"]

Theorem INT_DIV_P:
    !P x c. ~(c = 0) ==>
            (P (x / c) = ?k r. (x = k * c + r) /\
                               (c < 0 /\ c < r /\ r <= 0 \/
                                ~(c < 0) /\ 0 <= r /\ r < c) /\ P k)
Proof
  METIS_TAC [INT_DIVISION, INT_DIV_UNIQUE]
QED

Theorem INT_MOD_P:
    !P x c. ~(c = 0) ==>
            (P (x % c) = ?k r. (x = k * c + r) /\
                               (c < 0 /\ c < r /\ r <= 0 \/
                                ~(c < 0) /\ 0 <= r /\ r < c) /\ P r)
Proof
  METIS_TAC [INT_DIVISION, INT_MOD_UNIQUE]
QED

Theorem INT_DIV_FORALL_P:
    !P x c. ~(c = 0) ==>
            (P (x / c) = !k r. (x = k * c + r) /\
                               (c < 0 /\ c < r /\ r <= 0 \/
                                ~(c < 0) /\ 0 <= r /\ r < c) ==>
                               P k)
Proof
  METIS_TAC [INT_DIV_UNIQUE, INT_DIVISION]
QED

Theorem INT_MOD_FORALL_P:
    !P x c. ~(c = 0) ==>
            (P (x % c) = !q r. (x = q * c + r) /\
                               (c < 0 /\ c < r /\ r <= 0 \/
                                ~(c < 0) /\ 0 <= r /\ r < c) ==>
                               P r)
Proof
  METIS_TAC [INT_MOD_UNIQUE, INT_DIVISION]
QED

Theorem INT_MOD_1:
    !i. i % 1 = 0
Proof
  GEN_TAC THEN MATCH_MP_TAC INT_MOD_UNIQUE THEN
  Q.EXISTS_TAC `i` THEN SRW_TAC [][INT_LT, INT_LE]
QED

Theorem INT_LESS_MOD:
    !i j. 0 <= i /\ i < j ==> (i % j = i)
Proof
  REPEAT STRIP_TAC THEN MATCH_MP_TAC INT_MOD_UNIQUE THEN
  Q.EXISTS_TAC `0` THEN SRW_TAC [][] THEN
  PROVE_TAC [INT_LET_TRANS, INT_LT_ANTISYM]
QED

Theorem INT_MOD_MINUS1:
    !n. 0 < n ==> (~1 % n = n - 1)
Proof
  REPEAT STRIP_TAC THEN MATCH_MP_TAC INT_MOD_UNIQUE THEN
  Q.EXISTS_TAC `~1` THEN SRW_TAC [][] THENL [
    SRW_TAC [][GSYM INT_NEG_MINUS1, INT_NEG_EQ, INT_NEG_ADD, INT_NEGNEG,
               INT_NEG_SUB, INT_SUB_ADD2],
    PROVE_TAC [INT_LT_ANTISYM],
    PROVE_TAC [INT_LT_ANTISYM],
    SRW_TAC [][INT_SUB_LE] THEN
    FULL_SIMP_TAC (srw_ss()) [INT_LT_LE1, INT_ADD],
    SRW_TAC [][INT_LT_SUB_RADD, INT_LT_ADDR, INT_LT]
  ]
QED


(*----------------------------------------------------------------------*)
(* Define absolute value                                                *)
(*----------------------------------------------------------------------*)

val _ = print "Absolute value\n"

Definition INT_ABS[nocompute]:
  ABS n = if n < 0 then ~n else n
End

Theorem INT_ABS_POS[simp]:
  !p. 0 <= ABS p
Proof
  GEN_TAC THEN STRIP_ASSUME_TAC (Q.SPEC `p` INT_LT_NEGTOTAL) THEN
  ASM_SIMP_TAC bool_ss [INT_ABS, INT_LE_REFL, INT_LT_REFL, INT_LT_GT,
                        INT_NEG_GT0, INT_NEG_0]
  THENL [
    ASM_SIMP_TAC bool_ss [INT_LE_LT],
    SIMP_TAC bool_ss [GSYM INT_NEG_GT0] THEN
    ASM_SIMP_TAC bool_ss [INT_LE_LT]
  ]
QED

Theorem INT_ABS_NUM[simp]:
  !n. ABS (&n) = &n
Proof
  SIMP_TAC bool_ss [INT_ABS, REWRITE_RULE [GSYM INT_NOT_LT] INT_POS]
QED

Theorem INT_NEG_SAME_EQ:
  !p. (p = ~p) = (p = 0)
Proof
  GEN_TAC THEN EQ_TAC THENL [
    PROVE_TAC [INT_NEG_GT0, INT_LT_TRANS, INT_LT_REFL, INT_LT_NEGTOTAL],
    SIMP_TAC bool_ss [INT_NEG_0]
  ]
QED

Theorem INT_ABS_NEG[simp]:
  !p. ABS ~p = ABS p
Proof
  GEN_TAC THEN
  SIMP_TAC (bool_ss ++ boolSimps.COND_elim_ss)
    [INT_ABS, INT_NEG_LT0, INT_NEGNEG, INT_NEG_EQ, INT_NEG_SAME_EQ] THEN
  PROVE_TAC [INT_LT_NEGTOTAL, INT_NOT_LT, INT_LE_LT]
QED

Theorem INT_ABS_ABS[simp]:
  !p. ABS (ABS p) = ABS p
Proof
  GEN_TAC THEN Cases_on `0 <= p` THENL [
    `?n. p = &n` by PROVE_TAC [NUM_POSINT_EXISTS] THEN
    ASM_SIMP_TAC bool_ss [INT_ABS_NUM],
    FULL_SIMP_TAC bool_ss [INT_NOT_LE, INT_ABS, INT_NEGNEG, INT_NEG_LT0,
                           INT_LT_GT]
  ]
QED

Theorem INT_ABS_EQ_ID[simp]:
  !p. (ABS p = p) = (0 <= p)
Proof
  GEN_TAC THEN STRUCT_CASES_TAC (Q.SPEC `p` INT_NUM_CASES) THEN
  SIMP_TAC int_ss [INT_ABS_NUM, INT_ABS_NEG, INT_LE, INT_NEG_SAME_EQ,
                   INT_NEG_GE0, INT_INJ]
QED

Theorem INT_ABS_MUL:
  !p q. ABS p * ABS q = ABS (p * q)
Proof
  REPEAT GEN_TAC THEN
  STRUCT_CASES_TAC (Q.SPEC `p` INT_NUM_CASES) THEN
  STRUCT_CASES_TAC (Q.SPEC `q` INT_NUM_CASES) THEN
  SIMP_TAC int_ss [INT_ABS_NUM, INT_ABS_NEG, INT_MUL,
                   GSYM INT_NEG_LMUL, GSYM INT_NEG_RMUL, INT_NEG_MUL2]
QED

Theorem INT_ABS_EQ0[simp]:
  !p. (ABS p = 0) = (p = 0)
Proof
  GEN_TAC THEN STRUCT_CASES_TAC (Q.SPEC `p` INT_NUM_CASES) THEN
  ASM_SIMP_TAC int_ss [INT_ABS_NEG, INT_ABS_NUM, INT_NEG_EQ0]
QED

Theorem INT_ABS_LT0:
    !p. ~(ABS p < 0)
Proof
  GEN_TAC THEN STRUCT_CASES_TAC (Q.SPEC `p` INT_NUM_CASES) THEN
  ASM_SIMP_TAC int_ss [INT_ABS_NEG, INT_ABS_NUM, INT_LT, INT_LT_NEG]
QED

Theorem INT_ABS_0LT[simp]:
   0 < ABS p <=> p <> 0
Proof
  ‘0 < ABS p <=> 0 <= ABS p /\ ABS p <> 0’ by metis_tac[INT_LE_LT, INT_LT_REFL] >>
  pop_assum SUBST1_TAC >> simp[]
QED

Theorem INT_ABS_LE0[simp]:
    !p. (ABS p <= 0) = (p = 0)
Proof
  GEN_TAC THEN STRUCT_CASES_TAC (Q.SPEC `p` INT_NUM_CASES) THEN
  ASM_SIMP_TAC int_ss [INT_ABS_NEG, INT_ABS_NUM, INT_LE, INT_LE_NEG,
                       INT_INJ, INT_NEG_EQ0]
QED

Theorem Num_EQ_ABS:
  !i. & (Num i) = ABS i
Proof
  GEN_TAC THEN
  STRUCT_CASES_TAC (Q.SPEC `i` INT_NUM_CASES) THEN
  REWRITE_TAC [INT_ABS_NUM,INT_ABS_NEG,NUM_OF_INT,NUM_OF_NEG_INT]
QED

Theorem INT_ABS_LT:
  !p q. (ABS p < q <=> p < q /\ ~q < p) /\
        (q < ABS p <=> q < p \/ p < ~q) /\
        (~ABS p < q <=> ~q < p \/ p < q) /\
        (q < ~ABS p <=> p < ~q /\ q < p)
Proof
  REPEAT GEN_TAC THEN
  STRUCT_CASES_TAC (Q.SPEC `p` INT_NUM_CASES) THEN
  STRUCT_CASES_TAC (Q.SPEC `q` INT_NUM_CASES) THEN
  ASM_SIMP_TAC int_ss [INT_ABS_NUM, INT_ABS_NEG, INT_NEG_LT0,
                       INT_NEG_0, INT_NEGNEG, INT_NEG_GT0,
                       INT_LT_CALCULATE]
QED

Theorem INT_ABS_LE:
  !p q. (ABS p <= q <=> p <= q /\ ~q <= p) /\
        (q <= ABS p <=> q <= p \/ p <= ~q) /\
        (~ABS p <= q <=> ~q <= p \/ p <= q) /\
        (q <= ~ABS p <=> p <= ~q /\ q <= p)
Proof
  REPEAT GEN_TAC THEN
  STRUCT_CASES_TAC (Q.SPEC `p` INT_NUM_CASES) THEN
  STRUCT_CASES_TAC (Q.SPEC `q` INT_NUM_CASES) THEN
  ASM_SIMP_TAC int_ss [INT_ABS_NUM, INT_ABS_NEG, INT_NEG_LT0,
                       INT_NEG_0, INT_NEGNEG, INT_NEG_GT0, int_le,
                       INT_LT_CALCULATE]
QED

Theorem INT_ABS_EQ:
  !p q. ((ABS p = q) <=> (p = q) /\ (0 < q) \/ (p = ~q) /\ (0 <= q)) /\
        ((q = ABS p) <=> (p = q) /\ (0 < q) \/ (p = ~q) /\ (0 <= q))
Proof
  REPEAT GEN_TAC THEN
  CONV_TAC (RAND_CONV (LAND_CONV (ONCE_REWRITE_CONV [EQ_SYM_EQ]))) THEN
  REWRITE_TAC [] THEN
  STRUCT_CASES_TAC (Q.SPEC `p` INT_NUM_CASES) THEN
  STRUCT_CASES_TAC (Q.SPEC `q` INT_NUM_CASES) THEN
  ASM_SIMP_TAC int_ss [INT_ABS_NUM, INT_ABS_NEG, INT_NEG_0, INT_NEGNEG,
                       int_eq_calculate, INT_EQ_NEG, INT_INJ,
                       INT_LT_CALCULATE, INT_LE_REFL, INT_LE, INT_NOT_LE]
QED

Theorem INT_ABS_EQ_ABS:
   (ABS x = ABS y) <=> (x = y) \/ (x = -y)
Proof
  rw[INT_ABS, EQ_IMP_THM] >>
  fs[INT_NEG_LT0, INT_NOT_LT, INT_EQ_NEG, INT_NEGNEG, INT_NEG_GE0] >>
  metis_tac[INT_LET_TRANS, INT_LT_TRANS, INT_LT_REFL, INT_LE_ANTISYM, INT_NEG_0]
QED




(* ----------------------------------------------------------------------
    Define integer rem(ainder) and quot(ient) functions.
      These two are analogous to int_mod and int_div respectively, but
      int_quot rounds towards zero, while int_div rounds towards negative
      infinity.  Once int_quot is fixed, the behaviour of int_rem is
      fixed.  The choice of names follows the example of the SML Basis
      Library.
   ---------------------------------------------------------------------- *)

val _ = print "Define integer rem(ainder) and quot(ient) functions\n"

Theorem int_quot_exists0[local]:
    !i j. ?q. ~(j = 0) ==>
              (q = if 0 < j then
                     if 0 <= i then &(Num i DIV Num j)
                     else ~&(Num ~i DIV Num j)
                   else
                     if 0 <= i then ~&(Num i DIV Num ~j)
                     else &(Num ~i DIV Num ~j))
Proof
  REPEAT GEN_TAC THEN REWRITE_TAC [IMP_DISJ_THM] THEN
  CONV_TAC EXISTS_OR_CONV THEN REWRITE_TAC [EXISTS_REFL]
QED

val int_quot_exists =
    CONV_RULE (BINDER_CONV SKOLEM_CONV THENC SKOLEM_CONV) int_quot_exists0


val int_quot = new_specification ("int_quot",["int_quot"],int_quot_exists);

val _ = set_fixity "quot" (Infixl 600)
Overload quot = ``int_quot``

Theorem INT_QUOT:
    !p q. ~(q = 0) ==> (&p quot &q = &(p DIV q))
Proof
  SIMP_TAC int_ss [int_quot, INT_INJ, INT_LT, INT_LE, NUM_OF_INT]
QED

Theorem INT_QUOT_0:
    !q. ~(q = 0) ==> (0 quot q = 0)
Proof
  GEN_TAC THEN
  STRUCT_CASES_TAC (Q.SPEC `q` INT_NUM_CASES) THEN
  SIMP_TAC int_ss [INT_INJ, INT_QUOT, INT_NEG_EQ0, ZERO_DIV,
                   GSYM NOT_ZERO_LT_ZERO, int_quot, INT_NEG_GT0, INT_LE,
                   INT_LT, INT_NEGNEG, NUM_OF_INT]
QED

Theorem INT_QUOT_1:
    !p. p quot 1 = p
Proof
  GEN_TAC THEN
  STRUCT_CASES_TAC (Q.SPEC `p` INT_NUM_CASES) THEN
  ASM_SIMP_TAC int_ss [INT_INJ, INT_QUOT, INT_NEG_EQ0, INT_NEG_GE0,
                       ONE, DIV_ONE, int_quot, INT_NEG_GT0, INT_LE,
                       INT_LT, INT_NEGNEG, NUM_OF_INT]
QED

Theorem INT_QUOT_NEG:
  !p q. ~(q = 0) ==> (~p quot q = ~(p quot q)) /\
                          (p quot ~q = ~(p quot q))
Proof
  REPEAT GEN_TAC THEN
  STRUCT_CASES_TAC (Q.SPEC `p` INT_NUM_CASES) THEN
  STRUCT_CASES_TAC (Q.SPEC `q` INT_NUM_CASES) THEN
  ASM_SIMP_TAC int_ss [INT_NEGNEG, INT_NEG_0, INT_NEG_EQ0, INT_INJ,
                       INT_NEGNEG, int_quot, INT_LT, INT_LE, NUM_OF_INT,
                       INT_NEG_GE0, INT_NEG_GT0, INT_NEG_LT0, INT_NEG_LE0,
                       ZERO_DIV, GSYM NOT_ZERO_LT_ZERO]
QED

Theorem INT_ABS_QUOT:
  !p q. ~(q = 0) ==> ABS ((p quot q) * q) <= ABS p
Proof
  REPEAT GEN_TAC THEN
  STRUCT_CASES_TAC (Q.SPEC `p` INT_NUM_CASES) THEN
  STRUCT_CASES_TAC (Q.SPEC `q` INT_NUM_CASES) THEN
  ASM_SIMP_TAC int_ss [INT_INJ, INT_NEG_EQ0, GSYM INT_NEG_LMUL,
                       GSYM INT_NEG_RMUL, INT_NEG_MUL2, INT_MUL, INT_LE,
                       INT_QUOT, INT_QUOT_NEG, INT_ABS_NEG, INT_ABS_NUM] THEN
  PROVE_TAC [DIVISION, LESS_EQ_EXISTS, NOT_ZERO_LT_ZERO, ZERO_DIV,
             MULT_COMM]
QED

(* can now prove uniqueness of / and % *)
fun case_tac s =
    REPEAT_TCL STRIP_THM_THEN ASSUME_TAC (Q.SPEC [QUOTE s] INT_NUM_CASES) THEN
    FIRST_X_ASSUM SUBST_ALL_TAC THEN Q.ABBREV_TAC [QUOTE s, QUOTE " = n"] THEN
    POP_ASSUM (K ALL_TAC)

Theorem lem1[local]:
    !x y z. (x = y + ~z) = (x + z = y)
Proof
  REWRITE_TAC [GSYM int_sub, INT_EQ_SUB_LADD]
QED
Theorem lem2[local]:
    !x y z. (x = ~y + z) = (x + y = z)
Proof
  PROVE_TAC [INT_ADD_COMM, lem1]
QED
Theorem lem3[local]:
    !x y z. (~x + y = z) = (y = x + z)
Proof
  PROVE_TAC [INT_ADD_COMM, lem2]
QED
Theorem lem3a[local]:
    !x y z. (x + ~y = z) = (x = y + z)
Proof
  PROVE_TAC [INT_ADD_COMM, lem2]
QED
Theorem lem4[local]:
    !x y:num. x * y < y <=> (x = 0) /\ ~(y = 0)
Proof
  Induct THEN ASM_SIMP_TAC int_ss [MULT_CLAUSES]
QED

Theorem INT_QUOT_UNIQUE:
  !p q k.
          (?r. (p = k * q + r) /\
               (if 0 < p then 0 <= r else r <= 0) /\ ABS r < ABS q) ==>
          (p quot q = k)
Proof
  REPEAT GEN_TAC THEN CONV_TAC LEFT_IMP_EXISTS_CONV THEN GEN_TAC THEN
  case_tac "p" THEN
  ASM_SIMP_TAC int_ss [INT_LT, INT_NEG_GT0] THEN REPEAT STRIP_TAC THENL [
    `?r0. r = &r0` by PROVE_TAC [NUM_POSINT_EXISTS],
    `?r0. r = ~&r0` by PROVE_TAC [NUM_NEGINT_EXISTS],
    `?r0. r = ~&r0` by PROVE_TAC [NUM_NEGINT_EXISTS]
  ] THEN POP_ASSUM SUBST_ALL_TAC THEN Q.ABBREV_TAC `r = r0` THEN
  POP_ASSUM (K ALL_TAC) THEN REPEAT (POP_ASSUM MP_TAC) THEN
  case_tac "q" THEN case_tac "k" THEN
  ASM_SIMP_TAC int_ss
  [INT_LT, GSYM AND_IMP_INTRO, INT_MUL_RZERO, INT_ABS_NUM, INT_ADD_LID,
   INT_ABS_NEG, INT_LE_REFL, INT_LT_REFL, INT_NEGNEG, GSYM INT_NEG_RMUL,
   GSYM INT_NEG_LMUL, INT_MUL, INT_NEG_0, INT_ADD_LID, INT_ABS_LT0,
   INT_ADD, INT_NEG_GT0, INT_LE, INT_QUOT, INT_INJ, INT_LT_CALCULATE,
   INT_EQ_NEG, INT_QUOT_NEG, LESS_DIV_EQ_ZERO, INT_NEG_LE0, lem1,
   lem2, INT_ADD_RINV, INT_ADD_LINV, lem3, int_eq_calculate, lem4] THEN
  REPEAT STRIP_TAC THENL [
    PROVE_TAC [ADD_COMM, DIV_UNIQUE],
    PROVE_TAC [lem4, LESS_EQ_ADD, ADD_COMM, LESS_EQ_LESS_TRANS],
    PROVE_TAC [lem4, LESS_EQ_ADD, ADD_COMM, LESS_EQ_LESS_TRANS],
    PROVE_TAC [ADD_COMM, DIV_UNIQUE],
    PROVE_TAC [lem4, LESS_EQ_ADD, ADD_COMM, LESS_EQ_LESS_TRANS],
    ASM_SIMP_TAC int_ss [GSYM INT_NEG_ADD, INT_ADD, INT_QUOT_NEG, INT_QUOT,
                         INT_INJ, INT_EQ_NEG, INT_NEGNEG] THEN
    PROVE_TAC [ADD_COMM, DIV_UNIQUE],
    ASM_SIMP_TAC int_ss [GSYM INT_NEG_ADD, INT_ADD, INT_QUOT_NEG, INT_QUOT,
                         INT_INJ, INT_EQ_NEG, INT_NEGNEG] THEN
    PROVE_TAC [ADD_COMM, DIV_UNIQUE],
    PROVE_TAC [lem4, LESS_EQ_ADD, ADD_COMM, LESS_EQ_LESS_TRANS]
  ]
QED

Theorem INT_QUOT_ID:
    !p. ~(p = 0) ==> (p quot p = 1)
Proof
  REPEAT STRIP_TAC THEN MATCH_MP_TAC INT_QUOT_UNIQUE THEN
  Q.EXISTS_TAC `0` THEN
  SIMP_TAC int_ss [INT_ADD_RID, INT_MUL_LID, INT_LE_REFL, INT_ABS_NUM] THEN
  PROVE_TAC [INT_ABS_EQ0, INT_ABS_POS, INT_LE_LT]
QED

(* define rem *)
Theorem int_rem_exists0[local]:
    !i j. ?r. ~(j = 0) ==> (r = i - i quot j * j)
Proof
  REPEAT GEN_TAC THEN REWRITE_TAC [IMP_DISJ_THM] THEN
  CONV_TAC EXISTS_OR_CONV THEN REWRITE_TAC [EXISTS_REFL]
QED
val int_rem_exists =
    CONV_RULE (BINDER_CONV SKOLEM_CONV THENC SKOLEM_CONV) int_rem_exists0

val int_rem = new_specification ("int_rem",["int_rem"],int_rem_exists);

val _ = set_fixity "rem" (Infixl 650);
Overload rem = ``int_rem``

Theorem INT_REM:
    !p q. ~(q = 0) ==> (&p rem &q = &(p MOD q))
Proof
  SIMP_TAC int_ss [int_rem, INT_INJ, int_sub, lem1, lem2, lem3, lem3a,
                   INT_QUOT, INT_MUL, INT_ADD] THEN
  PROVE_TAC [DIVISION, NOT_ZERO_LT_ZERO, MULT_COMM]
QED

Theorem newlemma[local]:
    !x y. (~x + y <= 0 <=> y <= x) /\ (0 <= x + ~y <=> y <= x)
Proof
  REPEAT STRIP_TAC THENL [
    CONV_TAC (LHS_CONV (LAND_CONV (REWR_CONV INT_ADD_COMM))),
    ALL_TAC
  ] THEN REWRITE_TAC [GSYM int_sub, INT_LE_SUB_RADD, INT_LE_SUB_LADD,
                      INT_ADD_RID, INT_ADD_LID]
QED
Theorem nl2[local]:
    !p q. ~(q = 0n) ==> p DIV q * q <= p
Proof
  PROVE_TAC [DIVISION, LESS_EQ_ADD, NOT_ZERO_LT_ZERO]
QED
Theorem nl2a[local]:
    !p q. ~(q = 0n) ==> p < q + p DIV q * q /\ p DIV q * q < p + q
Proof
  REPEAT STRIP_TAC THENL [
    `(p = p DIV q * q + p MOD q) /\ p MOD q < q` by
      PROVE_TAC [DIVISION, NOT_ZERO_LT_ZERO] THEN
    FIRST_X_ASSUM (CONV_TAC o LAND_CONV o REWR_CONV o
                   ONCE_REWRITE_RULE [ADD_COMM]) THEN
    ASM_REWRITE_TAC [LESS_MONO_ADD_EQ],
    MATCH_MP_TAC LESS_EQ_LESS_TRANS THEN Q.EXISTS_TAC `p` THEN
    ASM_SIMP_TAC int_ss [nl2]
  ]
QED

Theorem nl3[local]:
    !x y z.
      (x + ~y < z <=> x < y + z) /\ (~x < y + ~z <=> z < y + x)
Proof
  REPEAT GEN_TAC THEN
  REWRITE_TAC [GSYM int_sub, INT_LT_SUB_RADD, INT_LT_SUB_LADD] THEN
  CONV_TAC (RAND_CONV (LHS_CONV (LAND_CONV (REWR_CONV INT_ADD_COMM)))) THEN
  REWRITE_TAC [GSYM int_sub, INT_LT_SUB_RADD, INT_LT_SUB_LADD] THEN
  PROVE_TAC [INT_ADD_COMM]
QED
Theorem nl4[local]:
    !x y z.
      (~x + y < z <=> y < x + z) /\ (~x < ~y + z <=> y < x + z)
Proof
  PROVE_TAC [nl3, INT_ADD_COMM]
QED

Theorem INT_REMQUOT:
    !q. ~(q = 0) ==> !p. (p = p quot q * q + p rem q) /\
                         (if 0 < p then 0 <= p rem q else p rem q <= 0) /\
                         ABS (p rem q) < ABS q
Proof
  GEN_TAC THEN STRIP_TAC THEN GEN_TAC THEN CONJ_TAC THEN
  ASM_SIMP_TAC int_ss [int_rem, INT_INJ, int_sub, INT_ADD_ASSOC, lem1, lem2,
                       lem3, lem3a]
  THENL [
    MATCH_ACCEPT_TAC INT_ADD_COMM,
    case_tac "p" THEN case_tac "q" THEN FULL_SIMP_TAC int_ss [INT_INJ] THEN
    ASM_SIMP_TAC int_ss [INT_INJ, INT_QUOT, INT_LE, INT_LT, INT_QUOT_NEG,
                         INT_ADD_RID, INT_MUL, INT_NEG_GT0, INT_ADD_LID,
                         INT_ABS_NUM, INT_ABS_NEG, INT_NEGNEG,
                         GSYM INT_NEG_RMUL, GSYM INT_NEG_LMUL, ZERO_DIV,
                         GSYM NOT_ZERO_LT_ZERO, INT_NEG_0, newlemma, nl2
                         ] THEN
    ASM_SIMP_TAC int_ss [INT_ABS_LT, nl3, INT_LT, INT_ADD, nl4, nl2a]
  ]
QED

Theorem INT_REM_UNIQUE:
  !p q r.
          ABS r < ABS q /\ (if 0 < p then 0 <= r else r <= 0) /\
          (?k. p = k * q + r) ==>
          (p rem q = r)
Proof
  REPEAT STRIP_TAC THEN
  `~(q = 0)` by (DISCH_THEN SUBST_ALL_TAC THEN
                 FULL_SIMP_TAC int_ss [INT_ABS_NUM, INT_ABS_LT0]) THEN
  ASM_SIMP_TAC int_ss [int_rem, INT_EQ_SUB_RADD] THEN
  `(k * q + r) quot q = k` by PROVE_TAC [INT_QUOT_UNIQUE] THEN
  ASM_SIMP_TAC int_ss [INT_ADD_COMM]
QED

Theorem INT_REM_NEG:
  !p q. ~(q = 0) ==> (~p rem q = ~(p rem q)) /\ (p rem ~q = p rem q)
Proof
  REPEAT GEN_TAC THEN
  case_tac "p" THEN case_tac "q" THEN
  ASM_SIMP_TAC int_ss [INT_INJ, int_rem, INT_NEGNEG, lem1, lem2, lem3,
                       int_sub, INT_NEG_EQ0, GSYM INT_NEG_LMUL,
                       GSYM INT_NEG_RMUL, INT_ADD_LID, INT_ADD_RID,
                       INT_NEG_0, INT_NEG_ADD, INT_QUOT_0, INT_QUOT_NEG,
                       INT_MUL_LZERO] THEN
  METIS_TAC [INT_ADD_ASSOC, INT_ADD_COMM, INT_ADD_LINV, INT_ADD_RID,
             INT_ADD_LID, INT_ADD_RINV]
QED

Theorem INT_REM_ID:
  !p. ~(p = 0) ==> (p rem p = 0)
Proof
  REPEAT STRIP_TAC THEN MATCH_MP_TAC INT_REM_UNIQUE THEN
  SIMP_TAC int_ss [INT_LE_REFL] THEN CONJ_TAC THENL [
    PROVE_TAC [INT_LE_LT, INT_ABS_POS, INT_ABS_EQ0, INT_ABS_NUM],
    Q.EXISTS_TAC `1` THEN REWRITE_TAC [INT_MUL_LID, INT_ADD_RID, INT_LE_REFL]
  ]
QED

Theorem INT_REM0:
    !q. ~(q = 0) ==> (0 rem q = 0)
Proof
  REPEAT STRIP_TAC THEN MATCH_MP_TAC INT_REM_UNIQUE THEN
  ASM_SIMP_TAC int_ss [INT_LE_REFL, INT_ABS_NUM, INT_ADD_RID] THEN
  PROVE_TAC [INT_LE_LT, INT_ABS_POS, INT_MUL_LZERO, INT_ABS_EQ0]
QED

Theorem INT_REM_COMMON_FACTOR:
  !p. ~(p = 0) ==> !q. (q * p) rem p = 0
Proof
  REPEAT STRIP_TAC THEN
  MATCH_MP_TAC INT_REM_UNIQUE THEN
  SIMP_TAC int_ss [INT_ABS_NUM, INT_ADD_RID] THEN
  PROVE_TAC [INT_ABS_NUM, INT_LE_LT, INT_ABS_EQ0, INT_ABS_POS]
QED

Theorem INT_REM_EQ0:
  !q. ~(q = 0) ==> !p. (p rem q = 0) = (?k. p = k * q)
Proof
  REPEAT STRIP_TAC THEN EQ_TAC THEN STRIP_TAC THENL [
    Q.PAT_ASSUM `~(q = 0)` (ASSUME_TAC o Q.SPEC `p` o
                            MATCH_MP INT_REMQUOT) THEN
    PROVE_TAC [INT_ADD_RID],
    MATCH_MP_TAC INT_REM_UNIQUE THEN CONJ_TAC THENL [
      PROVE_TAC [INT_ABS_NUM, INT_ABS_EQ0, INT_LE_LT, INT_ABS_POS],
      PROVE_TAC [INT_ADD_RID, INT_LE_REFL]
    ]
  ]
QED

Theorem INT_MUL_QUOT:
  !p:int q k. ~(q = 0) /\ (p rem q = 0) ==>
                   ((k * p) quot q = k * (p quot q))
Proof
  REPEAT STRIP_TAC THEN MATCH_MP_TAC INT_QUOT_UNIQUE THEN
  `?m. p = m * q` by PROVE_TAC [INT_REM_EQ0] THEN
  Q.SUBGOAL_THEN `p quot q = m` ASSUME_TAC THENL [
    MATCH_MP_TAC INT_QUOT_UNIQUE THEN
    Q.EXISTS_TAC `0` THEN ASM_SIMP_TAC int_ss [INT_ADD_RID, INT_LE_REFL] THEN
    PROVE_TAC [INT_ABS_NUM, INT_ABS_EQ0, INT_LE_LT, INT_ABS_POS],
    POP_ASSUM SUBST_ALL_TAC THEN POP_ASSUM SUBST_ALL_TAC THEN
    Q.EXISTS_TAC `0` THEN
    SIMP_TAC int_ss [INT_MUL_ASSOC, INT_ADD_RID, INT_LE_REFL] THEN
    PROVE_TAC [INT_ABS_NUM, INT_ABS_EQ0, INT_LE_LT, INT_ABS_POS]
  ]
QED

Theorem INT_REM_EQ_MOD:
    !i n.
      0 < n ==>
      (i rem n = if i < 0 then (i - 1) % n - n + 1 else i % n)
Proof
  REPEAT STRIP_TAC THEN
  `n <> 0` by METIS_TAC [INT_LT_REFL] THEN
  MATCH_MP_TAC INT_REM_UNIQUE THEN
  Cases_on `i < 0` THENL [
    ASM_SIMP_TAC (srw_ss()) [] THEN
    Q.ABBREV_TAC `j = (i - 1) % n` THEN
    `0 <= j /\ j < n`
       by PROVE_TAC [INT_LT_ANTISYM, INT_DIVISION] THEN
    `~(0 < i)` by PROVE_TAC [INT_LT_ANTISYM] THEN
    SRW_TAC [][] THENL [
      `0 <= n` by IMP_RES_TAC INT_LT_IMP_LE THEN
      `ABS n = n` by PROVE_TAC [INT_ABS_EQ_ID] THEN
      `~(j - n + 1) = n - (j + 1)`
         by SRW_TAC [][int_sub, INT_NEG_ADD, INT_NEGNEG,
                       AC INT_ADD_ASSOC INT_ADD_COMM] THEN
      `0 <= n - (j + 1)` by PROVE_TAC [INT_SUB_LE, INT_LT_LE1] THEN
      `ABS (j - n + 1) = n - (j + 1)`
         by PROVE_TAC [INT_ABS_EQ_ID, INT_ABS_NEG] THEN
      SRW_TAC [][INT_LT_SUB_RADD, INT_LT_ADDR, GSYM INT_LE_LT1],

      SRW_TAC [][INT_LT_SUB_RADD, GSYM INT_LT_LE1],

      Q.EXISTS_TAC `(i - 1) / n + 1` THEN
      SRW_TAC [][INT_RDISTRIB, Abbr`j`, INT_MUL_LID] THEN
      SRW_TAC [][INT_ADD_ASSOC] THEN
      SRW_TAC [][Once (GSYM INT_EQ_SUB_RADD)] THEN
      `(i - 1) / n * n + (i - 1) % n = i - 1`
         by METIS_TAC [INT_DIVISION, INT_LT_ANTISYM] THEN
      Q_TAC SUFF_TAC `!x y z. x + y + (z - y) = x + z`
         THEN1 SRW_TAC [][] THEN
      SRW_TAC [][INT_SUB_ADD2, GSYM INT_ADD_ASSOC]
    ],

    ASM_SIMP_TAC (srw_ss()) [] THEN
    `0 <= n` by METIS_TAC [INT_LE_LT] THEN
    `0 <= i % n /\ i % n < n` by METIS_TAC [INT_DIVISION, INT_LT_ANTISYM] THEN
    `(ABS (i % n) = i % n) /\ (ABS n = n)` by METIS_TAC [INT_ABS_EQ_ID] THEN
    SRW_TAC [][] THENL [
      `0 < i \/ (i = 0)` by METIS_TAC [INT_NOT_LT, INT_LE_LT] THEN
      SRW_TAC [][INT_MOD0, INT_LE_REFL],

      Q.EXISTS_TAC `i / n` THEN METIS_TAC [INT_DIVISION]
    ]
  ]
QED


(*----------------------------------------------------------------------*)
(* Define divisibility                                                  *)
(*----------------------------------------------------------------------*)

val _ = print "Facts about integer divisibility\n";
Definition INT_DIVIDES[nocompute]:
  int_divides p q = ?m:int. m * p = q
End
val _ = set_fixity "int_divides" (Infix(NONASSOC, 450))

(* HOL-Light compatible definition of ‘int_divides’ (divides) *)
Theorem int_divides :
    !b a. a int_divides b <=> (?x. b = a * x)
Proof
    RW_TAC std_ss [INT_DIVIDES, Once INT_MUL_SYM]
 >> EQ_TAC >> STRIP_TAC
 >| [ Q.EXISTS_TAC ‘m’ >> ASM_REWRITE_TAC [],
      Q.EXISTS_TAC ‘x’ >> ASM_REWRITE_TAC [] ]
QED

Theorem INT_DIVIDES_MOD0:
  !p q. p int_divides q <=>
             ((q % p = 0) /\ ~(p = 0)) \/ ((p = 0) /\ (q = 0))
Proof
  REWRITE_TAC [INT_DIVIDES] THEN REPEAT GEN_TAC THEN EQ_TAC THEN
  STRIP_TAC THENL [
    Cases_on `p = 0` THENL [
      POP_ASSUM SUBST_ALL_TAC THEN POP_ASSUM (SUBST_ALL_TAC o SYM) THEN
      REWRITE_TAC [INT_MUL_RZERO],
      FIRST_X_ASSUM (SUBST_ALL_TAC o SYM) THEN
      PROVE_TAC [INT_MOD_COMMON_FACTOR]
    ],
    PROVE_TAC [INT_MOD_EQ0],
    ASM_REWRITE_TAC [INT_MUL_RZERO]
  ]
QED

Theorem INT_DIVIDES_0:
  (!x. x int_divides 0) /\ (!x. 0 int_divides x <=> (x = 0))
Proof
  PROVE_TAC [INT_DIVIDES, INT_MUL_RZERO, INT_MUL_LZERO]
QED

Theorem INT_DIVIDES_1:
  !x. 1 int_divides x /\ (x int_divides 1 <=> (x = 1) \/ (x = ~1))
Proof
  REPEAT STRIP_TAC THEN
  PROVE_TAC [INT_DIVIDES, INT_MUL_RID, INT_MUL_EQ_1]
QED

Theorem INT_DIVIDES_REFL:
  !x. x int_divides x
Proof
  PROVE_TAC [INT_DIVIDES, INT_MUL_LID]
QED

Theorem INT_DIVIDES_TRANS:
  !x y z. x int_divides y /\ y int_divides z ==> x int_divides z
Proof
  PROVE_TAC [INT_DIVIDES, INT_MUL_ASSOC]
QED

Theorem INT_DIVIDES_MUL:
  !p q. p int_divides p * q /\ p int_divides q * p
Proof
  PROVE_TAC [INT_DIVIDES, INT_MUL_COMM]
QED

Theorem INT_DIVIDES_LMUL:
  !p q r. p int_divides q ==> (p int_divides (q * r))
Proof
  PROVE_TAC [INT_MUL_ASSOC, INT_MUL_SYM, INT_DIVIDES]
QED

Theorem INT_DIVIDES_RMUL:
  !p q r. p int_divides q ==> (p int_divides (r * q))
Proof
  PROVE_TAC [INT_MUL_ASSOC, INT_MUL_SYM, INT_DIVIDES]
QED

Theorem INT_DIVIDES_MUL_BOTH:
    !p q r. ~(p = 0) ==> (p * q int_divides p * r <=> q int_divides r)
Proof
  SIMP_TAC bool_ss [INT_DIVIDES] THEN
  REPEAT GEN_TAC THEN
  `!m p q. m * (p * q) = p * (m * q)` by
     PROVE_TAC [INT_MUL_ASSOC, INT_MUL_COMM] THEN
  POP_ASSUM (fn th => ONCE_REWRITE_TAC [th]) THEN
  PROVE_TAC [INT_EQ_LMUL]
QED

Theorem INT_DIVIDES_LADD:
  !p q r. p int_divides q ==>
               (p int_divides (q + r) <=> p int_divides r)
Proof
  REWRITE_TAC [INT_DIVIDES] THEN REPEAT STRIP_TAC THEN EQ_TAC THEN
  DISCH_THEN (Q.X_CHOOSE_THEN `n` ASSUME_TAC) THENL [
    Q.EXISTS_TAC `n - m` THEN
    ASM_REWRITE_TAC [INT_SUB_RDISTRIB, INT_ADD_SUB],
    Q.EXISTS_TAC `m + n` THEN
    ASM_REWRITE_TAC [INT_RDISTRIB]
  ]
QED

Theorem INT_DIVIDES_RADD =
  ONCE_REWRITE_RULE [INT_ADD_COMM] INT_DIVIDES_LADD;

Theorem INT_DIVIDES_NEG:
  !p q. (p int_divides ~q <=> p int_divides q) /\
             (~p int_divides q <=> p int_divides q)
Proof
  REWRITE_TAC [INT_DIVIDES] THEN ONCE_REWRITE_TAC [INT_NEG_MINUS1] THEN
  REPEAT STRIP_TAC THEN EQ_TAC THEN
  DISCH_THEN (Q.X_CHOOSE_THEN `n` ASSUME_TAC) THENL [
    Q.EXISTS_TAC `~1 * n` THEN
    ASM_REWRITE_TAC [GSYM INT_MUL_ASSOC, GSYM INT_NEG_MINUS1,
                     INT_NEGNEG],
    PROVE_TAC [INT_MUL_ASSOC],
    PROVE_TAC [INT_MUL_ASSOC, INT_MUL_SYM],
    PROVE_TAC [INT_NEG_MINUS1, INT_NEG_MUL2]
  ]
QED

Theorem INT_DIVIDES_LSUB:
  !p q r. p int_divides q ==>
               (p int_divides (q - r) <=> p int_divides r)
Proof
  REWRITE_TAC [int_sub] THEN
  PROVE_TAC [INT_DIVIDES_NEG, INT_DIVIDES_LADD]
QED

Theorem INT_DIVIDES_RSUB:
  !p q r. p int_divides q ==>
               (p int_divides (r - q) <=> p int_divides r)
Proof
  REWRITE_TAC [int_sub] THEN
  PROVE_TAC [INT_DIVIDES_NEG, INT_DIVIDES_RADD]
QED

(* temporarily make divides an infix *)
val _ = temp_set_fixity "divides" (Infixl 480);

(* NOTE: This theorem is the definition of ‘divides’ of natural numbers in
   HOL-Light. This name is HOL-Light compatible.
 *)
Theorem num_divides :
    a divides b <=> &a int_divides &b
Proof
    rw [INT_DIVIDES, divides_def]
 >> EQ_TAC >> rw []
 >- (Q.EXISTS_TAC ‘&q’ \\
     rw [INT_OF_NUM_MUL])
 (* INT_POS *)
 >> MP_TAC (Q.SPEC ‘m’ INT_NUM_CASES)
 >> rw [] (* 3 subgoals *)
 >| [ (* goal 1 (of 3) *)
      Q.EXISTS_TAC ‘n’ >> fs [INT_OF_NUM_MUL],
      (* goal 2 (of 3): impossible *)
      fs [INT_MUL_LNEG, INT_OF_NUM_MUL],
      (* goal 3 (of 3) *)
      fs [] >> POP_ASSUM (fn th => rw [GSYM th]) \\
      Q.EXISTS_TAC ‘0’ >> rw [] ]
QED

(*----------------------------------------------------------------------*)
(* Define exponentiation                                                *)
(*----------------------------------------------------------------------*)

val _ = print "Exponentiation\n"

val int_exp = Prim_rec.new_recursive_definition{
  def = Term`(int_exp (p:int) 0 = 1) /\
             (int_exp p (SUC n) = p * int_exp p n)`,
  name = "int_exp",
  rec_axiom = prim_recTheory.num_Axiom};

val _ = set_fixity "int_exp"  (Infixr 700);
Overload "**" = Term`$int_exp`

Theorem INT_POW :
    (x :int) ** 0 = &1 /\ (!n. x ** SUC n = x * x ** n)
Proof
    rw [int_exp]
QED

Theorem INT_EXP:
  !n m. &n ** m = &(n EXP m)
Proof
  REPEAT GEN_TAC THEN Induct_on `m` THENL [
    REWRITE_TAC [int_exp, EXP],
    ASM_REWRITE_TAC [int_exp, EXP, INT_MUL]
  ]
QED

Theorem INT_OF_NUM_POW = INT_EXP (* HOL-Light compatible name *)

Theorem INT_EXP_EQ0:
  !(p:int) n. (p ** n = 0) <=> (p = 0) /\ ~(n = 0)
Proof
  REPEAT GEN_TAC THEN EQ_TAC THEN STRIP_TAC THENL [
    Induct_on `n` THENL [
      SIMP_TAC int_ss [int_exp, INT_INJ],
      SIMP_TAC int_ss [int_exp, INT_ENTIRE] THEN PROVE_TAC []
    ],
    `?m. n = SUC m` by PROVE_TAC [num_CASES] THEN
    REPEAT (FIRST_X_ASSUM SUBST_ALL_TAC) THEN
    SIMP_TAC int_ss [int_exp, INT_MUL_LZERO]
  ]
QED

Theorem INT_MUL_SIGN_CASES:
  !p:int q. ((0 < p * q) = (0 < p /\ 0 < q \/ p < 0 /\ q < 0)) /\
                 ((p * q < 0) = (0 < p /\ q < 0 \/ p < 0 /\ 0 < q))
Proof
  REPEAT GEN_TAC THEN
  Cases_on `0 <= p` THEN Cases_on `0 <= q` THENL [
    (* both non-negative *)
    `?n. p = &n` by PROVE_TAC [NUM_POSINT_EXISTS] THEN
    POP_ASSUM SUBST_ALL_TAC THEN
    `?m. q = &m` by PROVE_TAC [NUM_POSINT_EXISTS] THEN
    POP_ASSUM SUBST_ALL_TAC THEN
    FULL_SIMP_TAC int_ss [INT_LE, INT_LT, INT_MUL] THEN
    REWRITE_TAC [GSYM NOT_ZERO_LT_ZERO, MULT_EQ_0, DE_MORGAN_THM],
    (* p positive, q negative *)
    `?n. p = &n` by PROVE_TAC [NUM_POSINT_EXISTS] THEN
    POP_ASSUM SUBST_ALL_TAC THEN
    `?m. q = ~&m` by PROVE_TAC [INT_NOT_LE, NUM_NEGINT_EXISTS, INT_LE_LT] THEN
    POP_ASSUM SUBST_ALL_TAC THEN
    FULL_SIMP_TAC bool_ss [INT_NEG_GE0, GSYM INT_NEG_RMUL,
                           INT_NEG_GT0, INT_NEG_LT0, INT_MUL, INT_LT,
                           INT_LE, NOT_LESS_EQUAL, NOT_LESS_0] THEN
    ASM_SIMP_TAC int_ss [GSYM NOT_ZERO_LT_ZERO, MULT_EQ_0],
    (* q positive, p negative *)
    `?n. q = &n` by PROVE_TAC [NUM_POSINT_EXISTS] THEN
    POP_ASSUM SUBST_ALL_TAC THEN
    `?m. p = ~&m` by PROVE_TAC [INT_NOT_LE, NUM_NEGINT_EXISTS, INT_LE_LT] THEN
    POP_ASSUM SUBST_ALL_TAC THEN
    FULL_SIMP_TAC bool_ss [INT_NEG_GE0, GSYM INT_NEG_LMUL,
                           INT_NEG_GT0, INT_NEG_LT0, INT_MUL, INT_LT,
                           INT_LE, NOT_LESS_EQUAL, NOT_LESS_0] THEN
    ASM_SIMP_TAC int_ss [GSYM NOT_ZERO_LT_ZERO, MULT_EQ_0],
    (* both negative *)
    `?n. p = ~&n` by PROVE_TAC [INT_NOT_LE, NUM_NEGINT_EXISTS, INT_LE_LT] THEN
    POP_ASSUM SUBST_ALL_TAC THEN
    `?m. q = ~&m` by PROVE_TAC [INT_NOT_LE, NUM_NEGINT_EXISTS, INT_LE_LT] THEN
    POP_ASSUM SUBST_ALL_TAC THEN
    FULL_SIMP_TAC bool_ss [INT_NEG_GE0, INT_NEG_MUL2, INT_MUL, INT_LT,
                           INT_LE, NOT_LESS_0, INT_NEG_GT0, INT_NEG_LT0] THEN
    SIMP_TAC int_ss [MULT_EQ_0, GSYM NOT_ZERO_LT_ZERO]
  ]
QED

Theorem INT_EXP_NEG:
  !n m.
         (EVEN n ==> (~&m ** n = &(m EXP n))) /\
         (ODD n ==> (~&m ** n = ~&(m EXP n)))
Proof
  Induct THENL [
    SIMP_TAC int_ss [EVEN, ODD, int_exp, INT_LE, EXP],
    ASM_SIMP_TAC int_ss [EVEN, ODD, GSYM EVEN_ODD, GSYM ODD_EVEN, int_exp,
                         EXP, GSYM INT_NEG_LMUL, GSYM INT_NEG_RMUL, INT_MUL,
                         INT_NEGNEG]
  ]
QED

Theorem INT_POW_NEG :
    !(x :int) n. -x ** n = (if EVEN n then x ** n else -(x ** n))
Proof
    qx_genl_tac [‘p’, ‘m’]
 >> MP_TAC (Q.SPEC ‘p’ INT_NUM_CASES)
 >> RW_TAC std_ss []
 >> FULL_SIMP_TAC std_ss [GSYM ODD_EVEN]
 >| [ (* goal 1 (of 6) *)
      RW_TAC std_ss[INT_EXP_NEG, INT_EXP],
      (* goal 2 (of 6) *)
      RW_TAC std_ss[INT_NEG_NEG, INT_EXP_NEG, INT_EXP],
      (* goal 3 (of 6) *)
      RW_TAC std_ss[INT_NEG_0],
      (* goal 4 (of 6) *)
      RW_TAC std_ss [INT_EXP_NEG, INT_EXP],
      (* goal 5 (of 6) *)
      RW_TAC std_ss [INT_NEG_NEG, INT_EXP_NEG, INT_EXP],
      (* goal 6 (of 6) *)
      RW_TAC std_ss [INT_NEG_0, INT_EXP] \\
      rw [ZERO_EXP] \\
      CCONTR_TAC >> fs [] ]
QED

Theorem INT_EXP_ADD_EXPONENTS:
  !n m p:int. p ** n * p ** m = p ** (n + m)
Proof
  Induct THENL [
    SIMP_TAC int_ss [int_exp, INT_MUL_LID],
    SIMP_TAC bool_ss [int_exp, ADD_CLAUSES] THEN
    PROVE_TAC [INT_MUL_ASSOC, INT_EQ_LMUL]
  ]
QED

Theorem INT_EXP_MULTIPLY_EXPONENTS:
  !m n p:int. (p ** n) ** m = p ** (n * m)
Proof
  Induct THENL [
    SIMP_TAC int_ss [MULT_CLAUSES, int_exp],
    ASM_SIMP_TAC bool_ss [int_exp, MULT_CLAUSES, GSYM INT_EXP_ADD_EXPONENTS]
  ]
QED

Theorem INT_EXP_MOD:
  !m n p:int. n <= m /\ ~(p = 0) ==> (p ** m % p ** n = 0)
Proof
  SIMP_TAC int_ss [INT_MOD_EQ0, INT_EXP_EQ0] THEN
  PROVE_TAC [LESS_EQ_EXISTS, INT_EXP_ADD_EXPONENTS, ADD_COMM]
QED

Theorem INT_EXP_SUBTRACT_EXPONENTS:
  !m n p:int. n <= m /\ ~(p = 0) ==>
                   ((p ** m) / (p ** n) = p ** (m - n))
Proof
  Induct THENL [
    REPEAT STRIP_TAC THEN
    `n = 0` by ASM_SIMP_TAC int_ss [] THEN
    RW_TAC int_ss [int_exp, ONE, INT_EXP, DIV_ONE, INT_DIV],
    REPEAT GEN_TAC THEN Cases_on `n = SUC m` THENL
    [ASM_SIMP_TAC int_ss [int_exp, INT_DIV_ID, INT_ENTIRE, INT_EXP_EQ0],
     STRIP_TAC THEN `n <= m` by ASM_SIMP_TAC int_ss []
       THEN ASM_SIMP_TAC int_ss [SUB, int_exp] THEN
       `p ** m % p ** n = 0` by PROVE_TAC [INT_EXP_MOD] THEN
       `p * p ** m / p ** n = p * (p ** m / p ** n)`
         by (MATCH_MP_TAC INT_MUL_DIV THEN ASM_SIMP_TAC int_ss [INT_EXP_EQ0])
       THEN RW_TAC int_ss []]]
QED

(*----------------------------------------------------------------------*)
(* Define integer minimum and maximum                                   *)
(*----------------------------------------------------------------------*)

Definition INT_MIN[nocompute]:
  int_min (x:int) y = if x < y then x else y
End

Definition INT_MAX[nocompute]:
  int_max (x:int) y = if x < y then y else x
End

Theorem INT_MIN_LT:
  !x y z. x < int_min y z ==> x < y /\ x < z
Proof
  SIMP_TAC bool_ss [INT_MIN] THEN REPEAT GEN_TAC THEN COND_CASES_TAC THEN
  PROVE_TAC [INT_LT_TRANS, INT_LT_TOTAL]
QED

Theorem INT_MAX_LT:
  !x y z. int_max x y < z ==> x < z /\ y < z
Proof
  SIMP_TAC bool_ss [INT_MAX] THEN REPEAT GEN_TAC THEN COND_CASES_TAC THEN
  PROVE_TAC [INT_LT_TRANS, INT_LT_TOTAL]
QED

Theorem INT_MIN_NUM:
    !m n. int_min (&m) (&n) = &(MIN m n)
Proof
  SIMP_TAC (bool_ss ++ LIFT_COND_ss) [INT_MIN, MIN_DEF, INT_LT]
QED

Theorem INT_MAX_NUM:
    !m n. int_max (&m) (&n) = &(MAX m n)
Proof
  SIMP_TAC (bool_ss ++ LIFT_COND_ss) [INT_MAX, MAX_DEF, INT_LT]
QED


(* ----------------------------------------------------------------------
    Some monotonicity results
   ---------------------------------------------------------------------- *)

Theorem INT_LT_MONO:
    !x y z. 0 < x ==> (x * y < x * z <=> y < z)
Proof
  REPEAT STRIP_TAC THEN
  CONV_TAC (Conv.BINOP_CONV (LAND_CONV (REWR_CONV (GSYM INT_ADD_LID)))) THEN
  REWRITE_TAC [GSYM INT_LT_SUB_LADD, GSYM INT_SUB_LDISTRIB] THEN
  PROVE_TAC [INT_LT_ANTISYM, INT_MUL_SIGN_CASES]
QED

Theorem INT_LE_MONO:
    !x y z. 0 < x ==> (x * y <= x * z <=> y <= z)
Proof
  REPEAT STRIP_TAC THEN
  CONV_TAC (Conv.BINOP_CONV (LAND_CONV (REWR_CONV (GSYM INT_ADD_LID)))) THEN
  REWRITE_TAC [GSYM INT_LE_SUB_LADD, GSYM INT_SUB_LDISTRIB] THEN
  ASM_SIMP_TAC bool_ss [INT_LE_LT, INT_MUL_SIGN_CASES, INT_LT_GT] THEN
  PROVE_TAC [INT_ENTIRE, INT_LT_REFL]
QED

Theorem INFINITE_INT_UNIV:
    INFINITE univ(:int)
Proof
  REWRITE_TAC [] THEN STRIP_TAC THEN
  `FINITE (IMAGE Num univ(:int))` by SRW_TAC [][] THEN
  Q_TAC SUFF_TAC `IMAGE Num univ(:int) = univ(:num)`
        THEN1 (STRIP_TAC THEN FULL_SIMP_TAC (srw_ss()) []) THEN
  SRW_TAC [][EXTENSION] THEN Q.EXISTS_TAC `&x` THEN SRW_TAC [][NUM_OF_INT]
QED
val _ = export_rewrites ["INFINITE_INT_UNIV"]

Theorem INT_ABS_SUB:
  ABS (i - j) = ABS (j - i)
Proof
  Cases_on ‘i’ >> Cases_on‘j’ >> simp[INT_ABS, INT_LT_SUB_RADD, INT_LT] >>
  rw[] >> gs[INT_NEG_SUB, INT_SUB, INT_LT, INT_LT_CALCULATE] >>
  rename [‘~(m < n)’, ‘~(n < m)’] >> ‘m = n’ by DECIDE_TAC >> gvs[]
QED

Theorem INT_ABS_TRIANGLE:
  ABS (i + j) <= ABS i + ABS j
Proof
  Cases_on ‘i’ >> Cases_on ‘j’ >> simp[INT_ADD, GSYM INT_NEG_ADD] >~
  [‘ABS (&m + -&n)’]
  >- (Cases_on ‘n <= m’ >> simp[GSYM int_sub, INT_SUB, INT_LE] >>
      simp[Once INT_ABS_SUB, INT_SUB, INT_LE]) >~
  [‘ABS (-&m + &n)’]
  >- (ONCE_REWRITE_TAC[INT_ADD_COMM] >>
      Cases_on ‘m <= n’ >> simp[GSYM int_sub, INT_SUB, INT_LE] >>
      simp[Once INT_ABS_SUB, INT_SUB, INT_LE])
QED

Theorem INT_SUB_ABS_TRIANGLE:
  ABS i - ABS j <= ABS (i - j)
Proof
  Cases_on ‘i’ >> Cases_on ‘j’ >> simp[] >>~-
  ([‘-&m <= &m’], irule INT_LE_TRANS >> qexists ‘0’ >>
                  simp[INT_NEG_LE0, INT_LE]) >>
  simp[INT_SUB, INT_SUB_RNEG, INT_ADD] >>
  rename [‘&m - &n <= _’] >>
  Cases_on ‘m <= n’ >> simp[INT_SUB, INT_SUB_RNEG, INT_LE] >>~-
  ([‘&m:int - &n’, ‘m <= n’],
   irule INT_LE_TRANS >> qexists ‘0’ >> simp[INT_LE_SUB_RADD, INT_LE]) >~
  [‘-&m - &n:int’] >- simp[INT_SUB_LNEG, INT_ADD, INT_LE] >~
  [‘-&m + &n’]
  >- (‘-&m + &n = &n - &m’ by simp[int_sub, AC INT_ADD_COMM INT_ADD_ASSOC] >>
      simp[Once INT_ABS_SUB, INT_SUB])
QED

(*----------------------------------------------------------------------*)
(* Prove rewrites for calculation with integers                         *)
(*----------------------------------------------------------------------*)

val _ = print "Proving rewrites for calculation with integers\n"

Theorem INT_ADD_CALCULATE:
  !p:int n m.
          (0 + p = p) /\ (p + 0 = p) /\
          (&n + &m:int = &(n + m)) /\
          (&n + ~&m = if m <= n then &(n - m) else ~&(m - n)) /\
          (~&n + &m = if n <= m then &(m - n) else ~&(n - m)) /\
          (~&n + ~&m = ~&(n + m))
Proof
  SIMP_TAC (int_ss ++ boolSimps.COND_elim_ss) [
    INT_ADD_LID, INT_ADD_RID, INT_ADD, GSYM INT_NEG_ADD, INT_ADD_COMM,
    GSYM int_sub, INT_EQ_SUB_RADD, INT_INJ, INT_SUB
  ]
QED

Theorem INT_ADD_REDUCE:
  !p:int n m.
          (0 + p = p) /\ (p + 0 = p) /\ (~0 = 0) /\ (~~p = p) /\
          (&(NUMERAL n) + &(NUMERAL m):int =
             &(NUMERAL (numeral$iZ (n + m)))) /\
          (&(NUMERAL n) + ~&(NUMERAL m):int =
             if m <= n then &(NUMERAL (n - m)) else ~&(NUMERAL (m - n))) /\
          (~&(NUMERAL n) + &(NUMERAL m):int =
             if n <= m then &(NUMERAL (m - n)) else ~&(NUMERAL (n - m))) /\
          (~&(NUMERAL n) + ~&(NUMERAL m):int =
             ~&(NUMERAL (numeral$iZ (n + m))))
Proof
  SIMP_TAC (int_ss ++ boolSimps.COND_elim_ss) [
    INT_ADD_LID, INT_ADD_RID, INT_ADD, GSYM INT_NEG_ADD, INT_ADD_COMM,
    GSYM int_sub, INT_EQ_SUB_RADD, INT_INJ, INT_SUB, numeralTheory.iZ,
    NUMERAL_DEF, INT_NEG_0, INT_NEGNEG
  ]
QED

Theorem INT_SUB_CALCULATE = int_sub;

Theorem INT_SUB_REDUCE:
  !m n p:int.
        (p - 0 = p) /\ (0 - p = ~p) /\
        (&(NUMERAL m) - &(NUMERAL n):int = &(NUMERAL m) + ~&(NUMERAL n)) /\
        (~&(NUMERAL m) - &(NUMERAL n):int = ~&(NUMERAL m) + ~&(NUMERAL n)) /\
        (&(NUMERAL m) - ~&(NUMERAL n):int = &(NUMERAL m) + &(NUMERAL n)) /\
        (~&(NUMERAL m) - ~&(NUMERAL n):int = ~&(NUMERAL m) + &(NUMERAL n))
Proof
  REWRITE_TAC [int_sub, INT_NEG_0, INT_ADD_LID, INT_ADD_RID, INT_NEGNEG]
QED

Theorem INT_MUL_CALCULATE =
  LIST_CONJ [INT_MUL, GSYM INT_NEG_LMUL, GSYM INT_NEG_RMUL, INT_NEGNEG];

Theorem INT_MUL_REDUCE:
  !m n p.
         (p * 0i = 0) /\ (0 * p = 0) /\
         (&(NUMERAL m) * &(NUMERAL n):int = &(NUMERAL (m * n))) /\
         (~&(NUMERAL m) * &(NUMERAL n) = ~&(NUMERAL (m * n))) /\
         (&(NUMERAL m) * ~&(NUMERAL n) = ~&(NUMERAL (m * n))) /\
         (~&(NUMERAL m) * ~&(NUMERAL n) = &(NUMERAL (m * n)))
Proof
  REWRITE_TAC [INT_MUL, GSYM INT_NEG_LMUL, GSYM INT_NEG_RMUL, INT_NEGNEG,
               NUMERAL_DEF, INT_MUL_LZERO, INT_MUL_RZERO]
QED

Theorem INT_DIV_CALCULATE =
  LIST_CONJ [INT_DIV, INT_DIV_NEG, INT_INJ, INT_NEG_EQ0, INT_NEGNEG];

Theorem NB_NOT_0[local]:
    !n. ~(BIT1 n = 0) /\ ~(BIT2 n = 0)
Proof
  SIMP_TAC bool_ss [BIT1, BIT2, ADD_CLAUSES, SUC_NOT]
QED
Theorem INT_DIV_REDUCE:
  !m n.
         (0i / &(NUMERAL (BIT1 n)) = 0i) /\
         (0i / &(NUMERAL (BIT2 n)) = 0i) /\
         (&(NUMERAL m) / &(NUMERAL (BIT1 n)) =
            &(NUMERAL m DIV NUMERAL (BIT1 n))) /\
         (&(NUMERAL m) / &(NUMERAL (BIT2 n)) =
            &(NUMERAL m DIV NUMERAL (BIT2 n))) /\
         (~&(NUMERAL m) / &(NUMERAL (BIT1 n)) =
            ~&(NUMERAL m DIV NUMERAL (BIT1 n)) +
            if NUMERAL m MOD NUMERAL (BIT1 n) = 0 then 0 else ~1) /\
         (~&(NUMERAL m) / &(NUMERAL (BIT2 n)) =
            ~&(NUMERAL m DIV NUMERAL (BIT2 n)) +
            if NUMERAL m MOD NUMERAL (BIT2 n) = 0 then 0 else ~1) /\
         (&(NUMERAL m) / ~&(NUMERAL (BIT1 n)) =
            ~&(NUMERAL m DIV NUMERAL (BIT1 n)) +
            if NUMERAL m MOD NUMERAL (BIT1 n) = 0 then 0 else ~1) /\
         (&(NUMERAL m) / ~&(NUMERAL (BIT2 n)) =
            ~&(NUMERAL m DIV NUMERAL (BIT2 n)) +
            if NUMERAL m MOD NUMERAL (BIT2 n) = 0 then 0 else ~1) /\
         (~&(NUMERAL m) / ~&(NUMERAL (BIT1 n)) =
            &(NUMERAL m DIV NUMERAL (BIT1 n))) /\
         (~&(NUMERAL m) / ~&(NUMERAL (BIT2 n)) =
            &(NUMERAL m DIV NUMERAL (BIT2 n)))
Proof
  SIMP_TAC int_ss [INT_DIV, INT_DIV_NEG, INT_INJ, INT_NEG_EQ0, INT_NEGNEG,
                   NUMERAL_DEF, NB_NOT_0, ZERO_DIV,
                   GSYM NOT_ZERO_LT_ZERO] THEN
  SIMP_TAC int_ss [INT_INJ, INT_NEG_EQ0, int_div, INT_NEGNEG, INT_NEG_GE0,
                   NUMERAL_DEF, NB_NOT_0, ZERO_DIV,
                   GSYM NOT_ZERO_LT_ZERO, INT_LT, INT_LE, NUM_OF_INT,
                   INT_NEG_EQ0, INT_NEG_0] THEN
  REPEAT GEN_TAC THEN Q.ASM_CASES_TAC `m = 0` THEN
  ASM_SIMP_TAC int_ss [ZERO_DIV, NB_NOT_0, GSYM NOT_ZERO_LT_ZERO,
                       ZERO_MOD, INT_NEG_0, INT_ADD, INT_INJ]
QED

Theorem INT_QUOT_CALCULATE =
  LIST_CONJ [INT_QUOT, INT_QUOT_NEG, INT_INJ, INT_NEG_EQ0, INT_NEGNEG];

Theorem INT_QUOT_REDUCE:
  !m n.
         (0i quot &(NUMERAL (BIT1 n)) = 0i) /\
         (0i quot &(NUMERAL (BIT2 n)) = 0i) /\
         (&(NUMERAL m) quot &(NUMERAL (BIT1 n)) =
            &(NUMERAL m DIV NUMERAL (BIT1 n))) /\
         (&(NUMERAL m) quot &(NUMERAL (BIT2 n)) =
            &(NUMERAL m DIV NUMERAL (BIT2 n))) /\
         (~&(NUMERAL m) quot &(NUMERAL (BIT1 n)) =
            ~&(NUMERAL m DIV NUMERAL (BIT1 n))) /\
         (~&(NUMERAL m) quot &(NUMERAL (BIT2 n)) =
            ~&(NUMERAL m DIV NUMERAL (BIT2 n))) /\
         (&(NUMERAL m) quot ~&(NUMERAL (BIT1 n)) =
            ~&(NUMERAL m DIV NUMERAL (BIT1 n))) /\
         (&(NUMERAL m) quot ~&(NUMERAL (BIT2 n)) =
            ~&(NUMERAL m DIV NUMERAL (BIT2 n))) /\
         (~&(NUMERAL m) quot ~&(NUMERAL (BIT1 n)) =
            &(NUMERAL m DIV NUMERAL (BIT1 n))) /\
         (~&(NUMERAL m) quot ~&(NUMERAL (BIT2 n)) =
            &(NUMERAL m DIV NUMERAL (BIT2 n)))
Proof
  SIMP_TAC bool_ss [INT_QUOT, INT_QUOT_NEG, INT_INJ, INT_NEG_EQ0, INT_NEGNEG,
                    NUMERAL_DEF, BIT1, BIT2, ZERO_DIV, ADD_CLAUSES, NOT_SUC,
                    prim_recTheory.LESS_0]
QED

Theorem INT_MOD_CALCULATE =
  LIST_CONJ [INT_MOD, INT_MOD_NEG, INT_NEGNEG, INT_INJ, INT_NEG_EQ0];

Theorem INT_MOD_REDUCE:
   !m n.
     (0i % &(NUMERAL (BIT1 n)) = 0i) /\
     (0i % &(NUMERAL (BIT2 n)) = 0i) /\
     (0i % -&(NUMERAL (BIT1 n)) = 0i) /\
     (0i % -&(NUMERAL (BIT2 n)) = 0i) /\
     (&(NUMERAL m) % &(NUMERAL (BIT1 n)) = &(NUMERAL m MOD NUMERAL (BIT1 n))) /\
     (&(NUMERAL m) % &(NUMERAL (BIT2 n)) = &(NUMERAL m MOD NUMERAL (BIT2 n))) /\
     (&(NUMERAL m) % -&(NUMERAL (BIT1 n)) =
        -(-&(NUMERAL m) % &(NUMERAL (BIT1 n)))) /\
     (&(NUMERAL m) % -&(NUMERAL (BIT2 n)) =
        -(-&(NUMERAL m) % &(NUMERAL (BIT2 n)))) /\
     (x % &(NUMERAL (BIT1 n)) =
        x - x / &(NUMERAL(BIT1 n)) * &(NUMERAL(BIT1 n))) /\
     (x % &(NUMERAL (BIT2 n)) =
        x - x / &(NUMERAL(BIT2 n)) * &(NUMERAL(BIT2 n))) /\
     (x % -&(NUMERAL (BIT1 n)) =
        (-x / &(NUMERAL(BIT1 n)) * &(NUMERAL(BIT1 n)) + x)) /\
     (x % -&(NUMERAL (BIT2 n)) =
        (-x / &(NUMERAL(BIT2 n)) * &(NUMERAL(BIT2 n)) + x))
Proof
  SIMP_TAC int_ss
    [INT_MOD_CALCULATE, BIT1, BIT2, NUMERAL_DEF, ALT_ZERO, ZERO_MOD, int_mod,
     INT_NEG_0, INT_DIV_0, INT_MUL_LZERO, INT_SUB_RZERO, INT_NEG_SUB,
     INT_SUB_RNEG]
QED


Theorem INT_REM_CALCULATE =
  LIST_CONJ [INT_REM, INT_REM_NEG, INT_NEGNEG, INT_INJ, INT_NEG_EQ0];

Theorem INT_REM_REDUCE:
  !m n. (0i rem &(NUMERAL (BIT1 n)) = 0i) /\
             (0i rem &(NUMERAL (BIT2 n)) = 0i) /\
             (&(NUMERAL m) rem &(NUMERAL (BIT1 n)) =
                &(NUMERAL m MOD NUMERAL (BIT1 n))) /\
             (&(NUMERAL m) rem &(NUMERAL (BIT2 n)) =
                &(NUMERAL m MOD NUMERAL (BIT2 n))) /\
             (~&(NUMERAL m) rem &(NUMERAL (BIT1 n)) =
                ~&(NUMERAL m MOD NUMERAL (BIT1 n))) /\
             (~&(NUMERAL m) rem &(NUMERAL (BIT2 n)) =
                ~&(NUMERAL m MOD NUMERAL (BIT2 n))) /\
             (&(NUMERAL m) rem ~&(NUMERAL (BIT1 n)) =
                &(NUMERAL m MOD NUMERAL (BIT1 n))) /\
             (&(NUMERAL m) rem ~&(NUMERAL (BIT2 n)) =
                &(NUMERAL m MOD NUMERAL (BIT2 n))) /\
             (~&(NUMERAL m) rem ~&(NUMERAL (BIT1 n)) =
                ~&(NUMERAL m MOD NUMERAL (BIT1 n))) /\
             (~&(NUMERAL m) rem ~&(NUMERAL (BIT2 n)) =
                ~&(NUMERAL m MOD NUMERAL (BIT2 n)))
Proof
  SIMP_TAC int_ss [INT_REM_CALCULATE, BIT1, BIT2,
                   NUMERAL_DEF, ALT_ZERO, ZERO_MOD]
QED

Theorem ODD_NB1[local]:
   !n. ODD(BIT1 n)
Proof
  SIMP_TAC bool_ss [BIT1, ODD, ADD_CLAUSES, ODD_ADD]
QED
Theorem EVEN_NB2[local]:
   !n. EVEN(BIT2 n)
Proof
  SIMP_TAC bool_ss [BIT2, ADD_CLAUSES, EVEN, EVEN_ADD]
QED

Theorem INT_EXP_CALCULATE:
  !p:int n m.
        (p ** 0 = 1) /\ (&n ** m = &(n EXP m)) /\
        (~&n ** NUMERAL (BIT1 m) =
           ~&(NUMERAL (n EXP NUMERAL (BIT1 m)))) /\
        (~&n ** NUMERAL (BIT2 m) =
            &(NUMERAL (n EXP NUMERAL (BIT2 m))))
Proof
  SIMP_TAC int_ss [INT_EXP, int_exp] THEN
  SIMP_TAC int_ss [NUMERAL_DEF, ODD_NB1, EVEN_NB2, INT_EXP_NEG]
QED

Theorem INT_EXP_REDUCE:
  !n m p:int.
          (p ** 0 = 1) /\
          (&(NUMERAL n):int ** (NUMERAL m) = &(NUMERAL (n EXP m))) /\
          (~&(NUMERAL n) ** NUMERAL (BIT1 m) =
             ~&(NUMERAL (n EXP BIT1 m))) /\
          (~&(NUMERAL n) ** NUMERAL (BIT2 m) =
             &(NUMERAL (n EXP BIT2 m)))
Proof
  SIMP_TAC int_ss [INT_EXP_CALCULATE, NUMERAL_DEF]
QED

Theorem INT_LT_REDUCE:
  !n m. (0i < &(NUMERAL (BIT1 n)) <=> T) /\
             (0i < &(NUMERAL (BIT2 n)) <=> T) /\
             (0i < 0i <=> F) /\
             (0i < ~&(NUMERAL n) <=> F) /\
             (&(NUMERAL n) < 0i <=> F) /\
             (~&(NUMERAL (BIT1 n)) < 0i <=> T) /\
             (~&(NUMERAL (BIT2 n)) < 0i <=> T) /\
             (&(NUMERAL n) :int < &(NUMERAL m) <=> n < m) /\
             (~&(NUMERAL (BIT1 n)) < &(NUMERAL m) <=> T) /\
             (~&(NUMERAL (BIT2 n)) < &(NUMERAL m) <=> T) /\
             (&(NUMERAL n) < ~&(NUMERAL m) <=> F) /\
             (~&(NUMERAL n) < ~&(NUMERAL m) <=> m < n)
Proof
  SIMP_TAC bool_ss [INT_LT_CALCULATE, NUMERAL_DEF, BIT1,
                    BIT2] THEN
  CONV_TAC ARITH_CONV
QED

Theorem INT_LE_CALCULATE = INT_LE_LT;

Theorem INT_LE_REDUCE:
  !n m. (0i <= 0i <=> T) /\ (0i <= &(NUMERAL n) <=> T) /\
             (0i <= ~&(NUMERAL (BIT1 n)) <=> F) /\
             (0i <= ~&(NUMERAL (BIT2 n)) <=> F) /\
             (&(NUMERAL(BIT1 n)) <= 0i <=> F) /\
             (&(NUMERAL(BIT2 n)) <= 0i <=> F) /\
             (~&(NUMERAL(BIT1 n)) <= 0i <=> T) /\
             (~&(NUMERAL(BIT2 n)) <= 0i <=> T) /\
             (&(NUMERAL n):int <= &(NUMERAL m) <=> n <= m) /\
             (&(NUMERAL n) <= ~&(NUMERAL (BIT1 m)) <=> F) /\
             (&(NUMERAL n) <= ~&(NUMERAL (BIT2 m)) <=> F) /\
             (~&(NUMERAL n) <= &(NUMERAL m) <=> T) /\
             (~&(NUMERAL n) <= ~&(NUMERAL m) <=> m <= n)
Proof
  SIMP_TAC bool_ss [NUMERAL_DEF, INT_LE_CALCULATE, INT_LT_CALCULATE,
                    int_eq_calculate, INT_INJ, INT_EQ_NEG, BIT1,
                    BIT2] THEN
  CONV_TAC ARITH_CONV
QED

Theorem INT_GT_CALCULATE = int_gt;
Theorem INT_GT_REDUCE =
  PURE_REWRITE_RULE [GSYM int_gt] INT_LT_REDUCE;
Theorem INT_GE_CALCULATE = int_ge;
Theorem INT_GE_REDUCE =
  PURE_REWRITE_RULE [GSYM int_ge] INT_LE_REDUCE;

Theorem INT_EQ_CALCULATE =
  LIST_CONJ [INT_INJ, INT_EQ_NEG, int_eq_calculate];
Theorem INT_EQ_REDUCE:
  !n m. ((0i = 0i) <=> T) /\
             ((0i = &(NUMERAL (BIT1 n))) <=> F) /\
             ((0i = &(NUMERAL (BIT2 n))) <=> F) /\
             ((0i = ~&(NUMERAL (BIT1 n))) <=> F) /\
             ((0i = ~&(NUMERAL (BIT2 n))) <=> F) /\
             ((&(NUMERAL (BIT1 n)) = 0i) <=> F) /\
             ((&(NUMERAL (BIT2 n)) = 0i) <=> F) /\
             ((~&(NUMERAL (BIT1 n)) = 0i) <=> F) /\
             ((~&(NUMERAL (BIT2 n)) = 0i) <=> F) /\
             ((&(NUMERAL n) :int = &(NUMERAL m)) <=> (n = m)) /\
             ((&(NUMERAL (BIT1 n)) = ~&(NUMERAL m)) <=> F) /\
             ((&(NUMERAL (BIT2 n)) = ~&(NUMERAL m)) <=> F) /\
             ((~&(NUMERAL (BIT1 n)) = &(NUMERAL m)) <=> F) /\
             ((~&(NUMERAL (BIT2 n)) = &(NUMERAL m)) <=> F) /\
             ((~&(NUMERAL n) :int = ~&(NUMERAL m)) <=> (n = m))
Proof
  SIMP_TAC bool_ss [INT_EQ_CALCULATE, NUMERAL_DEF, BIT1,
                    BIT2] THEN
  CONV_TAC ARITH_CONV
QED

Theorem INT_DIVIDES_REDUCE:
  !n m p:int.
          (0 int_divides 0 <=> T) /\
          (0 int_divides &(NUMERAL (BIT1 n)) <=> F) /\
          (0 int_divides &(NUMERAL (BIT2 n)) <=> F) /\
          (p int_divides 0 <=> T) /\
          (&(NUMERAL (BIT1 n)) int_divides &(NUMERAL m) <=>
           (NUMERAL m MOD NUMERAL (BIT1 n) = 0)) /\
          (&(NUMERAL (BIT2 n)) int_divides &(NUMERAL m) <=>
           (NUMERAL m MOD NUMERAL (BIT2 n) = 0)) /\
          (&(NUMERAL (BIT1 n)) int_divides ~&(NUMERAL m) <=>
           (NUMERAL m MOD NUMERAL (BIT1 n) = 0)) /\
          (&(NUMERAL (BIT2 n)) int_divides ~&(NUMERAL m) <=>
           (NUMERAL m MOD NUMERAL (BIT2 n) = 0)) /\
          (~&(NUMERAL (BIT1 n)) int_divides &(NUMERAL m) <=>
           (NUMERAL m MOD NUMERAL (BIT1 n) = 0)) /\
          (~&(NUMERAL (BIT2 n)) int_divides &(NUMERAL m) <=>
           (NUMERAL m MOD NUMERAL (BIT2 n) = 0)) /\
          (~&(NUMERAL (BIT1 n)) int_divides ~&(NUMERAL m) <=>
           (NUMERAL m MOD NUMERAL (BIT1 n) = 0)) /\
          (~&(NUMERAL (BIT2 n)) int_divides ~&(NUMERAL m) <=>
           (NUMERAL m MOD NUMERAL (BIT2 n) = 0))
Proof
  SIMP_TAC bool_ss [INT_DIVIDES_NEG] THEN
  SIMP_TAC bool_ss [INT_DIVIDES_MOD0, INT_EQ_CALCULATE,
                    INT_MOD_REDUCE] THEN
  SIMP_TAC bool_ss [NUMERAL_DEF, BIT1, BIT2, ADD_CLAUSES, SUC_NOT] THEN
  PROVE_TAC [INT_MOD0]
QED

(* equations to put any expression build on + * ~ & int_0 int_1
   under the (unique) following forms:  &n  or ~&n

   NOTE: was in integerRingScript.sml
 *)
Theorem int_calculate :
            ( &n +  &m = &(n+m))
         /\ (~&n +  &m = if n<=m then &(m-n) else ~&(n-m))
         /\ ( &n + ~&m = if m<=n then &(n-m) else ~&(m-n))
         /\ (~&n + ~&m = ~&(n+m))

         /\ ( &n *  &m =  &(n*m))
         /\ (~&n *  &m = ~&(n*m))
         /\ ( &n * ~&m = ~&(n*m))
         /\ (~&n * ~&m =  &(n*m))

         /\ (( &n =  &m) <=> (n=m))
         /\ (( &n = ~&m) <=> (n=0)/\(m=0))
         /\ ((~&n =  &m) <=> (n=0)/\(m=0))
         /\ ((~&n = ~&m) <=> (n=m))

         /\ (~~x = x : int)
         /\ (~0 = 0 : int)
Proof
    REWRITE_TAC [INT_ADD_CALCULATE,INT_MUL_CALCULATE,INT_EQ_CALCULATE]
QED

(*---------------------------------------------------------------------------*)
(* Lemmas for intLib.                                                        *)
(*---------------------------------------------------------------------------*)

Triviality INT_POLY_CONV_sth:
  (!x y z. x + (y + z) = (x + y) + z :int) /\
  (!x y. x + y = y + x :int) /\
  (!x. &0 + x = x :int) /\
  (!x y z. x * (y * z) = (x * y) * z :int) /\
  (!x y. x * y = y * x :int) /\
  (!x. &1 * x = x :int) /\
  (!(x :int). &0 * x = &0) /\
  (!x y z. x * (y + z) = x * y + x * z :int) /\
  (!(x :int). x ** 0 = &1) /\
  (!(x :int) n. x ** (SUC n) = x * (x ** n))
Proof
  REWRITE_TAC [INT_POW, INT_ADD_ASSOC, INT_MUL_ASSOC, INT_ADD_LID,
    INT_MUL_LZERO, INT_MUL_LID, INT_LDISTRIB] THEN
  REWRITE_TAC [Once INT_ADD_SYM, Once INT_MUL_SYM]
QED

Theorem INT_POLY_CONV_sth = MATCH_MP SEMIRING_PTHS INT_POLY_CONV_sth;

Theorem INT_POLY_CONV_rth:
  (!x. -x = -(&1) * x :int) /\
  (!x y. x - y = x + -(&1) * y :int)
Proof
  REWRITE_TAC [INT_MUL_LNEG, INT_MUL_LID, int_sub]
QED

Theorem INT_INTEGRAL:
  (!(x :int). &0 * x = &0) /\
  (!x y (z :int). (x + y = x + z) <=> (y = z)) /\
  (!w x y (z :int). (w * y + x * z = w * z + x * y) <=> (w = x) \/ (y = z))
Proof
  REWRITE_TAC[INT_MUL_LZERO, INT_EQ_LADD] THEN
  ONCE_REWRITE_TAC[GSYM INT_SUB_0] THEN
  REWRITE_TAC[GSYM INT_ENTIRE] THEN
  rpt GEN_TAC \\
  Suff ‘w * y + x * z - (w * z + x * y) = (w - x) * (y - z :int)’
  >- (Rewr' >> REWRITE_TAC []) \\
  REWRITE_TAC [INT_ADD2_SUB2] \\
  REWRITE_TAC [GSYM INT_SUB_LDISTRIB] \\
  ‘x * (z - y) = -x * (y - z :int)’
    by (REWRITE_TAC [INT_MUL_LNEG, INT_SUB_LDISTRIB, INT_NEG_SUB]) \\
  POP_ORW \\
  REWRITE_TAC [GSYM INT_RDISTRIB, GSYM int_sub]
QED

(*---------------------------------------------------------------------------*)
(* LEAST integer satisfying a predicate (may be undefined).                  *)
(*---------------------------------------------------------------------------*)

Definition LEAST_INT_DEF[nocompute]:
  LEAST_INT P = @i. P i /\ !j. j < i ==> ~P j
End

val _ = set_fixity "LEAST_INT" Binder

(* NOTE: Ported from HOL-Light *)
Theorem FORALL_INT_CASES :
    !(P :int -> bool). (!x. P x) <=> (!n. P (&n)) /\ (!n. P (-&n))
Proof
    rpt STRIP_TAC
 >> EQ_TAC >> rw []
 >> MP_TAC (Q.SPEC ‘x’ INT_NUM_CASES) >> rw [] (* 3 subgoals *)
 >> rw []
QED

(*---------------------------------------------------------------------------*)
(* Euclidean div and mod                                                     *)
(*---------------------------------------------------------------------------*)

Definition EDIV_DEF[nocompute]:
  ediv i j = if 0 < j then i / j else -(i / -j)
End

Definition EMOD_DEF[nocompute]:
  emod i j = i % ABS j
End

(*---------------------------------------------------------------------------*)
(* Theorems used for converting div/mod operations into ediv and emod        *)
(*---------------------------------------------------------------------------*)

Theorem INT_DIV_EDIV:
  !i j. j <> 0 ==> i / j = if 0 < j then ediv i j else -ediv (-i) j
Proof
  simp[EDIV_DEF, INT_DIV_NEG, INT_NEGNEG]
QED

Theorem INT_MOD_EMOD:
  !i j. j <> 0 ==> i % j = if 0 < j then emod i j else -emod (-i) j
Proof
  METIS_TAC[INT_MOD_NEG, INT_NEGNEG, INT_NOT_LT, INT_LT_LE, EMOD_DEF, INT_ABS]
QED

Theorem INT_QUOT_EDIV:
  !i j. j <> 0 ==> i quot j = if 0 <= i then ediv i j else ediv (-i) (-j)
Proof
  simp[EDIV_DEF, int_quot, int_div, INT_DIV_NEG, INT_NEGNEG] THEN
  METIS_TAC[INT_NEG_0, NUM_OF_INT, INT_ADD_LID, INT_LT_LE, INT_NOT_LE,
    INT_LE_NEG, ZERO_DIV, ZERO_MOD, NUM_LT]
QED

Theorem INT_REM_EMOD:
  !i j. j <> 0 ==> i rem j = if 0 <= i then emod i j else -emod (-i) j
Proof
  REPEAT GEN_TAC THEN
  STRIP_TAC THEN
  simp[EMOD_DEF, int_rem, int_mod, int_quot, int_div, INT_ABS_EQ0] THEN
  simp[INT_ABS] THEN
  Cases_on `j < 0` THEN
  simp[INT_NEGNEG] THEN
  METIS_TAC[INT_MUL_CALCULATE, INT_LE_NEG, INT_LT_LE, INT_NOT_LE, INT_SUB_NEG2,
    INT_NEG_SUB, INT_NEG_EQ0]
QED

(*---------------------------------------------------------------------------*)
(* Theorems used for converting num operators into int operators             *)
(*---------------------------------------------------------------------------*)

Theorem NUM_INT_ADD:
  !m n. m + n = Num (&m + &n)
Proof
  REWRITE_TAC [INT_ADD, NUM_OF_INT]
QED

Theorem NUM_INT_SUB:
  !m n. m - n = if &m <= &n then 0n else Num (&m - &n)
Proof
  METIS_TAC[INT_LE, INT_SUB, NUM_OF_INT, NOT_LESS_EQUAL, LESS_IMP_LESS_OR_EQ,
    SUB_EQ_0, INT_LE]
QED

Theorem NUM_INT_MUL:
  !m n. m * n = Num (&m * &n)
Proof
  REWRITE_TAC [INT_MUL, NUM_OF_INT]
QED

Theorem NUM_INT_EDIV:
  !n m. n DIV m = if m = 0 then 0 else Num (ediv (&n) (&m))
Proof
  METIS_TAC[EDIV_DEF, INT_POS, INT_LT_LE, INT_DIV, NUM_OF_INT, DIV_def]
QED

Theorem NUM_INT_EMOD:
  !n m. n MOD m = if m = 0 then n else Num (emod (&n) (&m))
Proof
  METIS_TAC[EMOD_DEF, INT_ABS_NUM, INT_MOD, NUM_OF_INT, MOD_def]
QED

(*---------------------------------------------------------------------------*)

val _ = BasicProvers.export_rewrites
        ["INT_ADD_LID_UNIQ",
         "INT_ADD_RID_UNIQ",
         "INT_ADD_SUB", "INT_ADD_SUB2", "INT_DIVIDES_0",
         "INT_DIVIDES_1", "INT_DIVIDES_LADD", "INT_DIVIDES_LMUL",
         "INT_DIVIDES_LSUB", "INT_DIVIDES_MUL", "INT_DIVIDES_NEG",
         "INT_DIVIDES_RADD", "INT_DIVIDES_REFL", "INT_DIVIDES_RMUL",
         "INT_DIVIDES_RSUB", "INT_DIV", "INT_QUOT", "INT_DIV_1",
         "INT_QUOT_1", "INT_DIV_ID", "INT_QUOT_ID", "INT_DIV_NEG",
         "INT_QUOT_NEG", "INT_ENTIRE",
         "INT_EQ_LADD", "INT_EQ_LMUL", "INT_EQ_RADD", "INT_EQ_LMUL",
         "INT_EXP", "INT_EXP_EQ0", "INT_LE", "INT_LE_ADD",
         "INT_LE_ADDL", "INT_LE_ADDR", "INT_LE_DOUBLE", "INT_LE_LADD",
         "INT_LE_MUL", "INT_LE_NEG", "INT_LE_NEGL", "INT_LE_NEGR",
         "INT_LE_RADD", "INT_LE_SQUARE", "INT_LT_ADD",
         "INT_LT_ADDL", "INT_LT_ADDR", "INT_LT_CALCULATE",
         "INT_LT_IMP_LE", "INT_LT_LADD",
         "INT_LT_RADD", "INT_LT_REFL", "INT_MAX_NUM", "INT_MIN_NUM",
         "INT_MOD", "INT_REM", "INT_MOD0", "INT_REM0",
         "INT_MOD_COMMON_FACTOR", "INT_REM_COMMON_FACTOR",
         "INT_MOD_ID", "INT_REM_ID", "INT_MOD_NEG", "INT_REM_NEG",
         "INT_MUL", "INT_MUL_EQ_1", "INT_MUL_LZERO",
         "INT_MUL_RZERO",
         "INT_NEG_EQ0", "INT_NEG_GE0", "INT_NEG_GT0", "INT_NEG_LE0",
         "INT_NEG_LT0", "INT_NEG_MUL2", "INT_NEG_SAME_EQ",
         "INT_NEG_SUB", "INT_SUB_0", "INT_SUB_ADD", "INT_SUB_ADD2",
         "INT_SUB_NEG2", "INT_SUB_REFL",
         "INT_SUB_RNEG", "INT_SUB_SUB",
         "INT_SUB_SUB2", "NUM_OF_INT"]
<|MERGE_RESOLUTION|>--- conflicted
+++ resolved
@@ -558,28 +558,17 @@
                          500);
 Overload "-" = Term`$int_sub`
 
-<<<<<<< HEAD
-val int_le = new_definition("int_le", Term `int_le x y = ~(y<x:int)`);
-Overload "<=" = Term`$int_le`
-
-val int_gt = new_definition("int_gt", Term `int_gt (x:int) y <=> y < x`);
-Overload ">" = Term`$int_gt`
-
-val int_ge = new_definition("int_ge", Term `int_ge x y <=> y <= x:int`)
-Overload ">=" = Term`$int_ge`
-=======
 Definition int_le[nocompute]: int_le x y = ~(y<x:int)
 End
-val _ = overload_on ("<=", Term`$int_le`);
+Overload "<=" = “$int_le”
 
 Definition int_gt[nocompute]: int_gt (x:int) y <=> y < x
 End
-val _ = overload_on (">",  Term`$int_gt`);
+Overload ">" = “$int_gt”
 
 Definition int_ge[nocompute]: int_ge x y <=> y <= x:int
 End
-val _ = overload_on (">=", Term`$int_ge`);
->>>>>>> 5788454d
+Overload ">=" = “$int_ge”
 
 Theorem INT_GT = int_gt (* HOL-Light compatible name *)
 Theorem INT_GE = int_ge (* HOL-Light compatible name *)
