--- conflicted
+++ resolved
@@ -1,166 +1,6 @@
 structure integer_wordSyntax :> integer_wordSyntax =
 struct
 
-<<<<<<< HEAD
-open HolKernel boolLib;
-open wordsSyntax integer_wordTheory;
-
-val ERR = Feedback.mk_HOL_ERR "integer_wordSyntax";
-
-(*---------------------------------------------------------------------------
-  Terms
-  ---------------------------------------------------------------------------*)
-
-fun mk_integer_word_const s =
-   Term.prim_mk_const {Name = s, Thy = "integer_word"};
-
-val w2i_tm = mk_integer_word_const "w2i";
-val i2w_tm = mk_integer_word_const "i2w";
-
-val int_min_tm  = mk_integer_word_const "INT_MIN";
-val int_max_tm  = mk_integer_word_const "INT_MAX";
-val uint_max_tm = mk_integer_word_const "UINT_MAX";
-
-val saturate_i2sw_tm  = mk_integer_word_const "saturate_i2sw";
-val saturate_i2w_tm   = mk_integer_word_const "saturate_i2w";
-val saturate_sw2sw_tm = mk_integer_word_const "saturate_sw2sw";
-val saturate_sw2w_tm  = mk_integer_word_const "saturate_sw2w";
-val saturate_w2sw_tm  = mk_integer_word_const "saturate_w2sw";
-val signed_saturate_add_tm = mk_integer_word_const "signed_saturate_add";
-val signed_saturate_sub_tm = mk_integer_word_const "signed_saturate_sub";
-
-(*---------------------------------------------------------------------------
-  Constructors
-  ---------------------------------------------------------------------------*)
-
-fun mk_w2i w =
-  Term.mk_comb (Term.pure_inst [Type.alpha |-> wordsSyntax.dim_of w] w2i_tm, w)
-  handle HOL_ERR _ => raise ERR "mk_word_w2i" "";
-
-fun mk_i2w (n, ty) =
-  Term.mk_comb (Term.pure_inst [Type.alpha |-> ty] i2w_tm, n)
-  handle HOL_ERR _ => raise ERR "mk_word_i2w" "";
-
-fun mk_uint_max ty =
-  Term.mk_comb
-    (Term.pure_inst [Type.alpha |-> ty] uint_max_tm,
-     boolSyntax.mk_itself ty)
-  handle HOL_ERR _ => raise ERR "mk_uint_max" "";
-
-fun mk_int_min ty =
-  Term.mk_comb
-    (Term.pure_inst [Type.alpha |-> ty] int_min_tm,
-     boolSyntax.mk_itself ty)
-  handle HOL_ERR _ => raise ERR "mk_int_min" "";
-
-fun mk_int_max ty =
-  Term.mk_comb
-    (Term.pure_inst [Type.alpha |-> ty] int_max_tm,
-     boolSyntax.mk_itself ty)
-  handle HOL_ERR _ => raise ERR "mk_int_max" "";
-
-fun mk_saturate_i2sw (n, ty) =
-  Term.mk_comb (Term.pure_inst [Type.alpha |-> ty] saturate_i2sw_tm, n)
-  handle HOL_ERR _ => raise ERR "mk_saturate_i2sw" "";
-
-fun mk_saturate_i2w (n, ty) =
-  Term.mk_comb (Term.pure_inst [Type.alpha |-> ty] saturate_i2w_tm, n)
-  handle HOL_ERR _ => raise ERR "mk_saturate_i2w" "";
-
-fun mk_saturate_sw2sw (w, ty) =
-  Term.mk_comb
-    (Term.pure_inst
-       [Type.alpha |-> wordsSyntax.dim_of w, Type.beta |-> ty]
-       saturate_sw2sw_tm, w)
-  handle HOL_ERR _ => raise ERR "mk_saturate_sw2sw" "";
-
-fun mk_saturate_sw2w (w, ty) =
-  Term.mk_comb
-    (Term.pure_inst
-       [Type.alpha |-> wordsSyntax.dim_of w, Type.beta |-> ty]
-       saturate_sw2w_tm, w)
-  handle HOL_ERR _ => raise ERR "mk_saturate_sw2w" "";
-
-fun mk_saturate_w2sw (w, ty) =
-  Term.mk_comb
-    (Term.pure_inst
-       [Type.alpha |-> wordsSyntax.dim_of w, Type.beta |-> ty]
-       saturate_w2sw_tm, w)
-  handle HOL_ERR _ => raise ERR "mk_saturate_w2sw" "";
-
-fun mk_signed_saturate_add (w1, w2) =
-  list_mk_comb (pure_inst [alpha |-> dim_of w1] signed_saturate_add_tm, [w1, w2])
-  handle HOL_ERR _ => raise ERR "mk_signed_saturate_add" "";
-
-fun mk_signed_saturate_sub (w1, w2) =
-  list_mk_comb (pure_inst [alpha |-> dim_of w1] signed_saturate_sub_tm, [w1, w2])
-  handle HOL_ERR _ => raise ERR "mk_signed_saturate_sub" "";
-
-(*---------------------------------------------------------------------------
-  Destructorss
-  ---------------------------------------------------------------------------*)
-
-val dest_i2w = HolKernel.dest_monop i2w_tm (ERR "dest_i2w" "");
-val dest_w2i = HolKernel.dest_monop w2i_tm (ERR "dest_i2w" "");
-
-val dest_uint_max =
-  boolSyntax.dest_itself o
-  HolKernel.dest_monop uint_max_tm (ERR "dest_uint_max" "");
-
-val dest_int_min =
-  boolSyntax.dest_itself o
-  HolKernel.dest_monop int_min_tm (ERR "dest_int_min" "");
-
-val dest_int_max =
-  boolSyntax.dest_itself o
-  HolKernel.dest_monop int_max_tm (ERR "dest_int_max" "");
-
-fun dest_saturate_i2sw M =
-  (dest_monop saturate_i2sw_tm (ERR "dest_saturate_i2sw" "") M,
-   wordsSyntax.dim_of M);
-
-fun dest_saturate_i2w M =
-  (dest_monop saturate_i2w_tm (ERR "dest_saturate_i2w" "") M,
-   wordsSyntax.dim_of M);
-
-fun dest_saturate_sw2sw M =
-  (dest_monop saturate_sw2sw_tm (ERR "dest_saturate_sw2sw" "") M,
-   wordsSyntax.dim_of M);
-
-fun dest_saturate_sw2w M =
-  (dest_monop saturate_sw2w_tm (ERR "dest_saturate_sw2s" "") M,
-   wordsSyntax.dim_of M);
-
-fun dest_saturate_w2sw M =
-  (dest_monop saturate_w2sw_tm (ERR "dest_saturate_w2sw" "") M,
-   wordsSyntax.dim_of M);
-
-val dest_signed_saturate_add =
-  dest_binop signed_saturate_add_tm (ERR "dest_signed_saturate_add" "");
-
-val dest_signed_saturate_sub =
-  dest_binop signed_saturate_sub_tm (ERR "dest_signed_saturate_sub" "");
-
-(*---------------------------------------------------------------------------
-  Discriminators
-  ---------------------------------------------------------------------------*)
-
-val is_i2w = Lib.can dest_i2w;
-val is_w2i = Lib.can dest_w2i;
-
-val is_uint_max = Lib.can dest_uint_max;
-val is_int_min  = Lib.can dest_int_min;
-val is_int_max  = Lib.can dest_int_max;
-
-val is_saturate_i2sw  = Lib.can dest_saturate_i2sw;
-val is_saturate_i2w   = Lib.can dest_saturate_i2w;
-val is_saturate_sw2sw = Lib.can dest_saturate_sw2sw;
-val is_saturate_sw2w  = Lib.can dest_saturate_sw2w;
-val is_saturate_w2sw  = Lib.can dest_saturate_w2sw;
-
-val is_signed_saturate_add = Lib.can dest_signed_saturate_add
-val is_signed_saturate_sub = Lib.can dest_signed_saturate_sub
-=======
 open HolKernel boolLib
 open wordsSyntax integer_wordTheory
 
@@ -182,7 +22,7 @@
 val s = syntax_fns "integer_word" 1
    (fn tm1 => fn e => boolSyntax.dest_itself o HolKernel.dest_monop tm1 e)
    (fn (tm, ty) =>
-      Term.mk_comb (Term.inst [Type.alpha |-> ty] tm, boolSyntax.mk_itself ty))
+      Term.mk_comb (Term.pure_inst [Type.alpha |-> ty] tm, boolSyntax.mk_itself ty))
 
 val (int_min_tm, mk_int_min, dest_int_min, is_int_min) = s "INT_MIN"
 val (int_max_tm, mk_int_max, dest_int_max, is_int_max) = s "INT_MAX"
@@ -192,7 +32,7 @@
 
 val s = syntax_fns "integer_word" 1
    (fn tm1 => fn e => fn w => (HolKernel.dest_monop tm1 e w, dim_of w))
-   (fn (tm, (w, ty)) => Term.mk_comb (Term.inst [Type.alpha |-> ty] tm, w))
+   (fn (tm, (w, ty)) => Term.mk_comb (Term.pure_inst [Type.alpha |-> ty] tm, w))
 
 val (i2w_tm, mk_i2w, dest_i2w, is_i2w) = s "i2w"
 
@@ -207,8 +47,8 @@
 val s = syntax_fns "integer_word" 1
    (fn tm1 => fn e => fn w => (HolKernel.dest_monop tm1 e w, dim_of w))
    (fn (tm, (w, ty)) =>
-       Term.mk_comb (Term.inst [Type.alpha |-> wordsSyntax.dim_of w,
-                                Type.beta |-> ty] tm, w))
+       Term.mk_comb (Term.pure_inst [Type.alpha |-> wordsSyntax.dim_of w,
+                                     Type.beta |-> ty] tm, w))
 
 val (saturate_sw2sw_tm, mk_saturate_sw2sw,
      dest_saturate_sw2sw, is_saturate_sw2sw) = s "saturate_sw2sw"
@@ -223,7 +63,7 @@
 
 val s = syntax_fns "integer_word" 1 HolKernel.dest_monop
    (fn (tm, w) =>
-       Term.mk_comb (Term.inst [Type.alpha |-> wordsSyntax.dim_of w] tm, w))
+       Term.mk_comb (Term.pure_inst [Type.alpha |-> wordsSyntax.dim_of w] tm, w))
 
 val (w2i_tm, mk_w2i, dest_w2i, is_w2i) = s "w2i"
 
@@ -231,7 +71,7 @@
 
 val s = syntax_fns "integer_word" 2 HolKernel.dest_binop
    (fn (tm, (w1, w2)) =>
-      Term.list_mk_comb (Term.inst [Type.alpha |-> dim_of w1] tm, [w1, w2]))
+      Term.list_mk_comb (Term.pure_inst [Type.alpha |-> dim_of w1] tm, [w1, w2]))
 
 val (signed_saturate_add_tm, mk_signed_saturate_add,
      dest_signed_saturate_add, is_signed_saturate_add) = s "signed_saturate_add"
@@ -240,6 +80,5 @@
      dest_signed_saturate_sub, is_signed_saturate_sub) = s "signed_saturate_sub"
 
 (*------------------------------------------------------------------------- *)
->>>>>>> d9df3e85
 
 end