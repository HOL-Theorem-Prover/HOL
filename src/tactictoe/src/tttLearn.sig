--- conflicted
+++ resolved
@@ -3,11 +3,10 @@
 
   include Abbrev
 
-<<<<<<< HEAD
   type lbl = (string * real * goal * goal list)
   type fea = int list
 
-  type thmdata = (int, real) Redblackmap.dict * 
+  type thmdata = (int, real) Redblackmap.dict *
     (string, int list) Redblackmap.dict
 
   type tacdata =
@@ -16,40 +15,15 @@
     tacfea_cthy : (lbl,fea) Redblackmap.dict,
     taccov : (string, int) Redblackmap.dict,
     tacdep : (goal, lbl list) Redblackmap.dict
-    }  
+    }
 
   (* abstraction of theorem list arguments in tactics *)
   val thmlarg_placeholder : string
   val abstract_stac : string -> string option
   val inst_stac : string list -> string -> string
-  val is_thmlarg_stac : string -> bool 
- 
+  val is_thmlarg_stac : string -> bool
+
   (* competition between different tactics over a goal *)
-  val orthogonalize : (thmdata * tacdata) -> lbl -> lbl 
+  val orthogonalize : (thmdata * tacdata) -> lbl -> lbl
 
-end
-=======
-  type lbl_t = (string * real * goal * goal list)
-  type fea_t = int list
-  type feav_t = (lbl_t * fea_t)
-
-  (* orthogonalization *)
-  val orthogonalize : feav_t -> lbl_t
-
-  (* abstraction of terms *)
-  val abs_termarg : string ->
-    (term * (term quotation -> tactic)) option
-  val inst_termarg :  string -> term -> string
-
-  (* abstraction of tactic arguments *)
-  val abstract_stac   : string -> string option
-  val inst_stac       : string -> goal -> string -> string
-  val is_absarg_stac  : string -> bool
-
-  (* abstraction for export *)
-  val pe_abs : string -> (string * (string * thm) list list)
-
-end
-
-
->>>>>>> 9f4b3059
+end