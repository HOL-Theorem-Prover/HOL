(* ========================================================================= *)
(* FILE          : tacticToe.sml                                             *)
(* DESCRIPTION   : Automated theorem prover based on tactic selection        *)
(* AUTHOR        : (c) Thibault Gauthier, University of Innsbruck            *)
(* DATE          : 2017                                                      *)
(* ========================================================================= *)

structure tacticToe :> tacticToe =
struct

open HolKernel Abbrev boolLib aiLib 
  smlLexer smlExecute smlRedirect smlInfix
  mlFeature mlThmData mlTacticData mlNearestNeighbor 
  psMinimize 
  tttSetup tttSearch

val ERR = mk_HOL_ERR "tacticToe"
val tactictoe_dir = HOLDIR ^ "/src/tactictoe"
fun debug s = debug_in_dir ttt_debugdir "tacticToe" s

(* -------------------------------------------------------------------------
   Time limit
   ------------------------------------------------------------------------- *)

fun set_timeout r = (ttt_search_time := r)

<<<<<<< HEAD
(* -------------------------------------------------------------------------
   Preselection of theorems
   ------------------------------------------------------------------------- *)

fun select_thmfea (symweight,thmfeadict) gfea =
=======
(* --------------------------------------------------------------------------
   Initialization: import theory data
   -------------------------------------------------------------------------- *)

fun report_data () =
  let
    val s1 = int_to_string (dlength (!ttt_tacfea))
    val s2 = int_to_string (dlength (!ttt_thmfea))
    val s3 = int_to_string (dlength (!ttt_glfea))
  in
    debug (s1 ^ " tactics, " ^ s2 ^ " theorems, " ^ s3 ^ " lists of goals");
    if dlength (!ttt_glfea) = 0
    then print_endline ("Loading " ^ s1 ^ " tactics, " ^ s2 ^ " theorems")
    else print_endline ("Loading " ^ s1 ^ " tactics, " ^ s2 ^ " theorems, " ^
           s3 ^ " lists of goals")
  end

fun import_ancestry () =
  let
    val thyl = ancestry (current_theory ())
    val _ = debug_t "import_tacdata" import_tacdata thyl
    val _ = debug_t "import_thmfea" import_thmfea thyl
    val _ = debug_t "import_glfea" import_glfea thyl
  in
    report_data ()
  end

(* --------------------------------------------------------------------------
   Importing databases.
   -------------------------------------------------------------------------- *)

val imported_theories = ref []

fun exists_theorydata () =
  let
    val thyl = dict_sort String.compare (ancestry (current_theory ()))
    fun f thy = exists_file (ttt_tacfea_dir ^ "/" ^ thy)
  in
    filter f thyl
  end

fun init_tactictoe () =
>>>>>>> 9f4b3059
  let
    val l0 = thmknn_wdep (symweight,thmfeadict) (!ttt_presel_radius) gfea
    val d = dset String.compare l0
    val l1 = filter (fn (k,v) => dmem k d) (dlist thmfeadict)
  in
<<<<<<< HEAD
    (symweight, dnew String.compare l1)
=======
    if !imported_theories <> thyl
    then
      (
      debug_t ("init_tactictoe " ^ cthy) import_ancestry ();
      hide_out QUse.use (tactictoe_dir ^ "/src/infix_file.sml");
      imported_theories := thyl
      )
    else ();
    update_thmfea (current_theory ())
>>>>>>> 9f4b3059
  end

(* -------------------------------------------------------------------------
   Preselection of tactics
   ------------------------------------------------------------------------- *)

fun select_tacfea tacdata goalf =
  let
    val tacfea = dlist (#tacfea tacdata)
    val tacsymweight = learn_tfidf tacfea
    val l0 = 
      stacknn_preselect (tacsymweight,tacfea) (!ttt_presel_radius) goalf
    val l1 = add_stacdep (#tacdep tacdata) (!ttt_presel_radius) (map fst l0)
    fun f x = (x, dfind x (#tacfea tacdata))
    val l2 = map f l1
  in
    (tacsymweight, l2)
  end

(* -------------------------------------------------------------------------
   Main function
   ------------------------------------------------------------------------- *)

fun main_tactictoe (thmdata,tacdata) goal =
  let
    (* preselection *)
    val goalf = feahash_of_goal goal
    val (thmsymweight,thmfeadict) = select_thmfea thmdata goalf
    val (tacsymweight,tacfea) = select_tacfea tacdata goalf
    (* caches *)
    val thm_cache = ref (dempty (cpl_compare goal_compare Int.compare))
    val tac_cache = ref (dempty goal_compare)
    (* predictors *)
    fun thmpred n g =
      dfind (g,n) (!thm_cache) handle NotFound =>
      let val r = thmknn (thmsymweight,thmfeadict) n (feahash_of_goal g) in
        thm_cache := dadd (g,n) r (!thm_cache); r
      end
    fun tacpred g =
      dfind g (!tac_cache) handle NotFound =>
      let
        val l = feahash_of_goal g
        val stacl = stacknn_uniq (tacsymweight,tacfea) (!ttt_presel_radius) l
      in
        tac_cache := dadd g stacl (!tac_cache); stacl
      end
<<<<<<< HEAD
=======
    fun hammer pid goal =
      (!hh_stac_glob) (int_to_string pid)
         (pthmsymweight,pthmfeav,pthmrevdict)
         (!ttt_eprover_time) goal
>>>>>>> 9f4b3059
  in
    search thmpred tacpred goal
  end

(* -------------------------------------------------------------------------
   Return values
   ------------------------------------------------------------------------- *)

fun read_status r = case r of
   ProofError     =>
   (print_endline "tactictoe: error"; 
    (NONE, FAIL_TAC "tactictoe: error"))
 | ProofSaturated =>
   (print_endline "tactictoe: saturated"; 
    (NONE, FAIL_TAC "tactictoe: saturated"))
 | ProofTimeOut   =>
   (print_endline "tactictoe: time out"; 
    (NONE, FAIL_TAC "tactictoe: time out"))
 | Proof s        => 
   (print_endline ("tactictoe found a proof:\n  " ^ s); 
    (SOME s, hide_out tactic_of_sml s))

(* -------------------------------------------------------------------------
   Interface
   ------------------------------------------------------------------------- *)

<<<<<<< HEAD
val infix_file = HOLDIR ^ "/src/AI/sml_inspection/infix_file.sml"
=======
fun tactictoe_aux goal =
  (
  init_tactictoe ();
  status (hide_out main_tactictoe goal)
  )

fun ttt goal = (tactictoe_aux goal) goal
>>>>>>> 9f4b3059

val ttt_tacdata_cache = ref (dempty String.compare)
fun clean_ttt_tacdata_cache () = ttt_tacdata_cache := dempty String.compare

<<<<<<< HEAD
val ttt_goaltac_cache = ref (dempty goal_compare)
fun clean_ttt_goaltac_cache () = ttt_goaltac_cache := dempty goal_compare
  
fun tactictoe_aux goal =
  let val (stac,tac) = dfind goal (!ttt_goaltac_cache) in
    print_endline ("goal already solved by:\n  " ^ stac); tac
  end
  handle NotFound =>
  let 
    val _ = hide_out QUse.use infix_file
    val cthy = current_theory ()
    val _ = init_metis ()
    val thmdata = create_thmdata ()
    val tacdata = 
      dfind cthy (!ttt_tacdata_cache) handle NotFound =>
      let val tacdata_aux = ttt_create_tacdata () in
        ttt_tacdata_cache := dadd cthy tacdata_aux (!ttt_tacdata_cache);
        tacdata_aux
=======
(* --------------------------------------------------------------------------
   Prediction of the next tactic only
    ------------------------------------------------------------------------- *)

val next_tac_glob = ref []
val next_tac_number = ref 5
fun next n = List.nth (!next_tac_glob,n)

fun save_stac tac stac g gl =
  (
  next_tac_glob := !next_tac_glob @ [tac];
  print_endline "";
  print_endline
    (requote_sproof (hide_out (minimize_stac 1.0 stac g) gl))
  )

fun try_tac thmpred read_dicts gldict n g stacl =
   if n <= 0 then () else
   case stacl of
    [] => print_endline "no more tactics"
  | stac :: m =>
    let
      fun continue gldict' n' = try_tac thmpred read_dicts gldict' n' g m
      fun p s = (print_endline ("  " ^ s))
      val (newstac,tac,_) = hide_out (stac_to_tac thmpred read_dicts stac) g
      val ro = SOME (hide_out (tttTimeout.timeOut 1.0 tac) g)
               handle _ => NONE
    in
      case ro of
        NONE => (print "."; continue gldict n)
      | SOME (gl,_) =>
        (
        if dmem gl gldict then (print "."; continue gldict n) else
          (
          if gl = []
          then (save_stac tac newstac g gl; p "solved")
          else
            (
            if mem g gl
            then (print "."; continue (dadd gl () gldict) n)
            else (save_stac tac newstac g gl;
                  app (p o string_of_goal) gl;
                  continue (dadd gl () gldict) (n-1))
            )
          )
        )
    end

fun next_tac goal =
  let
    val _ = hide_out init_tactictoe ()
    val _ = next_tac_glob := []
    (* preselection *)
    val goalf = fea_of_goal goal
    val (stacsymweight, tacfea) =
      debug_t "select_tacfea" (hide_out  select_tacfea) goalf
    val ((pthmsymweight,pthmfeav,pthmrevdict), thmfeav) =
      debug_t "select_thmfea" (hide_out select_thmfea) goalf
    (* caches *)
    val thm_cache = ref (dempty (cpl_compare goal_compare Int.compare))
    val tac_cache = ref (dempty goal_compare)
    (* predictors *)
    fun tacpred g =
      dfind g (!tac_cache) handle NotFound =>
      let
        val l = fea_of_goal g
        val lbll = stacknn_uniq stacsymweight (!ttt_presel_radius) tacfea l
        val r = map #1 lbll
      in
        tac_cache := dadd g r (!tac_cache); r
      end
    fun thmpred n g =
      dfind (g,n) (!thm_cache) handle NotFound =>
      let val r = thmknn (pthmsymweight,thmfeav) n (fea_of_goal g) in
        thm_cache := dadd (g,n) r (!thm_cache); r
>>>>>>> 9f4b3059
      end
    val proofstatus = hide_out (main_tactictoe (thmdata,tacdata)) goal
    val (staco,tac) = read_status proofstatus
    val _ = case staco of NONE => () | SOME stac =>
      ttt_goaltac_cache := dadd goal (stac,tac) (!ttt_goaltac_cache)
  in
    tac
  end
  
fun ttt goal = (tactictoe_aux goal) goal

fun tactictoe term = 
  let val goal = ([],term) in TAC_PROOF (goal, tactictoe_aux goal) end

(* -------------------------------------------------------------------------
   Evaluation 
   ------------------------------------------------------------------------- *)

<<<<<<< HEAD
val ttt_eval_dir = tactictoe_dir ^ "/eval"
fun log_eval s = 
  let val file = ttt_eval_dir ^ "/" ^ current_theory () in  
    print_endline s;
    mkDir_err ttt_eval_dir;
    append_endline file s
=======
fun eval_eprover goal =
  let
    val _ = init_tactictoe ()
    val _ = can update_hh_stac ()
    val _ = mkDir_err ttt_eproof_dir
    val (thmsymweight,thmfeav,revdict) = all_thmfeav ()
    val _ = incr eprover_eval_ref
    val iname = current_theory () ^ "_" ^ int_to_string (!eprover_eval_ref)
    fun hammer g = (!hh_stac_glob) iname (thmsymweight,thmfeav,revdict)
        (!ttt_eprover_time) g
    val _ = debug_eproof ("eprover_eval: " ^ iname)
    val (staco,t) = add_time hammer goal
      handle _ => (debug ("Error: hammer: " ^ iname);
                   (NONE,0.0))
  in
    debug_eproof ("Time: " ^ Real.toString t);
    case staco of
      NONE      => debug_eproof ("Proof status: Time Out")
    | SOME stac =>
      let
        val newstac = minimize_stac 1.0 stac goal []
        val tac = tactic_of_sml newstac
        val (b,t) = add_time (app_tac 2.0 tac) goal
      in
        if isSome b
          then debug_eproof ("Reconstructed: " ^ Real.toString t)
          else debug_eproof ("Reconstructed: None")
        ;
        debug_eproof ("Proof found: " ^ newstac)
      end
>>>>>>> 9f4b3059
  end

fun log_status r = case r of
   ProofError     => log_eval "  tactictoe: error"
 | ProofSaturated => log_eval "  tactictoe: saturated"
 | ProofTimeOut   => log_eval "  tactictoe: time out"
 | Proof s        => log_eval ("  tactictoe found a proof:\n  " ^ s)

fun ttt_eval (thmdata,tacdata) goal = 
  let 
    val _ = log_eval ("Goal: " ^ string_of_goal goal)
    val (status,t) = add_time (main_tactictoe (thmdata,tacdata)) goal
  in
    log_status status;
    log_eval ("  time: " ^ Real.toString t)
  end

(* -------------------------------------------------------------------------
   Usage:
     load "tttUnfold"; open tttUnfold; open tttSetup;
     ttt_ttteval_flag := true;
     ttt_rewrite_thy "ConseqConv"; ttt_record_thy "ConseqConv";
     ttt_ttteval_flag := false;
   Results can be found in HOLDIR/src/tactictoe/eval.
  ------------------------------------------------------------------------- *)


end (* struct *)<|MERGE_RESOLUTION|>--- conflicted
+++ resolved
@@ -8,10 +8,10 @@
 structure tacticToe :> tacticToe =
 struct
 
-open HolKernel Abbrev boolLib aiLib 
+open HolKernel Abbrev boolLib aiLib
   smlLexer smlExecute smlRedirect smlInfix
-  mlFeature mlThmData mlTacticData mlNearestNeighbor 
-  psMinimize 
+  mlFeature mlThmData mlTacticData mlNearestNeighbor
+  psMinimize
   tttSetup tttSearch
 
 val ERR = mk_HOL_ERR "tacticToe"
@@ -24,74 +24,17 @@
 
 fun set_timeout r = (ttt_search_time := r)
 
-<<<<<<< HEAD
 (* -------------------------------------------------------------------------
    Preselection of theorems
    ------------------------------------------------------------------------- *)
 
 fun select_thmfea (symweight,thmfeadict) gfea =
-=======
-(* --------------------------------------------------------------------------
-   Initialization: import theory data
-   -------------------------------------------------------------------------- *)
-
-fun report_data () =
-  let
-    val s1 = int_to_string (dlength (!ttt_tacfea))
-    val s2 = int_to_string (dlength (!ttt_thmfea))
-    val s3 = int_to_string (dlength (!ttt_glfea))
-  in
-    debug (s1 ^ " tactics, " ^ s2 ^ " theorems, " ^ s3 ^ " lists of goals");
-    if dlength (!ttt_glfea) = 0
-    then print_endline ("Loading " ^ s1 ^ " tactics, " ^ s2 ^ " theorems")
-    else print_endline ("Loading " ^ s1 ^ " tactics, " ^ s2 ^ " theorems, " ^
-           s3 ^ " lists of goals")
-  end
-
-fun import_ancestry () =
-  let
-    val thyl = ancestry (current_theory ())
-    val _ = debug_t "import_tacdata" import_tacdata thyl
-    val _ = debug_t "import_thmfea" import_thmfea thyl
-    val _ = debug_t "import_glfea" import_glfea thyl
-  in
-    report_data ()
-  end
-
-(* --------------------------------------------------------------------------
-   Importing databases.
-   -------------------------------------------------------------------------- *)
-
-val imported_theories = ref []
-
-fun exists_theorydata () =
-  let
-    val thyl = dict_sort String.compare (ancestry (current_theory ()))
-    fun f thy = exists_file (ttt_tacfea_dir ^ "/" ^ thy)
-  in
-    filter f thyl
-  end
-
-fun init_tactictoe () =
->>>>>>> 9f4b3059
   let
     val l0 = thmknn_wdep (symweight,thmfeadict) (!ttt_presel_radius) gfea
     val d = dset String.compare l0
     val l1 = filter (fn (k,v) => dmem k d) (dlist thmfeadict)
   in
-<<<<<<< HEAD
     (symweight, dnew String.compare l1)
-=======
-    if !imported_theories <> thyl
-    then
-      (
-      debug_t ("init_tactictoe " ^ cthy) import_ancestry ();
-      hide_out QUse.use (tactictoe_dir ^ "/src/infix_file.sml");
-      imported_theories := thyl
-      )
-    else ();
-    update_thmfea (current_theory ())
->>>>>>> 9f4b3059
   end
 
 (* -------------------------------------------------------------------------
@@ -102,7 +45,7 @@
   let
     val tacfea = dlist (#tacfea tacdata)
     val tacsymweight = learn_tfidf tacfea
-    val l0 = 
+    val l0 =
       stacknn_preselect (tacsymweight,tacfea) (!ttt_presel_radius) goalf
     val l1 = add_stacdep (#tacdep tacdata) (!ttt_presel_radius) (map fst l0)
     fun f x = (x, dfind x (#tacfea tacdata))
@@ -138,13 +81,6 @@
       in
         tac_cache := dadd g stacl (!tac_cache); stacl
       end
-<<<<<<< HEAD
-=======
-    fun hammer pid goal =
-      (!hh_stac_glob) (int_to_string pid)
-         (pthmsymweight,pthmfeav,pthmrevdict)
-         (!ttt_eprover_time) goal
->>>>>>> 9f4b3059
   in
     search thmpred tacpred goal
   end
@@ -155,133 +91,45 @@
 
 fun read_status r = case r of
    ProofError     =>
-   (print_endline "tactictoe: error"; 
+   (print_endline "tactictoe: error";
     (NONE, FAIL_TAC "tactictoe: error"))
  | ProofSaturated =>
-   (print_endline "tactictoe: saturated"; 
+   (print_endline "tactictoe: saturated";
     (NONE, FAIL_TAC "tactictoe: saturated"))
  | ProofTimeOut   =>
-   (print_endline "tactictoe: time out"; 
+   (print_endline "tactictoe: time out";
     (NONE, FAIL_TAC "tactictoe: time out"))
- | Proof s        => 
-   (print_endline ("tactictoe found a proof:\n  " ^ s); 
+ | Proof s        =>
+   (print_endline ("tactictoe found a proof:\n  " ^ s);
     (SOME s, hide_out tactic_of_sml s))
 
 (* -------------------------------------------------------------------------
    Interface
    ------------------------------------------------------------------------- *)
 
-<<<<<<< HEAD
 val infix_file = HOLDIR ^ "/src/AI/sml_inspection/infix_file.sml"
-=======
-fun tactictoe_aux goal =
-  (
-  init_tactictoe ();
-  status (hide_out main_tactictoe goal)
-  )
-
-fun ttt goal = (tactictoe_aux goal) goal
->>>>>>> 9f4b3059
 
 val ttt_tacdata_cache = ref (dempty String.compare)
 fun clean_ttt_tacdata_cache () = ttt_tacdata_cache := dempty String.compare
 
-<<<<<<< HEAD
 val ttt_goaltac_cache = ref (dempty goal_compare)
 fun clean_ttt_goaltac_cache () = ttt_goaltac_cache := dempty goal_compare
-  
+
 fun tactictoe_aux goal =
   let val (stac,tac) = dfind goal (!ttt_goaltac_cache) in
     print_endline ("goal already solved by:\n  " ^ stac); tac
   end
   handle NotFound =>
-  let 
+  let
     val _ = hide_out QUse.use infix_file
     val cthy = current_theory ()
     val _ = init_metis ()
     val thmdata = create_thmdata ()
-    val tacdata = 
+    val tacdata =
       dfind cthy (!ttt_tacdata_cache) handle NotFound =>
       let val tacdata_aux = ttt_create_tacdata () in
         ttt_tacdata_cache := dadd cthy tacdata_aux (!ttt_tacdata_cache);
         tacdata_aux
-=======
-(* --------------------------------------------------------------------------
-   Prediction of the next tactic only
-    ------------------------------------------------------------------------- *)
-
-val next_tac_glob = ref []
-val next_tac_number = ref 5
-fun next n = List.nth (!next_tac_glob,n)
-
-fun save_stac tac stac g gl =
-  (
-  next_tac_glob := !next_tac_glob @ [tac];
-  print_endline "";
-  print_endline
-    (requote_sproof (hide_out (minimize_stac 1.0 stac g) gl))
-  )
-
-fun try_tac thmpred read_dicts gldict n g stacl =
-   if n <= 0 then () else
-   case stacl of
-    [] => print_endline "no more tactics"
-  | stac :: m =>
-    let
-      fun continue gldict' n' = try_tac thmpred read_dicts gldict' n' g m
-      fun p s = (print_endline ("  " ^ s))
-      val (newstac,tac,_) = hide_out (stac_to_tac thmpred read_dicts stac) g
-      val ro = SOME (hide_out (tttTimeout.timeOut 1.0 tac) g)
-               handle _ => NONE
-    in
-      case ro of
-        NONE => (print "."; continue gldict n)
-      | SOME (gl,_) =>
-        (
-        if dmem gl gldict then (print "."; continue gldict n) else
-          (
-          if gl = []
-          then (save_stac tac newstac g gl; p "solved")
-          else
-            (
-            if mem g gl
-            then (print "."; continue (dadd gl () gldict) n)
-            else (save_stac tac newstac g gl;
-                  app (p o string_of_goal) gl;
-                  continue (dadd gl () gldict) (n-1))
-            )
-          )
-        )
-    end
-
-fun next_tac goal =
-  let
-    val _ = hide_out init_tactictoe ()
-    val _ = next_tac_glob := []
-    (* preselection *)
-    val goalf = fea_of_goal goal
-    val (stacsymweight, tacfea) =
-      debug_t "select_tacfea" (hide_out  select_tacfea) goalf
-    val ((pthmsymweight,pthmfeav,pthmrevdict), thmfeav) =
-      debug_t "select_thmfea" (hide_out select_thmfea) goalf
-    (* caches *)
-    val thm_cache = ref (dempty (cpl_compare goal_compare Int.compare))
-    val tac_cache = ref (dempty goal_compare)
-    (* predictors *)
-    fun tacpred g =
-      dfind g (!tac_cache) handle NotFound =>
-      let
-        val l = fea_of_goal g
-        val lbll = stacknn_uniq stacsymweight (!ttt_presel_radius) tacfea l
-        val r = map #1 lbll
-      in
-        tac_cache := dadd g r (!tac_cache); r
-      end
-    fun thmpred n g =
-      dfind (g,n) (!thm_cache) handle NotFound =>
-      let val r = thmknn (pthmsymweight,thmfeav) n (fea_of_goal g) in
-        thm_cache := dadd (g,n) r (!thm_cache); r
->>>>>>> 9f4b3059
       end
     val proofstatus = hide_out (main_tactictoe (thmdata,tacdata)) goal
     val (staco,tac) = read_status proofstatus
@@ -290,55 +138,22 @@
   in
     tac
   end
-  
+
 fun ttt goal = (tactictoe_aux goal) goal
 
-fun tactictoe term = 
+fun tactictoe term =
   let val goal = ([],term) in TAC_PROOF (goal, tactictoe_aux goal) end
 
 (* -------------------------------------------------------------------------
-   Evaluation 
+   Evaluation
    ------------------------------------------------------------------------- *)
 
-<<<<<<< HEAD
 val ttt_eval_dir = tactictoe_dir ^ "/eval"
-fun log_eval s = 
-  let val file = ttt_eval_dir ^ "/" ^ current_theory () in  
+fun log_eval s =
+  let val file = ttt_eval_dir ^ "/" ^ current_theory () in
     print_endline s;
     mkDir_err ttt_eval_dir;
     append_endline file s
-=======
-fun eval_eprover goal =
-  let
-    val _ = init_tactictoe ()
-    val _ = can update_hh_stac ()
-    val _ = mkDir_err ttt_eproof_dir
-    val (thmsymweight,thmfeav,revdict) = all_thmfeav ()
-    val _ = incr eprover_eval_ref
-    val iname = current_theory () ^ "_" ^ int_to_string (!eprover_eval_ref)
-    fun hammer g = (!hh_stac_glob) iname (thmsymweight,thmfeav,revdict)
-        (!ttt_eprover_time) g
-    val _ = debug_eproof ("eprover_eval: " ^ iname)
-    val (staco,t) = add_time hammer goal
-      handle _ => (debug ("Error: hammer: " ^ iname);
-                   (NONE,0.0))
-  in
-    debug_eproof ("Time: " ^ Real.toString t);
-    case staco of
-      NONE      => debug_eproof ("Proof status: Time Out")
-    | SOME stac =>
-      let
-        val newstac = minimize_stac 1.0 stac goal []
-        val tac = tactic_of_sml newstac
-        val (b,t) = add_time (app_tac 2.0 tac) goal
-      in
-        if isSome b
-          then debug_eproof ("Reconstructed: " ^ Real.toString t)
-          else debug_eproof ("Reconstructed: None")
-        ;
-        debug_eproof ("Proof found: " ^ newstac)
-      end
->>>>>>> 9f4b3059
   end
 
 fun log_status r = case r of
@@ -347,8 +162,8 @@
  | ProofTimeOut   => log_eval "  tactictoe: time out"
  | Proof s        => log_eval ("  tactictoe found a proof:\n  " ^ s)
 
-fun ttt_eval (thmdata,tacdata) goal = 
-  let 
+fun ttt_eval (thmdata,tacdata) goal =
+  let
     val _ = log_eval ("Goal: " ^ string_of_goal goal)
     val (status,t) = add_time (main_tactictoe (thmdata,tacdata)) goal
   in
