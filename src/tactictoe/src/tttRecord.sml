(* =========================================================================  *)
(* FILE          : tttRecord.sml                                              *)
(* DESCRIPTION   : Record tactics, theorems and goal lists                    *)
(* AUTHOR        : (c) Thibault Gauthier, University of Innsbruck             *)
(* DATE          : 2017                                                       *)
(* ========================================================================== *)

structure tttRecord :> tttRecord =
struct

open HolKernel boolLib
tttTools tttLexer tttTimeout tttExec tttSetup
tttNumber tttExtract tttUnfold
tttThmData tttTacticData tttGoallistData
tttPredict tttLearn
tacticToe

val ERR = mk_HOL_ERR "tttRecord"

val goalstep_glob = ref []
val tactictoe_step_counter = ref 0
val tactictoe_thm_counter = ref 0

fun local_tag x = x
fun add_local_tag s = "( tttRecord.local_tag " ^ s ^ ")"

(*----------------------------------------------------------------------------
 * Error messages and profiling.
 *----------------------------------------------------------------------------*)

fun tactic_msg msg stac g =
  debug_replay ("replay_tactic " ^ msg ^ ": " ^ stac)

fun proof_msg f_debug prefix msg thmname qtac final_stac =
  (
  f_debug thmname;
  f_debug (prefix ^ " " ^ msg ^ ":");
  f_debug ("  " ^ qtac);
  f_debug ("  " ^ final_stac);
  f_debug ""
  )

fun replay_msg msg thmname qtac final_stac =
  proof_msg debug_replay "replay_proof" msg thmname qtac final_stac
fun parse_msg thmname qtac final_stac =
  proof_msg debug_parse "" "parse_proof" thmname qtac final_stac
fun parse_err thmname qtac final_stac =
  (parse_msg thmname qtac final_stac; raise ERR "" "")

val n_parse_glob = ref 0
val n_replay_glob = ref 0
val n_tactic_parse_glob = ref 0
val n_tactic_replay_glob = ref 0

val tactic_time = ref 0.0
val save_time = ref 0.0
val record_time = ref 0.0
val extract_time = ref 0.0
val number_time = ref 0.0
val exec_time = ref 0.0
val mkfinal_time = ref 0.0
val hide_time = ref 0.0
val replay_time = ref 0.0
val original_time = ref 0.0
val fetch_thm_time = ref 0.0

fun reset_profiling () =
  (
  fetch_thm_time := 0.0;
  tactic_time := 0.0;
  feature_time := 0.0;
  save_time := 0.0;
  record_time := 0.0;
  extract_time := 0.0;
  number_time := 0.0;
  exec_time := 0.0;
  mkfinal_time := 0.0;
  hide_time := 0.0;
  replay_time := 0.0;
  n_parse_glob := 0; n_replay_glob := 0;
  n_tactic_parse_glob := 0; n_tactic_replay_glob := 0;
  (* not part of profiling but is there for now *)
  tactictoe_step_counter := 0
  )

fun out_record_summary cthy =
  let
    fun f i s = debug_record (int_to_string i ^ " " ^ s)
    fun g s r = debug_record (s ^ ": " ^ Real.toString r)
  in
    f (!n_parse_glob)  "proofs parsed";
    f (!n_replay_glob) "proofs replayed";
    f (!n_tactic_parse_glob) "tactic parsed";
    f (!n_tactic_replay_glob) "tactic replayed";
    g "  Fetch thm" (!fetch_thm_time);
    g "  Parse" (!hide_time);
    g "    Hide" (!hide_time - !mkfinal_time);
    g "    Number" (!number_time);
    g "    Extract" (!extract_time);
    g "    Tactic_of_sml" (!exec_time);
    g "  Replay" (!replay_time);
    g "    Record" (!record_time);
    g "    Save" (!save_time);
    g "    Tactic" (!tactic_time);
    g "    Feature" (!feature_time);
    f (length (!ttt_tacerr)) "bad tactics during evaluation"
  end

(* --------------------------------------------------------------------------
   Replaying a tactic.
   -------------------------------------------------------------------------- *)

fun tactic_err msg stac g =
  (tactic_msg msg stac g; raise ERR "record_tactic" "")

fun record_tactic_aux (tac,stac) g =
  let
    val ((gl,v),t) = add_time (timeOut (!ttt_rectac_time) tac) g
      handle TacTimeOut => tactic_err "timed out" stac g
            | x         => raise x
  in
    tactic_time := (!tactic_time) + t;
    n_tactic_replay_glob := (!n_tactic_replay_glob) + 1;
    goalstep_glob := ((stac,t,g,gl),v) :: !goalstep_glob;
    (gl,v)
  end

fun record_tactic (tac,stac) g =
  total_time record_time (record_tactic_aux (tac,stac)) g

(* --------------------------------------------------------------------------
   Replaying a proof: following code is legacy code (very ugly).
   -------------------------------------------------------------------------- *)

fun wrap_tactics_in name qtac goal =
  let
    val success_flag = ref NONE
    val cthy = current_theory ()
    val final_stac_ref = ref ""
    fun mk_alttac qtac =
      let
        val _ = final_stac_ref := ""
        val s2 = total_time number_time number_stac qtac
        val ostac = ttt_lex s2
        val l2 = total_time extract_time ttt_extract s2
        val _  = debug_proof ("Org tac number: " ^ int_to_string (length l2))
        val _  = n_tactic_parse_glob := (!n_tactic_parse_glob) + length l2;
        val l3 = map (fn x => (x, drop_numbering x)) l2
        fun mk_reps (x,y) =
          ["( tttRecord.record_tactic","("] @ y @
          [",", mlquote (String.concatWith " " y),")",")"]
        val l5 = map (fn (x,y) => (x, mk_reps (x,y))) l3
        val ostac0 = fold_left replace_at l5 ostac
        val ostac1 = drop_numbering ostac0
        val final_stac = String.concatWith " " ostac1
        val _ = final_stac_ref := final_stac
        val final_tac = total_time exec_time tactic_of_sml final_stac
      in
        (final_stac, final_tac)
      end
      handle _ => parse_err name qtac (!final_stac_ref)
    val (final_stac, final_tac)  =
      total_time hide_time (hide_out (total_time mkfinal_time mk_alttac)) qtac
  in
    print (int_to_string (!n_tactic_parse_glob) ^ "\n");
    incr n_parse_glob;
    (
    let
      val (gl,v) =
      total_time replay_time
        (tttTimeout.timeOut (!ttt_recproof_time) final_tac) goal
    in
      if gl = []
        then (
             success_flag := SOME (gl,v);
             debug_proof ("Original proof time: " ^
                          Real.toString (!original_time));
             n_replay_glob := (!n_replay_glob + 1)
             )
      else replay_msg "opened goals" name qtac final_stac
    end
    handle
        TacTimeOut => replay_msg "timed out or other" name qtac final_stac
      | _          => replay_msg "other error" name qtac final_stac
    );
    case (!success_flag) of
      SOME x => x
    | NONE   => raise ERR "" ""
  end

(*----------------------------------------------------------------------------
  Globalizing theorems and create a new theorem if the value does not exists.
  ----------------------------------------------------------------------------*)

fun save_tactictoe_thm thm =
  let
    val name = "tactictoe_thm_" ^ int_to_string (!tactictoe_thm_counter)
    val _    = incr tactictoe_thm_counter
    val cthy = current_theory ()
  in
    ignore (save_thm (name,thm));
    String.concatWith " " ["(","DB.fetch",mlquote cthy,mlquote name,")"]
  end

fun depid_of_thm thm =
  (Dep.depid_of o Tag.dep_of o Thm.tag) thm
  handle HOL_ERR _ => raise ERR "depid_of_thm" ""

fun sml_of_thm thm =
  if can depid_of_thm thm then
    let
      val (thy,n) = depid_of_thm thm
      val thml = DB.thms thy
      val thmdict = dnew goal_compare (map (fn (a,b) => (dest_thm b,a)) thml)
      val goal = dest_thm thm
    in
      if dmem goal thmdict
      then
        let val name = dfind goal thmdict in
          SOME (String.concatWith " "
            ["(","DB.fetch",mlquote thy,mlquote name,")"])
        end
      else NONE
    end
  else NONE

(* replacement string is not used anymore for theorems *)
fun fetch_thm s reps =
  let val sthmo = hide_out thm_of_sml s in
    case sthmo of
      NONE =>
        (if reps = ""
        then (debug_record ("fetch_other: " ^ s); add_local_tag s)
        else reps)
    | SOME (_,thm) =>
    let val nameo = sml_of_thm thm in
      case nameo of
        SOME x => x
      | NONE => (debug_record ("fetch_thm: " ^ s); add_local_tag s)
    end
  end

val fetch = total_time fetch_thm_time fetch_thm

(* ----------------------------------------------------------------------
   Proof recording
   ---------------------------------------------------------------------- *)

val thm_counter = ref 0

fun start_record_proof name =
  let 
    val outname = "\nName: " ^ int_to_string (!thm_counter) ^ " " ^ name 
    val _ = update_thmfea (current_theory ())
  in
    debug_proof outname;
    debug_search outname;
    debug outname;
    incr thm_counter;
    goalstep_glob := []
  end

fun end_record_proof name g =
  let
    val lbl1 = map fst (rev (!goalstep_glob))
    fun noortho (stac,t,g,gl) =
      case abstract_stac stac of
        SOME astac => [(stac,t,g,gl),(astac,t,g,gl)]
      | NONE => [(stac,t,g,gl)]
    fun ortho (stac,t,g,gl) =
      [orthogonalize ((stac,t,g,gl), tttFeature.fea_of_goal g)]
    fun f lbl = if !ttt_ortho_flag then ortho lbl else noortho lbl
    val lbl2 = List.concat (map f lbl1)
  in
    debug_t ("Saving " ^ int_to_string (length lbl2) ^ " labels")
      (app update_tacdata) lbl2
  end


<<<<<<< HEAD
fun string_of_step (stac,t,g,gl) =
    (string_of_goal g ^ " <ENDGOAL> " ^ stac ^ " <ENDTACTIC> ")

fun print_proof name g =
  let
    val lbl1 = map fst (rev (!goalstep_glob))
  in
    append_file (ttt_record_dir ^ "/srecord/" ^ current_theory () ^ "." ^ name)
                (String.concatWith " \n " (map string_of_step lbl1) ^ "\n")
  end

=======
fun clear_tac tac g =
  (
  ignore (tttExec.exec_sml "cache" "numSimps.clear_arith_caches ()");
  tac g
  )
>>>>>>> 9824ed66

fun org_tac tac g =
  let val (gl,v) = timeOut 600.0 tac g in
    if null gl 
      then (gl,v)
      else (debug "Error: org_tac: pending goals"; clear_tac tac g)
  end
  handle 
      TacTimeOut => (debug "Error: org_tac: loop"; clear_tac tac g)
    | _ => (debug "Error: org_tac: error"; clear_tac tac g)

val fof_counter = ref 0

fun create_fof_wrap name pflag result =
  if !ttt_fof_flag andalso (not pflag orelse !ttt_evprove_flag) then 
    let
      val thm = (snd result) []
      val _ = update_create_fof ()
      val _ = incr fof_counter
      val is = int_to_string (!fof_counter)
      val newname = current_theory () ^ "__" ^ is ^ "__" ^ name 
    in
      (!create_fof_glob) newname thm
    end
  else ()

fun record_proof name lflag tac1 tac2 g =
  if !ttt_fof_flag then
    let 
      val pflag = String.isPrefix "tactictoe_prove_" name
      val result =  
        let val (r,t) = add_time (org_tac tac2) g in
          debug_proof ("Original proof time: " ^ Real.toString t);
          r
        end
      val _ = create_fof_wrap name pflag result
        handle _ => (debug "Error: create_fof_wrap"; ())
    in
      result
    end
  else
  let
    val _ = start_record_proof name
    val pflag = String.isPrefix "tactictoe_prove_" name
    val b2 = (not (!ttt_recprove_flag) andalso pflag)
    val b3 = (not (!ttt_reclet_flag) andalso lflag)
    val _ =
      if !ttt_eval_flag andalso
        (not pflag orelse !ttt_evprove_flag) andalso
        (not lflag orelse !ttt_evlet_flag)
      then eval_tactictoe g
      else ()
    val _ =
      if !eprover_eval_flag andalso
        (not pflag orelse !ttt_evprove_flag) andalso
        (not lflag orelse !ttt_evlet_flag)
      then eval_eprover g
      else ()
    val result =
<<<<<<< HEAD
      if b2 orelse b3
=======
      if b2 orelse b3 orelse (not (!ttt_record_flag))
>>>>>>> 9824ed66
      then
        let val (r,t) = add_time (org_tac tac2) g in
          debug_proof ("Original proof time: " ^ Real.toString t);
          r
        end  
      else
        let
          val (r,t) = add_time tac1 g
          val _ = debug_proof ("Recording proof time: " ^ Real.toString t)
          val _ = end_record_proof name g
          val _ = if !ttt_print_proof_flag then
                      print_proof name g
                  else end_record_proof name g
        in
          if null (fst r) then r
          else (debug "Record error: try_record_proof: not null";
                org_tac tac2 g)
        end
        handle _ => (debug "Record error: try_record_proof"; org_tac tac2 g)
  in
    result
  end

(*----------------------------------------------------------------------------
  Theory hooks
  ----------------------------------------------------------------------------*)

fun clean_subdirl thy dir subdirl =
  let
    fun clean_sub x =
      (mkDir_err (dir ^ "/" ^ x); erase_file (dir ^ "/" ^ x ^ "/" ^ thy))
  in
    mkDir_err dir;
    app clean_sub subdirl
  end

fun clean_dir thy dir = (mkDir_err dir; erase_file (dir ^ "/" ^ thy))

fun start_record_thy thy =
  (
  mkDir_err ttt_code_dir;
  mkDir_err ttt_proof_dir; clean_dir thy ttt_proof_dir;
  mkDir_err ttt_eproof_dir; clean_dir thy ttt_eproof_dir;
  (* Hack to record bool *)
  if thy = "ConseqConv"
  then (clean_tttdata ();
        clean_subdirl "bool" ttt_search_dir ["debug","search","proof"];
        mkDir_err ttt_thmfea_dir;
        debug_t "export_thmfea" export_thmfea "bool")
  else ();
  clean_tttdata ();
  reset_profiling ();
  (* Proof search *)
  clean_subdirl thy ttt_search_dir ["debug","search","proof"];
  mkDir_err ttt_tacfea_dir;
  mkDir_err ttt_thmfea_dir;
  mkDir_err ttt_glfea_dir;
  (* Tactic scripts recording *)
  clean_subdirl thy ttt_record_dir ["parse","replay","record", "srecord"]
  )

fun end_record_thy thy =
  (
  if !ttt_eval_flag orelse !eprover_eval_flag
  then debug "EvalSuccessful"
  else
    (
    debug_t "export_tacdata" export_tacdata thy;
    debug_t "export_thmfea" export_thmfea thy;
    debug "RecordSuccessful"
    )
  )

end (* struct *)<|MERGE_RESOLUTION|>--- conflicted
+++ resolved
@@ -249,8 +249,8 @@
 val thm_counter = ref 0
 
 fun start_record_proof name =
-  let 
-    val outname = "\nName: " ^ int_to_string (!thm_counter) ^ " " ^ name 
+  let
+    val outname = "\nName: " ^ int_to_string (!thm_counter) ^ " " ^ name
     val _ = update_thmfea (current_theory ())
   in
     debug_proof outname;
@@ -276,8 +276,6 @@
       (app update_tacdata) lbl2
   end
 
-
-<<<<<<< HEAD
 fun string_of_step (stac,t,g,gl) =
     (string_of_goal g ^ " <ENDGOAL> " ^ stac ^ " <ENDTACTIC> ")
 
@@ -289,34 +287,32 @@
                 (String.concatWith " \n " (map string_of_step lbl1) ^ "\n")
   end
 
-=======
 fun clear_tac tac g =
   (
   ignore (tttExec.exec_sml "cache" "numSimps.clear_arith_caches ()");
   tac g
   )
->>>>>>> 9824ed66
 
 fun org_tac tac g =
   let val (gl,v) = timeOut 600.0 tac g in
-    if null gl 
+    if null gl
       then (gl,v)
       else (debug "Error: org_tac: pending goals"; clear_tac tac g)
   end
-  handle 
+  handle
       TacTimeOut => (debug "Error: org_tac: loop"; clear_tac tac g)
     | _ => (debug "Error: org_tac: error"; clear_tac tac g)
 
 val fof_counter = ref 0
 
 fun create_fof_wrap name pflag result =
-  if !ttt_fof_flag andalso (not pflag orelse !ttt_evprove_flag) then 
+  if !ttt_fof_flag andalso (not pflag orelse !ttt_evprove_flag) then
     let
       val thm = (snd result) []
       val _ = update_create_fof ()
       val _ = incr fof_counter
       val is = int_to_string (!fof_counter)
-      val newname = current_theory () ^ "__" ^ is ^ "__" ^ name 
+      val newname = current_theory () ^ "__" ^ is ^ "__" ^ name
     in
       (!create_fof_glob) newname thm
     end
@@ -324,9 +320,9 @@
 
 fun record_proof name lflag tac1 tac2 g =
   if !ttt_fof_flag then
-    let 
+    let
       val pflag = String.isPrefix "tactictoe_prove_" name
-      val result =  
+      val result =
         let val (r,t) = add_time (org_tac tac2) g in
           debug_proof ("Original proof time: " ^ Real.toString t);
           r
@@ -355,16 +351,12 @@
       then eval_eprover g
       else ()
     val result =
-<<<<<<< HEAD
-      if b2 orelse b3
-=======
       if b2 orelse b3 orelse (not (!ttt_record_flag))
->>>>>>> 9824ed66
       then
         let val (r,t) = add_time (org_tac tac2) g in
           debug_proof ("Original proof time: " ^ Real.toString t);
           r
-        end  
+        end
       else
         let
           val (r,t) = add_time tac1 g
