(* ========================================================================= *)
(* FILE          : tttLearn.sml                                              *)
(* DESCRIPTION   : Learning from tactic calls during search and recording    *)
(* AUTHOR        : (c) Thibault Gauthier, University of Innsbruck            *)
(* DATE          : 2017                                                      *)
(* ========================================================================= *)

structure tttLearn :> tttLearn =
struct

open HolKernel Abbrev boolLib aiLib  
  smlTimeout smlLexer smlExecute
  mlFeature mlThmData mlTacticData mlNearestNeighbor 
  psMinimize
  tttSetup

val ERR = mk_HOL_ERR "tttLearn"
fun debug s = debug_in_dir ttt_debugdir "tactictoe" s

(* -------------------------------------------------------------------------
   Abstracting theorem list in tactics
   ------------------------------------------------------------------------- *)

val thmlarg_placeholder = "tactictoe_thmlarg"

fun is_thmlarg_stac stac = 
  mem thmlarg_placeholder (partial_sml_lexer stac)

fun change_thml thml = case thml of
    [] => NONE
  | a :: m =>
<<<<<<< HEAD
    (if is_thm (String.concatWith " " a) then SOME thml else NONE)
=======
    (
    if is_thm (String.concatWith " " a)
    then SOME thml
    else NONE
    )
>>>>>>> 9f4b3059

fun abstract_thmlarg_loop thmlacc l = case l of
    []       => []
  | "[" :: m =>
    let
      val (el,cont) = split_level "]" m
      val thml = rpt_split_level "," el
    in
      case change_thml thml of
        NONE => "[" :: abstract_thmlarg_loop thmlacc m
      | SOME x =>
        (
        thmlacc := map (String.concatWith " ") thml :: !thmlacc;
        ["[",thmlarg_placeholder,"]"] @
          abstract_thmlarg_loop thmlacc cont
        )
    end
  | a :: m => a :: abstract_thmlarg_loop thmlacc m

<<<<<<< HEAD
=======
fun pe_abs stac =
  let
    val sl1  = ttt_lex stac
    val lref = ref []
    val sl2  = abstract_thmlarg_loop lref sl1
  in
    (
    String.concatWith " " sl2,
    map (List.mapPartial thm_of_sml) (List.rev (!lref))
    )
  end

>>>>>>> 9f4b3059
fun abstract_thmlarg stac =
  if is_thmlarg_stac stac then stac else
  let
    val sl1 = partial_sml_lexer stac
    val sl2 = abstract_thmlarg_loop (ref []) sl1
  in
    if sl2 = sl1 then stac else String.concatWith " " sl2
  end

(* -------------------------------------------------------------------------
   Instantiating abstracted tactic with a list of theorems
   ------------------------------------------------------------------------- *)

fun inst_thmlarg_loop thmls l =
  let fun f x = if x = thmlarg_placeholder then thmls else x in
    map f l
  end

fun inst_thmlarg thmls stac =
  let val sl = partial_sml_lexer stac in
    if mem thmlarg_placeholder sl
    then String.concatWith " " (inst_thmlarg_loop thmls sl)
    else stac
  end

(* -------------------------------------------------------------------------
   Combining abstractions and instantiations
   ------------------------------------------------------------------------- *)

fun abstract_stac stac =
  let val absstac = abstract_thmlarg stac in
    if absstac <> stac then SOME absstac else NONE
  end

fun prefix_absstac stac = [abstract_stac stac, SOME stac]

fun concat_absstacl ostac stacl =
  let val l = List.concat (map prefix_absstac stacl) @ [abstract_stac ostac] in
    mk_sameorder_set String.compare (List.mapPartial I l)
  end

fun inst_stac thmidl stac = 
  let val thmls = String.concatWith " , " (map dbfetch_of_thmid thmidl) in
    inst_thmlarg thmls stac
  end

<<<<<<< HEAD
fun inst_stacl thmidl stacl = map_assoc (inst_stac thmidl) stacl
 
(* -------------------------------------------------------------------------
   Orthogonalization
   ------------------------------------------------------------------------- *)
=======
fun record_glfea b (g,gl) =
  if !ttt_recgl_flag
  then update_glfea (fea_of_goallist gl) (b,(hash_goal g))
  else ()

val (TC_OFF : tactic -> tactic) = trace ("show_typecheck_errors", 0)
>>>>>>> 9f4b3059

fun test_stac g gl (stac, istac) =
  let val glo =
    (
    debug ("test_stac " ^ stac ^ "\n" ^ istac);
    let val tac = tactic_of_sml istac
      handle Interrupt => raise Interrupt 
      | _ => (debug ("Warning: tactic_of_sml: " ^ istac); NO_TAC)
    in
      timeout_tactic (!ttt_tactic_time) tac g
    end
    )
  in
    case glo of NONE => NONE | SOME newgl =>
      (if subset newgl gl then SOME (stac,0.0,g,newgl) else NONE)
  end

fun orthogonalize (thmdata,tacdata) (lbl as (ostac,t,g,gl)) =
  let
    (* goal features *)
    val gfea = feahash_of_goal g
    (* predict tactics *)
    val _ = debug "predict tactics"
    val tacfea = dlist (#tacfea tacdata)
    val symweight = learn_tfidf tacfea
    val stacl1 = stacknn_uniq (symweight,tacfea) (!ttt_ortho_radius) gfea
    val stacl2 = filter (fn x => not (x = ostac)) stacl1
    (* order tactics by frequency *)
    val _ = debug "order tactics"
    fun covscore x = dfind x (#taccov tacdata) handle NotFound => 0
    val oscore  = covscore ostac
    val stacl3  = filter (fn x => covscore x > oscore) stacl2
    fun covcmp (x,y) = Int.compare (covscore y, covscore x)
    val stacl4 = dict_sort covcmp stacl3
    (* abstract tactics *)
    val _ = debug "concat abstract tactics"
    val stacl5 = concat_absstacl ostac stacl4
    (* predict theorems *)
    val _ = debug "predict theorems"
    val thml = thmknn thmdata (!ttt_thmlarg_radius) gfea
    (* instantiate arguments *)
    val _ = debug "instantiate argument"
    val stacl6 = inst_stacl thml stacl5
    (* test produced tactics *)
    val _ = debug "test tactics"
    val testo = findSome (test_stac g gl) stacl6
  in
    case testo of NONE => lbl | SOME newlbl => newlbl
  end


end (* struct *)

(* test
load "tttLearn"; open tttLearn;
val s0 = "METIS_TAC [arithmeticTheory.LESS_EQ]";
val s1 = abstract_stac s0;
val s2 = inst_stac "foo" (valOf s1);
*)
<|MERGE_RESOLUTION|>--- conflicted
+++ resolved
@@ -8,9 +8,9 @@
 structure tttLearn :> tttLearn =
 struct
 
-open HolKernel Abbrev boolLib aiLib  
+open HolKernel Abbrev boolLib aiLib
   smlTimeout smlLexer smlExecute
-  mlFeature mlThmData mlTacticData mlNearestNeighbor 
+  mlFeature mlThmData mlTacticData mlNearestNeighbor
   psMinimize
   tttSetup
 
@@ -23,21 +23,12 @@
 
 val thmlarg_placeholder = "tactictoe_thmlarg"
 
-fun is_thmlarg_stac stac = 
+fun is_thmlarg_stac stac =
   mem thmlarg_placeholder (partial_sml_lexer stac)
 
 fun change_thml thml = case thml of
     [] => NONE
-  | a :: m =>
-<<<<<<< HEAD
-    (if is_thm (String.concatWith " " a) then SOME thml else NONE)
-=======
-    (
-    if is_thm (String.concatWith " " a)
-    then SOME thml
-    else NONE
-    )
->>>>>>> 9f4b3059
+  | a :: m => (if is_thm (String.concatWith " " a) then SOME thml else NONE)
 
 fun abstract_thmlarg_loop thmlacc l = case l of
     []       => []
@@ -57,21 +48,6 @@
     end
   | a :: m => a :: abstract_thmlarg_loop thmlacc m
 
-<<<<<<< HEAD
-=======
-fun pe_abs stac =
-  let
-    val sl1  = ttt_lex stac
-    val lref = ref []
-    val sl2  = abstract_thmlarg_loop lref sl1
-  in
-    (
-    String.concatWith " " sl2,
-    map (List.mapPartial thm_of_sml) (List.rev (!lref))
-    )
-  end
-
->>>>>>> 9f4b3059
 fun abstract_thmlarg stac =
   if is_thmlarg_stac stac then stac else
   let
@@ -113,32 +89,23 @@
     mk_sameorder_set String.compare (List.mapPartial I l)
   end
 
-fun inst_stac thmidl stac = 
+fun inst_stac thmidl stac =
   let val thmls = String.concatWith " , " (map dbfetch_of_thmid thmidl) in
     inst_thmlarg thmls stac
   end
 
-<<<<<<< HEAD
 fun inst_stacl thmidl stacl = map_assoc (inst_stac thmidl) stacl
- 
+
 (* -------------------------------------------------------------------------
    Orthogonalization
    ------------------------------------------------------------------------- *)
-=======
-fun record_glfea b (g,gl) =
-  if !ttt_recgl_flag
-  then update_glfea (fea_of_goallist gl) (b,(hash_goal g))
-  else ()
-
-val (TC_OFF : tactic -> tactic) = trace ("show_typecheck_errors", 0)
->>>>>>> 9f4b3059
 
 fun test_stac g gl (stac, istac) =
   let val glo =
     (
     debug ("test_stac " ^ stac ^ "\n" ^ istac);
     let val tac = tactic_of_sml istac
-      handle Interrupt => raise Interrupt 
+      handle Interrupt => raise Interrupt
       | _ => (debug ("Warning: tactic_of_sml: " ^ istac); NO_TAC)
     in
       timeout_tactic (!ttt_tactic_time) tac g
@@ -190,4 +157,4 @@
 val s0 = "METIS_TAC [arithmeticTheory.LESS_EQ]";
 val s1 = abstract_stac s0;
 val s2 = inst_stac "foo" (valOf s1);
-*)
+*)