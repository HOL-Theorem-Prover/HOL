--- conflicted
+++ resolved
@@ -6,13 +6,8 @@
   val ttt_reclet_flag   : bool ref
   val ttt_recprove_flag : bool ref
   val ttt_rectac_time   : real ref
-<<<<<<< HEAD
   val ttt_recproof_time : real ref
-  val ttt_print_proof_flag: bool ref
-=======
-  val ttt_recproof_time : real ref 
   val ttt_printproof_flag : bool ref
->>>>>>> 3b740aa3
   (* orthogonalization *)
   val ttt_ortho_flag   : bool ref
   val ttt_ortho_radius : int ref
