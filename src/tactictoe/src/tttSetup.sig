signature tttSetup =
sig

  (** Recording **)
  val ttt_record_flag   : bool ref
  val ttt_reclet_flag   : bool ref
  val ttt_recprove_flag : bool ref
  val ttt_rectac_time   : real ref
  val ttt_recproof_time : real ref
  val ttt_print_proof_flag: bool ref
  (* orthogonalization *)
  val ttt_ortho_flag   : bool ref
  val ttt_ortho_radius : int ref
  (* abstraction *)
  val ttt_thmlarg_flag   : bool ref
  val ttt_thmlarg_radius : int ref
  val ttt_recgl_flag     : bool ref
<<<<<<< HEAD

=======
  
  (** Generating fof problems *)
  val ttt_fof_flag : bool ref
  
>>>>>>> 9824ed66
  (** Evaluation **)
  val ttt_eval_flag     : bool ref
  (* evaluated theorems *)
  val one_in_option     : (int * int) option ref
  val one_in_n          : unit -> bool
  val ttt_evlet_flag    : bool ref
  val ttt_evprove_flag  : bool ref
  val evaluation_filter : (string -> bool) ref
  (* preselection *)
  val ttt_presel_radius : int ref
  val ttt_namespacethm_flag : bool ref
  (* search *)
  val ttt_mcpol_coeff   : real ref
  val ttt_mcevnone_flag : bool ref
  val ttt_mcevtriv_flag : bool ref
  val ttt_mcev_radius   : int ref
  val ttt_mcev_coeff    : real ref
  val ttt_mcev_pint     : int ref
  val ttt_mcevinit_flag : bool ref
  val ttt_mcevfail_flag : bool ref
  (* metis *)
  val ttt_metis_flag   : bool ref
  val ttt_metis_time   : real ref
  val ttt_metis_radius : int ref
  (* proof presentation *)
  val ttt_prettify_flag : bool ref
  val ttt_minimize_flag : bool ref
  (* eprover *)
  val ttt_eprover_flag     : bool ref
  val ttt_eprover_time     : int ref
  val ttt_eprover_radius   : int ref
  val ttt_eprover_async    : int ref
  val eprover_eval_flag : bool ref
  val eprover_save_flag : bool ref
  (* term predictions *)
  val ttt_termarg_flag : bool ref
  val ttt_termarg_radius : int ref
  val ttt_termarg_pint : int ref
  val ttt_selflearn_flag : bool ref
  (* initialization *)
  val init_metis      : string -> unit


end<|MERGE_RESOLUTION|>--- conflicted
+++ resolved
@@ -15,14 +15,10 @@
   val ttt_thmlarg_flag   : bool ref
   val ttt_thmlarg_radius : int ref
   val ttt_recgl_flag     : bool ref
-<<<<<<< HEAD
 
-=======
-  
   (** Generating fof problems *)
   val ttt_fof_flag : bool ref
-  
->>>>>>> 9824ed66
+
   (** Evaluation **)
   val ttt_eval_flag     : bool ref
   (* evaluated theorems *)
