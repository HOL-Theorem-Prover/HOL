signature tttSetup =
sig

  include Abbrev
   
  (* directories *)
  val infix_file : string
  val tactictoe_dir : string
  val ttt_debugdir : string

  (* nearest neighbor *)
  val ttt_thmlarg_radius : int ref
  val ttt_ortho_radius   : int ref
  val ttt_presel_radius  : int ref

  (* recording *)
  val ttt_recprove_flag : bool ref
  val ttt_reclet_flag   : bool ref
  val ttt_rectac_time   : real ref
  val ttt_recproof_time : real ref
<<<<<<< HEAD

=======
  val ttt_printproof_flag : bool ref
  (* orthogonalization *)
  val ttt_ortho_flag   : bool ref
  val ttt_ortho_radius : int ref
  (* abstraction *)
  val ttt_noabs_flag     : bool ref
  val ttt_thmlarg_flag   : bool ref
  val ttt_thmlarg_radius : int ref
  val ttt_recgl_flag     : bool ref
  (* prediction *)
  val ttt_randdist_flag  : bool ref
  val ttt_covdist_flag   : bool ref

  (** Generating fof problems *)
  val ttt_fof_flag : bool ref

  (** Evaluation **)
  val ttt_eval_flag     : bool ref
  (* evaluated theorems *)
  val one_in_option     : (int * int) option ref
  val one_in_n          : unit -> bool
  val ttt_evlet_flag    : bool ref
  val ttt_evprove_flag  : bool ref
  val evaluation_filter : (string -> bool) ref
  (* preselection *)
  val ttt_presel_radius : int ref
  val ttt_namespacethm_flag : bool ref
>>>>>>> 9f4b3059
  (* search *)
  val ttt_search_time : real ref
  val ttt_tactic_time : real ref
  val init_metis : unit -> unit
  val ttt_metis_time : real ref
  val ttt_metis_radius : int ref
<<<<<<< HEAD
  val ttt_policy_coeff : real ref

  (* evaluation *)
  type lbl = (string * real * goal * goal list)
  type fea = int list
  type thmdata = 
    (int, real) Redblackmap.dict * 
    (string, int list) Redblackmap.dict
  type tacdata =
    {
    tacfea : (lbl,fea) Redblackmap.dict,
    tacfea_cthy : (lbl,fea) Redblackmap.dict,
    taccov : (string, int) Redblackmap.dict,
    tacdep : (goal, lbl list) Redblackmap.dict
    }
  (* global carrying the evaluation function (instantiated in tttUnfold) *)
  val ttt_evalfun_glob : (thmdata * tacdata -> goal -> unit) option ref
  val ttt_hheval_flag : bool ref
  val ttt_ttteval_flag : bool ref
=======
  (* proof presentation *)
  val ttt_prettify_flag : bool ref
  val ttt_minimize_flag : bool ref
  (* eprover *)
  val ttt_eprover_flag     : bool ref
  val ttt_eprover_time     : int ref
  val ttt_eprover_radius   : int ref
  val ttt_eprover_async    : int ref
  val eprover_eval_flag : bool ref
  val eprover_save_flag : bool ref
  (* term predictions *)
  val ttt_termarg_flag : bool ref
  val ttt_termarg_radius : int ref
  val ttt_termarg_pint : int ref
  val ttt_selflearn_flag : bool ref
  (* initialization *)
  val init_metis      : string -> unit

>>>>>>> 9f4b3059

end<|MERGE_RESOLUTION|>--- conflicted
+++ resolved
@@ -2,7 +2,7 @@
 sig
 
   include Abbrev
-   
+
   (* directories *)
   val infix_file : string
   val tactictoe_dir : string
@@ -18,51 +18,20 @@
   val ttt_reclet_flag   : bool ref
   val ttt_rectac_time   : real ref
   val ttt_recproof_time : real ref
-<<<<<<< HEAD
 
-=======
-  val ttt_printproof_flag : bool ref
-  (* orthogonalization *)
-  val ttt_ortho_flag   : bool ref
-  val ttt_ortho_radius : int ref
-  (* abstraction *)
-  val ttt_noabs_flag     : bool ref
-  val ttt_thmlarg_flag   : bool ref
-  val ttt_thmlarg_radius : int ref
-  val ttt_recgl_flag     : bool ref
-  (* prediction *)
-  val ttt_randdist_flag  : bool ref
-  val ttt_covdist_flag   : bool ref
-
-  (** Generating fof problems *)
-  val ttt_fof_flag : bool ref
-
-  (** Evaluation **)
-  val ttt_eval_flag     : bool ref
-  (* evaluated theorems *)
-  val one_in_option     : (int * int) option ref
-  val one_in_n          : unit -> bool
-  val ttt_evlet_flag    : bool ref
-  val ttt_evprove_flag  : bool ref
-  val evaluation_filter : (string -> bool) ref
-  (* preselection *)
-  val ttt_presel_radius : int ref
-  val ttt_namespacethm_flag : bool ref
->>>>>>> 9f4b3059
   (* search *)
   val ttt_search_time : real ref
   val ttt_tactic_time : real ref
   val init_metis : unit -> unit
   val ttt_metis_time : real ref
   val ttt_metis_radius : int ref
-<<<<<<< HEAD
   val ttt_policy_coeff : real ref
 
   (* evaluation *)
   type lbl = (string * real * goal * goal list)
   type fea = int list
-  type thmdata = 
-    (int, real) Redblackmap.dict * 
+  type thmdata =
+    (int, real) Redblackmap.dict *
     (string, int list) Redblackmap.dict
   type tacdata =
     {
@@ -75,25 +44,5 @@
   val ttt_evalfun_glob : (thmdata * tacdata -> goal -> unit) option ref
   val ttt_hheval_flag : bool ref
   val ttt_ttteval_flag : bool ref
-=======
-  (* proof presentation *)
-  val ttt_prettify_flag : bool ref
-  val ttt_minimize_flag : bool ref
-  (* eprover *)
-  val ttt_eprover_flag     : bool ref
-  val ttt_eprover_time     : int ref
-  val ttt_eprover_radius   : int ref
-  val ttt_eprover_async    : int ref
-  val eprover_eval_flag : bool ref
-  val eprover_save_flag : bool ref
-  (* term predictions *)
-  val ttt_termarg_flag : bool ref
-  val ttt_termarg_radius : int ref
-  val ttt_termarg_pint : int ref
-  val ttt_selflearn_flag : bool ref
-  (* initialization *)
-  val init_metis      : string -> unit
-
->>>>>>> 9f4b3059
 
 end