signature tttSearch =
sig

  include Abbrev

  type lbl = (string * real * goal * goal list)
  type fea = int list

<<<<<<< HEAD
=======
  val last_stac : string ref (* for debugging purpose *)

  val add_metis : string list -> string list
  val stac_to_tac :
    (int -> goal -> string list) ->
    (string, tactic) Redblackmap.dict ref *
    (string * goal, string * tactic * real) Redblackmap.dict ref *
    (goal * int, string list) Redblackmap.dict ref ->
    string -> goal ->
    string * tactic * real


>>>>>>> 9f4b3059
  datatype proof_status_t =
    ProofError | ProofSaturated | ProofTimeOut | Proof of string

  val search :
    (int -> goal -> string list) -> (goal -> string list) ->
    goal -> proof_status_t

end<|MERGE_RESOLUTION|>--- conflicted
+++ resolved
@@ -3,29 +3,11 @@
 
   include Abbrev
 
-  type lbl = (string * real * goal * goal list)
-  type fea = int list
-
-<<<<<<< HEAD
-=======
-  val last_stac : string ref (* for debugging purpose *)
-
-  val add_metis : string list -> string list
-  val stac_to_tac :
-    (int -> goal -> string list) ->
-    (string, tactic) Redblackmap.dict ref *
-    (string * goal, string * tactic * real) Redblackmap.dict ref *
-    (goal * int, string list) Redblackmap.dict ref ->
-    string -> goal ->
-    string * tactic * real
-
-
->>>>>>> 9f4b3059
-  datatype proof_status_t =
+  datatype proof_status =
     ProofError | ProofSaturated | ProofTimeOut | Proof of string
 
   val search :
     (int -> goal -> string list) -> (goal -> string list) ->
-    goal -> proof_status_t
+    goal -> proof_status
 
 end