--- conflicted
+++ resolved
@@ -2,12 +2,11 @@
 sig
 
   include Abbrev
-<<<<<<< HEAD
- 
+
   val set_timeout : real -> unit
   val ttt : tactic
   val tactictoe : term -> thm
- 
+
   (* contains recorded data from the ancestries of the current theory *)
   val clean_ttt_tacdata_cache : unit -> unit
   (* remembers the goal proven by tactictoe *)
@@ -16,8 +15,8 @@
   (* evaluation *)
   type lbl = (string * real * goal * goal list)
   type fea = int list
-  type thmdata = 
-    (int, real) Redblackmap.dict * 
+  type thmdata =
+    (int, real) Redblackmap.dict *
     (string, int list) Redblackmap.dict
   type tacdata =
     {
@@ -27,30 +26,5 @@
     tacdep : (goal, lbl list) Redblackmap.dict
     }
   val ttt_eval : thmdata * tacdata -> goal -> unit
-=======
-
-  (* TacticToe *)
-  val ttt       : tactic
-  val tactictoe : term -> tactic
-
-  (* Interactive exploration *)
-  val next_tac_number : int ref
-  val next_tac  : goal -> unit
-  val next      : int -> tactic
-
-  (* Settings *)
-  val set_timeout : real -> unit
-
-  (* Creating fof files *)
-  val create_fof_thy : string -> unit
-  val create_fof_parallel : int -> string list -> unit
-
-  (* Recording *)
-  val ttt_record          : unit -> unit
-  val ttt_record_parallel : int -> unit
-  val load_sigobj         : unit -> unit
-  val ttt_clean_all       : unit -> unit
->>>>>>> 9f4b3059
-
 
 end