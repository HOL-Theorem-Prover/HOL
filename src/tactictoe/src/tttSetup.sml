(* ========================================================================== *)
(* FILE          : tttSetup.sml                                               *)
(* DESCRIPTION   : Flags and global parameters for TacticToe recording and    *)
(* search                                                                     *)
(* AUTHOR        : (c) Thibault Gauthier, University of Innsbruck             *)
(* DATE          : 2017                                                       *)
(* ========================================================================== *)

structure tttSetup :> tttSetup =
struct

open HolKernel boolLib Abbrev tttExec tttTools

(* ==========================================================================
   Shared references
   ========================================================================== *)

(* Theorems space *)
val ttt_namespacethm_flag = ref true

(* Abstraction *)
val ttt_thmlarg_flag = ref true
val ttt_thmlarg_radius = ref 16

(* ==========================================================================
   Recording
   ========================================================================== *)

val ttt_record_flag   = ref true
val ttt_recprove_flag = ref true
val ttt_reclet_flag   = ref false
val ttt_rectac_time   = ref 2.0
val ttt_recproof_time = ref 20.0
<<<<<<< HEAD
val ttt_print_proof_flag = ref true
=======
val ttt_printproof_flag = ref false
>>>>>>> 3b740aa3

(* ==========================================================================
   Training
   ========================================================================== *)

(* Orthogonalization *)
val ttt_ortho_flag = ref true
val ttt_ortho_radius = ref 20

(* Additional parameters *)
val ttt_recgl_flag = ref true

(* ==========================================================================
   Evaluation
   ========================================================================== *)

val ttt_fof_flag = ref false

val ttt_eval_flag = ref false

(* Evaluated theorems *)
val ttt_evprove_flag  = ref false
val ttt_evlet_flag    = ref false

val one_in_option = ref NONE
val one_in_counter = ref 0
fun one_in_n () = case !one_in_option of
    NONE => true
  | SOME (offset,freq) =>
    let val b = (!one_in_counter) mod freq = offset in
      (incr one_in_counter; b)
    end

val evaluation_filter = ref (fn s:string => true)

(* Preselection *)
val ttt_presel_radius = ref 1000

(* --------------------------------------------------------------------------
   ATPs
   -------------------------------------------------------------------------- *)

(* Metis *)
val ttt_metisexec_flag = ref false
val ttt_metis_flag     = ref false
val ttt_metis_time     = ref 0.1
val ttt_metis_radius   = ref 16

(* Eprover *)
  (* Use can update_hh_stac () to update eprover *)
val ttt_eprover_flag = ref false
val ttt_eprover_time = ref 5
val ttt_eprover_radius = ref 128 (* can not be changed yet *)
val ttt_eprover_async = ref 1

(* Evaluate Eprover instead of TacticToe *)
val eprover_eval_flag = ref false
val eprover_save_flag = ref false

(* --------------------------------------------------------------------------
   Search
   -------------------------------------------------------------------------- *)

val ttt_mcpol_coeff = ref 0.5
val ttt_mcevnone_flag = ref false
val ttt_mcevtriv_flag = ref true
val ttt_mcev_radius = ref 10
val ttt_mcevinit_flag = ref false
val ttt_mcevfail_flag = ref true
val ttt_mcev_coeff = ref 2.0
val ttt_mcev_pint = ref 2

(* --------------------------------------------------------------------------
   Proof presentation
   -------------------------------------------------------------------------- *)

val ttt_minimize_flag = ref true
val ttt_prettify_flag = ref true

(* --------------------------------------------------------------------------
   Additionnal parameters
   -------------------------------------------------------------------------- *)

(* Argument instantiation *)
val ttt_termarg_flag = ref false
val ttt_termarg_radius = ref 16
val ttt_termarg_pint = ref 2

(* Self-learning (not working) *)
val ttt_selflearn_flag = ref false

(* --------------------------------------------------------------------------
   Initialization
   -------------------------------------------------------------------------- *)

val metistools_thyl = ["sat", "marker", "combin", "min", "bool", "normalForms"];

fun init_metis_aux cthy =
  (
  ttt_metisexec_flag :=
  (not (mem cthy metistools_thyl) andalso can load "metisTools");
  if !ttt_metisexec_flag then update_metis_tac () else ();
  ttt_metis_flag := !ttt_metisexec_flag
  )

fun init_metis cthy = hide_out init_metis_aux cthy


end (* struct *)<|MERGE_RESOLUTION|>--- conflicted
+++ resolved
@@ -31,11 +31,7 @@
 val ttt_reclet_flag   = ref false
 val ttt_rectac_time   = ref 2.0
 val ttt_recproof_time = ref 20.0
-<<<<<<< HEAD
-val ttt_print_proof_flag = ref true
-=======
-val ttt_printproof_flag = ref false
->>>>>>> 3b740aa3
+val ttt_printproof_flag = ref true
 
 (* ==========================================================================
    Training
