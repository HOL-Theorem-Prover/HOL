(* ========================================================================= *)
(* FILE          : tttSetup.sml                                              *)
(* DESCRIPTION   : global parameters for TacticToe                           *)
(* AUTHOR        : (c) Thibault Gauthier, University of Innsbruck            *)
(* DATE          : 2017                                                      *)
(* ========================================================================= *)

structure tttSetup :> tttSetup =
struct

open HolKernel Abbrev boolLib aiLib smlExecute smlRedirect 
  mlThmData mlTacticData

val infix_file = HOLDIR ^ "/src/AI/sml_inspection/infix_file.sml"
val tactictoe_dir = HOLDIR ^ "/src/tactictoe"
val ttt_debugdir = tactictoe_dir ^ "/debug"

(* -------------------------------------------------------------------------
   Nearest neighbor parameters
   ------------------------------------------------------------------------- *)

val ttt_thmlarg_radius = ref 16
val ttt_ortho_radius   = ref 10
val ttt_presel_radius  = ref 500

(* -------------------------------------------------------------------------
   Recording
   ------------------------------------------------------------------------- *)

val ttt_recprove_flag   = ref true
val ttt_reclet_flag     = ref false
val ttt_rectac_time     = ref 20.0
val ttt_recproof_time   = ref 20.0

<<<<<<< HEAD
(* -------------------------------------------------------------------------
   Search
   ------------------------------------------------------------------------- *)
=======
(* ==========================================================================
   Training
   ========================================================================== *)

(* Orthogonalization *)
val ttt_ortho_flag = ref true
val ttt_ortho_radius = ref 20

(* Additional parameters *)
val ttt_recgl_flag = ref true

(* ==========================================================================
   Predictions
   ========================================================================== *)

val ttt_randdist_flag = ref false
val ttt_covdist_flag = ref false

(* ==========================================================================
   Evaluation
   ========================================================================== *)

val ttt_fof_flag = ref false

val ttt_eval_flag = ref false

(* Evaluated theorems *)
val ttt_evprove_flag  = ref false
val ttt_evlet_flag    = ref false

val one_in_option = ref NONE
val one_in_counter = ref 0
fun one_in_n () = case !one_in_option of
    NONE => true
  | SOME (offset,freq) =>
    let val b = (!one_in_counter) mod freq = offset in
      (incr one_in_counter; b)
    end

val evaluation_filter = ref (fn s:string => true)

(* Preselection *)
val ttt_presel_radius = ref 1000

(* --------------------------------------------------------------------------
   ATPs
   -------------------------------------------------------------------------- *)

(* Metis *)
val ttt_metisexec_flag = ref false
val ttt_metis_flag     = ref false
val ttt_metis_time     = ref 0.1
val ttt_metis_radius   = ref 16

(* Eprover *)
  (* Use can update_hh_stac () to update eprover *)
val ttt_eprover_flag = ref false
val ttt_eprover_time = ref 5
val ttt_eprover_radius = ref 128 (* can not be changed yet *)
val ttt_eprover_async = ref 1

(* Evaluate Eprover instead of TacticToe *)
val eprover_eval_flag = ref false
val eprover_save_flag = ref false

(* --------------------------------------------------------------------------
   Search
   -------------------------------------------------------------------------- *)

val ttt_mcpol_coeff = ref 0.5
val ttt_mcevnone_flag = ref false
val ttt_mcevtriv_flag = ref true
val ttt_mcev_radius = ref 10
val ttt_mcevinit_flag = ref false
val ttt_mcevfail_flag = ref true
val ttt_mcev_coeff = ref 2.0
val ttt_mcev_pint = ref 2

(* --------------------------------------------------------------------------
   Proof presentation
   -------------------------------------------------------------------------- *)

val ttt_minimize_flag = ref true
val ttt_prettify_flag = ref true

(* --------------------------------------------------------------------------
   Additionnal parameters
   -------------------------------------------------------------------------- *)

(* Argument instantiation *)
val ttt_termarg_flag = ref false
val ttt_termarg_radius = ref 16
val ttt_termarg_pint = ref 2

(* Self-learning (not working) *)
val ttt_selflearn_flag = ref false
>>>>>>> 9f4b3059

fun init_metis () = hide_out metistac_of_sml () 
  handle Interrupt => raise Interrupt | _ => ()

val ttt_metis_time   = ref 0.1
val ttt_metis_radius = ref 16
val ttt_tactic_time  = ref 0.04 (* also used in tttLearn *)
val ttt_search_time  = ref 10.0
val ttt_policy_coeff = ref 0.5

<<<<<<< HEAD
(* -------------------------------------------------------------------------
   Evaluation. The function being evaluated should produced its own log.
   ------------------------------------------------------------------------- *)
=======
fun init_metis_aux cthy =
  (
  ttt_metisexec_flag :=
  (not (mem cthy metistools_thyl) andalso can load "metisTools");
  if !ttt_metisexec_flag then update_metis_tac () else ();
  ttt_metis_flag := !ttt_metisexec_flag
  )
>>>>>>> 9f4b3059

val ttt_evalfun_glob = ref NONE
val ttt_hheval_flag  = ref false
val ttt_ttteval_flag = ref false


end (* struct *)<|MERGE_RESOLUTION|>--- conflicted
+++ resolved
@@ -8,7 +8,7 @@
 structure tttSetup :> tttSetup =
 struct
 
-open HolKernel Abbrev boolLib aiLib smlExecute smlRedirect 
+open HolKernel Abbrev boolLib aiLib smlExecute smlRedirect
   mlThmData mlTacticData
 
 val infix_file = HOLDIR ^ "/src/AI/sml_inspection/infix_file.sml"
@@ -32,110 +32,11 @@
 val ttt_rectac_time     = ref 20.0
 val ttt_recproof_time   = ref 20.0
 
-<<<<<<< HEAD
 (* -------------------------------------------------------------------------
    Search
    ------------------------------------------------------------------------- *)
-=======
-(* ==========================================================================
-   Training
-   ========================================================================== *)
 
-(* Orthogonalization *)
-val ttt_ortho_flag = ref true
-val ttt_ortho_radius = ref 20
-
-(* Additional parameters *)
-val ttt_recgl_flag = ref true
-
-(* ==========================================================================
-   Predictions
-   ========================================================================== *)
-
-val ttt_randdist_flag = ref false
-val ttt_covdist_flag = ref false
-
-(* ==========================================================================
-   Evaluation
-   ========================================================================== *)
-
-val ttt_fof_flag = ref false
-
-val ttt_eval_flag = ref false
-
-(* Evaluated theorems *)
-val ttt_evprove_flag  = ref false
-val ttt_evlet_flag    = ref false
-
-val one_in_option = ref NONE
-val one_in_counter = ref 0
-fun one_in_n () = case !one_in_option of
-    NONE => true
-  | SOME (offset,freq) =>
-    let val b = (!one_in_counter) mod freq = offset in
-      (incr one_in_counter; b)
-    end
-
-val evaluation_filter = ref (fn s:string => true)
-
-(* Preselection *)
-val ttt_presel_radius = ref 1000
-
-(* --------------------------------------------------------------------------
-   ATPs
-   -------------------------------------------------------------------------- *)
-
-(* Metis *)
-val ttt_metisexec_flag = ref false
-val ttt_metis_flag     = ref false
-val ttt_metis_time     = ref 0.1
-val ttt_metis_radius   = ref 16
-
-(* Eprover *)
-  (* Use can update_hh_stac () to update eprover *)
-val ttt_eprover_flag = ref false
-val ttt_eprover_time = ref 5
-val ttt_eprover_radius = ref 128 (* can not be changed yet *)
-val ttt_eprover_async = ref 1
-
-(* Evaluate Eprover instead of TacticToe *)
-val eprover_eval_flag = ref false
-val eprover_save_flag = ref false
-
-(* --------------------------------------------------------------------------
-   Search
-   -------------------------------------------------------------------------- *)
-
-val ttt_mcpol_coeff = ref 0.5
-val ttt_mcevnone_flag = ref false
-val ttt_mcevtriv_flag = ref true
-val ttt_mcev_radius = ref 10
-val ttt_mcevinit_flag = ref false
-val ttt_mcevfail_flag = ref true
-val ttt_mcev_coeff = ref 2.0
-val ttt_mcev_pint = ref 2
-
-(* --------------------------------------------------------------------------
-   Proof presentation
-   -------------------------------------------------------------------------- *)
-
-val ttt_minimize_flag = ref true
-val ttt_prettify_flag = ref true
-
-(* --------------------------------------------------------------------------
-   Additionnal parameters
-   -------------------------------------------------------------------------- *)
-
-(* Argument instantiation *)
-val ttt_termarg_flag = ref false
-val ttt_termarg_radius = ref 16
-val ttt_termarg_pint = ref 2
-
-(* Self-learning (not working) *)
-val ttt_selflearn_flag = ref false
->>>>>>> 9f4b3059
-
-fun init_metis () = hide_out metistac_of_sml () 
+fun init_metis () = hide_out metistac_of_sml ()
   handle Interrupt => raise Interrupt | _ => ()
 
 val ttt_metis_time   = ref 0.1
@@ -144,19 +45,9 @@
 val ttt_search_time  = ref 10.0
 val ttt_policy_coeff = ref 0.5
 
-<<<<<<< HEAD
 (* -------------------------------------------------------------------------
    Evaluation. The function being evaluated should produced its own log.
    ------------------------------------------------------------------------- *)
-=======
-fun init_metis_aux cthy =
-  (
-  ttt_metisexec_flag :=
-  (not (mem cthy metistools_thyl) andalso can load "metisTools");
-  if !ttt_metisexec_flag then update_metis_tac () else ();
-  ttt_metis_flag := !ttt_metisexec_flag
-  )
->>>>>>> 9f4b3059
 
 val ttt_evalfun_glob = ref NONE
 val ttt_hheval_flag  = ref false
