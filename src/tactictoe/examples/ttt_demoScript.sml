--- conflicted
+++ resolved
@@ -9,118 +9,56 @@
 
 val _ = new_theory "ttt_demo";
 
-(* ---------------------------------------------------------------------------
+(* --------------------------------------------------------------------------
    Record ancestries of the current theory. Takes a while.
    To rebuild tactictoe for a theory, delete the corresponding ttt.sml file.
-   -------------------------------------------------------------------------- *)
+   ------------------------------------------------------------------------- *)
 
 val () = ttt_record ();
 
 (* load "tacticToe"; open tacticToe; *)
 
-(* ---------------------------------------------------------------------------
+(* --------------------------------------------------------------------------
    Example 1: equations
-   -------------------------------------------------------------------------- *)
+   ------------------------------------------------------------------------- *)
 
 (* ttt ([],``(2 * x + 1 = 3) ==> (x = 1)``); *)
 val ex1 = store_thm("ex1",
-<<<<<<< HEAD
   ``(2 * x + 1 = 3) ==> (x = 1)``,
   ASM_SIMP_TAC (bool_ss ++ old_ARITH_ss ++ numSimps.REDUCE_ss) []
   );
-=======
-  ``x > 9 ==> x > 8``,
-  (* Run this tactic first, to generate the one below:
-     ttt ([],``x > 9 ==> x > 8``); *)
-  (ASM_SIMP_TAC (srw_ss () ++ boolSimps.LET_ss ++ ARITH_ss)) []);
->>>>>>> 9f4b3059
 
-(* ---------------------------------------------------------------------------
+(* --------------------------------------------------------------------------
    Example 2: lists
-   -------------------------------------------------------------------------- *)
+   ------------------------------------------------------------------------- *)
 
 (* ttt ([],``(!n. f n = c) ==> (MAP f ls = REPLICATE (LENGTH ls) c)``); *)
 val ex2 = store_thm("ex2",
   ``(!n. f n = c) ==> (MAP f ls = REPLICATE (LENGTH ls) c)``,
-<<<<<<< HEAD
   (ASM_SIMP_TAC (srw_ss () ++ boolSimps.LET_ss ++ ARITH_ss)) [listTheory.LIST_EQ_REWRITE, rich_listTheory.EL_REPLICATE] THEN METIS_TAC [listTheory.EL_MAP]
   );
-=======
-  (* ttt ([],``(!n. f n = c) ==> (MAP f ls = REPLICATE (LENGTH ls) c)``); *)
-  (ASM_SIMP_TAC (srw_ss () ++ boolSimps.LET_ss ++ ARITH_ss))
-  [listTheory.LIST_EQ_REWRITE, rich_listTheory.EL_REPLICATE] THEN
-  SRW_TAC [] [listTheory.EL_MAP]);
->>>>>>> 9f4b3059
 
-(* ---------------------------------------------------------------------------
+(* -------------------------------------------------------------------------
    Example 3: even numbers
-   -------------------------------------------------------------------------- *)
+   ------------------------------------------------------------------------- *)
 
 (* ttt ([],``!n. EVEN n ==> ~(?m. n = 2 * m + 1)``); *)
-val ex3 = store_thm("ex3", 
+val ex3 = store_thm("ex3",
   ``!n. EVEN n ==> ~(?m. n = 2 * m + 1)``,
-<<<<<<< HEAD
-  SIMP_TAC bool_ss [GSYM arithmeticTheory.ADD1] THEN REWRITE_TAC [arithmeticTheory.EVEN_EXISTS, arithmeticTheory.TIMES2] THEN METIS_TAC [arithmeticTheory.NOT_ODD_EQ_EVEN] 
+  SIMP_TAC bool_ss [GSYM arithmeticTheory.ADD1] THEN REWRITE_TAC [arithmeticTheory.EVEN_EXISTS, arithmeticTheory.TIMES2] THEN METIS_TAC [arithmeticTheory.NOT_ODD_EQ_EVEN]
   );
-=======
-  (* ttt ([],``!n. EVEN n ==> ~(?m. n = 2 * m + 1)``); *)
-  SIMP_TAC bool_ss [GSYM arithmeticTheory.ADD1] THEN
-  PROVE_TAC [arithmeticTheory.EVEN_ODD, arithmeticTheory.ODD_DOUBLE]);
 
-(* ---------------------------------------------------------------------------
-   Example 4
-   -------------------------------------------------------------------------- *)
-
-val ex4 = store_thm("ex4",
-  ``count n SUBSET count (n+m)``,
-  (* ttt ([],``count n SUBSET count (n+m)``); *)
-  ASM_SIMP_TAC numLib.std_ss
-    [pred_setTheory.SUBSET_DEF,
-     pred_setTheory.count_def,
-     pred_setTheory.GSPECIFICATION] THEN
-  METIS_TAC [arithmeticTheory.LESS_IMP_LESS_ADD]
-);
->>>>>>> 9f4b3059
-
-(* ---------------------------------------------------------------------------
+(* --------------------------------------------------------------------------
    Example 4: set theory, count x = {0,1,2,...,x}
    -------------------------------------------------------------------------- *)
 
 (* ttt ([],``count (n+m) DIFF count n = IMAGE ($+n) (count m)``); *)
-val ex4 = store_thm("ex4", 
+val ex4 = store_thm("ex4",
   ``count (n+m) DIFF count n = IMAGE ($+n) (count m)``,
-<<<<<<< HEAD
   SRW_TAC [ARITH_ss] [pred_setTheory.EXTENSION, EQ_IMP_THM] THEN Q.EXISTS_TAC `x - n` THEN SRW_TAC [ARITH_ss] []
   );
-=======
-  (* ttt ([],``count (n+m) DIFF count n = IMAGE ($+n) (count m)``); *)
-  SRW_TAC [ARITH_ss] [pred_setTheory.EXTENSION, EQ_IMP_THM] THEN
-  Q.EXISTS_TAC `x - n` THEN
-  SRW_TAC [ARITH_ss] []
-);
 
-(* ---------------------------------------------------------------------------
-   Example 6
-   -------------------------------------------------------------------------- *)
-
-val ex6 = store_thm("ex6",
-  ``(MAP f1 ls = MAP f2 ls) /\ MEM x ls ==> (f1 x = f2 x)``,
-  (* ttt ([],``(MAP f1 ls = MAP f2 ls) /\ MEM x ls ==> (f1 x = f2 x)``); *)
-  SRW_TAC [] [listTheory.MAP_EQ_f]);
-
-(* ---------------------------------------------------------------------------
-   Example 7: failure
-   -------------------------------------------------------------------------- *)
-
-(*
-val () = set_timeout 10.0;
-val ex7 = store_thm("ex7",
-  ``countable (UNIV:num list set)``
-  ttt ([],``countable (UNIV:num list set)``); (* times out *));
-*)
->>>>>>> 9f4b3059
-
-(* ---------------------------------------------------------------------------
+(* --------------------------------------------------------------------------
    Feel free to add your own test examples to contribute to the improvement of
    TacticToe.
    -------------------------------------------------------------------------- *)
