signature Q =
sig
  include Abbrev
  type tmquote = term quotation
  type tyquote = hol_type quotation

  val REFL                   : tmquote -> thm
  val ABS                    : tmquote -> thm -> thm
  val AC_CONV                : thm * thm -> tmquote -> thm
  val AP_TERM                : tmquote -> thm -> thm
  val AP_THM                 : thm -> tmquote -> thm
  val ASM_CASES_TAC          : tmquote -> tactic
  val ASSUME                 : tmquote -> thm
  val BETA_CONV              : tmquote -> thm
  val DISJ1                  : thm -> tmquote -> thm
  val DISJ2                  : tmquote -> thm -> thm
  val EXISTS                 : tmquote * tmquote -> thm -> thm
  val EXISTS_TAC             : tmquote -> tactic
  val LIST_EXISTS_TAC        : tmquote list -> tactic
  val ID_EX_TAC              : tactic
  val REFINE_EXISTS_TAC      : tmquote -> tactic
  val GEN                    : tmquote -> thm -> thm
  val GENL                   : tmquote list -> thm -> thm
  val SPEC                   : tmquote -> thm -> thm
  val ID_SPEC                : thm -> thm
  val SPECL                  : tmquote list -> thm -> thm
  val ISPEC                  : tmquote -> thm -> thm
  val ISPECL                 : tmquote list -> thm -> thm
  val SPEC_TAC               : tmquote * tmquote -> tactic
  val SPEC_THEN              : tmquote -> thm_tactic -> thm -> tactic
  val SPECL_THEN             : tmquote list -> thm_tactic -> thm -> tactic
  val ISPEC_THEN             : tmquote -> thm_tactic -> thm -> tactic
  val ISPECL_THEN            : tmquote list -> thm_tactic -> thm ->tactic
  val ID_SPEC_TAC            : tmquote -> tactic
  val SUBGOAL_THEN           : tmquote -> thm_tactic -> tactic
  val DISCH                  : tmquote -> thm -> thm
  val PAT_UNDISCH_TAC        : tmquote -> tactic
  val hdtm_assum             : tmquote -> thm_tactic -> tactic
  val hdtm_x_assum           : tmquote -> thm_tactic -> tactic
  val UNDISCH_THEN           : tmquote -> thm_tactic -> tactic
  val PAT_ASSUM              : tmquote -> thm_tactic -> tactic
  val UNDISCH_TAC            : tmquote -> tactic
  val X_CHOOSE_TAC           : tmquote -> thm_tactic
  val X_CHOOSE_THEN          : tmquote -> thm_tactic -> thm_tactic
  val X_GEN_TAC              : tmquote -> tactic
  val X_FUN_EQ_CONV          : tmquote -> conv
  val X_SKOLEM_CONV          : tmquote -> conv
  val store_thm              : string * tmquote * tactic -> thm
  val prove                  : tmquote * tactic -> thm
  val INST                   : (tmquote, tmquote) subst -> thm -> thm
  val new_definition         : string * tmquote -> thm
  val new_infixl_definition  : string * tmquote * int -> thm
  val new_infixr_definition  : string * tmquote * int -> thm
  val INST_TYPE              : (tyquote, tyquote) subst -> thm -> thm

  val ABBREV_TAC             : tmquote -> tactic
  val PAT_ABBREV_TAC         : tmquote -> tactic
  val MATCH_ABBREV_TAC       : tmquote -> tactic
  val MATCH_ASSUM_ABBREV_TAC : tmquote -> tactic
  val HO_MATCH_ABBREV_TAC    : tmquote -> tactic
  val UNABBREV_TAC           : tmquote -> tactic
  val RM_ABBREV_TAC          : tmquote -> tactic

  val MATCH_RENAME_TAC       : tmquote -> tactic
  val MATCH_ASSUM_RENAME_TAC : tmquote -> tactic
  val MATCH_GOALSUB_RENAME_TAC : tmquote -> tactic
  val MATCH_ASMSUB_RENAME_TAC : tmquote -> tactic
<<<<<<< HEAD
  val MATCH_GOALSUB_ABBREV_TAC : tmquote -> tactic
  val MATCH_ASMSUB_ABBREV_TAC : tmquote -> tactic
  val FIND_CASE_TAC           : tmquote -> tactic
=======
  val RENAME1_TAC            : tmquote -> tactic
  val RENAME_TAC             : tmquote list -> tactic
  val kRENAME_TAC            : tmquote list -> tactic -> tactic
  val coreRENAME_TAC         : tmquote list -> tactic -> tactic
>>>>>>> 53375a5c

end<|MERGE_RESOLUTION|>--- conflicted
+++ resolved
@@ -65,15 +65,11 @@
   val MATCH_ASSUM_RENAME_TAC : tmquote -> tactic
   val MATCH_GOALSUB_RENAME_TAC : tmquote -> tactic
   val MATCH_ASMSUB_RENAME_TAC : tmquote -> tactic
-<<<<<<< HEAD
   val MATCH_GOALSUB_ABBREV_TAC : tmquote -> tactic
   val MATCH_ASMSUB_ABBREV_TAC : tmquote -> tactic
-  val FIND_CASE_TAC           : tmquote -> tactic
-=======
   val RENAME1_TAC            : tmquote -> tactic
   val RENAME_TAC             : tmquote list -> tactic
   val kRENAME_TAC            : tmquote list -> tactic -> tactic
   val coreRENAME_TAC         : tmquote list -> tactic -> tactic
->>>>>>> 53375a5c
 
 end