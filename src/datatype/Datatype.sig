signature Datatype =
sig
 include Abbrev
 type tyinfo       = TypeBasePure.tyinfo
 type typeBase     = TypeBasePure.typeBase;
 type AST          = ParseDatatype.AST
 type field_name   = string
 type field_names  = string list
 type constructor  = string * hol_type list
 type tyspec       = hol_type * constructor list

 val big_record_size : int ref

 val tyspecs_of    : hol_type quotation -> tyspec list
 val to_tyspecs    : AST list -> tyspec list

 (*---------------------------------------------------------------------------*)
 (* Interfaces to the basic datatype definition package.                      *)
 (*---------------------------------------------------------------------------*)

 val define_type   : tyspec list -> {induction:thm, recursion:thm}
 val define_type_rk: tyspec list -> {induction:thm, recursion:thm, recursion_rk:int->thm}
 val new_datatype  : hol_type quotation -> {induction:thm, recursion:thm}

 (*---------------------------------------------------------------------------*)
 (* A datatype declaration generates tyinfo data for each datatype declared.  *)
 (* The data of a tyinfo gets computed from the induction and recursion       *)
 (* for the type, and is stored in a TypeBase, usually TypeBase.theTypeBase.  *)
 (* Hol_datatype does this persistently; the other entrypoints support        *)
 (* variations.                                                               *)
 (* The string accompanying each tyinfo is the code for an ML expression      *)
 (* which will be of type tyinfo -> tyinfo.  This code can be inserted        *)
 (* into a theory file to update a datatype's basic tyinfo with extra         *)
 (* "smarts".  For example, record tyinfos get new rewrites to do obvious     *)
 (* things with fields and the like.  Big enumerated types, whose tyinfos     *)
 (* won't include a distinctness theorem, get an extra conversion stuffed     *)
 (* into their tyinfo to do inequality resolution.                            *)
 (*---------------------------------------------------------------------------*)

 val build_tyinfos : typeBase
                         -> {induction:thm, recursion:thm}
                           -> tyinfo list
<<<<<<< HEAD
 
 val build_tyinfos_rk : typeBase
                         -> {induction:thm, recursion:thm, recursion_rk:int->thm}
                           -> tyinfo list
 
=======

>>>>>>> cad894cc
 val write_tyinfos : (tyinfo * string) list -> unit

 val primHol_datatype : typeBase
                         -> AST list
                           -> typeBase * (tyinfo * string) list

 val astHol_datatype  : AST list -> unit
 val Hol_datatype  : hol_type quotation -> unit

end<|MERGE_RESOLUTION|>--- conflicted
+++ resolved
@@ -40,15 +40,11 @@
  val build_tyinfos : typeBase
                          -> {induction:thm, recursion:thm}
                            -> tyinfo list
-<<<<<<< HEAD
  
  val build_tyinfos_rk : typeBase
                          -> {induction:thm, recursion:thm, recursion_rk:int->thm}
                            -> tyinfo list
  
-=======
-
->>>>>>> cad894cc
  val write_tyinfos : (tyinfo * string) list -> unit
 
  val primHol_datatype : typeBase
