(* ========================================================================= *)
(* Properties of real polynomials (not canonically represented).             *)
(* ========================================================================= *)
Theory poly
Ancestors
  pair num prim_rec arithmetic list real lim list pred_set
Libs
  hol88Lib reduceLib pairLib numLib mesonLib tautLib simpLib
  boolSimps numSimps realSimps Ho_Rewrite jrhUtils Canon_Port AC
  realLib


val _ = ParseExtras.temp_loose_equality()

(* ------------------------------------------------------------------------- *)
(* Extras needed to port polyTheory to hol98.                                *)
(* ------------------------------------------------------------------------- *)

fun LIST_INDUCT_TAC g =
  let
    val v = (fst o dest_forall o snd) g
    val v' = mk_var ("t", type_of v)
    val tac =
      CONV_TAC (GEN_ALPHA_CONV v')
      THEN INDUCT_THEN list_INDUCT ASSUME_TAC
      THENL [ALL_TAC,GEN_TAC]
  in
    tac g
  end;

val ARITH_TAC = CONV_TAC ARITH_CONV;
fun ARITH_RULE tm = prove (tm, ARITH_TAC);

val FORALL = LIST_CONJ (map SPEC_ALL (CONJUNCTS EVERY_DEF));

(* Basic extra theorems *)

Theorem FUN_EQ_THM[local]:
   !f g.  (f = g) = (!x. f x = g x)
Proof
  REPEAT GEN_TAC THEN EQ_TAC THENL
   [DISCH_THEN SUBST1_TAC THEN GEN_TAC THEN REFL_TAC,
    MATCH_ACCEPT_TAC EQ_EXT]
QED

Theorem RIGHT_IMP_EXISTS_THM[local]:
   !P Q. P ==> (?x. Q x) = (?x. P ==> Q x)
Proof
  MESON_TAC []
QED

Theorem LEFT_IMP_EXISTS_THM[local]:
   !P Q. (?x. P x) ==> Q = (!x. P x ==> Q)
Proof
  MESON_TAC []
QED

(* Extra theorems needed about the naturals *)

val NOT_LE = arithmeticTheory.NOT_LESS_EQUAL;
val SUC_INJ = prim_recTheory.INV_SUC_EQ

val LE_EXISTS = arithmeticTheory.LESS_EQ_EXISTS;

Theorem LE_SUC_LT[local]:
   !m n. SUC m <= n = m < n
Proof
  ARITH_TAC
QED

Theorem LT_CASES[local]:
   !m n:num. m < n \/ n < m \/ (m = n)
Proof
  ARITH_TAC
QED

Theorem LE_REFL[local]:
   !n:num. n <= n
Proof ARITH_TAC
QED

(* Extra theorems needed about sets *)

Theorem FINITE_SUBSET[local]:
   !s t. FINITE t /\ s SUBSET t ==> FINITE s
Proof
  MESON_TAC [SUBSET_FINITE]
QED

Theorem FINITE_RULES[local]:
   FINITE {} /\ (!x s. FINITE s ==> FINITE (x INSERT s))
Proof
  MESON_TAC [FINITE_EMPTY, FINITE_INSERT]
QED

Theorem GSPEC_DEF[local]:
   !f. GSPEC f = \v. ?z. f z = (v,T)
Proof
GEN_TAC THEN CONV_TAC FUN_EQ_CONV THEN BETA_TAC THEN GEN_TAC
  THEN ONCE_REWRITE_TAC[BETA_RULE
        (ONCE_REWRITE_CONV[GSYM SPECIFICATION](Term`(\x. GSPEC f x) x`))]
  THEN CONV_TAC (ONCE_DEPTH_CONV ETA_CONV)
  THEN REWRITE_TAC[GSPECIFICATION]
  THEN MESON_TAC[]
QED

(* ------------------------------------------------------------------------- *)
(* Application of polynomial as a real function.                             *)
(* ------------------------------------------------------------------------- *)

Definition poly_def[nocompute]:
  (poly [] x = 0r) /\
  (poly (h::t) x = h + x * poly t x)
End


(* ------------------------------------------------------------------------- *)
(* Arithmetic operations on polynomials. Overloaded (not sure this is wise). *)
(* ------------------------------------------------------------------------- *)

Definition poly_add_def[nocompute]:
  (poly_add [] l2 = l2) /\
  (poly_add (h::t) l2 = if (l2 = []) then h::t
                        else  ((h:real) + HD l2)::poly_add t (TL l2))
End

val _ = overload_on ("+", Term`poly_add`);

val _ = Parse.hide "##";

Definition poly_cmul_def[nocompute]:
  ($## c [] = []) /\
  ($## c (h::t) = (c:real * h) :: ($## c t))
End
val _ = set_fixity "##" (Infixl 600);

Definition poly_neg_def[nocompute]: poly_neg = $## (~(&1))
End

val _ = overload_on ("~", Term`poly_neg`);

Definition poly_mul_def[nocompute]:
  (poly_mul [] l2     = []) /\
  (poly_mul (h::t) l2 = if (t = []) then h ## l2
                        else (h ## l2) + (0r :: poly_mul t l2))
End
val _ = overload_on ("*", Term`poly_mul`);

Definition poly_exp_def[nocompute]:
  (poly_exp p 0       = [1r]) /\
  (poly_exp p (SUC n) = poly_mul p (poly_exp p n))
End
val _ = set_fixity "poly_exp" (Infixr 700) ;


(* ------------------------------------------------------------------------- *)
(* Differentiation of polynomials (needs an auxiliary function).             *)
(* ------------------------------------------------------------------------- *)

<<<<<<< HEAD
Definition poly_diff_aux_def[nocompute]:
  (poly_diff_aux n [] = []) /\
  (poly_diff_aux n (h::t) = (&n * h) :: poly_diff_aux (SUC n) t)
=======
val poly_diff_aux = new_recursive_definition list_Axiom
  "poly_diff_aux_def"
   (Term`(poly_diff_aux n [] = []) /\
         (poly_diff_aux n (h::t) = (&n * h) :: poly_diff_aux (SUC n) t)`);

Definition poly_diff_def[nocompute]:
  diff l = if l = [] then [] else poly_diff_aux 1 (TL l)
>>>>>>> 5788454d
End

Definition poly_diff_def[nocompute]:
  diff l = if l = [] then [] else poly_diff_aux 1 (TL l)
End

(* ------------------------------------------------------------------------- *)
(* Useful clausifications.                                                   *)
(* ------------------------------------------------------------------------- *)

Theorem POLY_ADD_CLAUSES:
 ([] + p2 = p2) /\
      (p1 + [] = p1) /\
   ((h1::t1) + (h2::t2) = (h1 + h2) :: (t1 + t2))
Proof
  REWRITE_TAC[poly_add_def, NOT_CONS_NIL, HD, TL] THEN
  SPEC_TAC(Term`p1:real list`,Term`p1:real list`) THEN
  LIST_INDUCT_TAC THEN ASM_REWRITE_TAC[poly_add_def]
QED

Theorem POLY_CMUL_CLAUSES:
 (c ## [] = []) /\
      (c ## (h::t) = (c * h) :: (c ## t))
Proof
  REWRITE_TAC[poly_cmul_def]
QED

Theorem POLY_NEG_CLAUSES:
 (poly_neg [] = []) /\
      (poly_neg (h::t) = ~h::poly_neg t)
Proof
  REWRITE_TAC[poly_neg_def, POLY_CMUL_CLAUSES, REAL_MUL_LNEG, REAL_MUL_LID]
QED

Theorem POLY_MUL_CLAUSES:
 ([] * p2 = []) /\
    ([h1] * p2 = h1 ## p2) /\
   ((h1::k1::t1) * p2 = (h1 ## p2) + (&0 :: ((k1::t1) * p2)))
Proof
  REWRITE_TAC[poly_mul_def, NOT_CONS_NIL]
QED

Theorem POLY_DIFF_CLAUSES:
 (diff [] = []) /\
   (diff [c] = []) /\
   (diff (h::t) = poly_diff_aux 1 t)
Proof
<<<<<<< HEAD
  REWRITE_TAC[poly_diff_def, NOT_CONS_NIL, HD, TL, poly_diff_aux_def]
=======
  REWRITE_TAC[poly_diff_def, NOT_CONS_NIL, HD, TL, poly_diff_aux]
>>>>>>> 5788454d
QED

(* ------------------------------------------------------------------------- *)
(* Various natural consequences of syntactic definitions.                    *)
(* ------------------------------------------------------------------------- *)

Theorem POLY_ADD:
 !p1 p2 x. poly (p1 + p2) x = poly p1 x + poly p2 x
Proof
  LIST_INDUCT_TAC THEN REWRITE_TAC[poly_add_def, poly_def, REAL_ADD_LID] THEN
  LIST_INDUCT_TAC THEN
  ASM_REWRITE_TAC[NOT_CONS_NIL, HD, TL, poly_def, REAL_ADD_RID] THEN
  REAL_ARITH_TAC
QED

Theorem POLY_CMUL:
 !p c x. poly (c ## p) x = c * poly p x
Proof
  LIST_INDUCT_TAC THEN ASM_REWRITE_TAC[poly_def, poly_cmul_def] THEN
  REAL_ARITH_TAC
QED

Theorem POLY_NEG:
 !p x. poly (poly_neg p) x = ~(poly p x)
Proof
  REWRITE_TAC[poly_neg_def, POLY_CMUL] THEN
  REAL_ARITH_TAC
QED

Theorem POLY_MUL:
 !x p1 p2. poly (p1 * p2) x = poly p1 x * poly p2 x
Proof
  GEN_TAC THEN LIST_INDUCT_TAC THEN
  REWRITE_TAC[poly_mul_def, poly_def, REAL_MUL_LZERO, POLY_CMUL, POLY_ADD] THEN
  SPEC_TAC(Term`h:real`,Term`h:real`) THEN
  SPEC_TAC(Term`t:real list`,Term`t:real list`) THEN
  LIST_INDUCT_TAC THEN
  REWRITE_TAC[poly_mul_def, POLY_CMUL, POLY_ADD, poly_def, POLY_CMUL,
    REAL_MUL_RZERO, REAL_ADD_RID, NOT_CONS_NIL] THEN
  ASM_REWRITE_TAC[POLY_ADD, POLY_CMUL, poly_def] THEN
  REAL_ARITH_TAC
QED

Theorem POLY_EXP:
 !p n (x:real). poly (p poly_exp n) x = (poly p x) pow n
Proof
  GEN_TAC THEN INDUCT_TAC THEN ASM_REWRITE_TAC[poly_exp_def, pow, POLY_MUL] THEN
  REWRITE_TAC[poly_def] THEN REAL_ARITH_TAC
QED

(* ------------------------------------------------------------------------- *)
(* The derivative is a bit more complicated.                                 *)
(* ------------------------------------------------------------------------- *)

val POLY_DIFF_LEMMA = store_thm("POLY_DIFF_LEMMA",
 (Term`!l n x. ((\x. (x pow (SUC n)) * poly l x) diffl
                   ((x pow n) * poly (poly_diff_aux (SUC n) l) x))(x)`),
  LIST_INDUCT_TAC THEN
  REWRITE_TAC[poly_def, poly_diff_aux_def, REAL_MUL_RZERO, DIFF_CONST] THEN
  MAP_EVERY X_GEN_TAC [(Term`n:num`), (Term`x:real`)] THEN
  REWRITE_TAC[REAL_LDISTRIB, REAL_MUL_ASSOC] THEN
  ONCE_REWRITE_TAC[GSYM(ONCE_REWRITE_RULE[REAL_MUL_SYM] (CONJUNCT2 pow))] THEN
  POP_ASSUM(MP_TAC o SPECL [(Term`SUC n`), (Term`x:real`)]) THEN
  SUBGOAL_THEN ((Term`(((\x. (x pow (SUC n)) * h)) diffl
                        ((x pow n) * &(SUC n) * h))(x)`))
  (fn th => DISCH_THEN(MP_TAC o CONJ th)) THENL
   [REWRITE_TAC[REAL_MUL_ASSOC] THEN ONCE_REWRITE_TAC[REAL_MUL_SYM] THEN
    MP_TAC(SPEC ((Term`\x. x pow (SUC n)`)) DIFF_CMUL) THEN BETA_TAC THEN
    DISCH_THEN MATCH_MP_TAC THEN
    MP_TAC(SPEC ((Term`SUC n`)) DIFF_POW) THEN REWRITE_TAC[SUC_SUB1] THEN
    DISCH_THEN(MATCH_ACCEPT_TAC o ONCE_REWRITE_RULE[REAL_MUL_SYM]),
    DISCH_THEN(MP_TAC o MATCH_MP DIFF_ADD) THEN BETA_TAC THEN
    REWRITE_TAC[REAL_MUL_ASSOC]]);

val POLY_DIFF = store_thm("POLY_DIFF",
 (Term`!l x. ((\x. poly l x) diffl (poly (diff l) x))(x)`),
  LIST_INDUCT_TAC THEN REWRITE_TAC[POLY_DIFF_CLAUSES] THEN
  ONCE_REWRITE_TAC[SYM(ETA_CONV (Term`\x. poly l x`))] THEN
  REWRITE_TAC[poly_def, DIFF_CONST] THEN
  MAP_EVERY X_GEN_TAC [(Term`x:real`)] THEN
  MP_TAC(SPECL [(Term`t:real list`), (Term`0:num`), (Term`x:real`)]
         POLY_DIFF_LEMMA) THEN
  REWRITE_TAC[SYM ONE] THEN REWRITE_TAC[pow, REAL_MUL_LID] THEN
  REWRITE_TAC[POW_1] THEN
  DISCH_THEN(MP_TAC o CONJ (SPECL [(Term`h:real`), (Term`x:real`)] DIFF_CONST))
  THEN DISCH_THEN(MP_TAC o MATCH_MP DIFF_ADD) THEN BETA_TAC THEN
  REWRITE_TAC[REAL_ADD_LID]);

(* ------------------------------------------------------------------------- *)
(* Trivial consequences.                                                     *)
(* ------------------------------------------------------------------------- *)

val POLY_DIFFERENTIABLE = store_thm("POLY_DIFFERENTIABLE",
 (Term`!l x. (\x. poly l x) differentiable x`),
  REPEAT GEN_TAC THEN REWRITE_TAC[differentiable] THEN
  EXISTS_TAC (Term`poly (diff l) x`) THEN
  REWRITE_TAC[POLY_DIFF]);

val POLY_CONT = store_thm("POLY_CONT",
 (Term`!l x. (\x. poly l x) contl x`),
  REPEAT GEN_TAC THEN MATCH_MP_TAC DIFF_CONT THEN
  EXISTS_TAC (Term`poly (diff l) x`) THEN
  MATCH_ACCEPT_TAC POLY_DIFF);

val POLY_IVT_POS = store_thm("POLY_IVT_POS",
 (Term`!p a b. a < b /\ poly p a < &0 /\ poly p b > &0
           ==> ?x. a < x /\ x < b /\ (poly p x = &0)`),
  REWRITE_TAC[real_gt] THEN REPEAT STRIP_TAC THEN
  MP_TAC(SPECL [(Term`\x. poly p x`), (Term`a:real`), (Term`b:real`), (Term`&0`)] IVT) THEN
  SIMP_TAC bool_ss [POLY_CONT] THEN
  EVERY_ASSUM(fn th => REWRITE_TAC[MATCH_MP REAL_LT_IMP_LE th]) THEN
  DISCH_THEN(X_CHOOSE_THEN (Term`x:real`) STRIP_ASSUME_TAC) THEN
  EXISTS_TAC (Term`x:real`) THEN ASM_REWRITE_TAC[REAL_LT_LE] THEN
  CONJ_TAC THEN DISCH_THEN SUBST_ALL_TAC THEN
  FIRST_ASSUM SUBST_ALL_TAC THEN
  RULE_ASSUM_TAC(REWRITE_RULE[REAL_LT_REFL]) THEN
  FIRST_ASSUM CONTR_TAC);

val POLY_IVT_NEG = store_thm("POLY_IVT_NEG",
 (Term`!p a b. a < b /\ poly p a > &0 /\ poly p b < &0
           ==> ?x. a < x /\ x < b /\ (poly p x = &0)`),
  REPEAT STRIP_TAC THEN MP_TAC(SPEC (Term`poly_neg p`) POLY_IVT_POS) THEN
  REWRITE_TAC[POLY_NEG,
              REAL_ARITH (Term`(~x < &0 = x > &0) /\ (~x > &0 = x < &0)`)] THEN
  DISCH_THEN(MP_TAC o SPECL [(Term`a:real`), (Term`b:real`)]) THEN
  ASM_REWRITE_TAC[REAL_ARITH (Term`(~x = &0) = (x = &0)`)]);

val POLY_MVT = store_thm("POLY_MVT",
 (Term`!p a b. a < b ==>
           ?x. a < x /\ x < b /\
              (poly p b - poly p a = (b - a) * poly (diff p) x)`),
  REPEAT STRIP_TAC THEN
  MP_TAC(SPECL [(Term`poly p`), (Term`a:real`), (Term`b:real`)] MVT) THEN
  ASM_REWRITE_TAC[CONV_RULE(DEPTH_CONV ETA_CONV) (SPEC_ALL POLY_CONT),
    CONV_RULE(DEPTH_CONV ETA_CONV) (SPEC_ALL POLY_DIFFERENTIABLE)] THEN
  DISCH_THEN(X_CHOOSE_THEN (Term`l:real`) MP_TAC) THEN
  DISCH_THEN(X_CHOOSE_THEN (Term`x:real`) STRIP_ASSUME_TAC) THEN
  EXISTS_TAC (Term`x:real`) THEN ASM_REWRITE_TAC[] THEN
  AP_TERM_TAC THEN MATCH_MP_TAC DIFF_UNIQ THEN
  EXISTS_TAC (Term`poly p`) THEN EXISTS_TAC (Term`x:real`) THEN
  ASM_REWRITE_TAC[CONV_RULE(DEPTH_CONV ETA_CONV) (SPEC_ALL POLY_DIFF)]);

(* ------------------------------------------------------------------------- *)
(* Lemmas.                                                                   *)
(* ------------------------------------------------------------------------- *)

val POLY_ADD_RZERO = store_thm("POLY_ADD_RZERO",
 (Term`!p. poly (p + []) = poly p`),
  REWRITE_TAC[FUN_EQ_THM, POLY_ADD, poly_def, REAL_ADD_RID]);

val POLY_MUL_ASSOC = store_thm("POLY_MUL_ASSOC",
 (Term`!p q r. poly (p * (q * r)) = poly ((p * q) * r)`),
  REWRITE_TAC[FUN_EQ_THM, POLY_MUL, REAL_MUL_ASSOC]);

val POLY_EXP_ADD = store_thm("POLY_EXP_ADD",
 (Term`!d n p. poly(p poly_exp (n + d)) = poly(p poly_exp n * p poly_exp d)`),
  REWRITE_TAC[FUN_EQ_THM, POLY_MUL] THEN
  INDUCT_TAC THEN ASM_REWRITE_TAC[POLY_MUL, ADD_CLAUSES, poly_exp_def, poly_def] THEN
  REAL_ARITH_TAC);

(* ------------------------------------------------------------------------- *)
(* Lemmas for derivatives.                                                   *)
(* ------------------------------------------------------------------------- *)

val POLY_DIFF_AUX_ADD = store_thm("POLY_DIFF_AUX_ADD",
(Term`!p1 p2 n. poly (poly_diff_aux n (p1 + p2)) =
             poly (poly_diff_aux n p1 + poly_diff_aux n p2)`),
  REPEAT(LIST_INDUCT_TAC THEN REWRITE_TAC[poly_diff_aux_def, poly_add_def]) THEN
  ASM_REWRITE_TAC[poly_diff_aux_def, FUN_EQ_THM, poly_def, NOT_CONS_NIL, HD, TL] THEN
  REAL_ARITH_TAC);

val POLY_DIFF_AUX_CMUL = store_thm("POLY_DIFF_AUX_CMUL",
 (Term`!p c n. poly (poly_diff_aux n (c ## p)) =
           poly (c ## poly_diff_aux n p)`),
  LIST_INDUCT_TAC THEN
  ASM_SIMP_TAC real_ac_ss [FUN_EQ_THM, poly_def, poly_diff_aux_def, poly_cmul_def]);

val POLY_DIFF_AUX_NEG = store_thm("POLY_DIFF_AUX_NEG",
 (Term`!p n.  poly (poly_diff_aux n (poly_neg p)) =
          poly (poly_neg (poly_diff_aux n p))`),
  REWRITE_TAC[poly_neg_def, POLY_DIFF_AUX_CMUL]);

val POLY_DIFF_AUX_MUL_LEMMA = store_thm("POLY_DIFF_AUX_MUL_LEMMA",
 (Term`!p n. poly (poly_diff_aux (SUC n) p) = poly (poly_diff_aux n p + p)`),
  LIST_INDUCT_TAC THEN REWRITE_TAC[poly_diff_aux_def, poly_add_def, NOT_CONS_NIL] THEN
  ASM_REWRITE_TAC[HD, TL, poly_def, FUN_EQ_THM] THEN
  REWRITE_TAC[GSYM REAL_OF_NUM_SUC, REAL_ADD_RDISTRIB, REAL_MUL_LID]);

(* ------------------------------------------------------------------------- *)
(* Final results for derivatives.                                            *)
(* ------------------------------------------------------------------------- *)

val POLY_DIFF_ADD = store_thm("POLY_DIFF_ADD",
 (Term`!p1 p2. poly (diff (p1 + p2)) =
           poly (diff p1  + diff p2)`),
  REPEAT LIST_INDUCT_TAC THEN
<<<<<<< HEAD
  REWRITE_TAC[poly_add_def, poly_diff_def, NOT_CONS_NIL, POLY_ADD_RZERO] THEN
=======
  REWRITE_TAC[poly_add, poly_diff_def, NOT_CONS_NIL, POLY_ADD_RZERO] THEN
>>>>>>> 5788454d
  ASM_REWRITE_TAC[HD, TL, POLY_DIFF_AUX_ADD]);

val POLY_DIFF_CMUL = store_thm("POLY_DIFF_CMUL",
 (Term`!p c. poly (diff (c ## p)) = poly (c ## diff p)`),
<<<<<<< HEAD
  LIST_INDUCT_TAC THEN REWRITE_TAC[poly_diff_def, poly_cmul_def] THEN
=======
  LIST_INDUCT_TAC THEN REWRITE_TAC[poly_diff_def, poly_cmul] THEN
>>>>>>> 5788454d
  REWRITE_TAC[NOT_CONS_NIL, HD, TL, POLY_DIFF_AUX_CMUL]);

val POLY_DIFF_NEG = store_thm("POLY_DIFF_NEG",
 (Term`!p. poly (diff (poly_neg p)) = poly (poly_neg (diff p))`),
  REWRITE_TAC[poly_neg_def, POLY_DIFF_CMUL]);

val POLY_DIFF_MUL_LEMMA = store_thm("POLY_DIFF_MUL_LEMMA",
 (Term`!t h. poly (diff (CONS h t)) =
         poly (CONS (&0) (diff t) + t)`),
  REWRITE_TAC[poly_diff_def, NOT_CONS_NIL] THEN
<<<<<<< HEAD
  LIST_INDUCT_TAC THEN REWRITE_TAC[poly_diff_aux_def, NOT_CONS_NIL, HD, TL] THENL
   [REWRITE_TAC[FUN_EQ_THM, poly_def, poly_add_def, REAL_MUL_RZERO, REAL_ADD_LID],
    REWRITE_TAC[FUN_EQ_THM, poly_def, POLY_DIFF_AUX_MUL_LEMMA, POLY_ADD] THEN
=======
  LIST_INDUCT_TAC THEN REWRITE_TAC[poly_diff_aux, NOT_CONS_NIL, HD, TL] THENL
   [REWRITE_TAC[FUN_EQ_THM, poly, poly_add, REAL_MUL_RZERO, REAL_ADD_LID],
    REWRITE_TAC[FUN_EQ_THM, poly, POLY_DIFF_AUX_MUL_LEMMA, POLY_ADD] THEN
>>>>>>> 5788454d
    REAL_ARITH_TAC]);

val POLY_DIFF_MUL = store_thm("POLY_DIFF_MUL",
 (Term`!p1 p2. poly (diff (p1 * p2)) =
           poly (p1 * diff p2 + diff p1 * p2)`),
<<<<<<< HEAD
  LIST_INDUCT_TAC THEN REWRITE_TAC[poly_mul_def] THENL
   [REWRITE_TAC[poly_diff_def, poly_add_def, poly_mul_def], ALL_TAC] THEN
=======
  LIST_INDUCT_TAC THEN REWRITE_TAC[poly_mul] THENL
   [REWRITE_TAC[poly_diff_def, poly_add, poly_mul], ALL_TAC] THEN
>>>>>>> 5788454d
  GEN_TAC THEN COND_CASES_TAC THEN ASM_REWRITE_TAC[] THENL
   [REWRITE_TAC[POLY_DIFF_CLAUSES] THEN
    REWRITE_TAC[poly_add_def, poly_mul_def, POLY_ADD_RZERO, POLY_DIFF_CMUL],
    ALL_TAC] THEN
  REWRITE_TAC[FUN_EQ_THM, POLY_DIFF_ADD, POLY_ADD] THEN
  REWRITE_TAC[poly_def, POLY_ADD, POLY_DIFF_MUL_LEMMA, POLY_MUL] THEN
  ASM_REWRITE_TAC[POLY_DIFF_CMUL, POLY_ADD, POLY_MUL] THEN
  REAL_ARITH_TAC);

val POLY_DIFF_EXP = store_thm("POLY_DIFF_EXP",
 (Term`!p n. poly (diff (p poly_exp (SUC n))) =
         poly (&(SUC n) ## (p poly_exp n) * diff p)`),
  GEN_TAC THEN INDUCT_TAC THEN ONCE_REWRITE_TAC[poly_exp_def] THENL
   [REWRITE_TAC[poly_exp_def, POLY_DIFF_MUL] THEN
    REWRITE_TAC[FUN_EQ_THM, POLY_MUL, POLY_ADD, POLY_CMUL] THEN
    REWRITE_TAC[poly_def, POLY_DIFF_CLAUSES, ADD1, ADD_CLAUSES] THEN
    REAL_ARITH_TAC,
    REWRITE_TAC[POLY_DIFF_MUL] THEN
    ASM_REWRITE_TAC[POLY_MUL, POLY_ADD, FUN_EQ_THM, POLY_CMUL] THEN
    REWRITE_TAC[poly_exp_def, POLY_MUL] THEN
    REWRITE_TAC[ADD1, GSYM REAL_OF_NUM_ADD] THEN
    REAL_ARITH_TAC]);

val POLY_DIFF_EXP_PRIME = store_thm("POLY_DIFF_EXP_PRIME",
 (Term`!n a. poly (diff ([~a; &1] poly_exp (SUC n))) =
         poly (&(SUC n) ## ([~a; &1] poly_exp n))`),
  REPEAT GEN_TAC THEN SIMP_TAC real_ac_ss [POLY_DIFF_EXP] THEN
  SIMP_TAC real_ac_ss [FUN_EQ_THM, POLY_CMUL, POLY_MUL] THEN
<<<<<<< HEAD
  SIMP_TAC real_ac_ss [poly_diff_def, poly_diff_aux_def, TL, NOT_CONS_NIL] THEN
  SIMP_TAC real_ac_ss [poly_def] THEN REAL_ARITH_TAC);
=======
  SIMP_TAC real_ac_ss [poly_diff_def, poly_diff_aux, TL, NOT_CONS_NIL] THEN
  SIMP_TAC real_ac_ss [poly] THEN REAL_ARITH_TAC);
>>>>>>> 5788454d

(* ------------------------------------------------------------------------- *)
(* Key property that f(a) = 0 ==> (x - a) divides p(x). Very delicate!       *)
(* ------------------------------------------------------------------------- *)

val POLY_LINEAR_REM = store_thm("POLY_LINEAR_REM",
 (Term`!t h. ?q r. h::t = [r] + [~a; &1] * q`),
  LIST_INDUCT_TAC THEN REWRITE_TAC[] THENL
   [GEN_TAC THEN EXISTS_TAC (Term`[]:real list`) THEN
    EXISTS_TAC (Term`h:real`) THEN
    REWRITE_TAC[poly_add_def, poly_mul_def, poly_cmul_def, NOT_CONS_NIL] THEN
    REWRITE_TAC[HD, TL, REAL_ADD_RID],
    X_GEN_TAC (Term`k:real`) THEN
    POP_ASSUM(STRIP_ASSUME_TAC o SPEC (Term`h:real`)) THEN
    EXISTS_TAC (Term`CONS (r:real) q`) THEN
    EXISTS_TAC (Term`r * a + k:real`) THEN
    ASM_REWRITE_TAC[POLY_ADD_CLAUSES, POLY_MUL_CLAUSES, poly_cmul_def] THEN
    REWRITE_TAC[CONS_11] THEN CONJ_TAC THENL
     [REAL_ARITH_TAC, ALL_TAC] THEN
    SPEC_TAC((Term`q:real list`),(Term`q:real list`)) THEN
    LIST_INDUCT_TAC THEN
    REWRITE_TAC[POLY_ADD_CLAUSES, POLY_MUL_CLAUSES, poly_cmul_def] THEN
    REWRITE_TAC[REAL_ADD_RID, REAL_MUL_LID] THEN
    SIMP_TAC real_ac_ss []]);

val POLY_LINEAR_DIVIDES = store_thm("POLY_LINEAR_DIVIDES",
 (Term`!a p. (poly p a = &0) = (p = []) \/ ?q. p = [~a; &1] * q`),
  GEN_TAC THEN LIST_INDUCT_TAC THENL
   [REWRITE_TAC[poly_def], ALL_TAC] THEN
  EQ_TAC THEN STRIP_TAC THENL
   [DISJ2_TAC THEN STRIP_ASSUME_TAC(SPEC_ALL POLY_LINEAR_REM) THEN
    EXISTS_TAC (Term`q:real list`) THEN ASM_REWRITE_TAC[] THEN
    SUBGOAL_THEN (Term`r = &0`) SUBST_ALL_TAC THENL
     [UNDISCH_TAC (Term`poly (CONS h t) a = &0`) THEN
      ASM_REWRITE_TAC[] THEN REWRITE_TAC[POLY_ADD, POLY_MUL] THEN
      REWRITE_TAC[poly_def, REAL_MUL_RZERO, REAL_ADD_RID, REAL_MUL_RID] THEN
      REWRITE_TAC[REAL_ARITH (Term`~a + a = &0`)] THEN REAL_ARITH_TAC,
      REWRITE_TAC[poly_mul_def] THEN REWRITE_TAC[NOT_CONS_NIL] THEN
      SPEC_TAC((Term`q:real list`),(Term`q:real list`)) THEN LIST_INDUCT_TAC THENL
       [REWRITE_TAC[poly_cmul_def, poly_add_def, NOT_CONS_NIL, HD, TL, REAL_ADD_LID],
        REWRITE_TAC[poly_cmul_def, poly_add_def, NOT_CONS_NIL, HD, TL, REAL_ADD_LID]]],
    ASM_REWRITE_TAC[] THEN REWRITE_TAC[poly_def],
    ASM_REWRITE_TAC[] THEN REWRITE_TAC[poly_def] THEN
    REWRITE_TAC[POLY_MUL] THEN REWRITE_TAC[poly_def] THEN
    REWRITE_TAC[poly_def, REAL_MUL_RZERO, REAL_ADD_RID, REAL_MUL_RID] THEN
    REWRITE_TAC[REAL_ARITH (Term`~a + a = &0`)] THEN REAL_ARITH_TAC]);

(* ------------------------------------------------------------------------- *)
(* Thanks to the finesse of the above, we can use length rather than degree. *)
(* ------------------------------------------------------------------------- *)

val POLY_LENGTH_MUL = store_thm("POLY_LENGTH_MUL",
 (Term`!q. LENGTH([~a; &1] * q) = SUC(LENGTH q)`),
  let
    val lemma = prove
   ((Term`!p h k a. LENGTH (k ## p + CONS h (a ## p)) = SUC(LENGTH p)`),
    LIST_INDUCT_TAC THEN
    ASM_REWRITE_TAC[poly_cmul_def, POLY_ADD_CLAUSES, LENGTH])
  in
    REWRITE_TAC[poly_mul_def, NOT_CONS_NIL, lemma]
  end);

(* ------------------------------------------------------------------------- *)
(* Thus a nontrivial polynomial of degree n has no more than n roots.        *)
(* ------------------------------------------------------------------------- *)

val POLY_ROOTS_INDEX_LEMMA = store_thm("POLY_ROOTS_INDEX_LEMMA",
 (Term`!n. !p. ~(poly p = poly []) /\ (LENGTH p = n)
           ==> ?i. !x. (poly p (x) = &0) ==> ?m. m <= n /\ (x = i m)`),
  INDUCT_TAC THENL
   [SIMP_TAC real_ac_ss [LENGTH_NIL],
    REPEAT STRIP_TAC THEN ASM_CASES_TAC (Term`?a. poly p a = &0`) THENL
     [UNDISCH_TAC (Term`?a. poly p a = &0`) THEN DISCH_THEN(CHOOSE_THEN MP_TAC) THEN
      GEN_REWRITE_TAC LAND_CONV [POLY_LINEAR_DIVIDES] THEN
      DISCH_THEN(DISJ_CASES_THEN MP_TAC) THENL [ASM_MESON_TAC[], ALL_TAC] THEN
      DISCH_THEN(X_CHOOSE_THEN (Term`q:real list`) SUBST_ALL_TAC) THEN
      FIRST_ASSUM(UNDISCH_TAC o assert is_forall o concl) THEN
      UNDISCH_TAC (Term`~(poly ([~a; &1] * q) = poly [])`) THEN
      POP_ASSUM MP_TAC THEN REWRITE_TAC[POLY_LENGTH_MUL, SUC_INJ] THEN
      DISCH_TAC THEN ASM_CASES_TAC (Term`poly q = poly []`) THENL
       [ASM_REWRITE_TAC[POLY_MUL, poly_def, REAL_MUL_RZERO, FUN_EQ_THM],
        DISCH_THEN(K ALL_TAC)] THEN
      DISCH_THEN(MP_TAC o SPEC (Term`q:real list`)) THEN ASM_REWRITE_TAC[] THEN
      DISCH_THEN(X_CHOOSE_TAC (Term`i:num->real`)) THEN
      EXISTS_TAC (Term`\m. if m = SUC n then (a:real) else i m`) THEN
      REWRITE_TAC[POLY_MUL, LE, REAL_ENTIRE] THEN
      X_GEN_TAC (Term`x:real`) THEN DISCH_THEN(DISJ_CASES_THEN MP_TAC) THENL
       [DISCH_THEN(fn th => EXISTS_TAC (Term`SUC n`) THEN MP_TAC th) THEN
        SIMP_TAC real_ac_ss [] THEN REWRITE_TAC[poly_def] THEN REAL_ARITH_TAC,
        DISCH_THEN(ANTE_RES_THEN MP_TAC) THEN
        DISCH_THEN(X_CHOOSE_THEN (Term`m:num`) STRIP_ASSUME_TAC) THEN
        EXISTS_TAC (Term`m:num`) THEN ASM_SIMP_TAC real_ac_ss [] THEN
        COND_CASES_TAC THEN ASM_REWRITE_TAC[] THEN
        UNDISCH_TAC (Term`m:num <= n`) THEN ASM_SIMP_TAC real_ac_ss []],
      UNDISCH_TAC (Term`~(?a. poly p a = &0)`) THEN
      REWRITE_TAC[NOT_EXISTS_THM] THEN DISCH_TAC
      THEN ASM_SIMP_TAC bool_ss []]]);

val POLY_ROOTS_INDEX_LENGTH = store_thm("POLY_ROOTS_INDEX_LENGTH",
 (Term`!p. ~(poly p = poly [])
       ==> ?i. !x. (poly p(x) = &0) ==> ?n. n <= LENGTH p /\ (x = i n)`),
  MESON_TAC[POLY_ROOTS_INDEX_LEMMA]);

val POLY_ROOTS_FINITE_LEMMA = store_thm("POLY_ROOTS_FINITE_LEMMA",
 (Term`!p. ~(poly p = poly [])
       ==> ?N i. !x. (poly p(x) = &0) ==> ?n:num. n < N /\ (x = i n)`),
  MESON_TAC[POLY_ROOTS_INDEX_LENGTH, LT_SUC_LE]);

val FINITE_LEMMA = store_thm("FINITE_LEMMA",
 (Term`!i N P. (!x. P x ==> ?n:num. n < N /\ (x = i n))
           ==> ?a. !x. P x ==> x < a`),
  GEN_TAC THEN ONCE_REWRITE_TAC[RIGHT_IMP_EXISTS_THM] THEN INDUCT_TAC THENL
   [REWRITE_TAC[LT] THEN MESON_TAC[], ALL_TAC] THEN
  X_GEN_TAC (Term`P:real->bool`) THEN
  POP_ASSUM(MP_TAC o SPEC (Term`\z. P z /\ ~(z = (i:num->real) N)`)) THEN
  DISCH_THEN(X_CHOOSE_TAC (Term`a:real`)) THEN
  EXISTS_TAC (Term`abs(a) + abs(i(N:num)) + &1`) THEN
  POP_ASSUM MP_TAC THEN REWRITE_TAC[LT] THEN
  MP_TAC(REAL_ARITH (Term`!x v. x < abs(v) + abs(x) + &1`)) THEN
  MP_TAC(REAL_ARITH (Term`!u v x. x < v ==> x < abs(v) + abs(u) + &1`)) THEN
  MESON_TAC[]);

val POLY_ROOTS_FINITE = store_thm("POLY_ROOTS_FINITE",
 (Term`!p. ~(poly p = poly []) =
       ?N i. !x. (poly p(x) = &0) ==> ?n:num. n < N /\ (x = i n)`),
  GEN_TAC THEN EQ_TAC THEN REWRITE_TAC[POLY_ROOTS_FINITE_LEMMA] THEN
  REWRITE_TAC[FUN_EQ_THM, LEFT_IMP_EXISTS_THM, NOT_FORALL_THM, poly_def] THEN
  MP_TAC(GENL [(Term`i:num->real`), (Term`N:num`)]
   (SPECL [(Term`i:num->real`), (Term`N:num`), (Term`\x. poly p x = &0`)] FINITE_LEMMA)) THEN
  REWRITE_TAC[] THEN MESON_TAC[REAL_LT_REFL]);

(* ------------------------------------------------------------------------- *)
(* Hence get entirety and cancellation for polynomials.                      *)
(* ------------------------------------------------------------------------- *)

val POLY_ENTIRE_LEMMA = store_thm("POLY_ENTIRE_LEMMA",
 (Term`!p q. ~(poly p = poly []) /\ ~(poly q = poly [])
         ==> ~(poly (p * q) = poly [])`),
  REPEAT GEN_TAC THEN REWRITE_TAC[POLY_ROOTS_FINITE] THEN
  DISCH_THEN(CONJUNCTS_THEN MP_TAC) THEN
  DISCH_THEN(X_CHOOSE_THEN (Term`N2:num`) (X_CHOOSE_TAC (Term`i2:num->real`))) THEN
  DISCH_THEN(X_CHOOSE_THEN (Term`N1:num`) (X_CHOOSE_TAC (Term`i1:num->real`))) THEN
  EXISTS_TAC (Term`N1 + N2:num`) THEN
  EXISTS_TAC (Term`\n:num. if n < N1 then i1(n):real else i2(n - N1)`) THEN
  X_GEN_TAC (Term`x:real`) THEN REWRITE_TAC[REAL_ENTIRE, POLY_MUL] THEN
  DISCH_THEN(DISJ_CASES_THEN (ANTE_RES_THEN (X_CHOOSE_TAC (Term`n:num`)))) THENL
   [EXISTS_TAC (Term`n:num`) THEN ASM_SIMP_TAC real_ac_ss [],
    EXISTS_TAC (Term`N1 + n:num`) THEN ASM_SIMP_TAC real_ac_ss [LT_ADD_LCANCEL]]);

val POLY_ENTIRE = store_thm("POLY_ENTIRE",
 (Term`!p q. (poly (p * q) = poly []) = (poly p = poly []) \/ (poly q = poly [])`),
  REPEAT GEN_TAC THEN EQ_TAC THENL
   [MESON_TAC[POLY_ENTIRE_LEMMA],
    REWRITE_TAC[FUN_EQ_THM, POLY_MUL] THEN
    STRIP_TAC THEN ASM_REWRITE_TAC[REAL_MUL_RZERO, REAL_MUL_LZERO, poly_def]]);

val POLY_MUL_LCANCEL = store_thm("POLY_MUL_LCANCEL",
 (Term`!p q r. (poly (p * q) = poly (p * r)) =
           (poly p = poly []) \/ (poly q = poly r)`),
  let
    val lemma1 = prove
     ((Term`!p q. (poly (p + poly_neg q) = poly []) = (poly p = poly q)`),
      REWRITE_TAC[FUN_EQ_THM, POLY_ADD, POLY_NEG, poly_def] THEN
      REWRITE_TAC[REAL_ARITH (Term`(p + ~q = &0) = (p = q)`)])
    val lemma2 = prove
     ((Term`!p q r. poly (p * q + poly_neg(p * r)) = poly (p * (q + poly_neg(r)))`),
      REWRITE_TAC[FUN_EQ_THM, POLY_ADD, POLY_NEG, POLY_MUL] THEN
      REAL_ARITH_TAC)
  in
    ONCE_REWRITE_TAC[GSYM lemma1] THEN
    REWRITE_TAC[lemma2, POLY_ENTIRE] THEN
    REWRITE_TAC[lemma1]
  end);

val POLY_EXP_EQ_0 = store_thm("POLY_EXP_EQ_0",
 (Term`!p n. (poly (p poly_exp n) = poly []) = (poly p = poly []) /\ ~(n = 0)`),
  REPEAT GEN_TAC THEN REWRITE_TAC[FUN_EQ_THM, poly_def] THEN
  REWRITE_TAC [LEFT_AND_FORALL_THM] THEN AP_TERM_TAC THEN ABS_TAC THEN
  SPEC_TAC((Term`n:num`),(Term`n:num`)) THEN INDUCT_TAC THEN
  SIMP_TAC real_ac_ss [poly_exp_def, poly_def, REAL_MUL_RZERO, REAL_ADD_RID,
    REAL_OF_NUM_EQ, NOT_SUC] THEN
  ASM_REWRITE_TAC[POLY_MUL, poly_def, REAL_ENTIRE] THEN
  MESON_TAC []);

val POLY_PRIME_EQ_0 = store_thm("POLY_PRIME_EQ_0",
 (Term`!a. ~(poly [a; &1] = poly [])`),
  GEN_TAC THEN REWRITE_TAC[FUN_EQ_THM, poly_def] THEN
  DISCH_THEN(MP_TAC o SPEC (Term`&1 - a`)) THEN
  REAL_ARITH_TAC);

val POLY_EXP_PRIME_EQ_0 = store_thm("POLY_EXP_PRIME_EQ_0",
 (Term`!a n. ~(poly ([a; &1] poly_exp n) = poly [])`),
  MESON_TAC[POLY_EXP_EQ_0, POLY_PRIME_EQ_0]);

(* ------------------------------------------------------------------------- *)
(* Can also prove a more "constructive" notion of polynomial being trivial.  *)
(* ------------------------------------------------------------------------- *)

val POLY_ZERO_LEMMA = store_thm("POLY_ZERO_LEMMA",
 (Term`!h t. (poly (CONS h t) = poly []) ==> (h = &0) /\ (poly t = poly [])`),
  let
    val lemma = REWRITE_RULE[FUN_EQ_THM, poly_def] POLY_ROOTS_FINITE
  in
    REPEAT GEN_TAC
    THEN SIMP_TAC real_ac_ss [FUN_EQ_THM, poly_def]
    THEN ASM_CASES_TAC (Term`h = &0`)
    THEN ASM_SIMP_TAC real_ac_ss []
    THENL [
      SIMP_TAC real_ac_ss [REAL_ADD_LID]
      THEN CONV_TAC CONTRAPOS_CONV
      THEN DISCH_THEN(MP_TAC o REWRITE_RULE[lemma])
      THEN DISCH_THEN(X_CHOOSE_THEN (Term`N:num`) (X_CHOOSE_TAC (Term`i:num->real`)))
      THEN MP_TAC
        (SPECL [(Term`i:num->real`), (Term`N:num`), (Term`\x. poly t x = &0`)] FINITE_LEMMA)
      THEN ASM_SIMP_TAC real_ac_ss []
      THEN DISCH_THEN(X_CHOOSE_TAC (Term`a:real`))
      THEN EXISTS_TAC (Term`abs(a) + &1`)
      THEN POP_ASSUM (MP_TAC o SPEC (Term`abs(a) + &1`))
      THEN REWRITE_TAC [REAL_ENTIRE]
      THEN REAL_ARITH_TAC,
      EXISTS_TAC (Term`&0`)
      THEN ASM_SIMP_TAC real_ac_ss []
    ]
  end);

val POLY_ZERO = store_thm("POLY_ZERO",
 (Term`!p. (poly p = poly []) = EVERY (\c. c = &0) p`),
  LIST_INDUCT_TAC THEN ASM_REWRITE_TAC[FORALL] THEN EQ_TAC THENL
   [DISCH_THEN(MP_TAC o MATCH_MP POLY_ZERO_LEMMA) THEN ASM_REWRITE_TAC[],
    POP_ASSUM(SUBST1_TAC o SYM) THEN STRIP_TAC THEN
    ASM_REWRITE_TAC[FUN_EQ_THM, poly_def] THEN REAL_ARITH_TAC]);

(* ------------------------------------------------------------------------- *)
(* Useful triviality.                                                        *)
(* ------------------------------------------------------------------------- *)

val POLY_DIFF_AUX_ISZERO = store_thm("POLY_DIFF_AUX_ISZERO",
 (Term`!p n. EVERY (\c. c = &0) (poly_diff_aux (SUC n) p) =
         EVERY (\c. c = &0) p`),
  LIST_INDUCT_TAC THEN ASM_REWRITE_TAC
   [FORALL, poly_diff_aux_def, REAL_ENTIRE, REAL_OF_NUM_EQ, NOT_SUC]);


val POLY_DIFF_ISZERO = store_thm("POLY_DIFF_ISZERO",
 (Term`!p. (poly (diff p) = poly []) ==> ?h. poly p = poly [h]`),
  REWRITE_TAC[POLY_ZERO] THEN
  LIST_INDUCT_TAC THEN ASM_REWRITE_TAC[POLY_DIFF_CLAUSES, FORALL] THENL
   [EXISTS_TAC (Term`&0`) THEN REWRITE_TAC[FUN_EQ_THM, poly_def] THEN REAL_ARITH_TAC,
    REWRITE_TAC[ONE, POLY_DIFF_AUX_ISZERO] THEN
    REWRITE_TAC[GSYM POLY_ZERO] THEN DISCH_TAC THEN
    EXISTS_TAC (Term`h:real`) THEN ASM_REWRITE_TAC[poly_def, FUN_EQ_THM]]);

val POLY_DIFF_ZERO = store_thm("POLY_DIFF_ZERO",
 (Term`!p. (poly p = poly []) ==> (poly (diff p) = poly [])`),
  REWRITE_TAC[POLY_ZERO] THEN
  LIST_INDUCT_TAC THEN REWRITE_TAC[poly_diff_def, NOT_CONS_NIL] THEN
  REWRITE_TAC[FORALL, TL] THEN
  DISCH_THEN(CONJUNCTS_THEN2 ASSUME_TAC MP_TAC) THEN
  SPEC_TAC((Term`1:num`),(Term`n:num`)) THEN POP_ASSUM_LIST(K ALL_TAC) THEN
  SPEC_TAC((Term`t:real list`),(Term`t:real list`)) THEN
  LIST_INDUCT_TAC THEN REWRITE_TAC[FORALL, poly_diff_aux_def] THEN
  REPEAT STRIP_TAC THEN ASM_REWRITE_TAC[REAL_MUL_RZERO] THEN
  FIRST_ASSUM MATCH_MP_TAC THEN ASM_REWRITE_TAC[]);

val POLY_DIFF_WELLDEF = store_thm("POLY_DIFF_WELLDEF",
 (Term`!p q. (poly p = poly q) ==> (poly (diff p) = poly (diff q))`),
  REPEAT STRIP_TAC THEN MP_TAC(SPEC (Term`p + poly_neg(q)`) POLY_DIFF_ZERO) THEN
  REWRITE_TAC[FUN_EQ_THM, POLY_DIFF_ADD, POLY_DIFF_NEG, POLY_ADD] THEN
  ASM_REWRITE_TAC[POLY_NEG, poly_def, REAL_ARITH (Term`a + ~a = &0`)] THEN
  REWRITE_TAC[REAL_ARITH (Term`(a + ~b = &0) = (a = b)`)]);

(* ------------------------------------------------------------------------- *)
(* Basics of divisibility.                                                   *)
(* ------------------------------------------------------------------------- *)

val poly_divides = new_infixl_definition ("poly_divides",
  (Term`$poly_divides p1 p2 = ?q. poly p2 = poly (p1 * q)`), 475);

val POLY_PRIMES = store_thm("POLY_PRIMES",
 (Term`!a p q. [a; &1] poly_divides (p * q)
                           =
               [a; &1] poly_divides p \/ [a; &1] poly_divides q`),
 REPEAT GEN_TAC THEN REWRITE_TAC[poly_divides, POLY_MUL, FUN_EQ_THM, poly_def] THEN
 REWRITE_TAC[REAL_MUL_RZERO, REAL_ADD_RID, REAL_MUL_RID] THEN EQ_TAC THENL
 [DISCH_THEN(X_CHOOSE_THEN (Term`r:real list`)
  (MP_TAC o SPEC (Term`~a:real`))) THEN
   REWRITE_TAC[REAL_ENTIRE, GSYM real_sub, REAL_SUB_REFL, REAL_MUL_LZERO] THEN
    DISCH_THEN DISJ_CASES_TAC THENL [DISJ1_TAC, DISJ2_TAC] THEN
    (POP_ASSUM(MP_TAC o REWRITE_RULE[POLY_LINEAR_DIVIDES]) THEN
     REWRITE_TAC[REAL_NEG_NEG] THEN
     DISCH_THEN(DISJ_CASES_THEN2 SUBST_ALL_TAC
        (X_CHOOSE_THEN (Term`s:real list`) SUBST_ALL_TAC)) THENL
      [EXISTS_TAC (Term`[]:real list`) THEN REWRITE_TAC[poly_def, REAL_MUL_RZERO],
       EXISTS_TAC (Term`s:real list`) THEN GEN_TAC THEN
       REWRITE_TAC[POLY_MUL, poly_def] THEN REAL_ARITH_TAC]),
    DISCH_THEN(DISJ_CASES_THEN(X_CHOOSE_TAC (Term`s:real list`))) THEN
    ASM_REWRITE_TAC[] THENL
     [EXISTS_TAC (Term`s * q`), EXISTS_TAC (Term`p * s`)] THEN
    GEN_TAC THEN REWRITE_TAC[POLY_MUL] THEN REAL_ARITH_TAC]);

val POLY_DIVIDES_REFL = store_thm("POLY_DIVIDES_REFL",
 (Term`!p. p poly_divides p`),
  GEN_TAC THEN REWRITE_TAC[poly_divides] THEN EXISTS_TAC (Term`[&1]`) THEN
  REWRITE_TAC[FUN_EQ_THM, POLY_MUL, poly_def] THEN REAL_ARITH_TAC);

val POLY_DIVIDES_TRANS = store_thm("POLY_DIVIDES_TRANS",
 (Term`!p q r. p poly_divides q /\ q poly_divides r ==> p poly_divides r`),
  REPEAT GEN_TAC THEN REWRITE_TAC[poly_divides] THEN
  DISCH_THEN(CONJUNCTS_THEN MP_TAC) THEN
  DISCH_THEN(X_CHOOSE_THEN (Term`s:real list`) ASSUME_TAC) THEN
  DISCH_THEN(X_CHOOSE_THEN (Term`t:real list`) ASSUME_TAC) THEN
  EXISTS_TAC (Term`t * s`) THEN
  ASM_REWRITE_TAC[FUN_EQ_THM, POLY_MUL, REAL_MUL_ASSOC]);

val POLY_DIVIDES_EXP = store_thm("POLY_DIVIDES_EXP",
 (Term`!p m n. m <= n ==> (p poly_exp m) poly_divides (p poly_exp n)`),
  REPEAT GEN_TAC THEN REWRITE_TAC[LE_EXISTS] THEN
  DISCH_THEN(X_CHOOSE_THEN (Term`d:num`) SUBST1_TAC) THEN
  SPEC_TAC((Term`d:num`),(Term`d:num`)) THEN INDUCT_TAC THEN
  REWRITE_TAC[ADD_CLAUSES, POLY_DIVIDES_REFL] THEN
  MATCH_MP_TAC POLY_DIVIDES_TRANS THEN
  EXISTS_TAC (Term`p poly_exp (m + d)`) THEN ASM_REWRITE_TAC[] THEN
  REWRITE_TAC[poly_divides] THEN EXISTS_TAC (Term`p:real list`) THEN
  REWRITE_TAC[poly_exp_def, FUN_EQ_THM, POLY_MUL] THEN
  REAL_ARITH_TAC);

val POLY_EXP_DIVIDES = store_thm("POLY_EXP_DIVIDES",
 (Term`!p q m n.
      (p poly_exp n) poly_divides q /\ m <= n ==> (p poly_exp m) poly_divides q`),
  MESON_TAC[POLY_DIVIDES_TRANS, POLY_DIVIDES_EXP]);

val POLY_DIVIDES_ADD = store_thm("POLY_DIVIDES_ADD",
 (Term`!p q r. p poly_divides q /\ p poly_divides r ==> p poly_divides (q + r)`),
  REPEAT GEN_TAC THEN REWRITE_TAC[poly_divides] THEN
  DISCH_THEN(CONJUNCTS_THEN MP_TAC) THEN
  DISCH_THEN(X_CHOOSE_THEN (Term`s:real list`) ASSUME_TAC) THEN
  DISCH_THEN(X_CHOOSE_THEN (Term`t:real list`) ASSUME_TAC) THEN
  EXISTS_TAC (Term`t + s`) THEN
  ASM_REWRITE_TAC[FUN_EQ_THM, POLY_ADD, POLY_MUL] THEN
  REAL_ARITH_TAC);

val POLY_DIVIDES_SUB = store_thm("POLY_DIVIDES_SUB",
 (Term`!p q r. p poly_divides q /\ p poly_divides (q + r) ==> p poly_divides r`),
  REPEAT GEN_TAC THEN REWRITE_TAC[poly_divides] THEN
  DISCH_THEN(CONJUNCTS_THEN MP_TAC) THEN
  DISCH_THEN(X_CHOOSE_THEN (Term`s:real list`) ASSUME_TAC) THEN
  DISCH_THEN(X_CHOOSE_THEN (Term`t:real list`) ASSUME_TAC) THEN
  EXISTS_TAC (Term`s + poly_neg(t)`) THEN
  POP_ASSUM_LIST(MP_TAC o end_itlist CONJ) THEN
  REWRITE_TAC[FUN_EQ_THM, POLY_ADD, POLY_MUL, POLY_NEG] THEN
  DISCH_THEN(STRIP_ASSUME_TAC o GSYM) THEN
  REWRITE_TAC[REAL_ADD_LDISTRIB, REAL_MUL_RNEG] THEN
  ASM_REWRITE_TAC[] THEN REAL_ARITH_TAC);

val POLY_DIVIDES_SUB2 = store_thm("POLY_DIVIDES_SUB2",
 (Term`!p q r. p poly_divides r /\ p poly_divides (q + r) ==> p poly_divides q`),
  REPEAT STRIP_TAC THEN MATCH_MP_TAC POLY_DIVIDES_SUB THEN
  EXISTS_TAC (Term`r:real list`) THEN ASM_REWRITE_TAC[] THEN
  UNDISCH_TAC (Term`p poly_divides (q + r)`) THEN
  REWRITE_TAC[poly_divides, POLY_ADD, FUN_EQ_THM, POLY_MUL] THEN
  DISCH_THEN(X_CHOOSE_TAC (Term`s:real list`)) THEN
  EXISTS_TAC (Term`s:real list`) THEN
  X_GEN_TAC (Term`x:real`) THEN POP_ASSUM(MP_TAC o SPEC (Term`x:real`)) THEN
  REAL_ARITH_TAC);

val POLY_DIVIDES_ZERO = store_thm("POLY_DIVIDES_ZERO",
 (Term`!p q. (poly p = poly []) ==> q poly_divides p`),
  REPEAT GEN_TAC THEN DISCH_TAC THEN REWRITE_TAC[poly_divides] THEN
  EXISTS_TAC (Term`[]:real list`) THEN
  ASM_REWRITE_TAC[FUN_EQ_THM, POLY_MUL, poly_def, REAL_MUL_RZERO]);

(* ------------------------------------------------------------------------- *)
(* At last, we can consider the order of a root.                             *)
(* ------------------------------------------------------------------------- *)

val POLY_ORDER_EXISTS = store_thm("POLY_ORDER_EXISTS",
 (Term`!a d. !p. (LENGTH p = d) /\ ~(poly p = poly [])
             ==> ?n. ([~a; &1] poly_exp n) poly_divides p /\
                     ~(([~a; &1] poly_exp (SUC n)) poly_divides p)`),
  GEN_TAC
  THEN (STRIP_ASSUME_TAC o prove_rec_fn_exists num_Axiom)
    (Term`(!p q. mulexp 0 p q = q) /\
     (!p q n. mulexp (SUC n) p q = p * (mulexp n p q))`)
  THEN SUBGOAL_THEN
    (Term`!d. !p. (LENGTH p = d) /\ ~(poly p = poly [])
           ==> ?n q. (p = mulexp (n:num) [~a; &1] q) /\
                     ~(poly q a = &0)`) MP_TAC
  THENL [ INDUCT_TAC THENL [SIMP_TAC real_ac_ss [LENGTH_NIL], ALL_TAC]
    THEN X_GEN_TAC (Term`p:real list`)
    THEN ASM_CASES_TAC (Term`poly p a = &0`)
    THENL [
      STRIP_TAC
      THEN UNDISCH_TAC (Term`poly p a = &0`)
      THEN DISCH_THEN(MP_TAC o REWRITE_RULE[POLY_LINEAR_DIVIDES])
      THEN DISCH_THEN(DISJ_CASES_THEN MP_TAC)
      THENL [
        ASM_MESON_TAC[],
        ALL_TAC
      ]
      THEN DISCH_THEN(X_CHOOSE_THEN (Term`q:real list`) SUBST_ALL_TAC)
      THEN UNDISCH_TAC
        (Term`!p. (LENGTH p = d) /\ ~(poly p = poly [])
         ==> ?n q. (p = mulexp (n:num) [~a; &1] q) /\
                   ~(poly q a = &0)`)
      THEN DISCH_THEN(MP_TAC o SPEC (Term`q:real list`))
      THEN RULE_ASSUM_TAC(REWRITE_RULE[POLY_LENGTH_MUL, POLY_ENTIRE,
        DE_MORGAN_THM, SUC_INJ])
      THEN ASM_REWRITE_TAC[]
      THEN DISCH_THEN(X_CHOOSE_THEN (Term`n:num`)
        (X_CHOOSE_THEN (Term`s:real list`) STRIP_ASSUME_TAC))
      THEN EXISTS_TAC (Term`SUC n`)
      THEN EXISTS_TAC (Term`s:real list`)
      THEN ASM_REWRITE_TAC[],
      STRIP_TAC
      THEN EXISTS_TAC (Term`0:num`)
      THEN EXISTS_TAC (Term`p:real list`)
      THEN ASM_REWRITE_TAC[]
    ],
    DISCH_TAC
    THEN REPEAT GEN_TAC
    THEN DISCH_THEN(ANTE_RES_THEN MP_TAC)
    THEN DISCH_THEN(X_CHOOSE_THEN (Term`n:num`)
      (X_CHOOSE_THEN (Term`s:real list`) STRIP_ASSUME_TAC))
    THEN EXISTS_TAC (Term`n:num`)
    THEN ASM_REWRITE_TAC[]
    THEN REWRITE_TAC[poly_divides]
    THEN CONJ_TAC
    THENL [
      EXISTS_TAC (Term`s:real list`)
      THEN SPEC_TAC((Term`n:num`),(Term`n:num`))
      THEN INDUCT_TAC
      THEN ASM_REWRITE_TAC[poly_exp_def, FUN_EQ_THM, POLY_MUL, poly_def]
      THEN REAL_ARITH_TAC,
      DISCH_THEN(X_CHOOSE_THEN (Term`r:real list`) MP_TAC)
      THEN SPEC_TAC((Term`n:num`),(Term`n:num`))
      THEN INDUCT_TAC
      THEN ASM_SIMP_TAC bool_ss []
      THENL [
        UNDISCH_TAC (Term`~(poly s a = &0)`)
        THEN CONV_TAC CONTRAPOS_CONV
        THEN REWRITE_TAC[]
        THEN DISCH_THEN SUBST1_TAC
        THEN REWRITE_TAC[poly_def, poly_exp_def, POLY_MUL]
        THEN REAL_ARITH_TAC,
        REWRITE_TAC[]
        THEN ONCE_ASM_REWRITE_TAC[]
        THEN ONCE_REWRITE_TAC[poly_exp_def]
        THEN REWRITE_TAC[GSYM POLY_MUL_ASSOC, POLY_MUL_LCANCEL]
        THEN REWRITE_TAC[DE_MORGAN_THM]
        THEN CONJ_TAC
        THENL [
          REWRITE_TAC[FUN_EQ_THM]
          THEN DISCH_THEN(MP_TAC o SPEC (Term`a + &1`))
          THEN REWRITE_TAC[poly_def]
          THEN REAL_ARITH_TAC,
          DISCH_THEN(ANTE_RES_THEN MP_TAC)
          THEN REWRITE_TAC[]
        ]
      ]
    ]
  ]);

val POLY_ORDER = store_thm("POLY_ORDER",
 (Term`!p a. ~(poly p = poly [])
         ==> ?!n. ([~a; &1] poly_exp n) poly_divides p /\
                      ~(([~a; &1] poly_exp (SUC n)) poly_divides p)`),
  MESON_TAC[POLY_ORDER_EXISTS, POLY_EXP_DIVIDES, LE_SUC_LT, LT_CASES]);

(* ------------------------------------------------------------------------- *)
(* Definition of order.                                                      *)
(* ------------------------------------------------------------------------- *)

val poly_order = new_definition ("poly_order",
  (Term`poly_order a p = @n. ([~a; &1] poly_exp n) poly_divides p /\
                   ~(([~a; &1] poly_exp (SUC n)) poly_divides p)`));

val ORDER = store_thm("ORDER",
 (Term`!p a n. ([~a; &1] poly_exp n) poly_divides p /\
           ~(([~a; &1] poly_exp (SUC n)) poly_divides p) =
           (n = poly_order a p) /\
           ~(poly p = poly [])`),
  REPEAT GEN_TAC THEN REWRITE_TAC[poly_order] THEN
  EQ_TAC THEN STRIP_TAC THENL
   [SUBGOAL_THEN (Term`~(poly p = poly [])`) ASSUME_TAC THENL
     [FIRST_ASSUM(UNDISCH_TAC o assert is_neg o concl) THEN
      CONV_TAC CONTRAPOS_CONV THEN REWRITE_TAC[poly_divides] THEN
      DISCH_THEN SUBST1_TAC THEN EXISTS_TAC (Term`[]:real list`) THEN
      REWRITE_TAC[FUN_EQ_THM, POLY_MUL, poly_def, REAL_MUL_RZERO],
      ASM_REWRITE_TAC[] THEN CONV_TAC SYM_CONV THEN
      MATCH_MP_TAC SELECT_UNIQUE THEN REWRITE_TAC[]],
    ONCE_ASM_REWRITE_TAC[] THEN CONV_TAC SELECT_CONV] THEN
  ASM_MESON_TAC[POLY_ORDER]);

val ORDER_THM = store_thm("ORDER_THM",
 (Term`!p a. ~(poly p = poly [])
         ==> ([~a; &1] poly_exp (poly_order a p)) poly_divides p /\
             ~(([~a; &1] poly_exp (SUC(poly_order a p))) poly_divides p)`),
  MESON_TAC[ORDER]);

val ORDER_UNIQUE = store_thm("ORDER_UNIQUE",
 (Term`!p a n. ~(poly p = poly []) /\
           ([~a; &1] poly_exp n) poly_divides p /\
           ~(([~a; &1] poly_exp (SUC n)) poly_divides p)
           ==> (n = poly_order a p)`),
  MESON_TAC[ORDER]);

val ORDER_POLY = store_thm("ORDER_POLY",
 (Term`!p q a. (poly p = poly q) ==> (poly_order a p = poly_order a q)`),
  REPEAT STRIP_TAC THEN
  ASM_REWRITE_TAC[poly_order, poly_divides, FUN_EQ_THM, POLY_MUL]);

val ORDER_ROOT = store_thm("ORDER_ROOT",
 (Term`!p a. (poly p a = &0) = (poly p = poly []) \/ ~(poly_order a p = 0)`),
  REPEAT GEN_TAC THEN ASM_CASES_TAC (Term`poly p = poly []`) THEN
  ASM_REWRITE_TAC[poly_def] THEN EQ_TAC THENL
   [DISCH_THEN(MP_TAC o REWRITE_RULE[POLY_LINEAR_DIVIDES]) THEN
    ASM_CASES_TAC (Term`p:real list = []`) THENL [ASM_MESON_TAC[], ALL_TAC] THEN
    ASM_REWRITE_TAC[] THEN
    DISCH_THEN(X_CHOOSE_THEN (Term`q:real list`) SUBST_ALL_TAC) THEN DISCH_TAC THEN
    FIRST_ASSUM(MP_TAC o SPEC (Term`a:real`) o MATCH_MP ORDER_THM) THEN
    ASM_REWRITE_TAC[poly_exp_def, DE_MORGAN_THM] THEN DISJ2_TAC THEN
    REWRITE_TAC[poly_divides] THEN EXISTS_TAC (Term`q:real list`) THEN
    REWRITE_TAC[FUN_EQ_THM, POLY_MUL, poly_def] THEN REAL_ARITH_TAC,
    DISCH_TAC THEN
    FIRST_ASSUM(MP_TAC o SPEC (Term`a:real`) o MATCH_MP ORDER_THM) THEN
    UNDISCH_TAC (Term`~(poly_order a p = 0)`) THEN
    SPEC_TAC((Term`poly_order a p`),(Term`n:num`)) THEN
    INDUCT_TAC THEN ASM_REWRITE_TAC[poly_exp_def, NOT_SUC] THEN
    DISCH_THEN(MP_TAC o CONJUNCT1) THEN REWRITE_TAC[poly_divides] THEN
    DISCH_THEN(X_CHOOSE_THEN (Term`s:real list`) SUBST1_TAC) THEN
    REWRITE_TAC[POLY_MUL, poly_def] THEN REAL_ARITH_TAC]);

val ORDER_DIVIDES = store_thm("ORDER_DIVIDES",
 (Term`!p a n. ([~a; &1] poly_exp n) poly_divides p =
           (poly p = poly []) \/ n <= poly_order a p`),
  REPEAT GEN_TAC THEN ASM_CASES_TAC (Term`poly p = poly []`) THEN
  ASM_REWRITE_TAC[] THENL
   [ASM_REWRITE_TAC[poly_divides] THEN EXISTS_TAC (Term`[]:real list`) THEN
    REWRITE_TAC[FUN_EQ_THM, POLY_MUL, poly_def, REAL_MUL_RZERO],
    ASM_MESON_TAC[ORDER_THM, POLY_EXP_DIVIDES, NOT_LE, LE_SUC_LT]]);

val ORDER_DECOMP = store_thm("ORDER_DECOMP",
 (Term`!p a. ~(poly p = poly [])
         ==> ?q. (poly p = poly (([~a; &1] poly_exp (poly_order a p)) * q)) /\
                 ~([~a; &1] poly_divides q)`),
  REPEAT STRIP_TAC THEN FIRST_ASSUM(MP_TAC o MATCH_MP ORDER_THM) THEN
  DISCH_THEN(CONJUNCTS_THEN2 MP_TAC ASSUME_TAC o SPEC (Term`a:real`)) THEN
  DISCH_THEN(X_CHOOSE_TAC (Term`q:real list`) o REWRITE_RULE[poly_divides]) THEN
  EXISTS_TAC (Term`q:real list`) THEN ASM_REWRITE_TAC[] THEN
  DISCH_THEN(X_CHOOSE_TAC (Term`r: real list`) o REWRITE_RULE[poly_divides]) THEN
  UNDISCH_TAC (Term`~([~ a; &1] poly_exp SUC (poly_order a p) poly_divides p)`) THEN
  ASM_REWRITE_TAC[] THEN REWRITE_TAC[poly_divides] THEN
  EXISTS_TAC (Term`r:real list`) THEN
  ASM_REWRITE_TAC[POLY_MUL, FUN_EQ_THM, poly_exp_def] THEN
  REAL_ARITH_TAC);

(* ------------------------------------------------------------------------- *)
(* Important composition properties of orders.                               *)
(* ------------------------------------------------------------------------- *)

val ORDER_MUL = store_thm("ORDER_MUL",
 (Term`!a p q. ~(poly (p * q) = poly []) ==>
           (poly_order a (p * q) = poly_order a p + poly_order a q)`),
  REPEAT GEN_TAC
  THEN DISCH_THEN(fn th => ASSUME_TAC th THEN MP_TAC th)
  THEN REWRITE_TAC[POLY_ENTIRE, DE_MORGAN_THM]
  THEN STRIP_TAC
  THEN SUBGOAL_THEN (Term`(poly_order a p + poly_order a q
    = poly_order a (p * q)) /\ ~(poly (p * q) = poly [])`) MP_TAC
  THENL [
    ALL_TAC,
    MESON_TAC[]
  ]
  THEN REWRITE_TAC[GSYM ORDER]
  THEN CONJ_TAC
  THENL [
    MP_TAC(CONJUNCT1 (SPEC (Term`a:real`)
      (MATCH_MP ORDER_THM (ASSUME (Term`~(poly p = poly [])`)))))
    THEN DISCH_THEN(X_CHOOSE_TAC (Term`r: real list`) o REWRITE_RULE[poly_divides])
    THEN MP_TAC(CONJUNCT1 (SPEC (Term`a:real`)
      (MATCH_MP ORDER_THM (ASSUME (Term`~(poly q = poly [])`)))))
    THEN DISCH_THEN(X_CHOOSE_TAC (Term`s: real list`) o REWRITE_RULE[poly_divides])
    THEN REWRITE_TAC[poly_divides, FUN_EQ_THM]
    THEN EXISTS_TAC (Term`s * r`)
    THEN ASM_REWRITE_TAC[POLY_MUL, POLY_EXP_ADD]
    THEN REAL_ARITH_TAC,
    X_CHOOSE_THEN (Term`r: real list`) STRIP_ASSUME_TAC
    (SPEC (Term`a:real`) (MATCH_MP ORDER_DECOMP (ASSUME (Term`~(poly p = poly [])`))))
    THEN X_CHOOSE_THEN (Term`s: real list`) STRIP_ASSUME_TAC
    (SPEC (Term`a:real`) (MATCH_MP ORDER_DECOMP (ASSUME (Term`~(poly q = poly [])`))))
    THEN ASM_REWRITE_TAC[poly_divides, FUN_EQ_THM, POLY_EXP_ADD, POLY_MUL, poly_exp_def]
    THEN DISCH_THEN(X_CHOOSE_THEN (Term`t:real list`) STRIP_ASSUME_TAC)
    THEN SUBGOAL_THEN (Term`[~a; &1] poly_divides (r * s)`) MP_TAC
    THENL [
      ALL_TAC,
      ASM_REWRITE_TAC[POLY_PRIMES]
    ]
    THEN REWRITE_TAC[poly_divides]
    THEN EXISTS_TAC (Term`t:real list`)
    THEN SUBGOAL_THEN (Term`poly ([~ a; &1] poly_exp (poly_order a p) * (r * s)) =
      poly ([~ a; &1] poly_exp (poly_order a p) * ([~ a; &1] * t))`) MP_TAC
    THENL [
      ALL_TAC,
      MESON_TAC[POLY_MUL_LCANCEL, POLY_EXP_PRIME_EQ_0]
    ]
    THEN SUBGOAL_THEN (Term`poly ([~ a; &1] poly_exp (poly_order a q) *
                        ([~ a; &1] poly_exp (poly_order a p) * (r * s))) =
                  poly ([~ a; &1] poly_exp (poly_order a q) *
                        ([~ a; &1] poly_exp (poly_order a p) *
                         ([~ a; &1] * t)))`) MP_TAC
    THENL [
      ALL_TAC,
      MESON_TAC[POLY_MUL_LCANCEL, POLY_EXP_PRIME_EQ_0]
    ]
    THEN REWRITE_TAC[FUN_EQ_THM, POLY_MUL, POLY_ADD]
    THEN FIRST_ASSUM(UNDISCH_TAC o assert is_forall o concl)
    THEN SIMP_TAC real_ac_ss []
  ]);

val ORDER_DIFF = store_thm("ORDER_DIFF",
 (Term`!p a. ~(poly (diff p) = poly []) /\
         ~(poly_order a p = 0)
         ==> (poly_order a p = SUC (poly_order a (diff p)))`),
  REPEAT GEN_TAC THEN
  DISCH_THEN(CONJUNCTS_THEN2 ASSUME_TAC MP_TAC) THEN
  SUBGOAL_THEN (Term`~(poly p = poly [])`) MP_TAC THENL
   [ASM_MESON_TAC[POLY_DIFF_ZERO], ALL_TAC] THEN
  DISCH_THEN(X_CHOOSE_THEN (Term`q:real list`) MP_TAC o
    SPEC (Term`a:real`) o MATCH_MP ORDER_DECOMP) THEN
  SPEC_TAC((Term`poly_order a p`),(Term`n:num`)) THEN
  INDUCT_TAC THEN REWRITE_TAC[NOT_SUC, SUC_INJ] THEN
  STRIP_TAC THEN MATCH_MP_TAC ORDER_UNIQUE THEN
  ASM_REWRITE_TAC[] THEN
  SUBGOAL_THEN (Term`!r. r poly_divides (diff p) =
                    r poly_divides (diff ([~ a; &1] poly_exp SUC n * q))`)
  (fn th => REWRITE_TAC[th]) THENL
   [GEN_TAC THEN REWRITE_TAC[poly_divides] THEN
    FIRST_ASSUM(fn th => REWRITE_TAC[MATCH_MP POLY_DIFF_WELLDEF th]),
    ALL_TAC] THEN
  CONJ_TAC THENL
   [REWRITE_TAC[poly_divides, FUN_EQ_THM] THEN
    EXISTS_TAC (Term`[~a; &1] * (diff q) + &(SUC n) ## q`) THEN
    REWRITE_TAC[POLY_DIFF_MUL, POLY_DIFF_EXP_PRIME,
      POLY_ADD, POLY_MUL, POLY_CMUL] THEN
    REWRITE_TAC[poly_exp_def, POLY_MUL] THEN REAL_ARITH_TAC,
    REWRITE_TAC[FUN_EQ_THM, poly_divides, POLY_DIFF_MUL, POLY_DIFF_EXP_PRIME,
      POLY_ADD, POLY_MUL, POLY_CMUL] THEN
    DISCH_THEN(X_CHOOSE_THEN (Term`r:real list`) ASSUME_TAC) THEN
    UNDISCH_TAC (Term`~([~ a; &1] poly_divides q)`) THEN
    REWRITE_TAC[poly_divides] THEN
    EXISTS_TAC (Term`inv(&(SUC n)) ## (r + poly_neg(diff q))`) THEN
    SUBGOAL_THEN
        (Term`poly ([~a; &1] poly_exp n * q) =
         poly ([~a; &1] poly_exp n * ([~ a; &1] * (inv (&(SUC n)) ##
                                   (r + poly_neg (diff q)))))`)
    MP_TAC THENL
     [ALL_TAC, MESON_TAC[POLY_MUL_LCANCEL, POLY_EXP_PRIME_EQ_0]] THEN
    REWRITE_TAC[FUN_EQ_THM] THEN X_GEN_TAC (Term`x:real`) THEN
    SUBGOAL_THEN
        (Term`!a b. (&(SUC n) * a = &(SUC n) * b) ==> (a = b)`)
    MATCH_MP_TAC THENL
     [REWRITE_TAC[REAL_EQ_MUL_LCANCEL, REAL_OF_NUM_EQ, NOT_SUC], ALL_TAC] THEN
    REWRITE_TAC[POLY_MUL, POLY_CMUL] THEN
    SUBGOAL_THEN (Term`!a b c. &(SUC n) * (a * (b * (inv(&(SUC n)) * c))) =
                          a * (b * c)`)
    (fn th => REWRITE_TAC[th]) THENL
      [REPEAT GEN_TAC THEN
       GEN_REWRITE_TAC LAND_CONV [REAL_MUL_SYM] THEN
       REWRITE_TAC[GSYM REAL_MUL_ASSOC] THEN AP_TERM_TAC THEN
       AP_TERM_TAC THEN
       GEN_REWRITE_TAC LAND_CONV [REAL_MUL_SYM] THEN
       GEN_REWRITE_TAC RAND_CONV [GSYM REAL_MUL_RID] THEN
       REWRITE_TAC[GSYM REAL_MUL_ASSOC] THEN AP_TERM_TAC THEN
       MATCH_MP_TAC REAL_MUL_RINV THEN
       REWRITE_TAC[REAL_OF_NUM_EQ, NOT_SUC], ALL_TAC] THEN
    FIRST_ASSUM(MP_TAC o SPEC (Term`x:real`)) THEN
    REWRITE_TAC[poly_exp_def, POLY_MUL, POLY_ADD, POLY_NEG] THEN
    REAL_ARITH_TAC]);

(* ------------------------------------------------------------------------- *)
(* Now justify the standard squarefree decomposition, i.e. f / gcd(f,f').    *)
(* ------------------------------------------------------------------------- *)

val POLY_SQUAREFREE_DECOMP_ORDER = store_thm("POLY_SQUAREFREE_DECOMP_ORDER",
 (Term`!p q d e r s.
        ~(poly (diff p) = poly []) /\
        (poly p = poly (q * d)) /\
        (poly (diff p) = poly (e * d)) /\
        (poly d = poly (r * p + s * diff p))
        ==> !a. poly_order a q = (if (poly_order a p = 0) then 0 else 1)`),
  REPEAT STRIP_TAC THEN
  SUBGOAL_THEN (Term`poly_order a p = poly_order a q + poly_order a d`) MP_TAC THENL
   [MATCH_MP_TAC EQ_TRANS THEN EXISTS_TAC (Term`poly_order a (q * d)`) THEN
    CONJ_TAC THENL
     [MATCH_MP_TAC ORDER_POLY THEN ASM_REWRITE_TAC[],
      MATCH_MP_TAC ORDER_MUL THEN
      FIRST_ASSUM(fn th =>
        GEN_REWRITE_TAC (RAND_CONV o LAND_CONV) [SYM th]) THEN
      ASM_MESON_TAC[POLY_DIFF_ZERO]], ALL_TAC] THEN
  ASM_CASES_TAC (Term`poly_order a p = 0`) THEN ASM_REWRITE_TAC[] THENL
   [ARITH_TAC, ALL_TAC] THEN
  SUBGOAL_THEN (Term`poly_order a (diff p) =
                poly_order a e + poly_order a d`) MP_TAC THENL
   [MATCH_MP_TAC EQ_TRANS THEN EXISTS_TAC (Term`poly_order a (e * d)`) THEN
    CONJ_TAC THENL
     [ASM_MESON_TAC[ORDER_POLY], ASM_MESON_TAC[ORDER_MUL]], ALL_TAC] THEN
  SUBGOAL_THEN (Term`~(poly p = poly [])`) ASSUME_TAC THENL
   [ASM_MESON_TAC[POLY_DIFF_ZERO], ALL_TAC] THEN
  MP_TAC(SPECL [(Term`p:real list`), (Term`a:real`)] ORDER_DIFF) THEN
  ASM_REWRITE_TAC[] THEN
  DISCH_THEN(fn th => MP_TAC th THEN MP_TAC(AP_TERM (Term`PRE`) th)) THEN
  REWRITE_TAC[PRE] THEN DISCH_THEN(ASSUME_TAC o SYM) THEN
  SUBGOAL_THEN (Term`poly_order a (diff p) <= poly_order a d`) MP_TAC THENL
   [SUBGOAL_THEN (Term`([~a; &1] poly_exp (poly_order a (diff p))) poly_divides d`)
    MP_TAC THENL [ALL_TAC, ASM_MESON_TAC[POLY_ENTIRE, ORDER_DIVIDES]] THEN
    SUBGOAL_THEN
      (Term`([~a; &1] poly_exp (poly_order a (diff p))) poly_divides p /\
       ([~a; &1] poly_exp (poly_order a (diff p))) poly_divides (diff p)`)
    MP_TAC THENL
     [REWRITE_TAC[ORDER_DIVIDES, LE_REFL] THEN DISJ2_TAC THEN
      REWRITE_TAC[ASSUME (Term`poly_order a (diff p) = PRE (poly_order a p)`)] THEN
      ARITH_TAC,
      DISCH_THEN(CONJUNCTS_THEN MP_TAC) THEN REWRITE_TAC[poly_divides] THEN
      REWRITE_TAC[ASSUME (Term`poly d = poly (r * p + s * diff p)`)] THEN
      POP_ASSUM_LIST(K ALL_TAC) THEN
      SIMP_TAC bool_ss [FUN_EQ_THM, POLY_MUL, POLY_ADD] THEN
      DISCH_THEN(X_CHOOSE_THEN (Term`f:real list`) ASSUME_TAC) THEN
      DISCH_THEN(X_CHOOSE_THEN (Term`g:real list`) ASSUME_TAC) THEN
      EXISTS_TAC (Term`r * g + s * f`)
      THEN GEN_TAC
      THEN SIMP_TAC real_ac_ss [POLY_MUL, POLY_ADD, REAL_LDISTRIB]
      THEN ASM_REWRITE_TAC [] THEN REAL_ARITH_TAC],
    ARITH_TAC]);

(* ------------------------------------------------------------------------- *)
(* Define being "squarefree" --- NB with respect to real roots only.         *)
(* ------------------------------------------------------------------------- *)

val rsquarefree = new_definition ("rsquarefree",
  (Term`rsquarefree p = ~(poly p = poly []) /\
                   !a. (poly_order a p = 0) \/ (poly_order a p = 1)`));

(* ------------------------------------------------------------------------- *)
(* Standard squarefree criterion and rephasing of squarefree decomposition.  *)
(* ------------------------------------------------------------------------- *)

val RSQUAREFREE_ROOTS = store_thm("RSQUAREFREE_ROOTS",
 (Term`!p. rsquarefree p = !a. ~((poly p a = &0) /\ (poly (diff p) a = &0))`),
  GEN_TAC THEN REWRITE_TAC[rsquarefree] THEN
  ASM_CASES_TAC (Term`poly p = poly []`) THEN ASM_REWRITE_TAC[] THENL
   [FIRST_ASSUM(SUBST1_TAC o MATCH_MP POLY_DIFF_ZERO) THEN
    ASM_REWRITE_TAC[poly_def, NOT_FORALL_THM],
    ASM_CASES_TAC (Term`poly(diff p) = poly []`) THEN ASM_REWRITE_TAC[] THENL
     [FIRST_ASSUM(X_CHOOSE_THEN (Term`h:real`) MP_TAC o
        MATCH_MP POLY_DIFF_ISZERO) THEN
      DISCH_THEN(fn th => ASSUME_TAC th THEN MP_TAC th) THEN
      DISCH_THEN(fn th => REWRITE_TAC[MATCH_MP ORDER_POLY th]) THEN
      UNDISCH_TAC (Term`~(poly p = poly [])`) THEN ASM_REWRITE_TAC[poly_def] THEN
      REWRITE_TAC[FUN_EQ_THM, poly_def, REAL_MUL_RZERO, REAL_ADD_RID] THEN
      DISCH_TAC THEN ASM_REWRITE_TAC[] THEN
      X_GEN_TAC (Term`a:real`) THEN DISJ1_TAC THEN
      MP_TAC(SPECL [(Term`[h:real]`), (Term`a:real`)] ORDER_ROOT) THEN
      ASM_REWRITE_TAC[FUN_EQ_THM, poly_def, REAL_MUL_RZERO, REAL_ADD_RID],
      ASM_REWRITE_TAC[ORDER_ROOT, DE_MORGAN_THM, ONE] THEN
      ASM_MESON_TAC[ORDER_DIFF, SUC_INJ]]]);

val RSQUAREFREE_DECOMP = store_thm("RSQUAREFREE_DECOMP",
 (Term`!p a. rsquarefree p /\ (poly p a = &0)
         ==> ?q. (poly p = poly ([~a; &1] * q)) /\
                 ~(poly q a = &0)`),
  REPEAT GEN_TAC THEN REWRITE_TAC[rsquarefree] THEN STRIP_TAC THEN
  FIRST_ASSUM(MP_TAC o MATCH_MP ORDER_DECOMP) THEN
  DISCH_THEN(X_CHOOSE_THEN (Term`q:real list`) MP_TAC o SPEC (Term`a:real`)) THEN
  FIRST_ASSUM(MP_TAC o GEN_REWRITE_RULE I [ORDER_ROOT]) THEN
  FIRST_ASSUM(DISJ_CASES_TAC o SPEC (Term`a:real`)) THEN
  ASM_SIMP_TAC real_ac_ss [] THEN
  DISCH_THEN(CONJUNCTS_THEN2 SUBST_ALL_TAC ASSUME_TAC) THEN
  EXISTS_TAC (Term`q:real list`) THEN CONJ_TAC THENL
   [REWRITE_TAC[FUN_EQ_THM, POLY_MUL] THEN GEN_TAC THEN
    AP_THM_TAC THEN AP_TERM_TAC THEN
    GEN_REWRITE_TAC (LAND_CONV o LAND_CONV o RAND_CONV) [ONE] THEN
    REWRITE_TAC[poly_exp_def, POLY_MUL] THEN
    REWRITE_TAC[poly_def] THEN REAL_ARITH_TAC,
    DISCH_TAC THEN UNDISCH_TAC (Term`~([~a; &1] poly_divides q)`) THEN
    REWRITE_TAC[poly_divides] THEN
    UNDISCH_TAC (Term`poly q a = &0`) THEN
    GEN_REWRITE_TAC LAND_CONV [POLY_LINEAR_DIVIDES] THEN
    ASM_CASES_TAC (Term`q:real list = []`) THEN ASM_REWRITE_TAC[] THENL
     [EXISTS_TAC (Term`[] : real list`) THEN REWRITE_TAC[FUN_EQ_THM] THEN
      REWRITE_TAC[POLY_MUL, poly_def, REAL_MUL_RZERO],
      MESON_TAC[]]]);

val POLY_SQUAREFREE_DECOMP = store_thm("POLY_SQUAREFREE_DECOMP",
 (Term`!p q d e r s.
        ~(poly (diff p) = poly []) /\
        (poly p = poly (q * d)) /\
        (poly (diff p) = poly (e * d)) /\
        (poly d = poly (r * p + s * diff p))
        ==> rsquarefree q /\ (!a. (poly q a = &0) = (poly p a = &0))`),
  REPEAT GEN_TAC THEN DISCH_THEN(fn th => MP_TAC th THEN
    ASSUME_TAC(MATCH_MP POLY_SQUAREFREE_DECOMP_ORDER th)) THEN
  DISCH_THEN(CONJUNCTS_THEN2 ASSUME_TAC MP_TAC) THEN
  SUBGOAL_THEN (Term`~(poly p = poly [])`) ASSUME_TAC THENL
   [ASM_MESON_TAC[POLY_DIFF_ZERO], ALL_TAC] THEN
  DISCH_THEN(ASSUME_TAC o CONJUNCT1) THEN
  UNDISCH_TAC (Term`~(poly p = poly [])`) THEN
  DISCH_THEN(fn th => MP_TAC th THEN MP_TAC th) THEN
  DISCH_THEN(fn th => ASM_REWRITE_TAC[] THEN ASSUME_TAC th) THEN
  ASM_REWRITE_TAC[] THEN
  REWRITE_TAC[POLY_ENTIRE, DE_MORGAN_THM] THEN STRIP_TAC THEN
  UNDISCH_TAC (Term`poly p = poly (q * d)`) THEN
  DISCH_THEN(SUBST_ALL_TAC o SYM) THEN
  ASM_REWRITE_TAC[rsquarefree, ORDER_ROOT] THEN
  CONJ_TAC THEN GEN_TAC THEN COND_CASES_TAC THEN ASM_SIMP_TAC real_ac_ss []);

(* ------------------------------------------------------------------------- *)
(* Normalization of a polynomial.                                            *)
(* ------------------------------------------------------------------------- *)

Definition normalize[nocompute]:
  (normalize [] = []) /\
  (normalize (CONS h t) = (if (normalize t = []) then
                             if (h = &0) then [] else [h]
                           else CONS h (normalize t)))
End

val POLY_NORMALIZE = store_thm("POLY_NORMALIZE",
 (Term`!p. poly (normalize p) = poly p`),
  LIST_INDUCT_TAC THEN REWRITE_TAC[normalize, poly_def] THEN
  ASM_CASES_TAC (Term`h = &0`) THEN ASM_REWRITE_TAC[] THEN
  COND_CASES_TAC THEN ASM_REWRITE_TAC[poly_def, FUN_EQ_THM] THEN
  UNDISCH_TAC (Term`poly (normalize t) = poly t`) THEN
  DISCH_THEN(SUBST1_TAC o SYM) THEN ASM_REWRITE_TAC[poly_def] THEN
  REWRITE_TAC[REAL_MUL_RZERO, REAL_ADD_LID]);

(* ------------------------------------------------------------------------- *)
(* The degree of a polynomial.                                               *)
(* ------------------------------------------------------------------------- *)

val degree = new_definition ("degree",
  (Term`degree p = PRE(LENGTH(normalize p))`));

val DEGREE_ZERO = store_thm("DEGREE_ZERO",
 (Term`!p. (poly p = poly []) ==> (degree p = 0)`),
  REPEAT STRIP_TAC THEN REWRITE_TAC[degree] THEN
  SUBGOAL_THEN (Term`normalize p = []`) SUBST1_TAC THENL
   [POP_ASSUM MP_TAC THEN SPEC_TAC((Term`p:real list`),(Term`p:real list`)) THEN
    REWRITE_TAC[POLY_ZERO] THEN
    LIST_INDUCT_TAC THEN REWRITE_TAC[normalize, FORALL] THEN
    STRIP_TAC THEN ASM_REWRITE_TAC[] THEN
    SUBGOAL_THEN (Term`normalize t = []`) (fn th => REWRITE_TAC[th]) THEN
    FIRST_ASSUM MATCH_MP_TAC THEN ASM_REWRITE_TAC[],
    REWRITE_TAC[LENGTH, PRE]]);

(* ------------------------------------------------------------------------- *)
(* Tidier versions of finiteness of roots.                                   *)
(* ------------------------------------------------------------------------- *)

val POLY_ROOTS_FINITE_SET = store_thm("POLY_ROOTS_FINITE_SET",
 (Term`!p. ~(poly p = poly []) ==> FINITE {x | poly p x = &0}`),
  GEN_TAC THEN REWRITE_TAC[POLY_ROOTS_FINITE] THEN
  DISCH_THEN(X_CHOOSE_THEN (Term`N:num`) MP_TAC) THEN
  DISCH_THEN(X_CHOOSE_THEN (Term`i:num->real`) ASSUME_TAC) THEN
  MATCH_MP_TAC FINITE_SUBSET THEN
  EXISTS_TAC (Term`{x:real | ?n:num. n < N /\ (x = i n)}`) THEN
  CONJ_TAC THENL
   [SPEC_TAC((Term`N:num`),(Term`N:num`)) THEN POP_ASSUM_LIST(K ALL_TAC) THEN
    INDUCT_TAC THENL
     [SUBGOAL_THEN (Term`{x:real | ?n:num. n < 0 /\ (x = i n)} = {}`)
      (fn th => REWRITE_TAC[th, FINITE_RULES]) THEN
      SIMP_TAC bool_ss [GSPEC_DEF, EMPTY_DEF, pairTheory.CLOSED_PAIR_EQ,
        NOT_LESS, EQT_ELIM (ARITH_CONV (Term`!n:num. ~(n < 0)`))],
      SUBGOAL_THEN (Term`{x:real | ?n. n < SUC N /\ (x = i n)} =
                    (i N) INSERT {x:real | ?n:num. n < N /\ (x = i n)}`)
      SUBST1_TAC THENL
       [SIMP_TAC bool_ss [LT, EXTENSION, IN_INSERT, SPECIFICATION,
                          GSPEC_DEF,pairTheory.CLOSED_PAIR_EQ]
        THEN MESON_TAC[],
        MATCH_MP_TAC(CONJUNCT2 FINITE_RULES) THEN ASM_REWRITE_TAC[]]],
    ASM_SIMP_TAC bool_ss [SUBSET_DEF, SPECIFICATION, GSPEC_DEF,
                          pairTheory.CLOSED_PAIR_EQ]
    THEN ASM_MESON_TAC[]]);

(* ------------------------------------------------------------------------- *)
(* Crude bound for polynomial.                                               *)
(* ------------------------------------------------------------------------- *)

val POLY_MONO = store_thm("POLY_MONO",
 (Term`!x k p. abs(x) <= k ==> abs(poly p x) <= poly (MAP abs p) k`),
  GEN_TAC THEN GEN_TAC THEN REWRITE_TAC[RIGHT_FORALL_IMP_THM] THEN
  DISCH_TAC THEN LIST_INDUCT_TAC THEN
  REWRITE_TAC[poly_def, REAL_LE_REFL, MAP, REAL_ABS_0] THEN
  MATCH_MP_TAC REAL_LE_TRANS THEN
  EXISTS_TAC (Term`abs(h) + abs(x * poly t x)`) THEN
  REWRITE_TAC[REAL_ABS_TRIANGLE, REAL_LE_LADD] THEN
  REWRITE_TAC[REAL_ABS_MUL] THEN
  MATCH_MP_TAC REAL_LE_MUL2 THEN ASM_REWRITE_TAC[REAL_ABS_POS]);

(* ------------------------------------------------------------------------- *)
(* Conversions to perform operations if coefficients are rational constants. *)
(* ------------------------------------------------------------------------- *)

(*
val POLY_DIFF_CONV =
  let
    val aux_conv0 = GEN_REWRITE_CONV I [CONJUNCT1 poly_diff_aux]
    val aux_conv1 = GEN_REWRITE_CONV I [CONJUNCT2 poly_diff_aux]
    val diff_conv0 = GEN_REWRITE_CONV I (butlast (CONJUNCTS POLY_DIFF_CLAUSES))
    val diff_conv1 = GEN_REWRITE_CONV I [last (CONJUNCTS POLY_DIFF_CLAUSES)]
    fun POLY_DIFF_AUX_CONV tm =
      (aux_conv0 ORELSEC
      (aux_conv1 THENC
      LAND_CONV REAL_RAT_MUL_CONV THENC
      RAND_CONV (LAND_CONV NUM_SUC_CONV THENC POLY_DIFF_AUX_CONV))) tm
  in
    diff_conv0 ORELSEC (diff_conv1 THENC POLY_DIFF_AUX_CONV)
  end;

val POLY_CMUL_CONV =
  let cmul_conv0 = GEN_REWRITE_CONV I [CONJUNCT1 poly_cmul]
  and cmul_conv1 = GEN_REWRITE_CONV I [CONJUNCT2 poly_cmul] in
  let rec POLY_CMUL_CONV tm =
   (cmul_conv0 ORELSEC
    (cmul_conv1 THENC
     LAND_CONV REAL_RAT_MUL_CONV THENC
     RAND_CONV POLY_CMUL_CONV)) tm in
  POLY_CMUL_CONV;

val POLY_ADD_CONV =
  let add_conv0 = GEN_REWRITE_CONV I (butlast (CONJUNCTS POLY_ADD_CLAUSES))
  and add_conv1 = GEN_REWRITE_CONV I [last (CONJUNCTS POLY_ADD_CLAUSES)] in
  let rec POLY_ADD_CONV tm =
   (add_conv0 ORELSEC
    (add_conv1 THENC
     LAND_CONV REAL_RAT_ADD_CONV THENC
     RAND_CONV POLY_ADD_CONV)) tm in
  POLY_ADD_CONV;

val POLY_MUL_CONV =
  let mul_conv0 = GEN_REWRITE_CONV I [CONJUNCT1 POLY_MUL_CLAUSES]
  and mul_conv1 = GEN_REWRITE_CONV I [CONJUNCT1(CONJUNCT2 POLY_MUL_CLAUSES)]
  and mul_conv2 = GEN_REWRITE_CONV I [CONJUNCT2(CONJUNCT2 POLY_MUL_CLAUSES)] in
  let rec POLY_MUL_CONV tm =
   (mul_conv0 ORELSEC
    (mul_conv1 THENC POLY_CMUL_CONV) ORELSEC
    (mul_conv2 THENC
     LAND_CONV POLY_CMUL_CONV THENC
     RAND_CONV(RAND_CONV POLY_MUL_CONV) THENC
     POLY_ADD_CONV)) tm in
  POLY_MUL_CONV;

val POLY_NORMALIZE_CONV =
  let pth = prove
   ((Term`normalize (CONS h t) =
      (\n. (n = []) => (h = &0) => [] | [h] | CONS h n) (normalize t)`),
    REWRITE_TAC[normalize]) in
  let norm_conv0 = GEN_REWRITE_CONV I [CONJUNCT1 normalize]
  and norm_conv1 = GEN_REWRITE_CONV I [pth]
  and norm_conv2 = GEN_REWRITE_CONV DEPTH_CONV
   [COND_CLAUSES, NOT_CONS_NIL, EQT_INTRO(SPEC_ALL EQ_REFL)] in
  let rec POLY_NORMALIZE_CONV tm =
   (norm_conv0 ORELSEC
    (norm_conv1 THENC
     RAND_CONV POLY_NORMALIZE_CONV THENC
     BETA_CONV THENC
     RATOR_CONV(RAND_CONV(RATOR_CONV(LAND_CONV REAL_RAT_EQ_CONV))) THENC
     norm_conv2)) tm in
  POLY_NORMALIZE_CONV;
*)<|MERGE_RESOLUTION|>--- conflicted
+++ resolved
@@ -157,19 +157,9 @@
 (* Differentiation of polynomials (needs an auxiliary function).             *)
 (* ------------------------------------------------------------------------- *)
 
-<<<<<<< HEAD
 Definition poly_diff_aux_def[nocompute]:
   (poly_diff_aux n [] = []) /\
   (poly_diff_aux n (h::t) = (&n * h) :: poly_diff_aux (SUC n) t)
-=======
-val poly_diff_aux = new_recursive_definition list_Axiom
-  "poly_diff_aux_def"
-   (Term`(poly_diff_aux n [] = []) /\
-         (poly_diff_aux n (h::t) = (&n * h) :: poly_diff_aux (SUC n) t)`);
-
-Definition poly_diff_def[nocompute]:
-  diff l = if l = [] then [] else poly_diff_aux 1 (TL l)
->>>>>>> 5788454d
 End
 
 Definition poly_diff_def[nocompute]:
@@ -217,11 +207,7 @@
    (diff [c] = []) /\
    (diff (h::t) = poly_diff_aux 1 t)
 Proof
-<<<<<<< HEAD
   REWRITE_TAC[poly_diff_def, NOT_CONS_NIL, HD, TL, poly_diff_aux_def]
-=======
-  REWRITE_TAC[poly_diff_def, NOT_CONS_NIL, HD, TL, poly_diff_aux]
->>>>>>> 5788454d
 QED
 
 (* ------------------------------------------------------------------------- *)
@@ -418,20 +404,12 @@
  (Term`!p1 p2. poly (diff (p1 + p2)) =
            poly (diff p1  + diff p2)`),
   REPEAT LIST_INDUCT_TAC THEN
-<<<<<<< HEAD
   REWRITE_TAC[poly_add_def, poly_diff_def, NOT_CONS_NIL, POLY_ADD_RZERO] THEN
-=======
-  REWRITE_TAC[poly_add, poly_diff_def, NOT_CONS_NIL, POLY_ADD_RZERO] THEN
->>>>>>> 5788454d
   ASM_REWRITE_TAC[HD, TL, POLY_DIFF_AUX_ADD]);
 
 val POLY_DIFF_CMUL = store_thm("POLY_DIFF_CMUL",
  (Term`!p c. poly (diff (c ## p)) = poly (c ## diff p)`),
-<<<<<<< HEAD
   LIST_INDUCT_TAC THEN REWRITE_TAC[poly_diff_def, poly_cmul_def] THEN
-=======
-  LIST_INDUCT_TAC THEN REWRITE_TAC[poly_diff_def, poly_cmul] THEN
->>>>>>> 5788454d
   REWRITE_TAC[NOT_CONS_NIL, HD, TL, POLY_DIFF_AUX_CMUL]);
 
 val POLY_DIFF_NEG = store_thm("POLY_DIFF_NEG",
@@ -442,27 +420,16 @@
  (Term`!t h. poly (diff (CONS h t)) =
          poly (CONS (&0) (diff t) + t)`),
   REWRITE_TAC[poly_diff_def, NOT_CONS_NIL] THEN
-<<<<<<< HEAD
   LIST_INDUCT_TAC THEN REWRITE_TAC[poly_diff_aux_def, NOT_CONS_NIL, HD, TL] THENL
    [REWRITE_TAC[FUN_EQ_THM, poly_def, poly_add_def, REAL_MUL_RZERO, REAL_ADD_LID],
     REWRITE_TAC[FUN_EQ_THM, poly_def, POLY_DIFF_AUX_MUL_LEMMA, POLY_ADD] THEN
-=======
-  LIST_INDUCT_TAC THEN REWRITE_TAC[poly_diff_aux, NOT_CONS_NIL, HD, TL] THENL
-   [REWRITE_TAC[FUN_EQ_THM, poly, poly_add, REAL_MUL_RZERO, REAL_ADD_LID],
-    REWRITE_TAC[FUN_EQ_THM, poly, POLY_DIFF_AUX_MUL_LEMMA, POLY_ADD] THEN
->>>>>>> 5788454d
     REAL_ARITH_TAC]);
 
 val POLY_DIFF_MUL = store_thm("POLY_DIFF_MUL",
  (Term`!p1 p2. poly (diff (p1 * p2)) =
            poly (p1 * diff p2 + diff p1 * p2)`),
-<<<<<<< HEAD
   LIST_INDUCT_TAC THEN REWRITE_TAC[poly_mul_def] THENL
    [REWRITE_TAC[poly_diff_def, poly_add_def, poly_mul_def], ALL_TAC] THEN
-=======
-  LIST_INDUCT_TAC THEN REWRITE_TAC[poly_mul] THENL
-   [REWRITE_TAC[poly_diff_def, poly_add, poly_mul], ALL_TAC] THEN
->>>>>>> 5788454d
   GEN_TAC THEN COND_CASES_TAC THEN ASM_REWRITE_TAC[] THENL
    [REWRITE_TAC[POLY_DIFF_CLAUSES] THEN
     REWRITE_TAC[poly_add_def, poly_mul_def, POLY_ADD_RZERO, POLY_DIFF_CMUL],
@@ -491,13 +458,8 @@
          poly (&(SUC n) ## ([~a; &1] poly_exp n))`),
   REPEAT GEN_TAC THEN SIMP_TAC real_ac_ss [POLY_DIFF_EXP] THEN
   SIMP_TAC real_ac_ss [FUN_EQ_THM, POLY_CMUL, POLY_MUL] THEN
-<<<<<<< HEAD
   SIMP_TAC real_ac_ss [poly_diff_def, poly_diff_aux_def, TL, NOT_CONS_NIL] THEN
   SIMP_TAC real_ac_ss [poly_def] THEN REAL_ARITH_TAC);
-=======
-  SIMP_TAC real_ac_ss [poly_diff_def, poly_diff_aux, TL, NOT_CONS_NIL] THEN
-  SIMP_TAC real_ac_ss [poly] THEN REAL_ARITH_TAC);
->>>>>>> 5788454d
 
 (* ------------------------------------------------------------------------- *)
 (* Key property that f(a) = 0 ==> (x - a) divides p(x). Very delicate!       *)
