--- conflicted
+++ resolved
@@ -2180,7 +2180,165 @@
  end;
 
 
-<<<<<<< HEAD
+local
+datatype tok = bslash | fslash | colon | id of int | lparen | rparen
+open StringCvt
+
+fun readtok (c : (char, cs) reader) cs0 = let
+  val cs = skipWS c cs0
+  val intread = Int.scan DEC c
+in
+  case c cs of
+    NONE => NONE
+  | SOME (#"|",cs') => SOME (bslash,cs')
+  | SOME (#"/",cs') => SOME (fslash,cs')
+  | SOME (#":",cs') => SOME ( colon,cs')
+  | SOME (#"(",cs') => SOME (lparen,cs')
+  | SOME (#")",cs') => SOME (rparen,cs')
+  | SOME c => (case intread cs of
+                 NONE => NONE
+               | SOME (i,cs') => SOME(id i, cs'))
+end
+
+(* SLR parser for grammar
+
+     T   ::= tm $
+     tm  ::= '|' [id] tm    -- abstraction
+     tm  ::= '/' [id] tm    -- type abstraction
+     tm  ::= ':' [id] tm    -- type combination ([id] refers to type which is the argument)
+     tm  ::= tmc
+     tmc ::= tmc tmb
+     tmc ::= tmb
+     tmb ::= [id]
+     tmb ::= '(' tm ')'
+*)
+
+datatype stk_item = TYLAM of hol_type | TYC of hol_type | LAM of term | C of term | BK | Start
+
+fun parse tyv tmv c cs0 = let
+  fun adv cs = case readtok c cs of NONE => (NONE, cs)
+                                  | SOME (t, cs') => (SOME t, cs')
+  fun new_bv i stk = LAM (Vector.sub(tmv,i)) :: stk
+  fun new_btyv i stk = TYLAM (Vector.sub(tyv,i)) :: stk
+  fun new_tyarg i stk = TYC (Vector.sub(tyv,i)) :: stk
+  fun parse_term stk cur =
+      case cur of
+        (NONE,_) => NONE
+      | (SOME bslash, cs') => let
+        in
+          case readtok c cs' of
+            NONE => NONE
+          | SOME (id i, cs'') => parse_term (new_bv i stk) (adv cs'')
+          | _ => NONE
+        end
+      | (SOME fslash, cs') => let
+        in
+          case readtok c cs' of
+            NONE => NONE
+          | SOME (id i, cs'') => parse_term (new_btyv i stk) (adv cs'')
+          | _ => NONE
+        end
+      | (SOME colon, cs') => let
+        in
+          case readtok c cs' of
+            NONE => NONE
+          | SOME (id i, cs'') => parse_term (new_tyarg i stk) (adv cs'')
+          | _ => NONE
+        end
+      | (SOME lparen, cs') => parse_term (BK :: stk) (adv cs')
+      | (SOME (id i), cs') => reduce_tmb stk (Vector.sub(tmv,i)) (adv cs')
+      | _ => raise Fail "parse failure 1 in RawParse.parse"
+  and reduce_tmb stk tm cur =
+      case stk of
+        [] => NONE
+      | C t :: rest => parse_tmc (C (mk_comb(t,tm)) :: rest) cur
+      | TYC ty :: rest => parse_tmc (C (mk_tycomb(tm,ty)) :: rest) cur
+      | _ => parse_tmc (C tm :: stk) cur
+  and parse_tmc stk cur =
+      case cur of
+        (NONE, _) => reduce_tm stk cur
+      | (SOME(id i), cs') => reduce_tmb stk (Vector.sub(tmv,i)) (adv cs')
+      | (SOME lparen, cs') => parse_term (BK :: stk) (adv cs')
+      | (SOME rparen, cs') => reduce_tm stk (adv cs')
+      | _ => raise Fail "parse failure 2 in RawParse.parse"
+  and reduce_tm stk cur =
+      case stk of
+        C t :: BK :: rest => reduce_tmb rest t cur
+      | C t :: Start :: rest => SOME (t, #2 cur)
+      | C t :: LAM bv :: rest => reduce_tm (C (mk_abs(bv,t)) :: rest) cur
+      | C t :: TYLAM bv :: rest => reduce_tm (C (mk_tyabs(bv,t)) :: rest) cur
+      | _ => raise Fail "parse failure 3 (reduce) in RawParse.parse"
+in
+  parse_term [Start] (adv cs0)
+end
+
+
+datatype grav = Top | CombL | CombR
+datatype ppaction = Brk | Tm of term * grav | Ty of hol_type * grav | Stg of string
+
+in
+
+fun read_raw tyv tmv s = valOf (scanString (parse tyv tmv) s)
+fun write_raw tymap map t = let
+  fun doit acc actlist =
+      case actlist of
+        [] => String.concat (List.rev acc)
+      | Brk :: rest => doit (" "::acc) rest
+      | Stg s :: rest => doit (s::acc) rest
+      | Ty (t,g) :: rest => let
+        in
+          doit (Int.toString (tymap t)::acc) rest
+        end
+      | Tm (t,g) :: rest => let
+        in
+          if is_var t orelse is_const t then
+             doit (Int.toString (map t)::acc) rest
+          else if is_comb t then let
+              val (Rator,Rand) = dest_comb t
+            in
+              if g = CombR then
+                doit acc
+                     (Stg "(" :: Tm(Rator,CombL) :: Brk :: Tm(Rand,CombR) ::
+                      Stg ")" :: rest)
+              else
+                doit acc (Tm(Rator,CombL) :: Brk :: Tm(Rand,CombR) :: rest)
+            end
+          else if is_abs t then let
+              val (bv, body) = dest_abs t
+              val core = [Stg "|", Tm(bv, Top), Brk, Tm(body, Top)]
+            in
+              if g <> Top then
+                doit acc ((Stg "(" :: core) @ (Stg ")" :: rest))
+              else
+                doit acc (core @ rest)
+            end
+          else if is_tycomb t then let
+              val (Rator,Rand) = dest_tycomb t
+              val core = [Stg ":", Ty(Rand,CombL), Brk, Tm(Rator,CombR)]
+            in
+              if g = CombR then
+                doit acc ((Stg "(" :: core) @ (Stg ")" :: rest))
+              else
+                doit acc (core @ rest)
+            end
+          else if is_tyabs t then let
+              val (bv, body) = dest_tyabs t
+              val core = [Stg "/", Ty(bv, Top), Brk, Tm(body, Top)]
+            in
+              if g <> Top then
+                doit acc ((Stg "(" :: core) @ (Stg ")" :: rest))
+              else
+                doit acc (core @ rest)
+            end
+          else raise ERR "pp_raw_term" "unrecognized term"
+        end
+in
+  doit [] [Tm(t,Top)]
+end
+
+end (* local *)
+
+
 (*---------------------------------------------------------------------------
        Higher order matching (from jrh via Michael Norrish - June 2001)
        Modified to include kind variables by Peter Homeier - June 2009
@@ -2677,118 +2835,6 @@
 in
   (tmins, #1 tyins)
 end handle e => raise (wrap_exn "HolKernel" "ho_match_term" e)
-=======
-local
-datatype tok = bslash | id of int | lparen | rparen
-open StringCvt
-
-fun readtok (c : (char, cs) reader) cs0 = let
-  val cs = skipWS c cs0
-  val intread = Int.scan DEC c
-in
-  case c cs of
-    NONE => NONE
-  | SOME (#"|",cs') => SOME (bslash,cs')
-  | SOME (#"(",cs') => SOME (lparen,cs')
-  | SOME (#")",cs') => SOME (rparen,cs')
-  | SOME c => (case intread cs of
-                 NONE => NONE
-               | SOME (i,cs') => SOME(id i, cs'))
-end
-
-(* SLR parser for grammar
-
-     T   ::= tm $
-     tm  ::= '|' [id] tm
-     tm  ::= tmc
-     tmc ::= tmc tmb
-     tmc ::= tmb
-     tmb ::= [id]
-     tmb ::= '(' tm ')'
-*)
-
-datatype stk_item = LAM of term | C of term | BK | Start
-
-fun parse tmv c cs0 = let
-  fun adv cs = case readtok c cs of NONE => (NONE, cs)
-                                  | SOME (t, cs') => (SOME t, cs')
-  fun new_bv i stk = LAM (Vector.sub(tmv,i)) :: stk
-  fun parse_term stk cur =
-      case cur of
-        (NONE,_) => NONE
-      | (SOME bslash, cs') => let
-        in
-          case readtok c cs' of
-            NONE => NONE
-          | SOME (id i, cs'') => parse_term (new_bv i stk) (adv cs'')
-          | _ => NONE
-        end
-      | (SOME lparen, cs') => parse_term (BK :: stk) (adv cs')
-      | (SOME (id i), cs') => reduce_tmb stk (Vector.sub(tmv,i)) (adv cs')
-      | _ => raise Fail "parse failure 1 in RawParse.parse"
-  and reduce_tmb stk tm cur =
-      case stk of
-        [] => NONE
-      | C t :: rest => parse_tmc (C (mk_comb(t,tm)) :: rest) cur
-      | _ => parse_tmc (C tm :: stk) cur
-  and parse_tmc stk cur =
-      case cur of
-        (NONE, _) => reduce_tm stk cur
-      | (SOME(id i), cs') => reduce_tmb stk (Vector.sub(tmv,i)) (adv cs')
-      | (SOME lparen, cs') => parse_term (BK :: stk) (adv cs')
-      | (SOME rparen, cs') => reduce_tm stk (adv cs')
-      | _ => raise Fail "parse failure 2 in RawParse.parse"
-  and reduce_tm stk cur =
-      case stk of
-        C t :: BK :: rest => reduce_tmb rest t cur
-      | C t :: Start :: rest => SOME (t, #2 cur)
-      | C t :: LAM bv :: rest => reduce_tm (C (mk_abs(bv,t)) :: rest) cur
-      | _ => raise Fail "parse failure 3 (reduce) in RawParse.parse"
-in
-  parse_term [Start] (adv cs0)
-end
-
-
-datatype grav = Top | CombL | CombR
-datatype ppaction = Brk | Tm of term * grav | Stg of string
-
-in
-
-fun read_raw tmv s = valOf (scanString (parse tmv) s)
-fun write_raw map t = let
-  fun doit acc actlist =
-      case actlist of
-        [] => String.concat (List.rev acc)
-      | Brk :: rest => doit (" "::acc) rest
-      | Stg s :: rest => doit (s::acc) rest
-      | Tm (t,g) :: rest => let
-        in
-          if is_var t orelse is_const t then
-             doit (Int.toString (map t)::acc) rest
-          else if is_comb t then let
-              val (Rator,Rand) = dest_comb t
-            in
-              if g = CombR then
-                doit acc
-                     (Stg "(" :: Tm(Rator,CombL) :: Brk :: Tm(Rand,CombR) ::
-                      Stg ")" :: rest)
-              else
-                doit acc (Tm(Rator,CombL) :: Brk :: Tm(Rand,CombR) :: rest)
-            end
-          else let
-              val (bv, body) = dest_abs t
-              val core = [Stg "|", Tm(bv, Top), Brk, Tm(body, Top)]
-            in
-              if g <> Top then
-                doit acc ((Stg "(" :: core) @ (Stg ")" :: rest))
-              else
-                doit acc (core @ rest)
-            end
-        end
-in
-  doit [] [Tm(t,Top)]
-end
->>>>>>> 5f99e73a
 
 end (* local *)
 
