--- conflicted
+++ resolved
@@ -1,597 +1,5 @@
 structure res_quanTools :> res_quanTools =
 struct
-<<<<<<< HEAD
-
-open HolKernel Parse Drule Conv Tactic Tactical Thm_cont
-     Rewrite boolSyntax res_quanTheory boolTheory boolLib simpLib Cond_rewrite;
-
-infix THENR ORELSER ++ ||;
-
-
-local  (* Fix the grammar used by this file *)
-  val ambient_grammars = Parse.current_grammars();
-  val _ = Parse.temp_set_grammars boolTheory.bool_grammars
-in
-
-val bool_ss = boolSimps.bool_ss;
-val op++ = op THEN;
-val op|| = op ORELSE;
-fun f THENR g = g o f;
-fun f ORELSER g = fn x => f x handle HOL_ERR _ => g x;
-
-val ERR = mk_HOL_ERR "res_quanTools";
-
-(* ===================================================================== *)
-(* Syntactic operations on restricted quantifications.                   *)
-(* These ought to be generalised to all kinds of restrictions,           *)
-(* but one thing at a time.                                              *)
-(*  (These now all come from boolSyntax.)                                *)
-(* --------------------------------------------------------------------- *)
-
-
-
-(* ===================================================================== *)
-(* Conversions		    	    					 *)
-(* --------------------------------------------------------------------- *)
-
-local
-  fun RES_QUAN_CONV c tm =
-    let
-      val b = snd (dest_comb tm)
-    in
-      (if is_abs b then
-         let
-           val v = fst (dest_abs b)
-         in
-           c
-           THENC RAND_CONV (ALPHA_CONV v)
-           THENC RAND_CONV (ABS_CONV (RAND_CONV BETA_CONV))
-         end
-       else c) tm
-    end;
-in
-  val RES_FORALL_CONV = RES_QUAN_CONV (REWR_CONV RES_FORALL);
-  val RES_EXISTS_CONV = RES_QUAN_CONV (REWR_CONV RES_EXISTS);
-  val RES_SELECT_CONV = RES_QUAN_CONV (REWR_CONV RES_SELECT);
-end;
-
-val RES_EXISTS_UNIQUE_CONV =
-  REWR_CONV RES_EXISTS_UNIQUE THENC
-  TRY_CONV
-  (LAND_CONV (RAND_CONV (ABS_CONV BETA_CONV)) THENC
-   RAND_CONV
-   (RAND_CONV
-    (ABS_CONV
-     (RAND_CONV
-      (ABS_CONV
-       (LAND_CONV ((LAND_CONV BETA_CONV) THENC (RAND_CONV BETA_CONV))))))));
-
-(* ---------------------------------------------------------------------     *)
-(* If conversion c maps term (--`\i.t1`--) to theorem |- (\i.t1) = (\i'.t1'),*)
-(* then RF_BODY_CONV c (--`!i :: P. t1`--) returns the theorem               *)
-(*     |- (!i :: P. t1) = (!i' :: P. t1')                                    *)
-(*                                                                           *)
-(* If conversion c maps term (--`t1`--) to the theorem |- t1 = t1',          *)
-(* then RF_CONV c (--`!i :: P. t1`--) returns the theorem                    *)
-(*     |- (!i :: P. t1) = (!i :: P. t1')                                     *)
-(* ---------------------------------------------------------------------     *)
-
-fun BOTH_CONV c = (LAND_CONV c THENC RAND_CONV c);
-fun LEFT_THENC_RIGHT c1 c2 = (LAND_CONV c1 THENC RAND_CONV c2);
-
-val RF_BODY_CONV = RAND_CONV;
-val RF_PRED_CONV = (RATOR_CONV o RAND_CONV);
-val RF_CONV = (RAND_CONV o ABS_CONV);
-fun PRED_THENC_BODY c1 c2 =
-   (((RATOR_CONV o RAND_CONV) c1) THENC ((RAND_CONV o ABS_CONV) c2));
-
-(* --------------------------------------------------------------------- *)
-(* IMP_RES_FORALL_CONV (--`!x. P x ==> t[x]`--)			 *)
-(*     |- !x. P x ==> t[x] = !x :: P. t[x]    	    			 *)
-(* --------------------------------------------------------------------- *)
-
-val IMP_RES_FORALL_CONV  = (fn tm =>
-    let val dthm = res_quanTheory.RES_FORALL
-    val (var, a) = dest_forall tm
-    val (ante,t) = dest_imp a
-    val (pred,v) = dest_comb ante
-    in
-     if var !~ v then
-       raise ERR "IMP_RES_FORALL_CONV" "term not in the correct form"
-     else
-       SYM (RIGHT_CONV_RULE ((GEN_ALPHA_CONV var) THENC
-                             (ONCE_DEPTH_CONV BETA_CONV))
-                            (ISPECL [pred,mk_abs(var,t)] dthm))
-    end
-     handle HOL_ERR _ =>
-        raise ERR "IMP_RES_FORALL_CONV" "")
-    :conv;
-
-(* --------------------------------------------------------------------- *)
-(* RES_FORALL_AND_CONV (--`!i :: P. t1 /\ t2`--)  =                     *)
-(*     |- (!i :: P. t1 /\ t2) = (!i :: P. t1) /\ (!i :: P. t2)           *)
-(* --------------------------------------------------------------------- *)
-
-val RES_FORALL_AND_CONV = (fn tm =>
-    let val rthm = res_quanTheory.RES_FORALL_CONJ_DIST
-    val (var,pred,conj) = dest_res_forall tm
-    val (left,right) = dest_conj conj
-    val left_pred = mk_abs(var,left)
-    val right_pred = mk_abs(var,right)
-    val thm = ISPECL [pred, left_pred, right_pred] rthm
-    val c = LEFT_THENC_RIGHT
-        (RF_CONV(BOTH_CONV BETA_CONV)) (BOTH_CONV(RF_CONV BETA_CONV))
-    in
-       CONV_RULE c thm
-    end
-     handle HOL_ERR _ =>
-        raise ERR "RES_FORALL_AND_CONV" "")
-    :conv;
-
-(* --------------------------------------------------------------------- *)
-(* AND_RES_FORALL_CONV (--`(!i :: P. t1) /\ (!i :: P. t2)`--) =         *)
-(*     |- (!i :: P. t1) /\ (!i :: P. t2) = (!i :: P. t1 /\ t2)           *)
-(* --------------------------------------------------------------------- *)
-
-val AND_RES_FORALL_CONV = (fn tm =>
-    let val rthm = res_quanTheory.RES_FORALL_CONJ_DIST
-    val conj1 = rand(rator tm) and conj2 = rand tm
-    val (var1,pred1,body1) = dest_res_forall conj1
-    val (var2,pred2,body2) = dest_res_forall conj2
-    val thm = SYM(
-        ISPECL[pred1, mk_abs(var1,body1), mk_abs(var2,body2)] rthm)
-    val c = LEFT_THENC_RIGHT
-        (BOTH_CONV(RF_CONV BETA_CONV)) (RF_CONV(BOTH_CONV BETA_CONV))
-    in
-      CONV_RULE c thm
-    end
-     handle HOL_ERR _ =>
-        raise ERR "AND_RES_FORALL_CONV" "")
-    :conv;
-
-(* --------------------------------------------------------------------- *)
-(* RES_FORALL_SWAP_CONV (--`!i :: P. !j :: Q. R`--) =                         *)
-(*     |- (!i :: P. !j :: Q. R) = (!j :: Q. !i :: P. R)                  *)
-(* --------------------------------------------------------------------- *)
-
-val RES_FORALL_SWAP_CONV = (fn tm =>
-    let val rthm = res_quanTheory.RES_FORALL_REORDER
-    val (i,P,body) = dest_res_forall tm
-    val (j,Q,R) = dest_res_forall body
-    val thm1 = ISPECL [P,Q,mk_abs(i, mk_abs(j, R))] rthm
-    (* Reduce the two beta-redexes on either side of the equation. *)
-    val c1 = RF_CONV(RF_CONV(RATOR_CONV BETA_CONV THENC BETA_CONV))
-    val thm2 = CONV_RULE (LAND_CONV c1 THENC RAND_CONV c1) thm1
-    (* Rename the bound variables in the quantifications. *)
-    val c2 =
-        LAND_CONV(RF_CONV(RF_BODY_CONV(ALPHA_CONV j)) THENC
-            RF_BODY_CONV(ALPHA_CONV i)) THENC
-        RAND_CONV(RF_CONV(RF_BODY_CONV(ALPHA_CONV i)) THENC
-            RF_BODY_CONV(ALPHA_CONV j))
-    in
-     if i ~~ j orelse free_in i Q orelse free_in j P
-     then raise ERR "RES_FORALL_SWAP" ""
-     else CONV_RULE c2 thm2
-    end
-     handle HOL_ERR _ =>
-        raise ERR "RES_FORALL_SWAP" "")
-    :conv;
-
-(* --------------------------------------------------------------------- *)
-(* RESQ_REWRITE1_CONV : thm list -> thm -> conv				 *)
-(* RESQ_REWRITE1_CONV thms thm tm	    				 *)
-(* The input theorem thm should be restricted quantified equational 	 *)
-(* theorem ie. the form suitable for RESQ_REWRITE_TAC. The input term tm *)
-(* should be an instance of the left-hand side of the conclusion of thm. *)
-(* The theorem list thms should contains theorems matching the conditions*)
-(* in the input thm. They are used to discharge the conditions. The 	 *)
-(* conditions which cannot be discharged by matching theorems will be 	 *)
-(* left in the assumption.   	    					 *)
-(* --------------------------------------------------------------------- *)
-
-fun RESQ_REWRITE1_CONV thms th =
-  (fn  tm =>
-    let val th' = CONV_RULE ((TOP_DEPTH_CONV RES_FORALL_CONV)
-        THENC (TOP_DEPTH_CONV RIGHT_IMP_FORALL_CONV)) th
-    in
-      COND_REWRITE1_CONV thms th' tm
-    end):conv;
-
-(* ===================================================================== *)
-(* Derived rules    	    	    					 *)
-(* --------------------------------------------------------------------- *)
-
-(* --------------------------------------------------------------------- *)
-(* Rule to specialize a restricted universal quantification.             *)
-(*                                                                       *)
-(*    A |- !x :: P. M x                                                  *)
-(*   -------------------  RESQ_HALF_SPEC                                 *)
-(*    A |- t IN P ==> M [t/x]                                            *)
-(*                                                                       *)
-(* --------------------------------------------------------------------- *)
-
-fun RESQ_HALF_SPEC tm = CONV_RULE RES_FORALL_CONV THENR SPEC tm;
-
-(* --------------------------------------------------------------------- *)
-(* Specialize a list of universal quantifiers which may be a mixture	 *)
-(* of ordinary or restricted in any order.				 *)
-(* --------------------------------------------------------------------- *)
-
-fun GEN_RESQ_HALF_SPECL spec res_spec =
-  let
-    fun half_specl asms [] th = foldl (uncurry DISCH) th asms
-      | half_specl asms (s :: rest) th =
-      if is_res_forall (concl th) then
-        let
-          val th = res_spec s th
-          val (a, _) = dest_imp (concl th)
-        in
-          half_specl (a :: asms) rest (UNDISCH th)
-        end
-      else if is_forall (concl th) then half_specl asms rest (spec s th)
-      else raise ERR "GEN_RESQ_HALF_SPECL" "not a universal quantifier"
-  in
-    half_specl []
-  end;
-
-val RESQ_HALF_SPECL = GEN_RESQ_HALF_SPECL SPEC RESQ_HALF_SPEC;
-
-(* --------------------------------------------------------------------- *)
-(* Rule to specialize a possibly restricted universal quantification.    *)
-(*                                                                       *)
-(*    A |- !x :: P. M x       A |- !x. M x                               *)
-(*   -------------------     --------------    RESQ_SPEC ``t``           *)
-(*    A, t IN P |- M t          A |- M t                                 *)
-(*                                                                       *)
-(* --------------------------------------------------------------------- *)
-
-fun RESQ_SPEC tm = (RESQ_HALF_SPEC tm THENR UNDISCH) ORELSER SPEC tm;
-
-(* ---------------------------------------------------------------------*)
-(* RESQ_SPECL : term list -> thm -> thm					*)
-(* An analogy to SPECL as RESQ_SEPC to SPEC.				*)
-(* Instatiate a list of possibly restricted universal quantifiers.	*)
-(* ---------------------------------------------------------------------*)
-
-val RESQ_SPECL = C (foldl (uncurry RESQ_SPEC));
-
-(* --------------------------------------------------------------------- *)
-(* RESQ_MATCH_MP : thm -> thm -> thm  					 *)
-(* RESQ_MATCH_MP (|- !x :: P. Q x) (|- t IN P) returns |- Q t  	    	 *)
-(* --------------------------------------------------------------------- *)
-
-fun RESQ_MATCH_MP th1 th2 = MATCH_MP (CONV_RULE RES_FORALL_CONV th1) th2;
-
-(* --------------------------------------------------------------------- *)
-(* RESQ_REWR_CANON : thm -> thm	    					 *)
-(* convert a theorem into a canonical form for COND_REWR_TAC		 *)
-(* --------------------------------------------------------------------- *)
-
-val RESQ_REWR_CANON =
-    COND_REWR_CANON o (CONV_RULE ((TOP_DEPTH_CONV RES_FORALL_CONV)));
-
-(* ===================================================================== *)
-(* Tactics   	    	    	    					*)
-(* --------------------------------------------------------------------- *)
-
-(* --------------------------------------------------------------------- *)
-(* Tactic to strip off a restricted existential quantification.          *)
-(*                                                                       *)
-(*    A ?- ?x :: P. t                                                    *)
-(*   ===================  RESQ_EXISTS_TAC (--`x'`--)                     *)
-(*    A ?-  x' IN P /\ t                                                 *)
-(*                                                                       *)
-(* --------------------------------------------------------------------- *)
-
-fun RESQ_EXISTS_TAC tm = CONV_TAC RES_EXISTS_CONV ++ EXISTS_TAC tm;
-
-(* --------------------------------------------------------------------- *)
-(* Tactic to strip off a restricted universal quantification.            *)
-(* User supplies a thm tactic for the x IN P theorem that results.       *)
-(* --------------------------------------------------------------------- *)
-
-fun RESQ_GEN_THEN ttac =
-  CONV_TAC RES_FORALL_CONV ++ GEN_TAC ++ DISCH_THEN ttac;
-
-(* --------------------------------------------------------------------- *)
-(* A restricted quantification version of STRIP_TAC.                     *)
-(* --------------------------------------------------------------------- *)
-
-fun RESQ_HALF_EXISTS_THEN (ttac : thm_tactic) =
-  ttac o CONV_RULE RES_EXISTS_CONV;
-
-val RESQ_CHOOSE_THEN =
-  RESQ_HALF_EXISTS_THEN THEN_TCL CHOOSE_THEN THEN_TCL CONJUNCTS_THEN;
-
-val RESQ_STRIP_THM_THEN = STRIP_THM_THEN ORELSE_TCL RESQ_CHOOSE_THEN;
-
-fun RESQ_STRIP_GOAL_THEN ttac = STRIP_GOAL_THEN ttac || RESQ_GEN_THEN ttac;
-
-val RESQ_STRIP_ASSUME_TAC = REPEAT_TCL RESQ_STRIP_THM_THEN CHECK_ASSUME_TAC;
-
-val RESQ_STRIP_TAC = RESQ_STRIP_GOAL_THEN RESQ_STRIP_ASSUME_TAC;
-
-(* --------------------------------------------------------------------- *)
-(* Tactic to strip off a restricted universal quantification.            *)
-(* Uses RESQ_STRIP_ASSUME_TAC to add |- x IN P to the assumptions.       *)
-(*                                                                       *)
-(*    A ?- !x :: P. t                                                    *)
-(*   ===================  RESQ_GEN_TAC                                   *)
-(*    A, x IN P ?- t                                                     *)
-(*                                                                       *)
-(* --------------------------------------------------------------------- *)
-
-val RESQ_GEN_TAC = RESQ_GEN_THEN RESQ_STRIP_ASSUME_TAC;
-
-(* --------------------------------------------------------------------- *)
-(* RESOLUTION								*)
-(* --------------------------------------------------------------------- *)
-
-(* --------------------------------------------------------------------- *)
-(* check st l : Fail with st if l is empty, otherwise return l.		*)
-(* --------------------------------------------------------------------- *)
-
-local fun check st l = if null l then raise ERR "check" st else l
-
-(* --------------------------------------------------------------------- *)
-(* check_res th : Fail if th is not in the form:			*)
-(* !x0 ... xn. !y :: P. t   otherwise, it returns the following theorem	*)
-(* !x0 ... xn y. P ==> t.    	    					*)
-(* --------------------------------------------------------------------- *)
-
-and  check_res th =
-    if is_forall (concl th) then
-    	GEN_ALL (CONV_RULE RES_FORALL_CONV (SPEC_ALL th))
-    else CONV_RULE RES_FORALL_CONV th
-      handle _ => raise ERR "check_res" "not restricted forall";
-in
-
-(* --------------------------------------------------------------------- *)
-(* RESQ_IMP_RES_THEN  : Resolve a restricted quantified theorem against	 *)
-(* the assumptions.	    	    					 *)
-(* --------------------------------------------------------------------- *)
-
-fun RESQ_IMP_RES_THEN ttac resth =
-    let val th = check_res resth
-    in IMP_RES_THEN ttac th
-    end
-    handle HOL_ERR{message = s,...} =>
-        raise ERR "RESQ_IMP_RES_THEN" s
-
-(* --------------------------------------------------------------------- *)
-(* RESQ_RES_THEN : Resolve all restricted universally quantified 	 *)
-(* assumptions against the rest.	    			 	 *)
-(* --------------------------------------------------------------------- *)
-
-and RESQ_RES_THEN (ttac:thm_tactic) (asl,g) =
-    let val a = map ASSUME asl
-    val ths = mapfilter check_res a
-    val imps = check "RESQ_RES_THEN: no restricted quantification " ths
-    val l = itlist (fn th=>append (mapfilter (MATCH_MP th) a)) imps []
-    val res = check "RESQ_RES_THEN: no resolvents " l
-    val tacs = check "RESQ_RES_THEN: no tactics" (mapfilter ttac res)
-    in
-        EVERY tacs (asl,g)
-    end
-end;
-
-fun RESQ_IMP_RES_TAC th g =
-    RESQ_IMP_RES_THEN (REPEAT_GTCL RESQ_IMP_RES_THEN STRIP_ASSUME_TAC) th g
-    handle _ => ALL_TAC g;
-
-fun RESQ_RES_TAC g =
-    RESQ_RES_THEN (REPEAT_GTCL RESQ_IMP_RES_THEN STRIP_ASSUME_TAC) g
-    handle _ => ALL_TAC g;
-
-(* --------------------------------------------------------------------- *)
-(* RESQ_REWRITE1_TAC : thm_tactic					 *)
-(* RESQ_REWRITE1_TAC |- !x::P. u[x] = v[x]				 *)
-(* transforms the input restricted quantified theorem to implicative     *)
-(* form then do conditional rewriting.					 *)
-(* --------------------------------------------------------------------- *)
-
-fun RESQ_REWRITE1_TAC th' =
-    let val th = RESQ_REWR_CANON th'
-    in
-      COND_REWR_TAC search_top_down th
-    end;
-
-(* --------------------------------------------------------------------- *)
-(* Restricted quantifier elimination using the simplifier.               *)
-(* --------------------------------------------------------------------- *)
-
-val resq_SS =
-  simpLib.SSFRAG
-  {name=SOME"resq",
-   ac = [], congs = [],
-   convs =
-   [{conv = K (K RES_FORALL_CONV),
-     key = SOME ([], Term `RES_FORALL (p:'a -> bool) m`),
-     name = "RES_FORALL_CONV", trace = 2},
-    {conv = K (K RES_EXISTS_CONV),
-     key = SOME ([], Term `RES_EXISTS (p:'a -> bool) m`),
-     name = "RES_EXISTS_CONV", trace = 2},
-    {conv = K (K RES_SELECT_CONV),
-     key = SOME ([], Term `RES_SELECT (p:'a -> bool) m`),
-     name = "RES_SELECT_CONV", trace = 2},
-    {conv = K (K RES_EXISTS_UNIQUE_CONV),
-     key = SOME ([], Term `RES_EXISTS_UNIQUE (p:'a -> bool) m`),
-     name = "RES_EXISTS_UNIQUE_CONV", trace = 2}],
-   dprocs = [], filter = NONE, rewrs = []};
-
-val resq_ss = simpLib.++ (bool_ss, resq_SS);
-
-val RESQ_TAC =
-  FULL_SIMP_TAC resq_ss [] THEN
-  POP_ASSUM_LIST (EVERY o map STRIP_ASSUME_TAC o rev);
-
-(* ===================================================================== *)
-(* Functions for making definition with restrict universal quantified	 *)
-(* variables.	    	    	    					 *)
-(* The auxiliary functions used here are taken from the system directly. *)
-(* --------------------------------------------------------------------- *)
-
-(* check that tm is a <varstruct> where:
-
-   <varstruct> ::= <var> | (<varstruct>,...,<varstruct>)
-
-  and that there are no repeated variables. Return list of variables.
-*)
-
-fun check_varstruct tm =
-  if is_var tm then [tm]
-  else
-   let val (t1,t2) = pairSyntax.dest_pair tm
-               handle _ => raise ERR "check_varstruct" "bad varstruct"
-
-   val l1 = check_varstruct t1
-   val l2 = check_varstruct t2
-   in
-    if null (op_intersect aconv l1 l2) then l1@l2
-    else raise ERR "check_varstruct" "repeated variable in varstruct"
-   end;
-
-(* check that tm is a <lhs> where:
-
-   <lhs> ::= <var> | <lhs> <varstruct>
-
- and that no variables are repeated. Return list of variables.
-*)
-
-fun check_lhs tm =
- if is_var tm then [tm] else
- if is_const tm
- then raise ERR "check_lhs" ("attempt to redefine the constant " ^
-                             fst (dest_const tm))
- else if not(is_comb tm)
- then raise ERR "check_lhs" "lhs not of form (--`x = ...`--) or (--`f x = ... `--)"
- else
-  let val (t1,t2) = dest_comb tm
-      val l1 = check_lhs t1
-      val l2 = check_varstruct t2
-  in
-     if null (op_intersect aconv l1 l2)
-     then l1@l2
-     else raise ERR "check_lhs" "var used twice"
-  end;
-
-(*  if (--`C ... = (...:ty)`--) then  (get_type (--`C ...`--) ty) gives the
-   type of C.
-*)
-
-fun get_type left rightty =
-  if is_var left then rightty
-  else get_type (rator left)  (type_of(rand left) --> rightty)
-  handle _ => raise ERR "get_type" "bad lhs";
-
-(* ---------------------------------------------------------------------*)
-(* RESQ_DEF_EXISTS_RULE `!x1::P1. ... !xn::Pn. 			        *)
-(*   C y x1 ... xn z = t[y,x1,...,xn,z]`returns a theorem which is      *)
-(* suitable to be used in new_specification				*)
-(* If there are free variables in Pi, then Skolem conversion will be 	*)
-(* done, so the constant C will become C' m where m is free in Pi.	*)
-(* ---------------------------------------------------------------------*)
-
-fun RESQ_DEF_EXISTS_RULE tm =
-    let val (gvars,tm') = strip_forall tm
-    val (ress,(lh,rh)) = ((I ## dest_eq) o strip_res_forall) tm'
-    	handle _ => raise ERR "RESQ_DEF_EXISTS_RULE" "definition not an equation"
-    val leftvars = check_lhs lh val leftvars_s = listset leftvars
-    val cty = get_type lh (type_of rh)
-    val rightvars = free_vars rh val rightvars_s = listset rightvars
-    val resvars = map fst ress
-    val finpred = op_mk_set aconv (flatten (map (free_vars o snd) ress))
-    val finpred_s = listset finpred
-    val pConst = hd leftvars
-    val cname = fst(dest_var pConst)
-    in
-    if not(Lexis.allowed_term_constant cname) then
-    	raise ERR "RESQ_DEF_EXISTS_RULE" (cname^" is not allowed as a constant name")
-    else if tmem pConst resvars then
-    	raise ERR "RESQ_DEF_EXISTS_RULE" (cname^" is restrict bound")
-    else if not(all (fn x => tmem x leftvars) resvars) then
-    	raise ERR "RESQ_DEF_EXISTS_RULE" "restrict bound var not in lhs"
-    else if
-      not(HOLset.equal((finpred_s Un leftvars_s) Isct rightvars_s, rightvars_s))
-    then
-    	raise ERR "RESQ_DEF_EXISTS_RULE" "unbound var in rhs"
-    else if tmem(hd leftvars)rightvars then
-    	raise ERR "RESQ_DEF_EXISTS_RULE" "recursive definitions not allowed"
-    else if not(null(subtract (type_vars_in_term rh)
-                              (type_vars_in_term pConst))) then
-    	raise ERR "RESQ_DEF_EXISTS_RULE"
-          (dest_vartype(hd(subtract (type_vars_in_term rh)
-           (type_vars_in_term pConst))) ^
-           "an unbound type variable in definition")
-    else
-      let val gl = list_mk_forall (finpred,
-                    mk_exists(pConst, list_mk_res_forall
-                      (ress, list_mk_forall
-                              (op_set_diff aconv (tl leftvars) resvars,
-                               mk_eq(lh,rh)))))
-      val ex = list_mk_abs((tl leftvars), rh)
-      val defthm = prove(gl,
-    	REPEAT GEN_TAC THEN EXISTS_TAC ex THEN BETA_TAC
-    	THEN REPEAT RESQ_GEN_TAC THEN REPEAT GEN_TAC THEN REFL_TAC)
-      in
-       if is_forall(concl defthm)
-       then CONV_RULE SKOLEM_CONV defthm
-       else defthm
-      end
-    end
-     handle HOL_ERR {message = s,...} =>
-        raise ERR "RESQ_DEF_EXISTS_RULE" s;
-
-(* --------------------------------------------------------------------- *)
-(* new_gen_resq_definition flag (name, (--`!x1::P1. ... !xn::Pn. 	 *)
-(*   C y x1 ... xn z = t[y,x1,...,xn,z]`--))				 *)
-(* This makes a new constant definition via new_specification.		 *)
-(*  The definition is stored in the current theory under the give name.  *)
-(*  flag specifies the syntactic status of the new constant. It should	 *)
-(*    be either "constant", or "infix" or "binder".			 *)
-(* --------------------------------------------------------------------- *)
-
-open Parse
-
-fun new_gen_resq_definition flag (name, tm) = let
-  val def_thm = RESQ_DEF_EXISTS_RULE tm
-  val cname = (fst o dest_var o fst o dest_exists o concl) def_thm
-in
-
-  Rsyntax.new_specification {name=name,
-                     consts= [{fixity = flag, const_name = cname}],
-                     sat_thm = def_thm}
-end;
-
-val new_resq_definition =  new_gen_resq_definition NONE;
-
-fun new_infixl_resq_definition (name,tm,fix) =
-    new_gen_resq_definition (SOME (Infixl fix)) (name,tm);
-fun new_infixr_resq_definition (name,tm,fix) =
-    new_gen_resq_definition (SOME (Infixr fix)) (name,tm);
-
-val new_binder_resq_definition =  new_gen_resq_definition (SOME Binder);
-
-(* --------------------------------------------------------------------- *)
-(* Some restricted quantifier functions using term quotations            *)
-(* --------------------------------------------------------------------- *)
-
-fun Q_RESQ_EXISTS_TAC tm = CONV_TAC RES_EXISTS_CONV ++ Q.EXISTS_TAC tm;
-fun Q_RESQ_HALF_SPEC tm = CONV_RULE RES_FORALL_CONV THENR Q.SPEC tm;
-val Q_RESQ_HALF_SPECL = GEN_RESQ_HALF_SPECL Q.SPEC Q_RESQ_HALF_SPEC;
-fun Q_RESQ_SPEC tm = (Q_RESQ_HALF_SPEC tm THENR UNDISCH) ORELSER Q.SPEC tm;
-val Q_RESQ_SPECL = C (foldl (uncurry Q_RESQ_SPEC));
-fun Q_RESQ_HALF_ISPEC tm = CONV_RULE RES_FORALL_CONV THENR Q.ISPEC tm;
-val Q_RESQ_HALF_ISPECL = GEN_RESQ_HALF_SPECL Q.ISPEC Q_RESQ_HALF_ISPEC;
-fun Q_RESQ_ISPEC tm = (Q_RESQ_HALF_ISPEC tm THENR UNDISCH) ORELSER Q.ISPEC tm;
-val Q_RESQ_ISPECL = C (foldl (uncurry Q_RESQ_ISPEC));
-
-val _ = Parse.temp_set_grammars ambient_grammars
-end ;
-
-end; (* res_quanTools *)
-=======
   local open res_quanTheory in end;
   open res_quanLib;
-end;
->>>>>>> 0169ffb1
+end;