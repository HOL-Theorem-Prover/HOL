--- conflicted
+++ resolved
@@ -64,18 +64,10 @@
         in
         if HOLset.isSubset(mls, mls') then (* found consistant match *)
           (match_asm fvars asm (ml', (ante::pl)) antes)
-<<<<<<< HEAD
-    	else if HOLset.isSubset(mls', mls) then (* found consistant match *)
-    	  (match_asm fvars asm (ml, (ante::pl)) antes)
-    	else (*  inconsistant match *)
-    	  (match_asm fvars asm (ml, pl) antes)
-=======
-        else if (subset ml' ml)
-        then (* found consistant match *)
+        else if HOLset.isSubset(mls', mls) then (* found consistant match *)
           (match_asm fvars asm (ml, (ante::pl)) antes)
         else (*  inconsistant match *)
           (match_asm fvars asm (ml, pl) antes)
->>>>>>> 7c1215a4
        end)
     end ;
 
