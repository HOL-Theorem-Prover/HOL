--- conflicted
+++ resolved
@@ -52,11 +52,7 @@
   val from_term : comp_rws * term list * term -> db dterm
   val set_skip : comp_rws -> string * string -> int option -> unit
 
-<<<<<<< HEAD
-  datatype transform 
-=======
   datatype transform
->>>>>>> b5682d77
     = Conversion of (term -> thm * db fterm)
     | RRules of thm list
 
