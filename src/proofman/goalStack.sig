--- conflicted
+++ resolved
@@ -21,12 +21,7 @@
 
    val expand       : tactic -> gstk -> gstk
    val expandf      : tactic -> gstk -> gstk
-<<<<<<< HEAD
-   val expandl      : list_tactic -> gstk -> gstk
-   val expandlf     : list_tactic -> gstk -> gstk
-=======
    val print_tac    : string -> tactic
->>>>>>> e66d583a
    val extract_thm  : gstk -> thm
    val initial_goal : gstk -> goal
    val finalizer    : gstk -> thm -> thm
