--- conflicted
+++ resolved
@@ -520,7 +520,6 @@
 load "mleProgram"; open mleProgram;
 load "psMCTS"; open psMCTS;
 load "aiLib"; open aiLib;
-<<<<<<< HEAD
 
 val il = cartesian_productl [List.tabulate (3,I), List.tabulate (3,I)];
 val ol = map (fn [a,b] => if a < b then 0 else 1) il;
@@ -535,20 +534,7 @@
 val tree = mcts_uniform 100000 (status_of, apply_move, movel) startsit;
 val _ = print_timers ();
 val nodel = trace_one_win status_of tree [0];
-=======
-
-val il = cartesian_productl [List.tabulate (3,I), List.tabulate (3,I)];
-val ol = map (fn [a,b] => 4) il;
-val startsit = mk_startsit (ol,([],7));
-
-val status_of = #status_of gamespec;
-val apply_move = #apply_move gamespec;
-val movel = #movel gamespec;
-
-stopatwin_flag := true;
-val tree = mcts_uniform 100000 (status_of, apply_move, movel) startsit;
-val nodel = trace_one_win tree [0];
->>>>>>> f61680d1
+
 val p = extract_prog [last nodel];
 *)
 
@@ -578,11 +564,7 @@
 
 psMCTS.alpha_glob := 0.3;
 psMCTS.exploration_coeff := 2.0;
-<<<<<<< HEAD
 logfile_glob := "program_run45";
-=======
-logfile_glob := "program_run44";
->>>>>>> f61680d1
 parallel_dir := HOLDIR ^ "/src/AI/sml_inspection/parallel_" ^
 (!logfile_glob);
 ncore_mcts_glob := 8;
