--- conflicted
+++ resolved
@@ -45,13 +45,7 @@
   (* examples extracted from proof found *)
   val ttt_export_value : string -> (goal list * bool) list -> unit
   val ttt_import_value : string -> (goal list * bool) list
-<<<<<<< HEAD
   val ttt_export_policy : string -> ((goal * stac) * bool) list -> unit
   val ttt_import_policy : string -> ((goal * stac) * bool) list
-=======
-  val ttt_export_policy : string -> (stac * bool) list -> unit
-  val ttt_import_policy : string -> (stac * bool) list
->>>>>>> 4e8fbda0
-
 
 end