--- conflicted
+++ resolved
@@ -285,8 +285,6 @@
    Boss sends workers jobs and collects the results
    ------------------------------------------------------------------------- *)
 
-
-<<<<<<< HEAD
 fun writel s sl = aiLib.writel s sl
   handle Interrupt => raise Interrupt | _ =>
     (print_endline ("smlParallel: writel: " ^ s);
@@ -296,17 +294,7 @@
   handle Interrupt => raise Interrupt | _ =>
     (print_endline ("smlParallel: writel_atomic: " ^ s);
      raise ERR "writel" s)
-=======
-fun writel s sl = aiLib.writel s sl 
-  handle Interrupt => raise Interrupt | _ => 
-    (print_endline ("smlParallel: writel: " ^ s); 
-     raise ERR "writel" s)
- 
-fun writel_atomic s sl = aiLib.writel_atomic s sl 
-  handle Interrupt => raise Interrupt | _ => 
-    (print_endline ("smlParallel: writel_atomic: " ^ s); 
-     raise ERR "writel" s)  
->>>>>>> 389bdc0d
+
 
 fun stat_jobs (pendingl,freewidl,runningl,completedl) =
   print_endline
