structure abstraction :> abstraction =
struct

open HolKernel Parse boolLib;
infix o |->;

fun ABS_ERR function message =
    HOL_ERR{origin_structure = "abs_tools",
                      origin_function = function,
                      message = message};

val curr_assums = ref ([]:term list);
val fv_ass = ref ([]:term list);


fun add_parameter v =
  let val _ = dest_var v in
  fv_ass := v :: !fv_ass
  end;

fun get_assums () = !curr_assums;

fun set_assums asl =
  (curr_assums := asl;
   fv_ass := free_varsl asl)
;

fun add_assums asl =
  (curr_assums := rev asl @ !curr_assums;
   fv_ass := op_set_diff aconv (free_varsl asl) (!fv_ass) @ !fv_ass)
;


fun select_disch (h,th) =
  if HOLset.member(hypset th, h) then DISCH h th
  else th;

(* Only the variables appearing in the discharged hypothese should
 * be generalized.
 *)
fun gen_assums thm =
  GENL (!fv_ass) (foldr select_disch thm (!curr_assums));



val impl_param_cstr = ref ([]:(string * term list) list);
fun add_impl_param x p =
  impl_param_cstr := (x,p)::(!impl_param_cstr);
fun impl_of x =
  map Absyn.mk_AQ (assoc x (!impl_param_cstr)) handle HOL_ERR _ => []



fun head tm =
  let val a = fst(strip_comb(lhs
                 (snd(strip_forall(Lib.trye hd (strip_conj tm))))))
  in
    fst(dest_var a handle HOL_ERR _ => dest_const a)
  end;

fun param_eq eqs0 =
 let val nm = head eqs0
     val eqs = map (snd o strip_forall) (strip_conj eqs0)
     val fvrhs =
         op_set_diff aconv (free_varsl (map rhs eqs)) (free_varsl (map lhs eqs))
     val pv = filter (C tmem fvrhs) (!fv_ass)
     val ty = type_of(fst(strip_comb(lhs(hd eqs))))
     val old_var = mk_var(nm, ty)
     val newvar = mk_var(nm, foldr (op -->) ty (map type_of pv))
     val _ = if null pv then () else add_impl_param nm pv
 in subst [old_var |-> list_mk_comb(newvar,pv)] eqs0
 end;

fun new_param_definition (x,tm) = new_definition(x, param_eq tm);



(* Instantiating variables such that general constants can be replaced by
 * the local constants.
 * Could be improved (both in efficiency and soundness!).
 *)

fun is_defd sub v = exists (fn {redex,residue} => v=redex) sub;

fun except_assoc x [] = raise ABS_ERR "except_assoc" ""
  | except_assoc x ((s as {redex,residue})::l) =
      if x ~~ redex then (residue,l)
      else
        let val (v,nsub) = except_assoc x l in
        (v,s::nsub)
        end
;

fun majo eq NONE o2 = o2
  | majo eq o1 NONE = o1
  | majo eq (SOME x1) (SOME x2) =
      if eq x1 x2 then (SOME x1)
      else raise ABS_ERR "under_conj"
          "vars were instantiated differently in conjuncts"
;

fun under_conj eq f th =
  case (f (CONJUNCT1 th), f (CONJUNCT2 th)) of
    ((NONE, _),(NONE, _)) => (NONE, th)
  | ((o1,th1),(o2,th2)) => (majo eq o1 o2, CONJ th1 th2)
;


fun under_forall f th =
  let val qvars = fst(strip_forall(concl th))
      val thm = SPECL qvars th
      val (ovars,rthm) = f thm in
  case ovars of
    SOME (ivars,ti) =>
      let val (rsub,thm) =
        foldr (fn (x,(sub,th)) =>
          let val (v,nsub) = except_assoc (inst ti x) sub in
          (nsub,SPEC v (GEN (inst ti x) th))
          end
          handle HOL_ERR _ => (sub,GEN (inst ti x) th)) (ivars,rthm) qvars
      in (SOME (rsub,ti), thm)
      end
  | NONE => (NONE,th)
  end
;

fun under_all eq f th =
  if is_forall (concl th) then under_forall (under_all eq f) th
  else if is_conj (concl th) then under_conj eq (under_all eq f) th
  else f th
;


fun first_match env mfun [] = raise ABS_ERR "first_match" "no match"
  | first_match env mfun (x::l) =
      (let val (vi,ti) = mfun x in
<<<<<<< HEAD
      if exists (fn {redex,residue} => tmem redex env) vi then
	raise ABS_ERR "" ""
=======
      if exists (fn {redex,residue} => mem redex env) vi then
        raise ABS_ERR "" ""
>>>>>>> 7c1215a4
      else (vi,ti)
      end
      handle HOL_ERR _ => first_match env mfun l)
;


fun inst_csts inst env tm =
  case dest_term tm of
    LAMB(Bvar,Body) => inst_csts inst (Bvar::env) Body
  | COMB(Rator,Rand) =>
      (SOME (first_match env (match_term tm) inst)
       handle HOL_ERR _ =>
         (case inst_csts inst env Rand of
           SOME i => SOME i
         | NONE => inst_csts inst env Rator))
  | _ => NONE
;


fun inst_thm inst thm =
  case inst_csts inst [] (concl thm) of
    NONE => (NONE,thm)
  | SOME(vi,ti) => (SOME (vi,ti), INST_TYPE ti thm)
;

fun insteq p1 p2 = pair_eq (subst_eq aconv aconv) equal p1 p2

fun inst_all ctab thm =
  let val (osub,thm) = under_all insteq (inst_thm ctab) thm in
  case osub of
    SOME (sub,ti) =>
      foldl (fn ({redex,residue},th) => SPEC residue (GEN redex th))
        thm sub
  | NONE => thm
  end
  handle HOL_ERR _ => thm;

(* example:
   inst_all [--`0+0`--,--`0-0`--]
      (GEN_ALL(CONJ(GEN (--`y:num`--) (REFL(--` x+y = x-y `--)))
                 (REFL(--`z`--))))
    ;
*)


fun inst_hyp (h,thm) =
  MATCH_MP thm h
  handle HOL_ERR _ => thm
;

fun import_fun inst thm =
  foldl inst_hyp thm inst
;


(*----------------*)

type inst_infos =
    { Vals : term list,
      Inst : thm list,
      Rule : thm -> thm,
      Rename : string -> string option };

type cinst_infos =
    { Inst : thm list, Rule : thm -> thm, Csts : term list, Defs : thm list };


fun compute_inst_infos ctab ({Rename,Inst,Rule,...}:inst_infos) =
  let fun mk_def tm =
        case Rename(#Name(dest_thy_const(fst(strip_comb tm)))) of
          SOME name => SOME(name^"_def", mk_eq(mk_var(name,type_of tm),tm))
        | NONE => NONE
      val defs = List.mapPartial mk_def ctab
      val thms = map (GSYM o new_param_definition) defs
  in { Csts=ctab, Defs=thms, Inst=Inst, Rule=Rule }
  end;

fun inst_thm_fun { Inst=inst, Rule=f, Csts=ctab, Defs=thms } =
    f o REWRITE_RULE thms o inst_all ctab o import_fun inst
;


(* --> abs_tools ? *)

val pr_list_sep = PP.pr_list

val S = PP.add_string;
val NL = PP.add_newline;
val N = PP.add_string o int_to_string;
val SPC = PP.add_break(1,0)
val B = PP.block PP.CONSISTENT 0


val functor_header = [S "fun IMPORT P =", NL]
;

fun compute_cst_arg_map (fv,impargs) =
  let val thcsts = map (#Name o dest_thy_const) (constants(current_theory()))
      fun is_param_cst (x,iargs) =
        mem x thcsts andalso all (C tmem fv) iargs
      val ptab = filter is_param_cst impargs
      val pr_var = S o fst o dest_var
      val sep = [S ",", NL, S "          "]
  in
     B [
      S "  let open Parse abstraction",              NL,
      S "      fun sing [x] = x | sing _ = raise Match", NL,
      S "      val ",
      B (pr_list_sep pr_var [S","] (!fv_ass)),
      S " = sing (#Vals P)", NL,
      S "      val ctab =", NL,
      S "        [ ",
      B (pr_list_sep (fn (x,iargs) =>
                      B [
                          S ("Term`"^x^" "),
                          B (pr_list_sep (fn v => S ("^"^fst(dest_var v)))
                                         [S " "] iargs),
                          S "`"
                        ])
                  sep ptab),
      S " ]",  NL,
      S "      val inst_fun = inst_thm_fun (compute_inst_infos ctab P) in",
      NL]
  end
;

fun export_param_theory () = let
  val _ = Theory.scrub()
  val defs = rev (map fst (definitions"-"))
  val thms = rev (map fst (theorems"-"))
  fun struct_line thn = B [S thn, SPC, S "= inst_fun ", S thn]
  fun sig_line thn = B [S thn, S " : thm"]
  val sep = [S ",", NL, S "    "]
  val adj = {
    sig_ps =
      SOME (fn _ => B[
                     S "val IMPORT : abstraction.inst_infos ->", NL,
                     S "  { ",
                     B (pr_list_sep sig_line [S ",", SPC] (defs@thms)),
                     S " }", NL
                   ]),
    struct_ps =
      SOME (fn _ => B (
                     functor_header @
                     [compute_cst_arg_map (!fv_ass, !impl_param_cstr),
                      S "  { ",
                      B (pr_list_sep struct_line sep (defs@thms)),
                      S " }", NL,
                      S "  end", NL]))
  }
in
  adjoin_to_theory adj;
  export_theory()
end;


end;<|MERGE_RESOLUTION|>--- conflicted
+++ resolved
@@ -134,13 +134,8 @@
 fun first_match env mfun [] = raise ABS_ERR "first_match" "no match"
   | first_match env mfun (x::l) =
       (let val (vi,ti) = mfun x in
-<<<<<<< HEAD
       if exists (fn {redex,residue} => tmem redex env) vi then
-	raise ABS_ERR "" ""
-=======
-      if exists (fn {redex,residue} => mem redex env) vi then
         raise ABS_ERR "" ""
->>>>>>> 7c1215a4
       else (vi,ti)
       end
       handle HOL_ERR _ => first_match env mfun l)
