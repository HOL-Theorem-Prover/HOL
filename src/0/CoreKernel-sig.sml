signature CoreKernel = sig
  structure Tag  : FinalTag
  structure Rank : FinalRank
  structure Kind : FinalKind        where type rank     = Rank.rank
  structure Type : FinalType        where type kind     = Kind.kind
                                      and type rank     = Rank.rank
  structure Term : FinalTerm        where type hol_type = Type.hol_type
                                      and type kind     = Kind.kind
                                      and type rank     = Rank.rank

<<<<<<< HEAD
  structure Thm  : Thm              where type kind     = Kind.kind
                                      and type rank     = Rank.rank
                                      and type hol_type = Type.hol_type
                                      and type term     = Term.term
                                      and type tag      = Tag.tag

  structure Theory : Theory         where type kind     = Kind.kind
                                      and type hol_type = Type.hol_type
                                      and type term     = Term.term
                                      and type thm      = Thm.thm

  structure TheoryPP : TheoryPP     where type kind     = Kind.kind
                                      and type hol_type = Type.hol_type
                                      and type thm      = Thm.thm

=======
  structure Thm  : FinalThm         where type hol_type = Type.hol_type
                                      and type term     = Term.term
                                      and type tag      = Tag.tag

>>>>>>> 5f99e73a
  structure Net : Net               where type term = Term.term

end;<|MERGE_RESOLUTION|>--- conflicted
+++ resolved
@@ -8,28 +8,12 @@
                                       and type kind     = Kind.kind
                                       and type rank     = Rank.rank
 
-<<<<<<< HEAD
-  structure Thm  : Thm              where type kind     = Kind.kind
+  structure Thm  : FinalThm         where type kind     = Kind.kind
                                       and type rank     = Rank.rank
                                       and type hol_type = Type.hol_type
                                       and type term     = Term.term
                                       and type tag      = Tag.tag
 
-  structure Theory : Theory         where type kind     = Kind.kind
-                                      and type hol_type = Type.hol_type
-                                      and type term     = Term.term
-                                      and type thm      = Thm.thm
-
-  structure TheoryPP : TheoryPP     where type kind     = Kind.kind
-                                      and type hol_type = Type.hol_type
-                                      and type thm      = Thm.thm
-
-=======
-  structure Thm  : FinalThm         where type hol_type = Type.hol_type
-                                      and type term     = Term.term
-                                      and type tag      = Tag.tag
-
->>>>>>> 5f99e73a
   structure Net : Net               where type term = Term.term
 
 end;