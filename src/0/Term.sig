--- conflicted
+++ resolved
@@ -1,175 +1,12 @@
 signature Term =
 sig
-<<<<<<< HEAD
-  type hol_type = KernelTypes.hol_type
-  type term = KernelTypes.term
-  type kind = KernelTypes.kind
-  type rank = KernelTypes.rank
-  type ('a,'b)subst = ('a,'b)Lib.subst
-  type 'a set       = 'a HOLset.set
-=======
->>>>>>> 5f99e73a
 
   include FinalTerm where type hol_type = KernelTypes.hol_type
                           and type term = KernelTypes.term
+                          and type kind = KernelTypes.kind
+                          and type rank = KernelTypes.rank
 
-<<<<<<< HEAD
-  val type_of       : term -> hol_type
-  val rank_of_term  : term -> rank
-  val free_vars     : term -> term list
-  val free_vars_lr  : term -> term list
-  val FVL           : term list -> term set -> term set
-  val free_in       : term -> term -> bool
-  val all_vars      : term -> term list
-  val free_varsl    : term list -> term list
-  val all_varsl     : term list -> term list
-  val kind_vars_in_term : term -> kind list
-  val kind_vars_in_terml : term list -> kind list
-  val type_vars_in_term : term -> hol_type list
-  val type_vars_in_terml : term list -> hol_type list
-  val var_occurs    : term -> term -> bool
-  val type_var_occurs : hol_type -> term -> bool
-  val genvar        : hol_type -> term
-  val genvars       : hol_type -> int -> term list
-  val variant       : term list -> term -> term
-  val prim_variant  : term list -> term -> term
-  val gen_variant   : (string -> bool) -> string -> term list -> term -> term
-  val mk_var        : string * hol_type -> term
-  val mk_primed_var : string * hol_type -> term
-  val dest_var      : term -> string * hol_type
-
-  val decls         : string -> term list
-  val all_consts    : unit -> term list
-  val mk_const      : string * hol_type -> term
-  val prim_mk_const : {Thy:string,Name:string} -> term
-  val mk_thy_const  : {Thy:string, Name:string, Ty:hol_type} -> term
-  val dest_const    : term -> string * hol_type
-  val dest_thy_const: term -> {Thy:string, Name:string, Ty:hol_type}
-
-  val mk_comb       : term * term -> term
-  val list_mk_comb  : term * term list -> term
-  val dest_comb     : term -> term * term
-  val strip_comb    : term -> term * term list
-
-  val mk_tycomb     : term * hol_type -> term
-  val list_mk_tycomb: term * hol_type list -> term
-  val dest_tycomb   : term -> term * hol_type
-  val strip_tycomb  : term -> term * hol_type list
-
-  val mk_abs        : term * term -> term
-  val list_mk_abs   : term list * term -> term
-  val list_mk_binder: term option -> term list * term -> term
-  val dest_abs      : term -> term * term
-  val strip_abs     : term -> term list * term
-  val strip_binder  : term option -> term -> term list * term
-
-  val mk_tyabs      : hol_type * term -> term
-  val list_mk_tybinder : term option -> hol_type list * term -> term
-  val list_mk_tyabs : hol_type list * term -> term
-  val dest_tyabs    : term -> hol_type * term
-  val strip_tybinder: term option -> term -> hol_type list * term
-  val strip_tyabs   : term -> hol_type list * term
-
-  val is_var        : term -> bool
-  val is_bvar       : term -> bool
-  val is_genvar     : term -> bool
-  val is_const      : term -> bool
-  val is_poly_const : term -> bool
-  val is_comb       : term -> bool
-  val is_tycomb     : term -> bool
-  val is_abs        : term -> bool
-  val is_tyabs      : term -> bool
-  val is_omega      : term -> bool
-  val rator         : term -> term
-  val rand          : term -> term
-  val bvar          : term -> term
-  val body          : term -> term
-  val tyrator       : term -> term
-  val tyrand        : term -> hol_type
-  val btyvar        : term -> hol_type
-  val tybody        : term -> term
-  val rename_bvar   : string -> term -> term
-  val rename_btyvar : string -> term -> term
-
-  val same_const    : term -> term -> bool
-  val prim_eq       : term -> term -> bool
-  val eq            : term -> term -> bool
-  val aconv         : term -> term -> bool
-  val beta_conv     : term -> term
-  val eta_conv      : term -> term
-  val ty_beta_conv  : term -> term
-  val ty_eta_conv   : term -> term
-  val beta_conv_ty_in_term : term -> term
-  val eta_conv_ty_in_term : term -> term
-  val beta_eta_conv_ty_in_term : term -> term
-  val subst         : (term,term) Lib.subst -> term -> term
-  val pure_inst     : (hol_type,hol_type) subst -> term -> term (* expects kinds & ranks match *)
-  val inst          : (hol_type,hol_type) subst -> term -> term (* general: aligns kinds & ranks *)
-  val pure_inst_kind: (kind,kind) subst -> term -> term (* expects ranks match *)
-  val inst_kind     : (kind,kind) subst -> term -> term (* general: aligns ranks *)
-  val inst_rank     : rank -> term -> term
-  val inst_rank_kind: rank -> (kind,kind)subst -> term -> term
-  val inst_rk_kd_ty : rank -> (kind,kind)subst -> (hol_type,hol_type)subst -> term -> term
-  val inst_all      : rank -> (kind,kind)subst -> (hol_type,hol_type)subst -> (term,term)subst
-                        -> term -> term
-(*
-  val subst_type    : (hol_type,hol_type) subst -> term -> term   (* arbitrary types to types; aligns *)
-  val pure_subst_type : (hol_type,hol_type) subst -> term -> term (* expects kinds & ranks match *)
-*)
-
-  val has_var_rankl : term list -> bool
-
-  val get_type_kind_rank_insts : kind list -> hol_type list ->
-                      {redex : term, residue : term} list ->
-                      ({redex : hol_type, residue : hol_type} list * hol_type list) *
-                      ({redex : kind, residue : kind} list * kind list) * (rank * bool) ->
-                      ({redex : hol_type, residue : hol_type} list * hol_type list) *
-                      ({redex : kind, residue : kind} list * kind list) * (rank * bool)
-  val raw_kind_match : bool -> kind list -> hol_type list -> term set
-                      -> term -> term
-                      -> (term,term)subst * (hol_type,hol_type)subst * (kind,kind)subst * rank
-                      -> ((term,term)subst * term set) *
-                         ((hol_type,hol_type)subst * hol_type list) *
-                         ((kind,kind)subst * kind list) * (rank * bool)
-  val raw_match     : hol_type list -> term set
-                      -> term -> term
-                      -> (term,term)subst * (hol_type,hol_type)subst
-                      -> ((term,term)subst * term set) *
-                         ((hol_type,hol_type)subst * hol_type list)
-  val kind_match_terml : bool -> kind list -> hol_type list -> term set -> term -> term
-                        -> (term,term)subst * (hol_type,hol_type)subst * (kind,kind)subst * rank
-  val match_terml   : hol_type list -> term set -> term -> term
-                        -> (term,term)subst * (hol_type,hol_type)subst
-  val kind_match_term : term -> term
-                        -> (term,term)subst * (hol_type,hol_type)subst * (kind,kind)subst * rank
-  val match_term    : term -> term -> (term,term)subst * (hol_type,hol_type)subst
-  val kind_norm_subst : ((term,term)subst * term set) *
-                      ((hol_type,hol_type)subst * hol_type list) *
-                      ((kind,kind)subst * kind list) * (rank * bool)
-                      -> ((term,term)subst * (hol_type,hol_type)subst * (kind,kind)subst * rank)
-  val norm_subst    : ((term,term)subst * term set) *
-                      ((hol_type,hol_type)subst * hol_type list)
-                      -> ((term,term)subst * (hol_type,hol_type)subst)
-  val ho_kind_match_term0 : kind list -> hol_type list -> term HOLset.set -> term -> term
-                       -> (term,int)subst * (term,term)subst
-                          * ((hol_type,hol_type)subst * hol_type list)
-                          * ((kind,kind)subst * kind list) * (rank * bool)
-  val ho_match_term0 : hol_type list -> term HOLset.set -> term -> term
-                       -> (term,int)subst * (term,term)subst
-                          * ((hol_type,hol_type)subst * hol_type list)
-  val ho_kind_match_term  : kind list ->  hol_type list -> term HOLset.set -> term -> term
-                       -> (term,term)subst * (hol_type,hol_type)subst * (kind,kind)subst * rank
-  val ho_match_term  : hol_type list -> term HOLset.set -> term -> term
-                       -> (term,term)subst * (hol_type,hol_type)subst
-  val thy_consts    : string -> term list
-  val compare       : term * term -> order
-  val term_eq       : term -> term -> bool
-  val var_compare   : term * term -> order
-  val empty_tmset   : term set
-  val empty_varset  : term set
-=======
   val termsig       : KernelTypes.holty KernelSig.symboltable
->>>>>>> 5f99e73a
 
   val lazy_beta_conv : term -> term
   val imp            : term
@@ -178,16 +15,20 @@
   val prim_mk_imp    : term -> term -> term
   val break_const    : term -> KernelTypes.id * hol_type
   val break_abs      : term -> term
-<<<<<<< HEAD
   val break_tyabs    : term -> term
+
   val trav           : (hol_type -> unit) -> (term -> unit) -> term -> unit
   val ty2tm          : hol_type -> term
   val ty2tmE         : hol_type -> kind list -> term
   val pp_raw_term    : (hol_type -> int) -> (term -> int) -> Portable.ppstream -> term -> unit
-=======
-  val trav           : (term -> unit) -> term -> unit
-  val pp_raw_term    : (term -> int) -> Portable.ppstream -> term -> unit
   val is_bvar        : term -> bool
->>>>>>> 5f99e73a
+  val is_poly_const : term -> bool
+
+  val get_type_kind_rank_insts : kind list -> hol_type list ->
+                      {redex : term, residue : term} list ->
+                      ({redex : hol_type, residue : hol_type} list * hol_type list) *
+                      ({redex : kind, residue : kind} list * kind list) * (rank * bool) ->
+                      ({redex : hol_type, residue : hol_type} list * hol_type list) *
+                      ({redex : kind, residue : kind} list * kind list) * (rank * bool)
 
 end;