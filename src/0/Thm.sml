(* ===================================================================== *)
(* FILE          : Thm.sml                                               *)
(* DESCRIPTION   : The abstract data type of theorems.                   *)
(*                                                                       *)
(* AUTHORS       : (c) Mike Gordon, University of Cambridge              *)
(*                     Konrad Slind, University of Calgary               *)
(*                                   University of Cambridge             *)
(*                     Bruno Barras, University of Cambridge and INRIA   *)
(* DATE          : September 10, 1991, Konrad Slind                      *)
(* Modified      : September 23, 1997, Ken Larsen                        *)
(*               : 1999, Bruno Barras                                    *)
(*               : July 2000, Konrad Slind                               *)
(* ===================================================================== *)

structure Thm :> Thm =
struct

open Feedback Lib Term KernelTypes Tag

type 'a set = 'a HOLset.set;

val --> = Type.-->;
infixr 3 -->;
infix 5 |-> ;

(*---------------------------------------------------------------------------
       Exception handling
 ---------------------------------------------------------------------------*)

val thm_err = mk_HOL_ERR "Thm"
fun ERR f m = raise thm_err f m
fun Assert b s1 s2 = if b then () else ERR s1 s2


(*---------------------------------------------------------------------------*
 * Miscellaneous syntax routines.                                            *
 *---------------------------------------------------------------------------*)

val bool      = Type.bool
val alpha     = Type.alpha
fun dom ty    = fst (Type.dom_rng ty)
fun rng ty    = snd (Type.dom_rng ty);
val EQ        = Portable.pointer_eq
val empty_tag = Tag.empty_tag


(*---------------------------------------------------------------------------
    The following are here because I didn't want to Thm to be dependent
    on some derived syntax (now in boolSyntax).
 ---------------------------------------------------------------------------*)
structure Susp = Portable.HOLSusp

val F = Susp.delay (fn () => mk_thy_const{Name="F", Thy="bool", Ty=bool});

val mk_neg = Susp.delay (fn () =>
  let val notc = mk_thy_const{Name="~",Thy="bool",Ty=bool --> bool}
  in fn M => mk_comb(notc,M)
  end);

val mk_forall = Susp.delay (fn () =>
 let val forallc = prim_mk_const{Name="!", Thy="bool"}
 in fn v => fn tm =>
      mk_comb(inst[alpha |-> type_of v] forallc, mk_abs(v,tm))
 end);

val mk_tyforall = Susp.delay (fn () =>
 let val tyforallc = prim_mk_const{Name="!:", Thy="bool"}
 in fn a => fn tm =>
      mk_comb(inst_kind[Kind.kappa |-> Type.kind_of a] tyforallc, mk_tyabs(a,tm))
 end);

val mk_conj = Susp.delay (fn () =>
 let val conjc = prim_mk_const{Name="/\\", Thy="bool"}
 in fn (M,N) => list_mk_comb(conjc,[M,N])
 end);

val mk_disj = Susp.delay (fn () =>
 let val disjc = prim_mk_const{Name="\\/", Thy="bool"}
 in fn (M,N) => list_mk_comb(disjc,[M,N])
 end);


local val DEST_IMP_ERR = thm_err "dest_imp" ""
in
fun dest_imp M =
 let val (Rator,conseq) = with_exn dest_comb M DEST_IMP_ERR
 in if is_comb Rator
    then let val (Rator,ant) = dest_comb Rator
         in if eq Rator Term.imp then (ant,conseq) else raise DEST_IMP_ERR
         end
    else case with_exn dest_thy_const Rator DEST_IMP_ERR
          of {Name="~", Thy="bool",...} => (conseq,Susp.force F)
           | otherwise => raise DEST_IMP_ERR
 end
end;

local val err = thm_err "dest_exists" ""
in
fun dest_exists tm =
 let val (Rator,Rand) = with_exn dest_comb tm err
 in case with_exn dest_thy_const Rator err
     of {Name="?", Thy="bool",...} => with_exn dest_abs Rand err
      | otherwise => raise err
 end
end;

local val err = thm_err "dest_tyexists" ""
in
fun dest_tyexists tm =
 let val (Rator,Rand) = with_exn dest_comb tm err
 in case with_exn dest_thy_const Rator err
     of {Name="?:", Thy="bool",...} => with_exn dest_tyabs Rand err
      | otherwise => raise err
 end
end;


(*---------------------------------------------------------------------------*
 * The type of theorems and some basic operations on it.                     *
 *---------------------------------------------------------------------------*)

(* datatype thm = datatype KernelTypes.thm *)

fun single_hyp tm = HOLset.singleton Term.compare tm
val empty_hyp = Term.empty_tmset
fun list_hyp tml = HOLset.addList(empty_hyp,tml)

fun tag  (THM(tg,_,_))  = tg
fun concl(THM(_,_,c))   = c
fun hypset  (THM(_,asl,_)) = asl
fun hyplist (THM(_,asl,_)) = HOLset.listItems asl
val hyp = hyplist   (* backwards compatibility *)

fun dest_thm(t as THM(_,asl,w)) = (hyplist t,w) (* Compatible with old code. *)
fun sdest_thm(THM(_,asl,w)) = (asl,w)
fun make_thm R seq = (Count.inc_count R; THM seq);   (* internal only *)

fun thm_frees (t as THM(_,asl,c)) = free_varsl (c::hyplist t);

fun add_hyp h asl = HOLset.add(asl,h)
fun union_hyp asl1 asl2 = HOLset.union(asl1, asl2)

fun tag_hyp_union thm_list =
  (itlist (Tag.merge o tag) (tl thm_list) (tag (hd thm_list)),
   itlist (union_hyp o hypset) thm_list empty_hyp);

fun var_occursl v l = isSome (HOLset.find (var_occurs v) l);
fun type_var_occursl a l = isSome (HOLset.find (type_var_occurs a) l);

fun hypset_all P s = not (isSome (HOLset.find (not o P) s))
fun hypset_exists P s = isSome (HOLset.find P s)
fun hypset_map f s = HOLset.foldl(fn(i,s0) => HOLset.add(s0,f i)) empty_hyp s

fun hyp_kdvars th =
   HOLset.foldl (fn (h,kds) =>
                        List.foldl (fn (kdv,kds) => HOLset.add(kds,kdv))
                                   kds
                                   (Term.kind_vars_in_term h))
                    (HOLset.empty Kind.kind_compare)
                    (hypset th)

fun hyp_tyvars th =
   HOLset.foldl (fn (h,tys) =>
                        List.foldl (fn (tyv,tys) => HOLset.add(tys,tyv))
                                   tys
                                   (Term.type_vars_in_term h))
                    (HOLset.empty Type.compare)
                    (hypset th)

fun hyp_frees th =
  HOLset.foldl (fn (h,tms) => Term.FVL[h] tms) empty_tmset (hypset th);

fun is_bool tm = (Type.eq_ty (type_of tm) bool);


(*---------------------------------------------------------------------------
 *                THE PRIMITIVE RULES OF INFERENCE
 *---------------------------------------------------------------------------*)


(*---------------------------------------------------------------------------*
 *                                                                           *
 *       ---------  ASSUME M                           [M is boolean]        *
 *         M |- M                                                            *
 *---------------------------------------------------------------------------*)

fun ASSUME tm =
   (Assert (is_bool tm) "ASSUME" "not a proposition";
    make_thm Count.Assume (empty_tag,single_hyp tm,tm));


(*---------------------------------------------------------------------------*
 *                                                                           *
 *         ---------  REFL M                                                 *
 *         |- M = M                                                          *
 *---------------------------------------------------------------------------*)

val mk_eq_nocheck = Term.prim_mk_eq;

fun refl_nocheck ty tm =
  make_thm Count.Refl (empty_tag, empty_hyp, mk_eq_nocheck ty tm tm);

fun REFL tm = refl_nocheck (type_of tm) tm;


(*---------------------------------------------------------------------------*
 *                                                                           *
 *         ------------------------  BETA_CONV "(\v.M) N"                    *
 *         |- (\v.M) N = M [v|->N]                                           *
 *---------------------------------------------------------------------------*)

fun BETA_CONV tm =
   make_thm Count.Beta
      (empty_tag, empty_hyp, mk_eq_nocheck (type_of tm) tm (beta_conv tm))
   handle HOL_ERR _ => ERR "BETA_CONV" "not a beta-redex"


(*---------------------------------------------------------------------------*
 *                                                                           *
 *     --------------------------------  TY_BETA_CONV "(!:'a.M) [:TY:]"      *
 *     |- (!:'a.M) [:TY:] = M ['a|->TY]                                      *
 *---------------------------------------------------------------------------*)

fun TY_BETA_CONV tm =
   make_thm Count.TyBeta
      (empty_tag, empty_hyp, mk_eq_nocheck (type_of tm) tm (ty_beta_conv tm))
   handle HOL_ERR _ => ERR "TY_BETA_CONV" "not a type-beta-redex"


(*---------------------------------------------------------------------------
 * ltheta is a substitution mapping from the template to the concl of
 * the given theorem. It checks that the template is an OK abstraction of
 * the given theorem. rtheta maps the template to another theorem, in which
 * the lhs in the first theorem have been replaced by the rhs in the second
 * theorem. The replacements provide the lhs and rhs.
 *---------------------------------------------------------------------------*)

fun SUBST replacements template (th as THM(O,asl,c)) =
 let val (ltheta, rtheta, hyps, oracles) =
         itlist (fn {redex, residue = THM(ocls,h,c)} =>
                 fn (ltheta,rtheta,hyps,Ocls) =>
                      let val _ = Lib.assert Term.is_var redex
                          val (lhs,rhs,_) = Term.dest_eq_ty c
                      in ((redex |-> lhs)::ltheta,
                          (redex |-> rhs)::rtheta,
                          union_hyp h hyps,
                          Tag.merge ocls Ocls)
                      end)
                replacements ([],[],asl,O)
 in
   if aconv (subst ltheta template) c
    then make_thm Count.Subst (oracles,hyps,subst rtheta template)
      else th
 end;

(*---------------------------------------------------------------------------*
 *        A |- t1 = t2                                                       *
 *   ------------------------  ABS x            [Where x is not free in A]   *
 *    A |- (\x.t1) = (\x.t2)                                                 *
 *---------------------------------------------------------------------------*)

fun ABS v (THM(ocl,asl,c)) =
 let val (lhs,rhs,ty) = Term.dest_eq_ty c handle HOL_ERR _
                      => ERR "ABS" "not an equality"
     val vty = snd(dest_var v) handle HOL_ERR _
                      => ERR "ABS" "first argument is not a variable"
 in if var_occursl v asl
     then ERR "ABS" "The variable is free in the assumptions"
     else make_thm Count.Abs
            (ocl, asl, mk_eq_nocheck (vty --> ty)
                                     (mk_abs(v,lhs))
                                     (mk_abs(v,rhs)))
 end;

(*---------------------------------------------------------------------------*
 *          A |- t1 = t2                                                     *
 *   ----------------------------  TY_ABS x     [Where 'a is not free in A]  *
 *    A |- (\:'a.t1) = (\:'a.t2)                                             *
 *---------------------------------------------------------------------------*)

fun TY_ABS a (THM(ocl,asl,c)) =
 let val (lhs,rhs,ty) = Term.dest_eq_ty c handle HOL_ERR _
                      => ERR "TY_ABS" "not an equality"
     val (nm,kd) = Type.dest_var_type a handle HOL_ERR _
                      => ERR "TY_ABS" "first argument is not a type variable"
 in if type_var_occursl a asl
     then ERR "TY_ABS" "The type variable is free in the assumptions"
     else make_thm Count.TyAbs
            (ocl, asl, mk_eq_nocheck (Type.mk_univ_type(a, ty))
                                     (mk_tyabs(a,lhs))
                                     (mk_tyabs(a,rhs)))
 end;

(*---------------------------------------------------------------------------*
 *   A |- t1 = t2                                                            *
 *  ------------------------------------  GEN_ABS f [v1,...,vn]              *
 *   A |- (Q v1...vn.t1) = (Q v1...vn.t2)    (where no vi is free in A)      *
 *---------------------------------------------------------------------------*)

fun GEN_ABS opt vlist (th as THM(ocl,asl,c)) =
 let open HOLset
     val vset = addList(Term.empty_varset,vlist)
     val hset = hyp_frees th
 in if isEmpty (intersection(vset,hset))
    then let val (lhs,rhs,ty) = with_exn Term.dest_eq_ty c
                                  (thm_err "GEN_ABS" "not an equality")
             val lhs' = list_mk_binder opt (vlist,lhs)
             val rhs' = list_mk_binder opt (vlist,rhs)
         in make_thm Count.GenAbs
               (ocl,asl,mk_eq_nocheck (Term.type_of lhs') lhs' rhs')
         end
    else ERR "GEN_ABS" "variable(s) free in the assumptions"
 end

(*---------------------------------------------------------------------------*
 *   A |- t1 = t2                                                            *
 *  --------------------------------------  GEN_TY_ABS f [a1,...,an]         *
 *   A |- (Q a1...an.t1) = (Q a1...an.t2)      (where no ai is free in A)    *
 *---------------------------------------------------------------------------*)

fun GEN_TY_ABS opt vlist (th as THM(ocl,asl,c)) =
 let open HOLset
     val vset = addList(Type.empty_tyset,vlist)
     val hset = hyp_tyvars th
 in if isEmpty (intersection(vset,hset))
    then let val (lhs,rhs,ty) = with_exn Term.dest_eq_ty c
                                  (thm_err "GEN_TY_ABS" "not an equality")
             val lhs' = list_mk_tybinder opt (vlist,lhs)
             val rhs' = list_mk_tybinder opt (vlist,rhs)
         in make_thm Count.GenTyAbs
               (ocl,asl,mk_eq_nocheck (Term.type_of lhs') lhs' rhs')
         end
    else ERR "GEN_TY_ABS" "variable(s) free in the assumptions"
 end

(*---------------------------------------------------------------------------
 *         A |- M
 *  --------------------  INST_RANK n
 *  A[rank + n/rank] |- M[rank + n/rank]
 *
 *---------------------------------------------------------------------------*)

fun INST_RANK 0 th = th
  | INST_RANK rkS (th as THM(ocl,asl,c)) =
    let val instfn = Term.inst_rank rkS
    in make_thm Count.InstRank(ocl, hypset_map instfn asl, instfn c)
    end
    handle HOL_ERR {message,...} => ERR "INST_RANK" message

(*---------------------------------------------------------------------------
 *         A |- M
 *  --------------------  PURE_INST_KIND theta
 *  theta(A) |- theta(M)
 *
 *---------------------------------------------------------------------------*)

fun PURE_INST_KIND [] th = th
  | PURE_INST_KIND theta (THM(ocl,asl,c)) =
    let val instfn = Term.pure_inst_kind theta
    in make_thm Count.PureInstKind(ocl, hypset_map instfn asl, instfn c)
    end
    handle HOL_ERR {message,...} => ERR "PURE_INST_KIND" message

(*---------------------------------------------------------------------------
 *         A |- M
 *  --------------------  INST_KIND theta
 *  theta(A) |- theta(M)
 *
 *---------------------------------------------------------------------------*)

fun INST_KIND [] th = th
  | INST_KIND theta (THM(ocl,asl,c)) =
    let val (rkS,kdS) = Kind.align_kinds theta
        val instfn = Term.inst_rank_kind rkS kdS
    in make_thm Count.InstKind(ocl, hypset_map instfn asl, instfn c)
    end
    handle HOL_ERR {message,...} => ERR "INST_KIND" message

(*---------------------------------------------------------------------------
 *         A |- M
 *  --------------------  PURE_INST_TYPE theta
 *  theta(A) |- theta(M)
 *
 *---------------------------------------------------------------------------*)

fun PURE_INST_TYPE [] th = th
  | PURE_INST_TYPE theta (THM(ocl,asl,c)) =
    let val instfn = pure_inst theta
    in
      make_thm Count.PureInstType(ocl, hypset_map instfn asl, instfn c)
    end
    handle HOL_ERR {message,...} => ERR "PURE_INST_TYPE" message

(*---------------------------------------------------------------------------
 *                 A |- M
 *  ------------------------------------  INST_TYPE theta
 *  tyS(kdS(rkS(A))) |- tyS(kdS(rkS(M)))
 *
 *  where theta aligns to the rank,kind,type substitutions rkS,kdS,tyS
 *---------------------------------------------------------------------------*)

fun INST_TYPE [] th = th
  | INST_TYPE theta (THM(ocl,asl,c)) =
    let val (rkS,kdS,tyS) = Type.align_types theta
        val instfn = inst_rk_kd_ty rkS kdS tyS
    in
      make_thm Count.InstType(ocl, hypset_map instfn asl, instfn c)
    end
    handle HOL_ERR {message,...} => ERR "INST_TYPE" message

(*---------------------------------------------------------------------------
 *          A |- M
 *  ---------------------- DISCH tm
 *     A - tm |- tm ==> M
 *
 * The term tm need not occur in A. All terms in A that are
 * alpha-convertible to tm are removed.
 *---------------------------------------------------------------------------*)

fun DISCH w (THM(ocl,asl,c)) =
  (Assert (is_bool w) "DISCH" "not a proposition";
   make_thm Count.Disch
      (ocl,
       HOLset.delete(asl, w) handle HOLset.NotFound => asl,
       Term.prim_mk_imp w c));


(*---------------------------------------------------------------------------
 *          A |- M ==> N ,  B |- M'
 *  ----------------------------------  MP
 *              A u B |- N
 *
 * M and M' must be alpha-convertible
 *---------------------------------------------------------------------------*)

fun MP (THM(o1,asl1,c1)) (THM(o2,asl2,c2)) =
 let val (ant,conseq) = dest_imp c1
 in Assert (aconv ant c2) "MP"
      "antecedent of first thm not alpha-convertible to concl. of second";
    make_thm Count.Mp (Tag.merge o1 o2, union_hyp asl1 asl2, conseq)
 end;


(*---------------------------------------------------------------------------*
 * Derived Rules -- these are here for efficiency purposes, and so that all  *
 * invocations of mk_thm are in Thm. The following derived rules do not use  *
 * any axioms of boolTheory:                                                 *
 *                                                                           *
 *   ALPHA, SYM, TRANS, MK_COMB, AP_TERM, AP_THM, EQ_MP, EQ_IMP_RULE,        *
 *   Beta, Mk_comb, Mk_abs, Mk_tycomb, Mk_tyabs                              *
 *                                                                           *
 *---------------------------------------------------------------------------*)

(*---------------------------------------------------------------------------
 * Equivalence of alpha-convertible terms
 *
 *     t1, t2 alpha-convertable
 *     -------------------------
 *            |- t1 = t2
 *
 * fun ALPHA t1 t2 = TRANS (REFL t1) (REFL t2)
 *---------------------------------------------------------------------------*)

fun ALPHA t1 t2 =
   if aconv t1 t2 then
     make_thm Count.Alpha (empty_tag, empty_hyp,
                           mk_eq_nocheck (type_of t1) t1 t2)
   else ERR "ALPHA" "Terms not alpha-convertible";

(*---------------------------------------------------------------------------*
 *  Symmetry of =
 *
 *       A |- t1 = t2
 *     ----------------
 *       A |- t2 = t1
 *
 * fun SYM th =
 *   let val (t1,t2) = dest_eq(concl th)
 *       val v = genvar(type_of t1)
 *   in
 *   SUBST [(th,v)] (mk_eq(v,t1)) (REFL t1)
 *   end
 *   handle _ =>  ERR "SYM" "";
 *---------------------------------------------------------------------------*)

fun SYM th =
 let val (lhs,rhs,ty) = Term.dest_eq_ty (concl th)
  in make_thm Count.Sym
        (tag th, hypset th, mk_eq_nocheck ty rhs lhs)
 end
 handle HOL_ERR _ => ERR "SYM" "";

(*---------------------------------------------------------------------------
 * Transitivity of =
 *
 *   A1 |- t1 = t2  ,  A2 |- t2 = t3
 *  ---------------------------------
 *        A1 u A2 |- t1=t3
 *
 * fun TRANS th1 th2 =
 *   let val (t1,t2) = dest_eq(concl th1)
 *       and (t2',t3) = dest_eq(concl th2)
 *       val v = genvar(type_of t1)
 *   in
 *   SUBST [(th2,v)] (mk_eq(t1,v)) th1
 *   end
 *   handle _ =>  ERR{function = "TRANS",message = ""};
 *
 *---------------------------------------------------------------------------*)

fun TRANS th1 th2 =
   let val (lhs1,rhs1,ty1) = Term.dest_eq_ty (concl th1)
       and (lhs2,rhs2,ty2) = Term.dest_eq_ty (concl th2)
       val   _  = Assert (aconv rhs1 lhs2) "" ""
       val hyps = union_hyp (hypset th1) (hypset th2)
       val ocls = Tag.merge (tag th1) (tag th2)
       val rk_of = Type.rank_of_type
       val ty = if Rank.ge_rk (rk_of ty1, rk_of ty2) then ty1 else ty2
   in
     make_thm Count.Trans (ocls, hyps, mk_eq_nocheck ty lhs1 rhs2)
   end
   handle HOL_ERR e  => (print (Feedback.format_ERR e);
                           ERR "TRANS" "");


(*---------------------------------------------------------------------------
 *     A1 |- f = g    A2 |- x = y
 *     ---------------------------
 *       A1 u A2 |- f x = g y
 *
 * fun MK_COMB (funth,argth) =
 *   let val f = lhs (concl funth)
 *       and x = lhs (concl argth)
 *   in
 *   SUBS_OCCS [([2], funth), ([2], argth)] (REFL (Comb(f,x))))
 *   ? failwith `MK_COMB`;
 *---------------------------------------------------------------------------*)

fun MK_COMB (funth,argth) =
   let val (f,g,ty) = Term.dest_eq_ty (concl funth)
       val (x,y,_)  = Term.dest_eq_ty (concl argth)
   in
     make_thm Count.MkComb
         (Tag.merge (tag funth) (tag argth),
          union_hyp (hypset funth) (hypset argth),
          mk_eq_nocheck (rng ty) (mk_comb(f,x)) (mk_comb(g,y)))
   end
   handle HOL_ERR _ => ERR "MK_COMB" "";

(*---------------------------------------------------------------------------
 *         A |- t1 = t2
 *   --------------------------------  TY_COMB ty
 *    A |- (t1 [:ty:]) = (t2 [:ty:])
 *
 * fun TY_COMB ty th =
 *  let val (lhs,rhs,ty1) = Term.dest_eq_ty (concl th)
 *      val (bv,ty2) = Type.dest_univ_type ty1
 *      val gv = genvar ty1
 *      val lcmb = mk_tycomb(lhs,ty)
 *      val gcmb = mk_tycomb( gv,ty)
 *      val tm3 = mk_eq_nocheck (type_of lcmb) lcmb gcmb
 *  in (* SUBS_OCCS [([2], th)] (REFL (TyComb(lhs,ty))) *)
 *     SUBST [gv |-> th] tm3 (REFL lcmb)
 *  end
 *---------------------------------------------------------------------------*)

fun TY_COMB th ty =
 let val (lhs,rhs,ty1) = Term.dest_eq_ty (concl th) handle HOL_ERR _
                       => ERR "TY_COMB" "not an equality"
     val (bv,ty2) = Type.dest_univ_type ty1 handle HOL_ERR _
                       => ERR "TY_COMB" "not an equality of a universal type"
     val lcmb = mk_tycomb(lhs,ty) handle HOL_ERR {message, ...}
                       => ERR "TY_COMB" message
     val rcmb = mk_tycomb(rhs,ty) handle HOL_ERR {message, ...}
                       => ERR "TY_COMB" message
 in make_thm Count.TyComb
        (tag th,
         hypset th,
         mk_eq_nocheck (type_of lcmb) lcmb rcmb)
      handle HOL_ERR _ => ERR "TY_COMB" ""
 end;

(*---------------------------------------------------------------------------
 * Application of a term to a theorem
 *
 *    A |- t1 = t2
 * ------------------
 *  A |- t t1 = t t2
 *
 * fun AP_TERM tm th =
 *   let val (t1,_) = dest_eq(concl th)
 *       val th1 = REFL (--`^tm ^t1`--)
 *       (* th1 = |- t t1 = t t1 *)
 *       and v  = genvar(type_of t1)
 *   in
 *   SUBST [(th,v)] (--`^tm ^t1 = ^tm ^v`--) th1
 *   end
 *   handle _ =>  ERR{function = "AP_TERM",message = ""};
 *---------------------------------------------------------------------------*)

fun AP_TERM f th =
 let val (lhs,rhs,_) = Term.dest_eq_ty (concl th)
 in make_thm Count.ApTerm
       (tag th, hypset th,
        mk_eq_nocheck (rng (type_of f)) (mk_comb(f,lhs)) (mk_comb(f,rhs)))
 end
 handle HOL_ERR _ => ERR "AP_TERM" "";


(*---------------------------------------------------------------------------
 * Application of a theorem to a term
 *
 *    A |- t1 = t2
 *   ----------------
 *   A |- t1 t = t2 t
 *
 * fun AP_THM th tm =
 *   let val (t1,_) = dest_eq(concl th)
 *       val th1 = REFL (--`^t1 ^tm`--)
 *       (* th1 = |- t1 t = t1 t *)
 *       and v   = genvar(type_of t1)
 *   in
 *   SUBST [(th,v)] (--`^t1 ^tm = ^v ^tm`--) th1
 *   end
 *   handle _ =>  ERR{function = "AP_THM",message = ""};
 *---------------------------------------------------------------------------*)

fun AP_THM th tm =
 let val (lhs,rhs,ty) = Term.dest_eq_ty (concl th)
 in make_thm Count.ApThm
       (tag th, hypset th,
        mk_eq_nocheck (rng ty) (mk_comb(lhs,tm)) (mk_comb(rhs,tm)))
 end
 handle HOL_ERR _ => ERR "AP_THM" "";

(*---------------------------------------------------------------------------
 *  Modus Ponens for =
 *
 *
 *   A1 |- t1 = t2  ,  A2 |- t1
 *  ----------------------------
 *        A1 u A2 |- t2
 *
 * fun EQ_MP th1 th2 =
 *   let val (t1,t2) = dest_eq(concl th1)
 *       val v = genvar(type_of t1)
 *   in  SUBST [(th1,v)] v th2
 *   end handle _ =>  ERR{function = "EQ_MP",message = ""};
 *---------------------------------------------------------------------------*)

fun EQ_MP th1 th2 =
   let val (lhs,rhs,_) = Term.dest_eq_ty (concl th1)
       val _ = Assert (aconv lhs (concl th2)) "" ""
   in
    make_thm Count.EqMp (Tag.merge (tag th1) (tag th2),
                         union_hyp (hypset th1) (hypset th2), rhs)
   end handle HOL_ERR _ => ERR "EQ_MP" "";

(*---------------------------------------------------------------------------
 *              A |- t1 = t2
 *    ------------------------------------
 *     A |- t1 ==> t2      A |- t2 ==> t1
 *
 * fun EQ_IMP_RULE th =
 *   let val (t1,t2) = dest_eq(concl th)
 *   in
 *   (DISCH t1 (EQ_MP th (ASSUME t1)),
 *    DISCH t2 (EQ_MP (SYM th)(ASSUME t2)))
 *   end
 *   handle _ =>  ERR{function = "EQ_IMP_RULE",message = ""};
 *---------------------------------------------------------------------------*)

fun EQ_IMP_RULE th =
 let val (lhs,rhs,ty) = Term.dest_eq_ty (concl th)
     and A = hypset th
     and O = tag th
 in if ty = Type.bool
    then (make_thm Count.EqImpRule(O,A, Term.prim_mk_imp lhs rhs),
          make_thm Count.EqImpRule(O,A, Term.prim_mk_imp rhs lhs))
    else ERR "" ""
 end
 handle HOL_ERR _ => ERR "EQ_IMP_RULE" "";

(*---------------------------------------------------------------------------
 * Specialization
 *
 *    A |- !(\x.u)
 *  --------------------   (where t is free for x in u)
 *    A |- u[t/x]
 *
 * fun SPEC t th =
 *   let val {Rator=F,Rand=body} = dest_comb(concl th)
 *   in
 *   if (not(#Name(dest_const F)="!"))
 *   then ERR{function = "SPEC",message = ""}
 *   else let val {Bvar=x,Body=u} = dest_abs body
 *        and v1 = genvar(type_of F)
 *        and v2 = genvar(type_of body)
 *        val th1 = SUBST[{var = v1,
 *                         thm = INST_TYPE[{redex   = (==`:'a`==),
 *                                          residue = type_of x}] FORALL_DEF}]
 *                       (--`^v1 ^body`--) th
 *        (* th1 = |- (\P. P = (\x. T))(\x. t1 x) *)
 *        val th2 = BETA_CONV(concl th1)
 *        (* th2 = |- (\P. P = (\x. T))(\x. t1 x) = ((\x. t1 x) = (\x. T)) *)
 *        val th3 = EQ_MP th2 th1
 *        (* th3 = |- (\x. t1 x) = (\x. T) *)
 *        val th4 = SUBST [{var= v2, thm=th3}] (--`^body ^t = ^v2 ^t`--)
 *                        (REFL (--`^body ^t`--))
 *        (* th4 = |- (\x. t1 x)t = (\x. T)t *)
 *        val {lhs=ls,rhs=rs} = dest_eq(concl th4)
 *        val th5 = TRANS(TRANS(SYM(BETA_CONV ls))th4)(BETA_CONV rs)
 *        (* th5 = |- t1 t = T *)
 *        in
 *        EQT_ELIM th5
 *        end
 *   end
 *   handle _ => ERR{function = "SPEC",message = ""};
 *
 *
 * pre-dB manner:
 * fun SPEC t th =
 *   let val {Bvar,Body} = dest_forall(concl th)
 *   in
 *   make_thm Count.(hypset th, subst[{redex = Bvar, residue = t}] Body)
 *   end
 *   handle _ => ERR{function = "SPEC",message = ""};
 *---------------------------------------------------------------------------*)

fun SPEC t th =
 let val (Rator,Rand) = dest_comb(concl th)
     val {Thy,Name,...} = dest_thy_const Rator
 in
   Assert (Name="!" andalso Thy="bool")
          "SPEC" "Theorem not universally quantified";
   make_thm Count.Spec
       (tag th, hypset th, beta_conv(mk_comb(Rand, t)))
       handle HOL_ERR _ =>
              raise thm_err "SPEC"
                    "Term argument's type not equal to bound variable's"
 end;

(*---------------------------------------------------------------------------
 * Type Specialization
 *
 *    A |- !(\:a.u)
 *  --------------------   (where ty is free for a in u)
 *    A |- u[ty/a]
 *
 * fun TY_SPEC ty th =
 *   let val (F,body) = dest_comb(concl th)
 *   in
 *   if (not(fst(dest_const F)="!:"))
 *   then raise ERR "TY_SPEC" "not a type forall"
 *   else let val (a,u) = dest_tyabs body
 *        and v1 = genvar(type_of F)
 *        and v2 = genvar(type_of body)
 *        val th1 = SUBST[v1 |-> TY_FORALL_DEF] (mk_comb(v1,body)) th
 *        (* th1 = |- (\P. P = (\:a. T))(\:a. t1 [:a:]) *)
 *        val th2 = BETA_CONV(concl th1)
 *        (* th2 = |- (\P. P = (\:a. T))(\:a. t1 [:a:]) = ((\:a. t1 [:a:]) = (\:a. T)) *)
 *        val th3 = EQ_MP th2 th1
 *        (* th3 = |- (\:a. t1 [:a:]) = (\:a. T) *)
 *        val s1 = mk_tycomb(body,ty)
 *        val s2 = mk_tycomb(v2,ty)
 *        val th4 = SUBST [v2 |-> th3] (mk_eq(s1,s2)) (* --`^body [:^ty:] = ^v2 [:^ty:]`-- *)
 *                        (REFL s1)
 *        (* th4 = |- (\:a. t1 [:a:]) [:ty:] = (\:a. T) [:ty:] *)
 *        val (ls,rs) = dest_eq(concl th4)
 *        val th5 = TRANS(TRANS(SYM(TY_BETA_CONV ls))th4)(TY_BETA_CONV rs)
 *        (* th5 = |- t1 [:ty:] = T *)
 *        in
 *        EQT_ELIM th5
 *        end
 *   end
 *   handle _ => raise ERR "TY_SPEC" "";
 *
 *
 * pre-dB manner:
 * fun TY_SPEC ty th =
 *   let val {Bvar,Body} = dest_ty_forall(concl th)
 *   in
 *   make_thm Count.(hypset th, inst[{redex = Bvar, residue = ty}] Body)
 *   end
 *   handle _ => raise ERR "TY_SPEC" "";
 *---------------------------------------------------------------------------*)

fun TY_SPEC ty th =
 let val (Rator,Rand) = dest_comb(concl th)
     val {Thy,Name,...} = dest_thy_const Rator
 in
   Assert (Name="!:" andalso Thy="bool")
          "TY_SPEC" "Theorem not universally type quantified";
   make_thm Count.TySpec
       (tag th, hypset th, ty_beta_conv(mk_tycomb(Rand, ty)))
       handle HOL_ERR _ =>
              raise thm_err "TY_SPEC"
                    "Type argument not equal to bound variable"
 end;


(*---------------------------------------------------------------------------
 * Generalization
 *
 *         A |- t
 *   -------------------   (where x not free in A)
 *       A |- !(\x.t)
 *
 * fun GEN x th =
 *   let val th1 = ABS x (EQT_INTRO th)
 *     (* th1 = |- (\x. t1 x) = (\x. T)  --ABS does not behave this way --KLS*)
 *      val abs = `\^x. ^(concl th)`
 *      and v1 = genvar `:(^(type_of x) -> bool) -> bool`
 *      and v2 = genvar `:bool`
 *      val th2 = SUBST [(INST_TYPE[(type_of x, `:'a`)]FORALL_DEF,v1)]
 *                      `($! ^abs) = (^v1 ^abs)`
 *                      (REFL `$! ^abs`)
 *      (* th2 = |- (!x. t1 x) = (\P. P = (\x. T))(\x. t1 x) *)
 *      val th3 = TRANS th2 (BETA_CONV(snd(dest_eq(concl th2))))
 *      (* th3 = |- (!x. t1 x) = ((\x. t1 x) = (\x. T)) *)
 *      in
 *      SUBST [(SYM th3, v2)] v2 th1
 *      end
 *      handle _ => ERR{function = "GEN",message = ""};
 *---------------------------------------------------------------------------*)


fun GEN x th =
  let val (asl,c) = sdest_thm th
  in if var_occursl x asl
     then ERR  "GEN" "variable occurs free in hypotheses"
     else make_thm Count.Gen(tag th, asl, Susp.force mk_forall x c)
          handle HOL_ERR _ => ERR "GEN" ""
  end;

fun GENL vs th = let
  val (asl,c) = sdest_thm th
in
  if exists (fn v => var_occursl v asl) vs then
    ERR "GENL" "variable occurs free in hypotheses"
  else
    make_thm
      Count.Gen(tag th, asl,
                list_mk_binder (SOME (prim_mk_const {Thy="bool", Name="!"}))
                               (vs,c))
    handle HOL_ERR _ => ERR "GENL" ""
end


(*---------------------------------------------------------------------------
 * Type Generalization
 *
 *         A |- t
 *   -------------------   (where a not free in A)
 *       A |- !(\:a.t)
 *
 * fun TY_GEN a th =
 *   let val th1 = TY_ABS a (EQT_INTRO th)
 *     (* th1 = |- (\:a. t1 [:a:]) = (\:a. T)  --TY_ABS does not behave this way --KLS*)
 *      val ty1 = mk_univ_type(a,bool) --> bool
 *      val abs = mk_tyabs(a,concl th)
 *      and v1 = genvar ty1
 *      and v2 = genvar bool
 *      val s1 = mk_comb(mk_thy_const{Thy="bool", Name="!:", Ty=ty1}, abs)
 *      val s2 = mk_eq(s1, mk_comb(v1, abs))
 *      val th2 = SUBST [v1 |-> TY_FORALL_DEF] s2 (REFL s1)
 *      (* th2 = |- (!:a. t1 [:a:]) = (\P. P = (\:a. T))(\:a. t1 [:a:]) *)
 *      val th3 = TRANS th2 (BETA_CONV(snd(dest_eq(concl th2))))
 *      (* th3 = |- (!:a. t1 [:a:]) = ((\:a. t1 [:a:]) = (\:a. T)) *)
 *      in
 *      SUBST [v2 |-> SYM th3] v2 th1
 *      end
 *      handle _ => ERR "TY_GEN" "";
 *---------------------------------------------------------------------------*)


fun TY_GEN a th =
  let val (asl,c) = sdest_thm th
  in if type_var_occursl a asl
     then ERR  "TY_GEN" "type variable occurs free in hypotheses"
     else make_thm Count.TyGen(tag th, asl, Susp.force mk_tyforall a c)
          handle HOL_ERR _ => ERR "TY_GEN" ""
  end;



(*---------------------------------------------------------------------------
 * Existential introduction
 *
 *    A |- t[t']
 *  --------------  EXISTS ("?x.t[x]", "t'")  ( |- t[t'] )
 *   A |- ?x.t[x]
 *
 *
 *
 * fun EXISTS (fm,tm) th =
 *   let val (x,t) = dest_exists fm
 *       val th1 = BETA_CONV `(\(^x). ^t) ^tm`
 *       (* th1 = |- (\x. t x)t' = t t' *)
 *       val th2 = EQ_MP (SYM th1) th
 *       (* th2 = |- (\x. t x)t' *)
 *       val th3 = SELECT_INTRO th2
 *       (* th3 = |- (\x. t x)(@x. t x) *)
 *       val th4 = AP_THM(INST_TYPE[(type_of x, `:'a`)]EXISTS_DEF) `\(^x).^t`
 *       (* th4 = |- (?x. t x) = (\P. P($@ P))(\x. t x) *)
 *       val th5 = TRANS th4 (BETA_CONV(snd(dest_eq(concl th4))))
 *       (* th5 = |- (?x. t x) = (\x. t x)(@x. t x) *)
 *   in
 *   EQ_MP (SYM th5) th3
 *   end
 *   handle _ => ERR{function = "EXISTS",message = ""};
 *
 *---------------------------------------------------------------------------*)

local
  val mesg1 = "First argument not of form `?x. P`"
  val mesg2 = "(2nd argument)/(bound var) in body of 1st argument is not theorem's conclusion"
  val err = thm_err "EXISTS" mesg1
in
fun EXISTS (w,t) th =
 let val (ex,Rand) = with_exn dest_comb w err
     val {Name,Thy,...}  = with_exn dest_thy_const ex err
     val _ = Assert ("?"=Name andalso Thy="bool") "EXISTS" mesg1
     val _ = Assert (aconv (beta_conv(mk_comb(Rand,t))) (concl th))
                    "EXISTS" mesg2
   in make_thm Count.Exists (tag th, hypset th, w)
   end
end;


(*---------------------------------------------------------------------------
 * Type existential introduction
 *
 *      A |- t[ty]
 *  ------------------  TY_EXISTS ("?:a:k.t[a:k]", "ty:k")  ( |- t[ty] )
 *   A |- ?:a:k.t[a:k]
 *
 *
 *
 * fun TY_EXISTS (fm,ty) th =
 *   let val (a,t) = dest_tyexists fm
 *       val tm1 = mk_tyabs(a,t)
 *       val tm2 = mk_tycomb(tm1,ty)
 *       val tm3 = mk_tyabs(a,mk_const("F",bool))
 *       val tm4 = mk_eq(tm1,tm3)
 *       val th1 = TY_BETA_CONV tm2
 *       (* th1 = |- (\:a. t [:a:]) [:ty:] = t [:ty:] *)
 *       val th2 = EQ_MP (SYM th1) th
 *       (* th2 = |- (\:a. t [:a:]) [:ty:] *)
 *       val th3 = 
 *       (* th3 = |- (\x. t x)(@x. t x) *)
 *       val th4 = AP_THM TY_EXISTS_DEF tm1
 *       (* th4 = |- (?x. t x) = (\P. P($@ P))(\x. t x) *)
 *       val th5 = TRANS th4 (BETA_CONV(snd(dest_eq(concl th4))))
 *       (* th5 = |- (?x. t x) = (\x. t x)(@x. t x) *)
 *       val th6 = TRANS th5 (AP_THM NOT_DEF tm4)
 *       val th7 = TRANS th6 (BETA_CONV(snd(dest_eq(concl th6))))
 *       val th8 = TY_COMB (ASSUME tm4) ty
 *       val th9 = TRANS th8 (TY_BETA_CONV(rhs(concl th8)))
 *       val th10 = TRANS (SYM (TY_BETA_CONV(lhs(concl th8)))) th9
 *       val th11 = EQ_MP th10 th
 *       val th12 = DISCH tm4 th11
 *   in
 *   EQ_MP (SYM th7) th12
 *   end
 *   handle _ => ERR "EXISTS" "";
 *
 *---------------------------------------------------------------------------*)

local
  val mesg1 = "First argument not of form `?:a. P`"
  val mesg2 = "(2nd argument)/(bound type var) in body of 1st argument is not theorem's conclusion"
  val err = thm_err "TY_EXISTS" mesg1
in
fun TY_EXISTS (w,ty) th =
 let val (ex,Rand) = with_exn dest_comb w err
     val {Name,Thy,...}  = with_exn dest_thy_const ex err
     val _ = Assert ("?:"=Name andalso Thy="bool") "TY_EXISTS" mesg1
     val _ = Assert (aconv (ty_beta_conv(mk_tycomb(Rand,ty))) (concl th))
                    "TY_EXISTS" mesg2
   in make_thm Count.TyExists (tag th, hypset th, w)
   end
end;


(*---------------------------------------------------------------------------
 * Existential elimination
 *
 *   A1 |- ?x.t[x]   ,   A2, "t[v]" |- t'
 *   ------------------------------------     (variable v occurs nowhere)
 *            A1 u A2 |- t'
 *
 * fun CHOOSE (v,th1) th2 =
 *   let val (x,body) = dest_exists(concl th1)
 *       and t'     = concl th2
 *       and v1     = genvar `:bool`
 *       val th3 = AP_THM(INST_TYPE[(type_of v, `:'a`)]EXISTS_DEF)`\(^x).^body`
 *       (* th3 = |- (?x. t x) = (\P. P($@ P))(\x. t x) *)
 *       val th4 = EQ_MP th3 th1
 *       (* th4 = |- (\P. P($@ P))(\x. t x) *)
 *       val th5 = EQ_MP (BETA_CONV(concl th4)) th4
 *       (* th5 = |- (\x. t x)(@x. t x) *)
 *       val th6 = BETA_CONV `(\(^x).^body)^v`
 *       (* th6 = |- (\x. t x)v = t v *)
 *       val Pa = snd(dest_eq(concl th6))
 *       val th7 = UNDISCH(SUBST [(SYM th6,v1)] `^v1 ==> ^t'` (DISCH Pa th2))
 *       (* th7 = |- t' *)
 *   in
 *   SELECT_ELIM th5 (v,th7)
 *   end
 *   handle _ => ERR{function = "CHOOSE",message = ""};
 *---------------------------------------------------------------------------*)

fun disch(w,wl) = HOLset.delete(wl,w) handle HOLset.NotFound => wl

fun CHOOSE (v,xth) bth =
  let val (x_asl, x_c) = sdest_thm xth
      val (b_asl, b_c) = sdest_thm bth
      val (Bvar,Body)  = dest_exists x_c
      val A2_hyps = disch (subst [Bvar |-> v] Body, b_asl)
      val newhyps = union_hyp x_asl A2_hyps
      val occursv = var_occurs v
      val _ = Assert (not(occursv x_c) andalso
                      not(occursv b_c) andalso
                      not(hypset_exists occursv A2_hyps)) "" ""
    (* Need not check for occurrence of v in A1: one can imagine
       implementing a derived rule on top of a more restrictive one that
       instantiated the occurrence of v in A1 to something else, applied
       the restrictive rule, and then instantiated it back again.

       Credit for pointing out this optimisation to Jim Grundy and
       Tom Melham. *)
  in make_thm Count.Choose
       (Tag.merge (tag xth) (tag bth), newhyps,  b_c)
  end
  handle HOL_ERR _ => ERR "CHOOSE" "";


(*---------------------------------------------------------------------------
 * Type existential elimination
 *
 *   A1 |- ?:a.t[a]   ,   A2, "t[b]" |- t'
 *   ------------------------------------     (type variable b occurs nowhere)
 *            A1 u A2 |- t'
 *
 * fun TY_CHOOSE (v,th1) th2 =
 *   let val (a,body) = dest_tyexists(concl th1)
 *       and t'     = concl th2
 *       and v1     = genvar bool
 *       val tm1 = mk_tyabs(a,body)
 *       val th3 = AP_THM TY_EXISTS_DEF tm1
 *       (* th3 = |- (?:a. t [:a:]) = (\P. ~(P = (\:a. F))) (\:a. t [:a:]) *)
 *       val th4 = EQ_MP th3 th1
 *       (* th4 = |- (\P. ~(P = (\:a. F))) (\:a. t [:a:]) *)
 *       val th5 = EQ_MP (BETA_CONV(concl th4)) th4
 *       (* th5 = |- ~((\:a. t [:a:]) = (\:a. F)) *)
 *       val th6 = TY_BETA_CONV (mk_tycomb(tm1,v))
 *       (* th6 = |- (\a. t [:a:]) [:v:] = t [:v:] *)
 *       val Pa = snd(dest_eq(concl th6))
 *       val th7 = UNDISCH(SUBST [v1 |-> SYM th6] (mk_imp(v1,t'))  (DISCH Pa th2))
 *       (* th7 = |- t' *)
 *       val tm2 = mk_eq(tm1, mk_tyabs(a,F))
 *       val th8 = AP_THM NOT_DEF tm2
 *       val th9 = TRANS th8 (BETA_CONV(snd(dest_eq(concl th8))))
 *       val th10 = TY_COMB (ASSUME tm2) v
 *       val th11 = TRANS th10 (TY_BETA_CONV(rhs(concl th10)))
 *       val th12 = TRANS (SYM (TY_BETA_CONV(lhs(concl th10)))) th11
 *       val th13 = DISCH tm2 (EQ_MP th12 (ASSUME (lhs(concl th12))))
 *       val th14 = EQ_MP th10 th)
 *       val th12 = DISCH tm4 th11
 * 
 *   in
 *   SELECT_ELIM th5 (v,th7)  ??? not right
 *   end
 *   handle _ => ERR "TY_CHOOSE" ""};
 *---------------------------------------------------------------------------*)

fun TY_CHOOSE (v,xth) bth =
  let val (x_asl, x_c) = sdest_thm xth
      val (b_asl, b_c) = sdest_thm bth
      val (Bvar,Body)  = dest_tyexists x_c
      val A2_hyps = disch (inst [Bvar |-> v] Body, b_asl)
      val newhyps = union_hyp x_asl A2_hyps
      val occursv = type_var_occurs v
      val _ = Assert (not(occursv x_c) andalso
                      not(occursv b_c) andalso
                      not(hypset_exists occursv A2_hyps)) "" ""
    (* Need not check for occurrence of v in A1: one can imagine
       implementing a derived rule on top of a more restrictive one that
       instantiated the occurrence of v in A1 to something else, applied
       the restrictive rule, and then instantiated it back again.

       Credit for pointing out this optimisation to Jim Grundy and
       Tom Melham. *)
  in make_thm Count.TyChoose
       (Tag.merge (tag xth) (tag bth), newhyps,  b_c)
  end
  handle HOL_ERR _ => ERR "TY_CHOOSE" "incorrect arguments";


(*---------------------------------------------------------------------------
 * Conjunction introduction rule
 *
 *   A1 |- t1  ,  A2 |- t2
 *  -----------------------
 *    A1 u A2 |- t1 /\ t2
 *
 * fun CONJ th1 th2 = MP (MP (SPEC (concl th2)
 *                             (SPEC (concl th1) AND_INTRO_THM))
 *                          th1)
 *                      th2;
 *---------------------------------------------------------------------------*)

fun CONJ th1 th2 =
   make_thm Count.Conj
        (Tag.merge (tag th1) (tag th2),
         union_hyp (hypset th1) (hypset th2),
         Susp.force mk_conj(concl th1, concl th2))
   handle HOL_ERR _ => ERR "CONJ" "";


(*---------------------------------------------------------------------------
 * Left conjunct extraction
 *
 *   A |- t1 /\ t2
 *   -------------
 *      A |- t1
 *
 * fun CONJUNCT1 th =
 *   let val (t1,t2) = dest_conj(concl th)
 *   in
 *   MP (SPEC t2 (SPEC t1 AND1_THM)) th
 *   end
 *   handle _ => ERR{function = "CONJUNCT1",message = ""};
 *
 *---------------------------------------------------------------------------*)

fun conj1 tm =
  let val (c,M) = dest_comb (rator tm)
      val {Name,Thy,...} = dest_thy_const c
  in
    if Name="/\\" andalso Thy="bool" then M else ERR "" ""
  end


fun CONJUNCT1 th =
  make_thm Count.Conjunct1 (tag th, hypset th, conj1 (concl th))
  handle HOL_ERR _ => ERR "CONJUNCT1" "";


(*---------------------------------------------------------------------------
 *  Right conjunct extraction
 *
 *   A |- t1 /\ t2
 *   -------------
 *      A |- t2
 *
 * fun CONJUNCT2 th =
 *   let val (t1,t2) = dest_conj(concl th)
 *   in
 *   MP (SPEC t2 (SPEC t1 AND2_THM)) th
 *   end
 *   handle _ => ERR{function = "CONJUNCT2",message = ""};
 *---------------------------------------------------------------------------*)

fun conj2 tm =
  let val (Rator,M) = dest_comb tm
      val {Name,Thy,...} = dest_thy_const (rator Rator)
  in
     if Name="/\\" andalso Thy="bool" then M else ERR "" ""
  end

fun CONJUNCT2 th =
 make_thm Count.Conjunct2 (tag th, hypset th, conj2 (concl th))
  handle HOL_ERR _ => ERR "CONJUNCT2" "";


(*---------------------------------------------------------------------------
 * Left disjunction introduction
 *
 *      A |- t1
 *  ---------------
 *   A |- t1 \/ t2
 *
 * fun DISJ1 th t2 = MP (SPEC t2 (SPEC (concl th) OR_INTRO_THM1)) th
 *           handle _ => ERR{function = "DISJ1",message = ""};
 *---------------------------------------------------------------------------*)

fun DISJ1 th w = make_thm Count.Disj1
 (tag th, hypset th, Susp.force mk_disj (concl th, w))
 handle HOL_ERR _ => ERR "DISJ1" "";


(*---------------------------------------------------------------------------
 * Right disjunction introduction
 *
 *      A |- t2
 *  ---------------
 *   A |- t1 \/ t2
 *
 * fun DISJ2 t1 th = MP (SPEC (concl th) (SPEC t1 OR_INTRO_THM2)) th
 *          handle _ => ERR{function = "DISJ2",message = ""};
 *---------------------------------------------------------------------------*)

fun DISJ2 w th = make_thm Count.Disj2
 (tag th, hypset th, Susp.force mk_disj(w,concl th))
 handle HOL_ERR _ => ERR "DISJ2" "";


(*---------------------------------------------------------------------------
 * Disjunction elimination
 *
 *   A |- t1 \/ t2   ,   A1,t1 |- t   ,   A2,t2 |- t
 *   -----------------------------------------------
 *               A u A1 u A2 |- t
 *
 * fun DISJ_CASES th1 th2 th3 =
 *   let val (t1,t2) = dest_disj(concl th1)
 *       and t = concl th2
 *       val th4 = SPEC t2 (SPEC t1 (SPEC t OR_ELIM_THM))
 *   in
 *   MP (MP (MP th4 th1) (DISCH t1 th2)) (DISCH t2 th3)
 *   end
 *   handle _ => ERR{function = "DISJ_CASES",message = ""};
 *---------------------------------------------------------------------------*)

fun dest_disj tm =
  let val (Rator,N) = dest_comb tm
      val (c,M)     = dest_comb Rator
      val {Name,Thy,...}   = dest_thy_const c
  in
    if Name="\\/" andalso Thy="bool" then (M,N) else ERR "" ""
  end


fun DISJ_CASES dth ath bth =
  let val _ = Assert (aconv (concl ath) (concl bth)) "" ""
      val (disj1,disj2) = dest_disj (concl dth)
  in
   make_thm Count.DisjCases
       (itlist Tag.merge [tag dth, tag ath, tag bth] empty_tag,
        union_hyp (hypset dth) (union_hyp (disch(disj1, hypset ath))
                                       (disch(disj2, hypset bth))),
        concl ath)
  end
  handle HOL_ERR _ => ERR "DISJ_CASES" "";


(*---------------------------------------------------------------------------
 * NOT introduction
 *
 *     A |- t ==> F
 *     ------------
 *       A |- ~t
 *
 * fun NOT_INTRO th =
 *   let val (t,_) = dest_imp(concl th)
 *   in MP (SPEC t IMP_F) th
 *   end
 *   handle _ => ERR{function = "NOT_INTRO",message = ""};
 *---------------------------------------------------------------------------*)

fun NOT_INTRO th =
  let val (ant,c) = dest_imp(concl th)
  in Assert (eq c (Susp.force F)) "" "";
     make_thm Count.NotIntro  (tag th, hypset th, Susp.force mk_neg ant)
  end
  handle HOL_ERR _ => ERR "NOT_INTRO" "";


(*---------------------------------------------------------------------------
 * Negation elimination
 *
 *       A |- ~ t
 *     --------------
 *      A |- t ==> F
 *
 * fun NOT_ELIM th =
 *   let val (_,t) = dest_comb(concl th)
 *   in MP (SPEC t F_IMP) th
 *   end
 *   handle _ => ERR{function = "NOT_ELIM",message = ""};
 *---------------------------------------------------------------------------*)

local fun dest M =
        let val (Rator,Rand)  = dest_comb M
        in (dest_thy_const Rator, Rand)
        end
in
fun NOT_ELIM th =
  case with_exn dest (concl th) (thm_err "NOT_ELIM" "")
   of ({Name="~", Thy="bool",...},Rand)
       => make_thm Count.NotElim
             (tag th, hypset th, Term.prim_mk_imp Rand (Susp.force F))
    | otherwise => ERR "NOT_ELIM" ""
end;


(*---------------------------------------------------------------------------*
 * Classical contradiction rule                                              *
 *                                                                           *
 *   A,"~t" |- F                                                             *
 *   --------------                                                          *
 *       A |- t                                                              *
 *                                                                           *
 * fun CCONTR t th =                                                         *
 * let val th1 = RIGHT_BETA(AP_THM NOT_DEF t)                                *
 *     and v   = genvar (--`:bool`--)                                        *
 *     val th2 = EQT_ELIM (ASSUME (--`^t = T`--))                            *
 *     val th3 = SUBST [(th1,v)] (--`^v ==> F`--) (DISCH (--`~ ^t`--) th)    *
 *     val th4 = SUBST[(ASSUME(--`^t = F`--),v)] (--`(^v ==>F)==>F`--)th3    *
 *     val th5 = MP th4 (EQT_ELIM (CONJUNCT2 IMP_CLAUSE4))                   *
 *     val th6 = EQ_MP (SYM(ASSUME (--`^t = F`--))) th5                      *
 * in                                                                        *
 * DISJ_CASES (SPEC t BOOL_CASES_AX) th2 th6                                 *
 * end handle _ => ERR{function = "CCONTR",message = ""}                     *
 *---------------------------------------------------------------------------*)

fun CCONTR w fth =
  (Assert (eq (concl fth) (Susp.force F)) "CCONTR" "";
   make_thm Count.Ccontr
       (tag fth, disch(Susp.force mk_neg w, hypset fth), w)
     handle HOL_ERR _ => ERR "CCONTR" "");


(*---------------------------------------------------------------------------*
 * Instantiate free variables in a theorem                                   *
 *---------------------------------------------------------------------------*)

fun INST [] th = th
  | INST theta th =
      if List.all (is_var o #redex) theta then
        let
          val substf = subst theta
        in
          make_thm Count.Inst
            (tag th, hypset_map substf (hypset th), substf (concl th))
          handle HOL_ERR _ => ERR "INST" ""
        end
      else
        raise ERR "INST" "can only instantiate variables"


(*---------------------------------------------------------------------------*
 * Instantiate free term, type, kind, and rank variables in a theorem        *
 *---------------------------------------------------------------------------*)

fun INST_ALL (tmS, tyS, kdS, rkS) th =
      if List.all (is_var o #redex) tmS then
        let
          val substf = inst_all rkS kdS tyS tmS
        in
          make_thm Count.InstAll
            (tag th, hypset_map substf (hypset th), substf (concl th))
          handle HOL_ERR _ => ERR "INST_ALL" ""
        end
      else
        raise ERR "INST_ALL" "can only instantiate variables"


(*---------------------------------------------------------------------------*
 * Now some derived rules optimized for computations, avoiding most          *
 * of useless type-checking, using pointer equality and delayed              *
 * substitutions. See computeLib for further details.                        *
 *---------------------------------------------------------------------------*)

(*---------------------------------------------------------------------------*
 *    A |- t = (\x.m) n                                                      *
 *  --------------------- Beta                                               *
 *     A |- t = m{x\n}                                                       *
 *                                                                           *
 * Other implementation (less efficient not using explicit subst.):          *
 *   val Beta = Drule.RIGHT_BETA                                             *
 *---------------------------------------------------------------------------*)

fun Beta th =
   let val (lhs, rhs, ty) = Term.dest_eq_ty (concl th)
   in make_thm Count.Beta
        (tag th, hypset th, mk_eq_nocheck ty lhs (Term.lazy_beta_conv rhs))
   end
   handle HOL_ERR _ => ERR "Beta" "";


(*---------------------------------------------------------------------------*
 * This rule behaves like a tactic: given a goal (reducing the rhs of thm),  *
 * it returns two subgoals (reducing the rhs of th1 and th2), together       *
 * with a validation (mkthm), that builds the normal form of t from the      *
 * normal forms of u and v.                                                  *
 * NB: we do not have to typecheck the rator u, and we replaced the alpha    *
 * conversion test with pointer equality.                                    *
 *                                                                           *
 *                     |- u = u    (th1)        |- v = v    (th2)            *
 *       (thm)             ...                     ...                       *
 *    A |- t = u v    A' |- u = u' (th1')     A'' |- v = v' (th2')           *
 *  ----------------------------------------------------------------         *
 *                A u A' u A'' |- t = u' v'                                  *
 *                                                                           *
 * Could be implemented outside Thm as:                                      *
 *   fun Mk_comb th =                                                        *
 *     let val {Rator,Rand} = dest_comb(rhs (concl th))                      *
 *         fun mka th1 th2 = TRANS th (MK_COMB(th1,th2)) in                  *
 *     (REFL Rator, REFL Rand, mka)                                          *
 *     end                                                                   *
 *---------------------------------------------------------------------------*)

fun Mk_comb thm =
   let val (lhs, rhs, ty) = Term.dest_eq_ty (concl thm)
       val (Rator,Rand) = dest_comb rhs
       fun mkthm th1' th2' =
         let val (lhs1, rhs1, _) = Term.dest_eq_ty (concl th1')
             val _ = Assert (EQ(lhs1,Rator)) "" ""
             val (lhs2, rhs2, _) = Term.dest_eq_ty (concl th2')
             val _ = Assert (EQ(lhs2,Rand)) "" ""
             val (ocls,hyps) = tag_hyp_union [thm, th1', th2']
         in make_thm Count.MkComb
	   (ocls, hyps, mk_eq_nocheck ty lhs (mk_comb(rhs1,rhs2)))
         end
	 handle HOL_ERR _ => ERR "Mk_comb" "";
       val aty = type_of Rand    (* typing! *)
       val th1 = refl_nocheck (aty --> ty) Rator
       val th2 = refl_nocheck aty Rand
   in (th1,th2,mkthm)
   end
   handle HOL_ERR _ => ERR "Mk_comb" "";

(*---------------------------------------------------------------------------*
 *                      |- u = u    (th1)                                    *
 *       (thm)              ...                                              *
 *    A |- t = \x.u    A' |- u = u' (th1')                                   *
 *  ---------------------------------------- x not in FV(A')                 *
 *            A u A' |- t = \x.u'                                            *
 *                                                                           *
 * Could be implemented outside Thm as:                                      *
 *   fun Mk_abs th =                                                         *
 *     let val {Bvar,Body} = dest_abs(rhs (concl th)) in                     *
 *     (Bvar, REFL Body, (fn th1 => TRANS th (ABS Bvar th1)))                *
 *     end                                                                   *
 *---------------------------------------------------------------------------*)

fun Mk_abs thm =
   let val (lhs, rhs, ty) = Term.dest_eq_ty (concl thm)
       val (Bvar,Body) = dest_abs rhs
       fun mkthm th1' =
         let val (lhs1, rhs1, _) = Term.dest_eq_ty (concl th1')
             val _ = Assert (EQ(lhs1,Body)) "" ""
             val _ = Assert (not (var_occursl Bvar (hypset th1'))) "" ""
             val (ocls,hyps) = tag_hyp_union [thm, th1']
         in make_thm Count.Abs
	   (ocls, hyps, mk_eq_nocheck ty lhs (mk_abs(Bvar, rhs1)))
         end
	 handle HOL_ERR _ => ERR "Mk_abs" ""
       val th1 = refl_nocheck (rng ty) Body
   in (Bvar,th1,mkthm)
   end
   handle HOL_ERR _ => ERR "Mk_abs" "";


(*---------------------------------------------------------------------------*
 * This rule behaves like a tactic: given a goal (reducing the rhs of thm),  *
 * it returns a subgoal (reducing the rhs of th1), together with a           *
 * validation (mkthm), that builds the normal form of t from the normal form *
 * of u.                                                                     *
 * NB: we do not have to typecheck the rator u, and we replaced the alpha    *
 * conversion test with pointer equality.                                    *
 *                                                                           *
 *                          |- u = u    (th1)                                *
 *       (thm)                  ...                                          *
 *    A |- t = u [:ty:]    A' |- u = u' (th1')                               *
 *  ----------------------------------------------------------------         *
 *                A u A' |- t = u' [:ty:]                                    *
 *                                                                           *
 * Could be implemented outside Thm as:                                      *
 *   fun Mk_tycomb th =                                                      *
 *     let val {Rator,Rand} = dest_tycomb(rhs (concl th))                    *
 *         fun mka th1 th2 = TRANS th (MK_COMB(th1,th2)) in                  *
 *     (REFL Rator, REFL Rand, mka)                                          *
 *     end                                                                   *
 *---------------------------------------------------------------------------*)

fun Mk_tycomb thm =
   let val (lhs, rhs, ty) = Term.dest_eq_ty (concl thm)
       val (Rator,Rand) = dest_tycomb rhs
       fun mkthm th1' =
         let val (lhs1, rhs1, ty1) = Term.dest_eq_ty (concl th1')
             val _ = Assert (EQ(lhs1,Rator)) "" ""
             val (ocls,hyps) = tag_hyp_union [thm, th1']
         in make_thm Count.TyComb
	   (ocls, hyps, mk_eq_nocheck ty lhs (mk_tycomb(rhs1,Rand)))
         end
	 handle HOL_ERR _ => ERR "Mk_tycomb" "";
       val th1 = refl_nocheck (type_of Rator) Rator
   in (th1,Rand,mkthm)
   end
   handle HOL_ERR _ => ERR "Mk_tycomb" "";

(*---------------------------------------------------------------------------*
 *                        |- u = u    (th1)                                  *
 *         (thm)              ...                                            *
 *    A |- t = \:'a.u    A' |- u = u' (th1')                                 *
 *  ------------------------------------------ 'a not in FTV(A')             *
 *            A u A' |- t = \:'a.u'                                          *
 *                                                                           *
 * Could be implemented outside Thm as:                                      *
 *   fun Mk_tyabs th =                                                       *
 *     let val {Bvar,Body} = dest_tyabs(rhs (concl th)) in                   *
 *     (Bvar, REFL Body, (fn th1 => TRANS th (TY_ABS Bvar th1)))             *
 *     end                                                                   *
 *---------------------------------------------------------------------------*)

fun Mk_tyabs thm =
   let val (lhs, rhs, ty) = Term.dest_eq_ty (concl thm)
       val (Bvar,Body) = dest_tyabs rhs
       fun mkthm th1' =
         let val (lhs1, rhs1, _) = Term.dest_eq_ty (concl th1')
             val _ = Assert (EQ(lhs1,Body)) "" ""
             val _ = Assert (not (type_var_occursl Bvar (hypset th1'))) "" ""
             val (ocls,hyps) = tag_hyp_union [thm, th1']
         in make_thm Count.TyAbs
	   (ocls, hyps, mk_eq_nocheck ty lhs (mk_tyabs(Bvar, rhs1)))
         end
	 handle HOL_ERR _ => ERR "Mk_tyabs" ""
       val (_,bty) = Type.dest_univ_type ty
       val th1 = refl_nocheck bty Body
   in (Bvar,th1,mkthm)
   end
   handle HOL_ERR _ => ERR "Mk_tyabs" "";


(*---------------------------------------------------------------------------*
 * Same as SPEC, but without propagating the substitution.  Spec = SPEC.     *
 *---------------------------------------------------------------------------*)

fun Specialize t th =
   let val (Rator,Rand) = dest_comb(concl th)
       val {Name,Thy,...} = dest_thy_const Rator
   in
     Assert (Thy="bool" andalso Name="!") "" "";
     make_thm Count.Spec
        (tag th, hypset th, Term.lazy_beta_conv(mk_comb(Rand,t)))
   end
   handle HOL_ERR _ => ERR "Specialize" "";

(*---------------------------------------------------------------------------*
 * Construct a theorem directly and attach the given tag to it.              *
 *---------------------------------------------------------------------------*)

fun mk_oracle_thm tg (asl,c) =
  (Assert (Lib.all is_bool (c::asl)) "mk_oracle_thm"  "not a proposition"
   ; Assert (tg <> "DISK_THM") "mk_oracle_thm"  "invalid user tag"
   ; make_thm Count.Oracle (Tag.read tg,list_hyp asl,c));


val mk_thm = mk_oracle_thm "MK_THM"

fun add_tag (tag1, THM(tag2, h,c)) = THM(Tag.merge tag1 tag2, h, c)

(*---------------------------------------------------------------------------*
 *    The following two are only used internally
 *---------------------------------------------------------------------------*)

fun mk_axiom_thm (r,c) =
   (Assert (Type.eq_ty (type_of c) bool) "mk_axiom_thm"  "Not a proposition!";
    make_thm Count.Axiom (Tag.ax_tag r, empty_hyp, c))

fun mk_defn_thm (witness_tag, c) =
   (Assert (Type.eq_ty (type_of c) bool) "mk_defn_thm"  "Not a proposition!";
    make_thm Count.Definition (witness_tag,empty_hyp,c))

(* ----------------------------------------------------------------------
    Primitive Definition Principles
   ---------------------------------------------------------------------- *)

fun ERR f msg = HOL_ERR {origin_structure = "Thm",
                         origin_function = f, message = msg}
val TYDEF_ERR = ERR "prim_type_definition"
val DEF_ERR   = ERR "new_definition"
val SPEC_ERR  = ERR "new_specification"

val TYDEF_FORM_ERR = TYDEF_ERR "expected a theorem of the form \"?x. P x\""
val DEF_FORM_ERR   = DEF_ERR   "expected a term of the form \"v = M\""

(* some simple term manipulation functions *)
fun mk_exists (absrec as (Bvar,_)) =
  mk_comb(mk_thy_const{Name="?",Thy="bool", Ty= (type_of Bvar-->bool)-->bool},
          mk_abs absrec)

fun dest_eq M =
  let val (Rator,r) = dest_comb M
      val (eq,l) = dest_comb Rator
  in case dest_thy_const eq
      of {Name="=",Thy="min",...} => (l,r)
       | _ => raise ERR "dest_eq" "not an equality"
  end;

<<<<<<< HEAD
fun debug_kind kd = print (Kind.kind_to_string kd)

local open Type in
fun debug_type ty =
   (case ty of TyBv i => print ("TyBv"^Int.toString i)
             | _      =>
    if is_vartype ty then let
        val (s,kd) = dest_var_type ty
      in print s
      end 
    else if is_bvartype ty then let
      in print "<bound type var>"
      end
    else if (can dom_rng ty) then let
        val (dty,rty) = dom_rng ty
      in print "("; debug_type dty; print " -> "; debug_type rty; print ")"
      end
    else if is_con_type ty then let
        val {Tyop,Thy,Kind} = dest_thy_con_type ty
      in print Tyop
      end
    else if is_app_type ty then let
        val (f,a) = dest_app_type ty
      in print "("; debug_type a; print " ";
         debug_type f; print ")"
      end
    else if is_abs_type ty then let
        val (v,b) = dest_abs_type ty
      in print "(\\"; debug_type v; print ". ";
         debug_type b; print ")"
      end
    else if is_univ_type ty then let
        val (v,b) = dest_univ_type ty
      in print "(!"; debug_type v; print ". ";
         debug_type b; print ")"
      end
    else if is_exist_type ty then let
        val (v,b) = dest_exist_type ty
      in print "(?"; debug_type v; print ". ";
         debug_type b; print ")"
      end
    else print "debug_type: unrecognized type";
    if current_trace "kinds" > 1
      then (print ":"; debug_kind (kind_of ty))
      else ()
   )
end

local open Term in
fun debug_term tm =
   (case tm of Bv i => print ("Bv"^Int.toString i)
             | _    =>
    if is_var tm then let
        val (s,ty) = dest_var tm
      in print s
      end
    else if is_const tm then let
        val (s,ty) = dest_const tm
      in print s;
         print " :";
         debug_type ty
      end
    else if is_comb tm then let
        val (f,a) = dest_comb tm
      in print "("; debug_term f; print " ";
         debug_term a; print ")"
      end
    else if is_abs tm then let
        val (v,b) = dest_abs tm
      in print "(\\"; debug_term v; print ". ";
         debug_term b; print ")"
      end
    else if is_tycomb tm then let
        val (f,a) = dest_tycomb tm
      in print "("; debug_term f; print " ";
         print "[:"; debug_type a;
         print ":]"; print ")"
      end
    else if is_tyabs tm then let
        val (v,b) = dest_tyabs tm
      in print "(\\:";
         debug_type v; print ". ";
         debug_term b; print ")"
      end
    else print "debug_term: unrecognized term";
    if current_trace "kinds" > 1
      then print (":" ^ Rank.rank_to_string (Kind.rank_of (Type.kind_of (type_of tm))))
      else ()
   )
end

=======
fun mk_eq (lhs,rhs) =
 let val ty = type_of lhs
     val eq = mk_thy_const{Name="=",Thy="min",Ty=ty-->ty-->bool}
 in list_mk_comb(eq,[lhs,rhs])
 end;
>>>>>>> 5f99e73a

fun nstrip_exists 0 t = ([],t)
  | nstrip_exists n t =
     let val (Bvar, Body) = dest_exists t
         val (l,t'') = nstrip_exists (n-1) Body
     in (Bvar::l, t'')
     end;

(* standard checks *)
fun check_null_hyp th f =
  if null(hyp th) then ()
  else raise f "theorem must have no assumptions";

fun check_free_vars tm f =
  case free_vars tm
   of [] => ()
    | V  => raise f (String.concat
            ("Free variables in rhs of definition: "
             :: commafy (map (Lib.quote o fst o dest_var) V)));

fun check_tyvars body_tyvars ty f =
 case Lib.set_diff body_tyvars (Type.type_vars ty)
  of [] => ()
   | extras =>
      raise f (String.concat
         ("Unbound type variable(s) in definition: "
           :: commafy (map (Lib.quote o Type.dest_vartype) extras)));

fun prim_type_definition (name as {Thy, Tyop}, thm) = let
  val (_,Body)  = with_exn dest_exists (concl thm) TYDEF_FORM_ERR
  val P         = with_exn rator Body TYDEF_FORM_ERR
  val Pty       = type_of P
  val (dom,rng) = with_exn Type.dom_rng Pty TYDEF_FORM_ERR
  val tyvars    = Listsort.sort Type.compare (type_vars_in_term P)
  val checked   = check_null_hyp thm TYDEF_ERR
  val checked   =
      assert_exn null (free_vars P)
                 (TYDEF_ERR "subset predicate must be a closed term")
  val checked   = assert_exn (op=) (rng,bool)
                             (TYDEF_ERR "subset predicate has the wrong type")
  val   _       = Type.prim_new_type name (List.length tyvars)
  val newty     = Type.mk_thy_type{Tyop=Tyop,Thy=Thy,Args=tyvars}
  val repty     = newty --> dom
  val rep       = mk_primed_var("rep", repty)
  val TYDEF     = mk_thy_const{Name="TYPE_DEFINITION", Thy="bool",
                               Ty = Pty --> (repty-->bool)}
in
  mk_defn_thm(tag thm, mk_exists(rep, list_mk_comb(TYDEF,[P,rep])))
end

<<<<<<< HEAD
datatype lexeme
   = dot
   | lamb
   | tylamb
   | exclam
   | questn
   | lparen
   | rparen
   | tyapp
   | var
   | const
   | pconst
   | ident of int
   | bvar  of int
   | name  of string;
=======
fun prim_constant_definition Thy M = let
  val (lhs, rhs) = with_exn dest_eq M DEF_FORM_ERR
  val {Name, Thy, Ty} =
      if is_const lhs then let
          val r as {Name, Ty, ...} = dest_thy_const lhs
          (* note how we ignore the constant's theory; this is because the
             user may be defining another version of an earlier constant *)
        in
          {Name = Name, Thy = Thy, Ty = Ty}
        end
      else if is_var lhs then let
          val (n, ty) = dest_var lhs
        in
          {Name = n, Ty = ty, Thy = Thy}
        end
      else raise DEF_FORM_ERR
  val checked = check_free_vars rhs DEF_ERR
  val checked = check_tyvars (type_vars_in_term rhs) Ty DEF_ERR
  val new_lhs = Term.prim_new_const {Name = Name, Thy = Thy} Ty
in
  mk_defn_thm(empty_tag, mk_eq(new_lhs, rhs))
end
>>>>>>> 5f99e73a

fun bind thy s ty =
    Term.prim_new_const {Name = s, Thy = thy} ty

fun prim_specification thyname cnames th = let
  val con       = concl th
  val checked   = check_null_hyp th SPEC_ERR
  val checked   = check_free_vars con SPEC_ERR
  val checked   =
      assert_exn (op=) (length(mk_set cnames),length cnames)
                 (SPEC_ERR "duplicate constant names in specification")
  val (V,body)  =
      with_exn (nstrip_exists (length cnames)) con
               (SPEC_ERR "too few existentially quantified variables")
  fun vOK V v   = check_tyvars V (type_of v) SPEC_ERR
  val checked   = List.app (vOK (type_vars_in_term body)) V
  fun addc v s  = v |-> bind thyname s (snd(dest_var v))
in
  mk_defn_thm (tag th, subst (map2 addc V cnames) body)
end




<<<<<<< HEAD
local fun is_quote c = (c <> #"\"")
in
fun take_name ss0 =
  let val (ns, ss1) = Substring.splitl is_quote ss0
      val ss2 = Substring.triml 1 ss1
  in (Substring.string ns, ss2)
  end
end;


(* don't allow numbers to be split across fragments *)

fun lexer (ss1,qs1) =
  case Substring.getc (Lib.deinitcommentss ss1)
                      (* was: (Substring.dropl Char.isSpace ss1) *)
   of NONE => (case qs1
                of (QUOTE s::qs2) => lexer (Substring.full s,qs2)
                 | []             => NONE
                 | _              => ERR "raw lexer" "expected a quotation")
    | SOME (c,ss2) =>
       case c
        of #"."  => SOME(dot,   (ss2,qs1))
         | #"\\" => SOME(lamb,  (ss2,qs1))
         | #"/"  => SOME(tylamb,(ss2,qs1))
         | #"!"  => SOME(exclam,(ss2,qs1))
         | #"?"  => SOME(questn,(ss2,qs1))
         | #"("  => SOME(lparen,(ss2,qs1))
         | #")"  => SOME(rparen,(ss2,qs1))
         | #":"  => SOME(tyapp, (ss2,qs1))
         | #"@"  => SOME(var,   (ss2,qs1))
         | #"-"  => SOME(const, (ss2,qs1))
         | #"="  => SOME(pconst,(ss2,qs1))
         | #"%"  => let val (n,ss3) = take_numb ss2 in SOME(ident n, (ss3,qs1)) end
         | #"$"  => let val (n,ss3) = take_numb ss2 in SOME(bvar n,  (ss3,qs1)) end
         | #"\"" => let val (n,ss3) = take_name ss2 in SOME(name n,  (ss3,qs1)) end
         |   _   => ERR "raw lexer" "bad character";

fun eat_rparen ss =
  case lexer ss
   of SOME (rparen, ss') => ss'
    |   _ => ERR "eat_rparen" "expected right parenthesis";

fun eat_dot ss =
  case lexer ss
   of SOME (dot, ss') => ss'
    |   _ => ERR "eat_dot" "expected a \".\"";

datatype stackitem = Tm of term | Ty of hol_type

fun parse_raw tytable table =
 let fun tyindex i = Vector.sub(tytable,i)
     fun index i = Vector.sub(table,i)
     fun tmof (Tm tm) = tm
       | tmof (Ty _ ) = raise ERR "tmof" "not a term"
     fun tyof (Ty ty) = ty
       | tyof (Tm _ ) = raise ERR "tyof" "not a type"
     val tvof = Type.dest_var_type
     fun parsety (stk,ss) =
      case lexer ss
       of SOME (bvar n,  rst) => (Ty(TyBv n)::stk,rst)
        | SOME (ident n, rst) => (Ty(tyindex n)::stk,rst)
        | SOME (lparen,  rst) =>
           (case lexer rst
             of SOME (lamb,   rst') => glambty (stk,rst')
              | SOME (exclam, rst') => gallty  (stk,rst')
              | SOME (questn, rst') => gexity  (stk,rst')
              |    _                => parsetyl (parsety (stk,rst)))
        |  _ => (stk,ss)
     and
     parsetyl (stk,ss) =
        case parsety (stk,ss)
         of (h1::h2::t, ss') => (Ty(TyApp(tyof h1,tyof h2))::t, eat_rparen ss')
          |   _              => ERR "raw.parsetyl" "impossible"
     and
     glambty (stk,ss) =
      case lexer ss
       of SOME (ident n, rst) =>
            (case parsety (stk, eat_dot rst)
              of (h::t,rst1) => (Ty(TyAbs(tvof(tyindex n),tyof h))::t, eat_rparen rst1)
               |   _         => ERR "glambty" "impossible")
        | _ => ERR "glambty" "expected an identifier"
     and
     gallty (stk,ss) =
      case lexer ss
       of SOME (ident n, rst) =>
            (case parsety (stk, eat_dot rst)
              of (h::t,rst1) => (Ty(TyAll(tvof(tyindex n),tyof h))::t, eat_rparen rst1)
               |   _         => ERR "gallty" "impossible")
        | _ => ERR "gallty" "expected an identifier"
     and
     gexity (stk,ss) =
      case lexer ss
       of SOME (ident n, rst) =>
            (case parsety (stk, eat_dot rst)
              of (h::t,rst1) => (Ty(TyExi(tvof(tyindex n),tyof h))::t, eat_rparen rst1)
               |   _         => ERR "gexity" "impossible")
        | _ => ERR "gexity" "expected an identifier"
     fun parse (stk,ss) =
      case lexer ss
       of SOME (bvar n,  rst) => (Tm(Bv n)::stk,rst)
        | SOME (ident n, rst) => (Tm(index n)::stk,rst)
        | SOME (lparen,  rst) =>
           (case lexer rst
             of SOME (lamb,   rst') => glamb (stk,rst')
              | SOME (tylamb, rst') => gtylamb (stk,rst')
              | SOME (var,    rst') => gvar (stk,rst')
              | SOME (const,  rst') => gconst false (stk,rst')
              | SOME (pconst, rst') => gconst true  (stk,rst')
              | SOME (tyapp,  rst') => gtyapp (parse (stk,rst'))
              |    _                => parsel (parse (stk,rst)))
        |  _ => (stk,ss)
     and
     parsel (stk,ss) =
        case parse (stk,ss)
         of (h1::h2::t, ss') => (Tm(Comb(tmof h2,tmof h1))::t, eat_rparen ss')
          |   _              => ERR "raw.parsel" "impossible"
     and
     gvar (stk,ss) =
        case lexer ss
         of SOME (name n, rst) =>
              (case parsety (stk, rst)
                of (h::t,rst1) => (Tm(Fv(n,tyof h))::t, eat_rparen rst1)
                 |   _         => ERR "gvar" "impossible")
          | _ => ERR "gvar" "expected a name"
     and
     gconst poly (stk,ss) =
        case lexer ss
         of SOME (name n, rst) =>
              (case lexer rst
                of SOME (name thy, rst1) =>
                     (case parsety (stk, rst1)
                       of (h::t,rst2) => let val ty = tyof h
                                             val ty' = if poly then POLY ty else GRND ty
                                             val id = case prim_mk_const{Name=n,Thy=thy}
                                                       of Const(id,_) => id
                                                        | _ => ERR "gconst" "impossible const"
                                         in (Tm(Const(id,ty'))::t, eat_rparen rst2)
                                         end
                        |   _         => ERR "gconst" "impossible")
                 |   _         => ERR "gconst" "expected a theory name")
          | _ => ERR "gconst" "expected a constant name"
     and
     gtyapp (stk,ss) =
        case parsety (stk,ss)
         of (h1::h2::t, ss') => (Tm(TComb(tmof h2,tyof h1))::t, eat_rparen ss')
          |   _              => ERR "raw.gtyapp" "impossible"
     and
     glamb (stk,ss) =
      case parse (stk, ss) (* parse the bound variable, push on stack *)
       of (stk1,rst) =>
            (case parse (stk1, eat_dot rst) (* parse the body *)
              of (h::v::t,rst1) => (Tm(Abs(tmof v,tmof h))::t, eat_rparen rst1)
               |   _            => ERR "glamb" "impossible")
     and
     gtylamb (stk,ss) =
      case lexer ss
       of SOME (ident n, rst) =>
            (case parse (stk, eat_dot rst)
              of (h::t,rst1) => (Tm(TAbs(tvof(tyindex n),tmof h))::t, eat_rparen rst1)
               |   _         => ERR "gtylamb" "impossible")
        | _ => ERR "gtylamb" "expected an identifier"
 in
  fn (QUOTE s::qs) =>
       (case parse ([], (Substring.full s,qs))
         of ([Tm v], _)  => v
          | otherwise => ERR "raw term parser" "parse failed")
   | otherwise => ERR "raw term parser" "expected a quotation"
 end;
=======
>>>>>>> 5f99e73a



local
  val mk_disk_thm  = make_thm Count.Disk
in
<<<<<<< HEAD
fun disk_thm tyvect vect =
  let val rtp = parse_raw tyvect vect
  in fn (s,asl,w) =>
        mk_disk_thm(Tag.read_disk_tag s,list_hyp (map rtp asl),rtp w)
  end
end;
=======
fun disk_thm (s, termlist) = let
  val c = hd termlist
  val asl = tl termlist
in
  mk_disk_thm(Tag.read_disk_tag s,list_hyp asl,c)
end
end; (* local *)
>>>>>>> 5f99e73a

end (* Thm *)<|MERGE_RESOLUTION|>--- conflicted
+++ resolved
@@ -1566,33 +1566,6 @@
    (Assert (Type.eq_ty (type_of c) bool) "mk_defn_thm"  "Not a proposition!";
     make_thm Count.Definition (witness_tag,empty_hyp,c))
 
-(* ----------------------------------------------------------------------
-    Primitive Definition Principles
-   ---------------------------------------------------------------------- *)
-
-fun ERR f msg = HOL_ERR {origin_structure = "Thm",
-                         origin_function = f, message = msg}
-val TYDEF_ERR = ERR "prim_type_definition"
-val DEF_ERR   = ERR "new_definition"
-val SPEC_ERR  = ERR "new_specification"
-
-val TYDEF_FORM_ERR = TYDEF_ERR "expected a theorem of the form \"?x. P x\""
-val DEF_FORM_ERR   = DEF_ERR   "expected a term of the form \"v = M\""
-
-(* some simple term manipulation functions *)
-fun mk_exists (absrec as (Bvar,_)) =
-  mk_comb(mk_thy_const{Name="?",Thy="bool", Ty= (type_of Bvar-->bool)-->bool},
-          mk_abs absrec)
-
-fun dest_eq M =
-  let val (Rator,r) = dest_comb M
-      val (eq,l) = dest_comb Rator
-  in case dest_thy_const eq
-      of {Name="=",Thy="min",...} => (l,r)
-       | _ => raise ERR "dest_eq" "not an equality"
-  end;
-
-<<<<<<< HEAD
 fun debug_kind kd = print (Kind.kind_to_string kd)
 
 local open Type in
@@ -1684,13 +1657,53 @@
    )
 end
 
-=======
+
+(* ----------------------------------------------------------------------
+    Primitive Definition Principles
+   ---------------------------------------------------------------------- *)
+
+fun ERR f msg = HOL_ERR {origin_structure = "Thm",
+                         origin_function = f, message = msg}
+val TYDEF_ERR = ERR "prim_type_definition"
+val TYSPEC_ERR= ERR "new_type_specification"
+val DEF_ERR   = ERR "new_definition"
+val SPEC_ERR  = ERR "new_specification"
+
+val TYDEF_FORM_ERR = TYDEF_ERR "expected a theorem of the form \"?x. P x\""
+val DEF_FORM_ERR   = DEF_ERR   "expected a term of the form \"v = M\""
+
+(* some simple term manipulation functions *)
+fun mk_exists (absrec as (Bvar,_)) =
+  mk_comb(mk_thy_const{Name="?",Thy="bool", Ty= (type_of Bvar-->bool)-->bool},
+          mk_abs absrec)
+
+fun dest_exists M =
+ let val (Rator,Rand) = with_exn dest_comb M (TYDEF_ERR"dest_exists")
+ in case total dest_thy_const Rator
+     of SOME{Name="?",Thy="bool",...} => dest_abs Rand
+      | otherwise => raise TYDEF_ERR"dest_exists"
+ end
+
+fun dest_tyexists M =
+ let val (Rator,Rand) = with_exn dest_comb M (TYSPEC_ERR"dest_tyexists")
+ in case total dest_thy_const Rator
+     of SOME{Name="?:",Thy="bool",...} => dest_tyabs Rand
+      | otherwise => raise TYSPEC_ERR"dest_tyexists"
+ end
+
+fun dest_eq M =
+  let val (Rator,r) = dest_comb M
+      val (eq,l) = dest_comb Rator
+  in case dest_thy_const eq
+      of {Name="=",Thy="min",...} => (l,r)
+       | _ => raise ERR "dest_eq" "not an equality"
+  end;
+
 fun mk_eq (lhs,rhs) =
  let val ty = type_of lhs
      val eq = mk_thy_const{Name="=",Thy="min",Ty=ty-->ty-->bool}
  in list_mk_comb(eq,[lhs,rhs])
  end;
->>>>>>> 5f99e73a
 
 fun nstrip_exists 0 t = ([],t)
   | nstrip_exists n t =
@@ -1699,6 +1712,13 @@
      in (Bvar::l, t'')
      end;
 
+fun nstrip_tyexists 0 t = ([],t)
+  | nstrip_tyexists n t =
+     let val (Bvar, Body) = dest_tyexists t
+         val (l,t'') = nstrip_tyexists (n-1) Body
+     in (Bvar::l, t'')
+     end;
+
 (* standard checks *)
 fun check_null_hyp th f =
   if null(hyp th) then ()
@@ -1710,6 +1730,13 @@
     | V  => raise f (String.concat
             ("Free variables in rhs of definition: "
              :: commafy (map (Lib.quote o fst o dest_var) V)));
+
+fun check_free_tyvars tm f =
+  case type_vars_in_term tm
+   of [] => ()
+    | V  => raise f (String.concat
+            ("Free type variables in specification: "
+             :: commafy (map (Lib.quote o fst o Type.dest_var_type) V)));
 
 fun check_tyvars body_tyvars ty f =
  case Lib.set_diff body_tyvars (Type.type_vars ty)
@@ -1718,6 +1745,14 @@
       raise f (String.concat
          ("Unbound type variable(s) in definition: "
            :: commafy (map (Lib.quote o Type.dest_vartype) extras)));
+
+fun check_kdvars body_kdvars bound_kdvars f =
+ case Lib.set_diff body_kdvars bound_kdvars
+  of [] => ()
+   | extras =>
+      raise f (String.concat
+         ("Unbound kind variable(s) in definition: "
+           :: commafy (map (Lib.quote o fst o Kind.dest_var_kind) extras)));
 
 fun prim_type_definition (name as {Thy, Tyop}, thm) = let
   val (_,Body)  = with_exn dest_exists (concl thm) TYDEF_FORM_ERR
@@ -1729,9 +1764,11 @@
   val checked   =
       assert_exn null (free_vars P)
                  (TYDEF_ERR "subset predicate must be a closed term")
-  val checked   = assert_exn (op=) (rng,bool)
+  val checked   = check_kdvars (kind_vars_in_term P) (Type.kind_varsl tyvars) TYDEF_ERR
+  val checked   = assert_exn (Type.eq_ty bool) rng
                              (TYDEF_ERR "subset predicate has the wrong type")
-  val   _       = Type.prim_new_type name (List.length tyvars)
+  val newkd     = List.foldr (op Kind.==>) (Type.kind_of dom) (map Type.kind_of tyvars)
+  val   _       = Type.prim_new_type_opr name newkd
   val newty     = Type.mk_thy_type{Tyop=Tyop,Thy=Thy,Args=tyvars}
   val repty     = newty --> dom
   val rep       = mk_primed_var("rep", repty)
@@ -1741,23 +1778,26 @@
   mk_defn_thm(tag thm, mk_exists(rep, list_mk_comb(TYDEF,[P,rep])))
 end
 
-<<<<<<< HEAD
-datatype lexeme
-   = dot
-   | lamb
-   | tylamb
-   | exclam
-   | questn
-   | lparen
-   | rparen
-   | tyapp
-   | var
-   | const
-   | pconst
-   | ident of int
-   | bvar  of int
-   | name  of string;
-=======
+fun prim_type_specification thyname tnames th = let
+  val con       = concl th
+  val checked   = check_null_hyp th TYSPEC_ERR
+  val checked   = check_free_vars con TYSPEC_ERR
+  val checked   = check_free_tyvars con TYSPEC_ERR
+  val checked   = assert_exn (op=) (length(mk_set tnames),length tnames)
+                  (TYSPEC_ERR "duplicate type names in specification")
+  val (tyvs,Q)  = with_exn (nstrip_tyexists (length tnames)) con
+                  (TYSPEC_ERR "too few existentially quantified type variables")
+  fun vOK V a   = check_kdvars V (Type.kind_vars a) TYSPEC_ERR
+  val checked   = List.app (vOK (kind_vars_in_term Q)) tyvs
+  fun newty n k = (Type.prim_new_type_opr {Thy=thyname,Tyop=n} k;
+                   Type.mk_thy_con_type{Thy=thyname,Tyop=n,Kind=k})
+  val kds       = map (snd o Type.dest_var_type) tyvs
+  val newtys    = map2 newty tnames kds
+  val newQ      = inst (map (op |->) (zip tyvs newtys)) Q
+ in
+   mk_defn_thm(tag th, newQ)
+ end
+
 fun prim_constant_definition Thy M = let
   val (lhs, rhs) = with_exn dest_eq M DEF_FORM_ERR
   val {Name, Thy, Ty} =
@@ -1776,11 +1816,11 @@
       else raise DEF_FORM_ERR
   val checked = check_free_vars rhs DEF_ERR
   val checked = check_tyvars (type_vars_in_term rhs) Ty DEF_ERR
+  val checked = check_kdvars (kind_vars_in_term rhs) (Type.kind_vars Ty) DEF_ERR
   val new_lhs = Term.prim_new_const {Name = Name, Thy = Thy} Ty
 in
   mk_defn_thm(empty_tag, mk_eq(new_lhs, rhs))
 end
->>>>>>> 5f99e73a
 
 fun bind thy s ty =
     Term.prim_new_const {Name = s, Thy = thy} ty
@@ -1797,6 +1837,8 @@
                (SPEC_ERR "too few existentially quantified variables")
   fun vOK V v   = check_tyvars V (type_of v) SPEC_ERR
   val checked   = List.app (vOK (type_vars_in_term body)) V
+  fun vOKkd V v = check_kdvars V (Type.kind_vars (type_of v)) SPEC_ERR
+  val checked   = List.app (vOKkd (kind_vars_in_term body)) V
   fun addc v s  = v |-> bind thyname s (snd(dest_var v))
 in
   mk_defn_thm (tag th, subst (map2 addc V cnames) body)
@@ -1805,7 +1847,24 @@
 
 
 
-<<<<<<< HEAD
+(*
+
+datatype lexeme
+   = dot
+   | lamb
+   | tylamb
+   | exclam
+   | questn
+   | lparen
+   | rparen
+   | tyapp
+   | var
+   | const
+   | pconst
+   | ident of int
+   | bvar  of int
+   | name  of string;
+
 local fun is_quote c = (c <> #"\"")
 in
 fun take_name ss0 =
@@ -1974,22 +2033,24 @@
           | otherwise => ERR "raw term parser" "parse failed")
    | otherwise => ERR "raw term parser" "expected a quotation"
  end;
-=======
->>>>>>> 5f99e73a
-
-
 
 local
   val mk_disk_thm  = make_thm Count.Disk
 in
-<<<<<<< HEAD
 fun disk_thm tyvect vect =
   let val rtp = parse_raw tyvect vect
   in fn (s,asl,w) =>
         mk_disk_thm(Tag.read_disk_tag s,list_hyp (map rtp asl),rtp w)
   end
 end;
-=======
+
+*)
+
+
+
+local
+  val mk_disk_thm  = make_thm Count.Disk
+in
 fun disk_thm (s, termlist) = let
   val c = hd termlist
   val asl = tl termlist
@@ -1997,6 +2058,5 @@
   mk_disk_thm(Tag.read_disk_tag s,list_hyp asl,c)
 end
 end; (* local *)
->>>>>>> 5f99e73a
 
 end (* Thm *)