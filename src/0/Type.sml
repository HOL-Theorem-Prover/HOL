(* ===================================================================== *)
(* FILE          : Type.sml                                              *)
(* DESCRIPTION   : HOL types.                                            *)
(*                                                                       *)
(* AUTHOR        : (c) Konrad Slind, University of Calgary               *)
(* DATE          : August 26, 1991                                       *)
(* UPDATE        : October 94. Type signature implementation moved from  *)
(*                 symtab.sml, which is now gone.                        *)
(* Modified      : September 22, 1997, Ken Larsen  (functor removal)     *)
(*                 April 12, 1998, Konrad Slind                          *)
(*                 July, 2000, Konrad Slind                              *)
(* ===================================================================== *)

structure Type :> Type =
struct

(*
In *scratch*, type
(hol-set-executable sml-executable)
or
(hol-set-executable (concat hol-home "/bin/hol.bare"))

and type Ctrl-j.

quotation := true;
loadPath := "/usr/local/hol/hol/sigobj" :: !loadPath;
loadPath := "/usr/local/hol/hol" ^ "/src/0" :: !loadPath;

app load ["Feedback","Lib","KernelTypes","Kind","KernelSig","Lexis","Redblackmap",
          "Binarymap"];
*)

open Feedback Lib KernelTypes Rank Kind;   infix |-> ## :>=: :=:;   infixr 3 ==>;

type tyvar    = KernelTypes.tyvar;
type kind     = KernelTypes.kind;
type hol_type = KernelTypes.hol_type;
type ('a,'b)subst = ('a,'b)Lib.subst;

val ERR = mk_HOL_ERR "Type";
val WARN = HOL_WARNING "Type";

(* UNCHANGEDTY is thrown internally by functions that modify types; only seen in kernel *)
exception UNCHANGEDTY;

(*---------------------------------------------------------------------------
              Create the signature for HOL types
 ---------------------------------------------------------------------------*)

<<<<<<< HEAD
val typesig = KernelSig.new_table() : kind KernelSig.symboltable
=======
val typesig = KernelSig.new_table()
fun prim_delete_type (k as {Thy, Tyop}) =
    ignore (KernelSig.retire_name(typesig, {Thy = Thy, Name = Tyop}))

fun prim_new_type {Thy,Tyop} n = let
  val _ = n >= 0 orelse failwith "invalid arity"
in
  ignore (KernelSig.insert(typesig,{Thy=Thy,Name=Tyop},n))
end
fun del_segment s = KernelSig.del_segment(typesig, s)

fun uptodate_type (Tyv s) = true
  | uptodate_type (Tyapp((info,_), args)) =
    KernelSig.uptodate_id info andalso List.all uptodate_type args


>>>>>>> 5f99e73a


(*---------------------------------------------------------------------------*
 * Builtin type operators (fun, bool, ind). These are in every HOL           *
 * signature, and it is convenient to nail them down here.                   *
 *---------------------------------------------------------------------------*)

local open KernelSig
in
val fun_tyid  = insert(typesig, {Thy = "min", Name = "fun"},  mk_arity 2:kind)
val bool_tyid = insert(typesig, {Thy = "min", Name = "bool"}, typ rho) (* rank 0 *)
val ind_tyid  = insert(typesig, {Thy = "min", Name = "ind"},  typ rho) (* rank 0 *)
val fun_tyc  = ( fun_tyid, mk_arity 2)
val bool_tyc = (bool_tyid, typ rho )
val ind_tyc  = ( ind_tyid, typ rho )
end

(*---------------------------------------------------------------------------
        Some basic values
 ---------------------------------------------------------------------------*)

val bool = TyCon bool_tyc
val ind  = TyCon ind_tyc;


fun same_tyconst (id1,_) (id2,_) = id1 = id2


(*---------------------------------------------------------------------------*
 * Computing the kind or rank of a type, assuming it is well-kinded.         *
 *---------------------------------------------------------------------------*)

local val max = Rank.max
      val suc = Rank.suc
      fun lookup 0 (kd::_)  = kd
        | lookup n (_::rst) = lookup (n-1) rst
        | lookup _ []       = raise ERR "kind_of" "lookup"
in
      fun kd_of (TyFv (_,kd)) _        = kd
        | kd_of (TyCon(_,kd)) _        = kd
        | kd_of (TyBv i) E             = lookup i E
(*      | kd_of (TyApp(opr,arg)) E     = snd (kind_dom_rng (kd_of opr E)) *)
(* or, if promotion, *)
        | kd_of (TyApp(opr,arg)) E     = let val (dom,rng) = kind_dom_rng (kd_of opr E)
                                             val argk = kd_of arg E
                                             val (rkS,kdS) = match_kind dom argk
                                             val _ = if null kdS then ()
                                                     else raise ERR "kind_of" "malformed type application"
                                             (* val rkS = [max(rank_of argk - rank_of dom, 0)] *)
                                         in Kind.inst_rank rkS rng
                                         end
        | kd_of (ty as TyAll _) E = typ (rk_of ty E) (* NOT kd_of Body (Kd::E) *)
        | kd_of (ty as TyExi _) E = typ (rk_of ty E) (* NOT kd_of Body (Kd::E) *)
        | kd_of (TyAbs((_,Kd),Body)) E = Kd ==> kd_of Body (Kd::E)
      and 
          rk_of (TyAll((_,kd),Body)) E = max (suc(rank_of kd), rk_of Body (kd::E)) (* mandatory *)
        | rk_of (TyExi((_,kd),Body)) E = max (suc(rank_of kd), rk_of Body (kd::E)) (* mandatory *)
     (* | rk_of (TyAbs((_,kd),Body)) E = max (rank_of kd,      rk_of Body (kd::E)) (* slight efficiency *) *)
        | rk_of ty E = rank_of (kd_of ty E)
fun kind_of ty = kd_of ty []
fun rank_of_type ty = rk_of ty []
end;

(* Note: these should be the same as
fun rk_of ty E = rank_of (kd_of ty E)
fun rank_of_type ty = rank_of (kind_of ty)
*)

fun rank_of_univ_dom (TyAll((_,kd),_)) = rank_of kd
  | rank_of_univ_dom _ = raise ERR "rank_of_univ_dom" "not a universal type"

fun rank_of_exist_dom (TyExi((_,kd),_)) = rank_of kd
  | rank_of_exist_dom _ = raise ERR "rank_of_exist_dom" "not an existential type"

(*---------------------------------------------------------------------------*
 * Computing the kind of a type, not assuming it is well-kinded.             *
 *---------------------------------------------------------------------------*)

local val max = Rank.max
      val suc = Rank.suc
      fun lookup 0 (kd::_)  = kd
        | lookup n (_::rst) = lookup (n-1) rst
        | lookup _ []       = raise ERR "check_kind_of" "lookup"
      fun kd_of (TyFv (_,kd)) _        = kd
        | kd_of (TyCon(_,kd)) _        = kd
        | kd_of (TyBv i) E             = lookup i E
        | kd_of (TyApp(opr,arg)) E     =
             let val (dom,rng) = kind_dom_rng (kd_of opr E)
                                 handle HOL_ERR _ =>
                     raise ERR "check_kind_of" "type is not well-kinded"
                 val kd_arg = kd_of arg E
                 (* val promote = max(rank_of kd_arg - rank_of dom, 0) *)
                 (* No automatic promotion! only at instantiation of constants *)
             in if not (dom :>=: kd_arg)
                then raise ERR "check_kind_of" "type is not well-kinded"
                else (* inst_rank promote *) rng
             end
        | kd_of (ty as TyAll _) E = typ (rk_of ty E) (* NOT kd_of Body (kd::E) *)
        | kd_of (ty as TyExi _) E = typ (rk_of ty E) (* NOT kd_of Body (kd::E) *)
        | kd_of (TyAbs((_,kd),Body)) E = kd ==> kd_of Body (kd::E)
      and 
          rk_of (TyAll((_,kd),Body)) E = max (suc(rank_of kd), rk_of Body (kd::E)) (* mandatory *)
        | rk_of (TyExi((_,kd),Body)) E = max (suc(rank_of kd), rk_of Body (kd::E)) (* mandatory *)
        | rk_of ty E = rank_of (kd_of ty E)
in
fun check_kind_of ty = kd_of ty []
fun check_rank_of ty = rk_of ty []
end;

(*---------------------------------------------------------------------------*
 * Checking that a type is well-kinded.                                      *
 * This fn should never be needed, as long as the type constructors check.   *
 *---------------------------------------------------------------------------*)

fun is_well_kinded ty = (check_kind_of ty; true) handle HOL_ERR _ => false


(*---------------------------------------------------------------------------
       Function types
 ---------------------------------------------------------------------------*)

(* mk_fun_type is for internal use only, with open types *)
(* Must instantiate the function type constant's rank
   to match the rank of its arguments. *)
fun mk_fun_type(X,Y) E = (* E is a environment of kinds of open bound type vars *)
  let (* val rkS = raw_match_rank rho (rk_of Y E) (match_rank rho (rk_of X E))
         val kd = Type (mk_rank rkS) *)
      val kd = Type (max(rk_of X E, rk_of Y E))
      val fun_tyc' = (fun_tyid, kd ==> kd ==> kd)
  in TyApp (TyApp (TyCon fun_tyc', X), Y)
  end;

infixr 3 -->;
fun (X --> Y) = if not (is_type_kind (kind_of X))
                  then raise ERR "-->" ("domain of --> needs kind ty, but was given kind "
                                        ^ kind_to_string (kind_of X))
                else if not (is_type_kind (kind_of Y))
                  then raise ERR "-->" ("range of --> needs kind ty, but was given kind "
                                        ^ kind_to_string (kind_of Y))
                else mk_fun_type(X,Y)[];

local
fun dom_of (TyApp(TyCon tyc, X)) =
      if same_tyconst tyc fun_tyc then X
      else raise ERR "dom_rng" "not a function type"
  | dom_of _ = raise ERR "dom_rng" "not a function type"
in
fun dom_rng (TyApp(funX, Y)) = (dom_of funX, Y)
  | dom_rng _ = raise ERR "dom_rng" "not a function type"
end;


(*-----------------------------------------------------------------------------*
 * The kind variables of a type. Tail recursive (from Ken Larsen).             *
 *-----------------------------------------------------------------------------*)

local fun kdV (TyFv(s,kd)) k         = k (Kind.kind_vars kd)
        | kdV (TyBv _) k             = k []
        | kdV (TyCon(s,kd)) k        = k (Kind.kind_vars kd)
        | kdV (TyApp(opr, arg)) k    = kdV arg (fn q1 =>
                                       kdV opr (fn q2 => k (union q2 q1)))
        | kdV (TyAll((s,kd),Body)) k = kdV Body (fn q =>
                                       k (union (Kind.kind_vars kd) q))
        | kdV (TyExi((s,kd),Body)) k = kdV Body (fn q =>
                                       k (union (Kind.kind_vars kd) q))
        | kdV (TyAbs((s,kd),Body)) k = kdV Body (fn q =>
                                       k (union (Kind.kind_vars kd) q))
      fun kdVs (t::ts) k             = kdV t (fn q1 =>
                                       kdVs ts (fn q2 => k (union q2 q1)))
        | kdVs [] k                  = k []
in
fun kind_vars ty = kdV ty Lib.I
fun kind_varsl tys = kdVs tys Lib.I
end;


(*---------------------------------------------------------------------------
                Discriminators
 ---------------------------------------------------------------------------*)

fun is_bvartype  (TyBv  _) = true | is_bvartype  _ = false;
fun is_vartype   (TyFv  _) = true | is_vartype   _ = false;
fun is_var_type  (TyFv  _) = true | is_var_type  _ = false;
fun is_con_type  (TyCon _) = true | is_con_type  _ = false;
fun is_type      (TyApp (opr,_)) = is_type opr
  | is_type      (TyCon _) = true
  | is_type      _ = false;
fun is_app_type  (TyApp _) = true
  | is_app_type  _ = false;
fun is_abs_type  (TyAbs _) = true
  | is_abs_type  _ = false;
fun is_univ_type (TyAll _) = true
  | is_univ_type _ = false;
fun is_exist_type (TyExi _) = true
  | is_exist_type _ = false;

(*---------------------------------------------------------------------------*
 * Types, as seen by the user, should satisfy exactly one of is_var_type,    *
 * is_con_type, is_app_type, is_abs_type, is_univ_type, or is_exist_type.    *
 * Legacy types will be seen as exactly one of is_vartype or is_type.        *
 *---------------------------------------------------------------------------*)


(*---------------------------------------------------------------------------*
 * Substituting kinds for kind variables of a type.                          *
 *---------------------------------------------------------------------------*)

fun prim_kind_of_tyc tyc =
  let open KernelSig
  in case peek(typesig,KernelSig.name_of_id tyc) of
        SOME (_,kd) => kd
      | NONE => raise ERR "prim_kind_of_tyc" "not a defined type constant"
  end

fun prim_kind_of {Thy,Tyop} =
  let open KernelSig
  in case peek(typesig,{Thy=Thy,Name=Tyop}) of
        SOME (_,kd) => kd
      | NONE => raise ERR "prim_kind_of" "not a defined type constant"
  end

(* Commenting out vacuum code:

local

fun strip_app_type ty =
   let fun strip (TyApp (Opr,Ty)) A = strip Opr (Ty::A)
         | strip ty A = (ty,A)
   in strip ty []
   end

fun make_app_type Opr Arg (fnstr,name) = TyApp(Opr,Arg)

fun list_make_app_type Opr Args (fnstr,name) =
    List.foldl (fn (Arg,acc) => make_app_type acc Arg (fnstr,name)) Opr Args

fun list_mk_app_type (Opr,Args) =
    list_make_app_type Opr Args ("list_mk_app_type","");

fun kinds_to_string (kd::kds) = " " ^ kind_to_string kd ^ "," ^ kinds_to_string kds
  | kinds_to_string    []     = ""

fun map_chg f [] = raise UNCHANGEDTY
  | map_chg f [ty] = [f ty]
  | map_chg f (ty::tys) =
      let val ty' = f ty (* may throw UNCHANGEDTY *)
          val tys' = map_chg f tys handle UNCHANGEDTY => tys
      in ty'::tys'
      end handle UNCHANGEDTY => (ty::map_chg f tys)

in

fun vacuum_opr E (opr,args) =
  if is_con_type opr then
    if null args then
      let
        val TyCon(tyc,kd) = opr (* kd will be replaced *)
val tyname = KernelSig.id_toString tyc
        val pkd = prim_kind_of_tyc tyc
        val _ = if pkd = kd then raise UNCHANGEDTY else ()
        val pkd_vars = Kind.kind_vars pkd
      in if null pkd_vars then raise ERR "vacuum_opr" ("no args: TyCon("^tyname^",pkd)") (* TyCon(tyc,pkd) *) (* set kind to primitive kind & rank *)
         else if null (Kind.kind_vars kd) then
            let (* match the primitive kind with the current kind *)
                val (rkS,kdS) = Kind.match_kind pkd kd
                (*val pkd_vars' = map (inst_rank rkS) pkd_vars*)
                fun orig_kdvar s = Lib.first (fn kd => #1(dest_var_kind kd) = s) pkd_vars
                fun revar kd = orig_kdvar (#1(dest_var_kind kd))
                fun revar_match {redex,residue} = {redex=revar redex, residue=residue}
                val kdS' = List.map revar_match kdS
                val kd' = Kind.inst_kind kdS' pkd
                val _ = if kd'=kd then raise UNCHANGEDTY else ()
            in raise ERR "vacuum_opr" ("no args: TyCon("^tyname^",kd')") (* TyCon(tyc,kd') *)
            end
         else raise UNCHANGEDTY (* opr *) (* unchanged when kind vars present *)
      end
      handle HOL_ERR _ => raise UNCHANGEDTY (* opr *) (* if eg, prim_kind_of fails *)
    else
      let
        val TyCon(tyc,kd) = opr (* kd will be replaced *)
val tyname = KernelSig.id_toString tyc
        val pkd = prim_kind_of_tyc tyc
        val _ = if pkd=kd then raise UNCHANGEDTY else ()
        (* val (c_rkS,c_kdS) = match_kind pkd kd *)
        val argkds = List.map (fn ty => kd_of ty E) args
        val (pargkds,reskd) = strip_arrow_kind pkd
        val pargkds0 = List.take(pargkds, length argkds)
        val (rkS,kdS) = match_kinds (List.map op |-> (zip pargkds0 argkds))
        (* val _ = assert null kdS *)
        val kd' = Kind.inst_rank_kind rkS kdS pkd
        val _ = if kd'=kd then raise UNCHANGEDTY else ()
        val opr' = TyCon(tyc,kd')
      in
        raise ERR "vacuum_opr" (Int.toString(length args)^" args: TyCon("^tyname^",kd')") (* list_mk_app_type (opr', args) *)
      end
      handle e as HOL_ERR {origin_function="vacuum_opr",...} => Raise e (* if eg, prim_kind_of fails *)
           | HOL_ERR _ => list_mk_app_type (opr, args) (* if eg, prim_kind_of fails *)
  else raise ERR "vacuum_head" "head of type is not a constant type"

fun vacuum_head ty = vacuum_opr [] (strip_app_type ty) handle UNCHANGEDTY => ty

val vacuum =
  let fun vac E (ty as TyApp _) =
          let val (opr,args) = strip_app_type ty in
            let val args' = map_chg (vac E) args (* may throw UNCHANGEDTY *)
            in vacuum_opr E (opr,args')
               (* if opr is not a constant type, an exception is raised *)
               handle HOL_ERR {origin_function="vacuum_head",...} => (list_mk_app_type (vac E opr, args')
                                    handle UNCHANGEDTY => list_mk_app_type (opr, args'))
                    | UNCHANGEDTY => list_mk_app_type (opr, args')
            end
            handle UNCHANGEDTY => let
            in vacuum_opr E (opr,args)
               (* if opr is not a constant type, an exception is raised *)
               handle HOL_ERR {origin_function="vacuum_head",...} => list_mk_app_type (vac E opr, args)
            end
          end
        | vac E (opr as TyCon _) = vacuum_opr E (opr,[])
        | vac E (TyAll(Bvar as (_,kd),Body)) = TyAll(Bvar,vac (kd::E) Body)
        | vac E (TyExi(Bvar as (_,kd),Body)) = TyExi(Bvar,vac (kd::E) Body)
        | vac E (TyAbs(Bvar as (_,kd),Body)) = TyAbs(Bvar,vac (kd::E) Body)
        | vac _ ty = raise UNCHANGEDTY
  in fn ty => vac [] ty handle UNCHANGEDTY => ty
  end

end (* local *)

End of vacuum code. *)


(*---------------------------------------------------------------------------*
 * Increasing the rank of a type.                                            *
 *---------------------------------------------------------------------------*)

fun inst_rank 0 = Lib.I
  | inst_rank rkS =
  let val inst_kd = Kind.inst_rank rkS
      fun inst (TyFv (s,kd))        = TyFv (s,inst_kd kd)
        | inst (TyCon(s,kd))        = TyCon(s,inst_kd kd) (* current design DOES inst this kd's rank *)
        | inst (ty as TyBv _)       = ty
        | inst (TyApp(opr, ty))     = TyApp(inst opr,  inst ty)
        | inst (TyAll((s,kd),Body)) = TyAll((s,inst_kd kd), inst Body)
        | inst (TyExi((s,kd),Body)) = TyExi((s,inst_kd kd), inst Body)
        | inst (TyAbs((s,kd),Body)) = TyAbs((s,inst_kd kd), inst Body)
  in (* vacuum o *) inst
  end
  handle HOL_ERR{message=m,...} => raise ERR "inst_rank" m;


(*---------------------------------------------------------------------------*
 * Instantiating the kind variables of a type.                               *
 *---------------------------------------------------------------------------*)

fun inst_kind [] = Lib.I
  | inst_kind theta =
  let val subst = Kind.inst_kind theta
      fun inst (TyFv (s,kd))        = TyFv (s,subst kd)
        | inst (TyCon(s,kd))        = TyCon(s,subst kd)
        | inst (ty as TyBv _)       = ty
        | inst (TyApp(opr, arg))    = TyApp(inst opr, inst arg)
        | inst (TyAll((s,kd),Body)) = TyAll((s,subst kd), inst Body)
        | inst (TyExi((s,kd),Body)) = TyExi((s,subst kd), inst Body)
        | inst (TyAbs((s,kd),Body)) = TyAbs((s,subst kd), inst Body)
  in (* vacuum o *) inst
  end
  handle HOL_ERR{message=m,...} => raise ERR "inst_kind" m;

(*---------------------------------------------------------------------------*
 * Instantiating the rank variable and the kind variables of a type together.*
 * This is more efficient, as it makes a single traversal of the type.       *
 *---------------------------------------------------------------------------*)

fun inst_rank_kind rk  []    = (inst_rank rk
                                handle HOL_ERR{message=m,...} => raise ERR "inst_rank_kind" m)
  | inst_rank_kind 0  theta = (inst_kind theta
                                handle HOL_ERR{message=m,...} => raise ERR "inst_rank_kind" m)
  | inst_rank_kind rank theta =
  let (*val subst = Kind.inst_kind theta*)
      val inst_kd = Kind.inst_rank_kind rank theta
      fun inst (TyFv (s,kd))        = TyFv (s,inst_kd kd)
        | inst (TyCon(s,kd))        = TyCon(s,inst_kd (*subst*) kd) (* current design DOES inst this kd's rank *)
        | inst (ty as TyBv _)       = ty
        | inst (TyApp(opr, ty))     = TyApp(inst opr, inst ty)
        | inst (TyAll((s,kd),Body)) = TyAll((s,inst_kd kd), inst Body)
        | inst (TyExi((s,kd),Body)) = TyExi((s,inst_kd kd), inst Body)
        | inst (TyAbs((s,kd),Body)) = TyAbs((s,inst_kd kd), inst Body)
  in (* vacuum o *) inst
  end
  handle HOL_ERR{message=m,...} => raise ERR "inst_rank_kind" m;


(*---------------------------------------------------------------------------*
 * The free type variables in a type.  Tail recursive (from Ken Larsen).     *
 *---------------------------------------------------------------------------*)

local fun TV (v as TyFv _) A k    = k (Lib.insert v A)
        | TV (TyApp(opr,arg)) A k = TV opr A (fn q => TV arg q k)
        | TV (TyAll(_,body)) A k  = TV body A k
        | TV (TyExi(_,body)) A k  = TV body A k
        | TV (TyAbs(_,body)) A k  = TV body A k
        | TV _ A k = k A
      and TVl (ty::tys) A k       = TV ty A (fn q => TVl tys q k)
        | TVl _ A k = k A
in
fun type_vars ty = rev(TV ty [] Lib.I)
fun type_varsl L = rev(TVl L [] Lib.I)
end;

(*---------------------------------------------------------------------------*
 * All the type variables in a type.  Tail recursive (from Ken Larsen).      *
 *---------------------------------------------------------------------------*)

local fun ATV (v as TyFv _) A k    = k (Lib.insert v A)
        | ATV (TyApp(opr,arg)) A k = ATV opr A (fn q => ATV arg q k)
        | ATV (TyAll(bv,body)) A k = ATV (TyFv bv) A (fn q => ATV body q k)
        | ATV (TyExi(bv,body)) A k = ATV (TyFv bv) A (fn q => ATV body q k)
        | ATV (TyAbs(bv,body)) A k = ATV (TyFv bv) A (fn q => ATV body q k)
        | ATV _ A k = k A
      and ATVl (ty::tys) A k       = ATV ty A (fn q => ATVl tys q k)
        | ATVl _ A k = k A
in
fun all_type_vars ty = rev(ATV ty [] Lib.I)
fun all_type_varsl L = rev(ATVl L [] Lib.I)
end;

(*---------------------------------------------------------------------------*
 * The free type variables of a type, in textual order.                      *
 *---------------------------------------------------------------------------*)

fun type_vars_lr ty =
  let fun TV ((v as TyFv _)::t) A   = TV t (Lib.insert v A)
        | TV (TyApp(opr,arg)::t) A  = TV (opr::arg::t) A
        | TV (TyAll(_,body)::t) A   = TV (body::t) A
        | TV (TyExi(_,body)::t) A   = TV (body::t) A
        | TV (TyAbs(_,body)::t) A   = TV (body::t) A
        | TV (_::t) A = TV t A
        | TV [] A = rev A
  in
     TV [ty] []
  end;


(*---------------------------------------------------------------------------
     Support for efficient sets of type variables
 ---------------------------------------------------------------------------*)

(* val kind_rank_compare = Lib.pair_compare(kind_compare, Int.compare); *)

fun tyvar_compare ((s1,k1), (s2,k2)) =
       (case String.compare (s1,s2)
         of EQUAL => kind_compare (k1,k2)
          | x => x)

fun tyvar_ge ((s1,k1), (s2,k2)) =
       (s1 = s2) andalso k1 :>=: k2

val empty_tyvarset = HOLset.empty tyvar_compare
fun tyvar_eq t1 t2 = tyvar_compare(t1,t2) = EQUAL;

fun type_var_compare (TyFv u, TyFv v) = tyvar_compare (u,v)
  | type_var_compare _ = raise ERR "type_var_compare" "variables required";

fun type_var_ge (TyFv u, TyFv v) = tyvar_ge (u,v)
  | type_var_ge _ = raise ERR "type_var_ge" "variables required";

(*
fun tyvar_subtype ((s1,k1), (s2,k2)) =
       (s1 = s2) andalso (k1 = k2) andalso (rk1 <= rk2)

fun type_var_subtype (TyFv u, TyFv v) = tyvar_subtype (u,v)
  | type_var_subtype _ = raise ERR "type_var_subtype" "variables required";
*)

fun type_con_compare (TyCon(c1,k1), TyCon(c2,k2)) =
       (case KernelSig.id_compare (c1,c2)
         of EQUAL => (* kind_compare *) tycon_kind_compare (k1,k2)
          | x => x)
  | type_con_compare _ =raise ERR "type_con_compare" "constants required";

fun type_con_ge (TyCon(c1,k1), TyCon(c2,k2)) =
       (case KernelSig.id_compare (c1,c2)
         of EQUAL => k1 :=: (* :>=: *) k2
          | x => false)
  | type_con_ge _ =raise ERR "type_con_ge" "constants required";

(* ----------------------------------------------------------------------
    A total ordering on types that respects alpha equivalence.
    TyFv < TyBv < TyCon < TyApp < TyAll < TyExi < TyAbs
   ---------------------------------------------------------------------- *)

fun compare p =
    if Portable.pointer_eq p then EQUAL else
    case p of
      (u as TyFv _, v as TyFv _)   => type_var_compare (u,v)
    | (TyFv _, _)                  => LESS
    | (TyBv _, TyFv _)             => GREATER
    | (TyBv i, TyBv j)             => Int.compare (i,j)
    | (TyBv _, _)                  => LESS
    | (TyCon _, TyFv _)            => GREATER
    | (TyCon _, TyBv _)            => GREATER
    | (u as TyCon _, v as TyCon _) => type_con_compare (u,v)
    | (TyCon _, _)                 => LESS
    | (TyApp _, TyFv _)            => GREATER
    | (TyApp _, TyBv _)            => GREATER
    | (TyApp _, TyCon _)           => GREATER
    | (TyApp p1, TyApp p2)         => Lib.pair_compare(compare,compare)(p1,p2)
    | (TyApp _, _)                 => LESS
    | (TyAll _, TyAbs _)           => LESS
    | (TyAll _, TyExi _)           => LESS
    | (TyAll((_,k1),ty1),
       TyAll((_,k2),ty2))          =>
                                 Lib.pair_compare(kind_compare,compare)
                                                 ((k1,ty1),(k2,ty2))
    | (TyAll _, _)                 => GREATER
    | (TyExi _, TyAbs _)           => LESS
    | (TyExi((_,k1),ty1),
       TyExi((_,k2),ty2))          =>
                                 Lib.pair_compare(kind_compare,compare)
                                                 ((k1,ty1),(k2,ty2))
    | (TyExi _, _)                 => GREATER
    | (TyAbs((_,k1),ty1),
       TyAbs((_,k2),ty2))          =>
                                 Lib.pair_compare(kind_compare,compare)
                                                 ((k1,ty1),(k2,ty2))
    | (TyAbs _, _)                 => GREATER
;
val prim_compare = compare

val empty_tyset = HOLset.empty compare
fun type_eq t1 t2 = compare(t1,t2) = EQUAL;


(*---------------------------------------------------------------------------
        Free type variables of a type. Tail recursive. Returns a set.
 ---------------------------------------------------------------------------*)

fun TVL [] A = A
  | TVL ((v as TyFv _)::rst) A   = TVL rst (HOLset.add(A,v))
  | TVL (TyApp(opr,ty)::rst) A   = TVL (opr::ty::rst) A
  | TVL (TyAll(_,Body)::rst) A   = TVL (Body::rst) A
  | TVL (TyExi(_,Body)::rst) A   = TVL (Body::rst) A
  | TVL (TyAbs(_,Body)::rst) A   = TVL (Body::rst) A
  | TVL (_::rst) A = TVL rst A

fun type_vars ty = HOLset.listItems (TVL [ty] empty_tyset)
fun type_varsl tys = HOLset.listItems (TVL tys empty_tyset);

(* ----------------------------------------------------------------------
    type_var_in ty TY : does ty occur free in TY?
   ---------------------------------------------------------------------- *)

fun type_var_in ty =
   let fun f1 (TyApp(opr,ty)) = (f2 opr) orelse (f2 ty)
         | f1 (TyAll(_,Body)) = f2 Body
         | f1 (TyExi(_,Body)) = f2 Body
         | f1 (TyAbs(_,Body)) = f2 Body
         | f1 _ = false
       and f2 t = type_eq t ty orelse f1 t
   in f2
   end;


(*---------------------------------------------------------------------------*
 *         Type variables                                                    *
 *---------------------------------------------------------------------------*)

val alpha  = TyFv ("'a", Type rho)
val beta   = TyFv ("'b", Type rho)
val gamma  = TyFv ("'c", Type rho)
val delta  = TyFv ("'d", Type rho)
val etyvar = TyFv ("'e", Type rho)
val ftyvar = TyFv ("'f", Type rho)

val varcomplain = ref true
val _ = register_btrace ("Vartype Format Complaint", varcomplain)

fun mk_var_type ("'a", Type 0) = alpha
  | mk_var_type ("'b", Type 0) = beta
  | mk_var_type ("'c", Type 0) = gamma
  | mk_var_type ("'d", Type 0) = delta
  | mk_var_type ("'e", Type 0) = etyvar
  | mk_var_type ("'f", Type 0) = ftyvar
  | mk_var_type (s, kind) =
                if Lexis.allowed_user_type_var s
                then TyFv (s, kind)
                else (if !varcomplain then
                        WARN "mk_var_type" ("non-standard syntax: " ^ s)
                      else (); TyFv (s, kind))

fun mk_vartype s = mk_var_type (s, Type rho);

fun inST s = let
  fun foldthis({Thy,Name},_,acc) = (acc orelse (Name = s))
in
  KernelSig.foldl foldthis false typesig
end

fun mk_primed_var_type (Name, Kind) =
  let val next = Lexis.tyvar_vary
      fun spin s = if inST s then spin (next s) else s
  in mk_var_type(spin Name, Kind)
  end;

fun mk_primed_vartype s = mk_primed_var_type (s, Type rho);

(*---------------------------------------------------------------------------*
 *   "gen_tyvars" are a Lisp-style "gensym" for HOL variables.               *
 *---------------------------------------------------------------------------*)

local val gen_tyvar_prefix = "%%gen_tyvar%%"
      fun num2name i = gen_tyvar_prefix^Lib.int_to_string i
      val nameStrm = Lib.mk_istream (fn x => x+1) 0 num2name
in
fun gen_var_type Kind =
       TyFv(state(next nameStrm), Kind)
fun gen_tyvar () = gen_var_type (Type rho)

fun is_gen_tyvar (TyFv(Name,_)) =
        String.isPrefix gen_tyvar_prefix Name
  | is_gen_tyvar _ = false
end;


(*---------------------------------------------------------------------------*
 * Given a type variable and a list of type variables, if the type variable  *
 * does not exist on the list, then return the type variable. Otherwise,     *
 * rename the type variable and try again. Note well that the variant uses   *
 * only the name of the variable as a basis for testing equality. Experience *
 * has shown that basing the comparison on all of the name, the arity, the   *
 * rank, and the type arguments of the variable resulted in needlessly       *
 * confusing formulas occasionally being displayed in interactive sessions.  *
 *---------------------------------------------------------------------------*)

fun gen_variant P caller =
  let fun var_name (TyFv(Name,_)) = Name
        | var_name _ = raise ERR caller "not a variable"
      fun vary vlist (TyFv(Name,Kind)) =
          let val L = map var_name vlist
              val next = Lexis.gen_variant Lexis.tyvar_vary L
              fun loop name =
                 let val s = next name
                 in if P s then loop s else s
                 end
          in trace ("Vartype Format Complaint",0) mk_var_type(loop Name, Kind)
          end
        | vary _ _ = raise ERR caller "2nd argument should be a type variable"
  in vary
  end;

val variant_type       = gen_variant inST "variant_type"
val prim_variant_type  = gen_variant (K false) "prim_variant_type";



fun dest_var_type (TyFv (s,kind)) = (s,kind)
  | dest_var_type _ = raise ERR "dest_var_type" "not a type variable";

fun dest_vartype (TyFv (s,Type 0)) = s
  | dest_vartype (TyFv (s,Type rank)) =
           raise ERR "dest_vartype" "non-zero rank - use dest_var_type"
  | dest_vartype (TyFv (s,_)) =
           raise ERR "dest_vartype" "type operator kind - use dest_var_type"
  | dest_vartype _ = raise ERR "dest_vartype" "not a type variable";

(*
dest_vartype ty10;
dest_vartype ty11;
*)


fun variant_tyvar tys tyv =
       let val ty0 = TyFv tyv
           val ty = variant_type tys ty0
        in dest_var_type ty
       end;

(*---------------------------------------------------------------------------*
 * Create a compound type, in a specific segment, and in the current theory. *
 *---------------------------------------------------------------------------*)

local
fun dest_con_type (TyCon (tyc,kd)) = (KernelSig.name_of tyc,kd)
  | dest_con_type _ = raise ERR "dest_con_type" "not a constant type";

fun namestr nm Opr = if nm <> "" then nm
                 else if is_con_type Opr then #1(dest_con_type Opr)
                 else if is_var_type Opr then #1(dest_var_type Opr)
                 else "type"
in
fun make_app_type Opr Arg (fnstr,name) =
  let val (dom,rng) = kind_dom_rng (kind_of Opr)
                      handle HOL_ERR e =>
                        raise ERR fnstr (String.concat
         ["type not well-kinded: ", namestr name Opr,
          " is not a type operator, but is applied as one:\n",
          #origin_structure e, ".", #origin_function e, ":\n", #message e])
      val kd = kind_of Arg
  in if dom :>=: kd then TyApp(Opr,Arg) else
     raise ERR fnstr (String.concat
         ["type not well-kinded: operator ", namestr name Opr, " needs kind ", kind_to_string dom,
          ", but was given kind ", kind_to_string kd])
  end
end;

fun list_make_app_type Opr Args (fnstr,name) =
    List.foldl (fn (Arg,acc) => make_app_type acc Arg (fnstr,name)) Opr Args

fun make_type tyc Args (fnstr,name) =
  (* vacuum_head *) (list_make_app_type (TyCon tyc) Args (fnstr,name));

(* fun mk_tyconst (id,kind) = (id,kind) :tyconst *)

fun argkds_string [] = "..."
  | argkds_string (arg::args) = "(" ^ kind_to_string (kind_of arg) ^ ") => " ^ argkds_string args

fun mk_thy_type {Thy,Tyop,Args} = let
  open KernelSig
  val knm = {Thy=Thy, Name = Tyop}
in
  case peek(typesig, {Thy=Thy,Name=Tyop}) of
    SOME const =>
      let val (c_id,prim_kd) = const
          val (argkds,reskd) = strip_arrow_kind prim_kd
          val argkds0 = List.take(argkds, length Args)
                        handle Subscript => raise ERR "mk_thy_type"
                               ("too many arguments to type operator "^Thy^"$"^Tyop)
          val (rkS,kdS) = match_kinds (map op |-> (zip argkds0 (map kind_of Args))) (* can fail *)
                          handle HOL_ERR e => raise ERR "mk_thy_type"
                                 ("the type operator "^Thy^"$"^Tyop^
                                  " cannot have kind "^argkds_string Args)
          val kd' = Kind.inst_rank_kind rkS kdS prim_kd
          val const' = (c_id,kd')
       in
                  make_type const' Args
                            ("mk_thy_type", name_toString knm)
       end
  | NONE => raise ERR "mk_thy_type"
                      ("the type operator "^quote Tyop^
                       " has not been declared in theory "^quote Thy^".")
end

fun prim_mk_thy_con_type {Thy,Tyop} = let
  open KernelSig
in
  case peek(typesig,{Thy=Thy,Name=Tyop}) of
    SOME const => TyCon const
  | NONE => raise ERR "mk_thy_con_type"
                ("the type operator "^quote Tyop^
                 " has not been declared in theory "^quote Thy^".")
end

fun mk_thy_con_type {Thy,Tyop,Kind} = let
  open KernelSig
in
  case peek(typesig,{Thy=Thy,Name=Tyop}) of
    SOME (const as (id,kind0)) =>
           (let val (rkS,kdS) = Kind.match_kind kind0 Kind
                val Kind' = Kind.inst_rank_kind rkS kdS kind0
            in TyCon (id,Kind')
            end handle HOL_ERR _ =>
                raise ERR "mk_thy_con_type"
                            ("Not a kind instance: the type operator "^id_toString id^
                             " cannot have kind "^Kind.kind_to_string Kind^"."))
  | NONE => raise ERR "mk_thy_con_type"
                ("the type operator "^quote Tyop^
                 " has not been declared in theory "^quote Thy^".")
end

fun decls nm = let
  fun foldthis({Thy,Name},_,acc) = if Name = nm then
                                     {Tyop=Name,Thy=Thy} :: acc
                                   else acc
in
  KernelSig.foldl foldthis [] typesig
end

local
  fun first_decl Tyop = let
    fun foldthis({Thy,Name},tycon,acc) =
        if Name = Tyop then tycon :: acc
        else acc
  in
    case KernelSig.foldl foldthis [] typesig of
      [] => raise ERR "mk_con_type" (Lib.quote Tyop^" has not been declared")
    | [c] => c
    | c::_ => (WARN "mk_type" "more than one possibility"; c)
  end
in

fun prim_mk_con_type Tyop = TyCon (first_decl Tyop);

fun mk_con_type {Tyop,Kind} = let
  open KernelSig
  val c = prim_mk_con_type Tyop
  val (id,Kind0) = case c of TyCon p => p
                           | _ => raise ERR "mk_con_type" "impossible"
in
  if can (Kind.match_kind Kind0) Kind
     then TyCon (id,Kind)
     else raise ERR "mk_con_type"
                  ("Not a kind instance: the type operator "^id_toString id^
                   " cannot have kind "^Kind.kind_to_string Kind^".")
end;

fun mk_app_type (Opr,Arg) = make_app_type Opr Arg ("mk_app_type","");

fun list_mk_app_type (Opr,Args) =
    list_make_app_type Opr Args ("list_mk_app_type","");

fun mk_type (Tyop,Args) =
      let val (c_id,prim_kd) = first_decl Tyop
          val (argkds,reskd) = strip_arrow_kind prim_kd
          val argkds0 = List.take(argkds, length Args)
                        handle Subscript => raise ERR "mk_type"
                               ("too many arguments to type operator "^quote Tyop)
          val (rkS,kdS) = match_kinds (map op |-> (zip argkds0 (map kind_of Args))) (* can fail *)
                          handle HOL_ERR e => raise ERR "mk_type"
                                 ("the type operator "^quote Tyop^
                                  " cannot have kind "^argkds_string Args)
          val kd' = Kind.inst_rank_kind rkS kdS prim_kd
          val const' = (c_id,kd')
       in
         make_type const' Args ("mk_type",Tyop)
       end;
end

(*
prim_mk_con_type "fun";
mk_con_type {Tyop="fun", Kind=mk_arity 2};
mk_type("fun",[alpha,beta]);
mk_type("bool",[]);
mk_app_type(prim_mk_con_type "fun", prim_mk_con_type "bool");
mk_app_type(prim_mk_con_type "fun", prim_mk_con_type "fun"); (* fails *)
mk_type("fun",[foo,bar]); (* fails *)
mk_type("fun",[alpha,bar]); (* fails *)
mk_app_type(mk_app_type(prim_mk_con_type "fun", prim_mk_con_type "ind"),
            prim_mk_con_type "bool");
val ty12 =
   list_mk_app_type(prim_mk_con_type "fun",
                    [prim_mk_con_type "ind",prim_mk_con_type "bool"]);
*)

(*---------------------------------------------------------------------------*
 * Take a (TyApp(TyCon)) type apart.                                         *
 *---------------------------------------------------------------------------*)

local open KernelTypes KernelSig
fun break_ty0 f acc (TyCon c) = (c,acc)
  | break_ty0 f acc (TyApp (Opr,Arg)) = break_ty0 f (Arg::acc) Opr
  | break_ty0 f _ _ = raise ERR f "not a sequence of type applications of a \
                                  \type constant"
fun break_ty f ty = break_ty0 f [] ty
(*
fun check_kd_rk f kd =
   let val s = "; use " ^ quote (f ^ "_opr") ^ " instead."
   in if is_arity kd    then () else raise ERR f ("kind of type operator is not an arity" ^ s);
      if rank_of kd = 0 then () else raise ERR f ("rank of type operator is not zero" ^ s)
   end
*)
in
fun break_type ty = break_ty "break_type" ty;

fun dest_thy_type_opr ty =
       let val ((tyc,kd),A) = break_ty "dest_thy_type_opr" ty
       in
        {Thy=seg_of tyc,Tyop=name_of tyc,Kind=kd,Args=A}
       end;

fun dest_thy_type ty =
       let val ((tyc,kd),A) = break_ty "dest_thy_type" ty
           (* val _ = check_kd_rk "dest_thy_type" kd rk *)
       in
        {Thy=seg_of tyc,Tyop=name_of tyc,Args=A}
       end;

fun dest_type_opr ty =
       let val ((tyc,kd),A) = break_ty "dest_type_opr" ty
       in (name_of tyc, kd, A)
       end;

fun dest_type ty =
       let val ((tyc,kd),A) = break_ty "dest_type" ty
           (* val _ = check_kd_rk "dest_type" kd rk *)
       in (name_of tyc, A)
       end;
end;

fun dest_con_type (TyCon (tyc,kd)) = (KernelSig.name_of tyc,kd)
  | dest_con_type _ = raise ERR "dest_con_type" "not a constant type";

fun dest_thy_con_type (TyCon (tyc,kd)) =
      {Thy=KernelSig.seg_of tyc,Tyop=KernelSig.name_of tyc,Kind=kd}
  | dest_thy_con_type _ = raise ERR "dest_thy_con_type" "not a constant type";

fun dest_bool ty = let val {Thy,Tyop,Kind} = dest_thy_con_type ty
                   in if Tyop = "bool" andalso Thy = "min" then Kind.dest_type_kind Kind
                      else raise ERR "" ""
                   end handle HOL_ERR _ => raise ERR "dest_bool" "not a bool type"

val is_bool = can dest_bool

fun dest_app_type (TyApp (Opr,Ty)) = (Opr,Ty)
  | dest_app_type _ = raise ERR "dest_app_type" "not a type application";

fun strip_app_type ty =
   let fun strip (TyApp (Opr,Ty)) A = strip Opr (Ty::A)
         | strip ty A = (ty,A)
   in strip ty []
   end

(*
dest_thy_type_opr ty12;
dest_thy_type ty12;
dest_type_opr ty12;
dest_type ty12;
*)

(*---------------------------------------------------------------------------*
 * Return kind or arity of putative type operator                            *
 *---------------------------------------------------------------------------*)

fun op_kind {Thy,Tyop} =
    case KernelSig.peek(typesig,{Thy=Thy,Name=Tyop}) of
      SOME (id, kind) => SOME kind
    | NONE => NONE

fun op_arity r = case op_kind r
                  of SOME kind => (SOME (arity_of kind)
                                   handle HOL_ERR _ => NONE)
                   | NONE      => NONE

(*---------------------------------------------------------------------------*
 * Return rank of putative type operator                                     *
 *---------------------------------------------------------------------------*)

fun op_rank r = case op_kind r
                  of SOME kind => SOME (rank_of kind)
                   | NONE      => NONE

(*---------------------------------------------------------------------------
       Declared types in a theory segment
 ---------------------------------------------------------------------------*)

fun thy_types s = let
  fun xlate (knm, (id,kind)) =
        (KernelSig.name_of id, arity_of kind handle HOL_ERR _ =>
                raise ERR "thy_types" "non-arity kind in theory - use thy_type_oprs"
        )
in
  map xlate (KernelSig.listThy typesig s)
end;

fun thy_type_oprs s = let
  fun xlate (knm, (id,kind)) =
            (KernelSig.name_of id, kind)
  in map xlate (KernelSig.listThy typesig s)
  end;

(*---------------------------------------------------------------------------*
 *                  Alpha conversion                                         *
 *---------------------------------------------------------------------------*)

fun rename_btyvar s t =
    case t of
      TyAll((_, kind), Body) => TyAll((s, kind), Body)
    | TyExi((_, kind), Body) => TyExi((s, kind), Body)
    | TyAbs((_, kind), Body) => TyAbs((s, kind), Body)
    | _ => raise ERR "rename_btyvar" "not a universal type or existential type or type abstraction";


local val EQ = Portable.pointer_eq
in
fun aconv_ty t1 t2 = EQ(t1,t2) orelse
 case(t1,t2)
  of (u as TyFv _, v as TyFv _ ) => type_var_compare(u,v) = EQUAL
   | (u as TyCon _,v as TyCon _) => type_con_compare(u,v) = EQUAL
   | (TyApp(p,t1),TyApp(q,t2)) => aconv_ty p q andalso aconv_ty t1 t2
   | (TyAll((_,k1),t1),
      TyAll((_,k2),t2)) => k1 = k2 andalso aconv_ty t1 t2
   | (TyExi((_,k1),t1),
      TyExi((_,k2),t2)) => k1 = k2 andalso aconv_ty t1 t2
   | (TyAbs((_,k1),t1),
      TyAbs((_,k2),t2)) => k1 = k2 andalso aconv_ty t1 t2
   | (M,N)       => (M=N)
end;

local val EQ = Portable.pointer_eq
in
fun aconv_ge_ty t1 t2 = EQ(t1,t2) orelse
 case(t1,t2)
  of (u as TyFv _, v as TyFv _ ) => type_var_ge(u,v)
   | (u as TyCon _,v as TyCon _) => type_con_ge(u,v)
   | (TyApp(p,t1),TyApp(q,t2)) => aconv_ge_ty p q andalso aconv_ge_ty t1 t2
   | (TyAll((_,k1),t1),
      TyAll((_,k2),t2)) => k1 :>=: k2 andalso aconv_ge_ty t1 t2
   | (TyExi((_,k1),t1),
      TyExi((_,k2),t2)) => k1 :>=: k2 andalso aconv_ge_ty t1 t2
   | (TyAbs((_,k1),t1),
      TyAbs((_,k2),t2)) => k1 :>=: k2 andalso aconv_ge_ty t1 t2
   | (M,N) => (M=N)
end;

(*
local val EQ = Portable.pointer_eq
in
fun asubtype t1 t2 = EQ(t1,t2) orelse
 case(t1,t2)
  of (u as TyFv _, v as TyFv _ ) => type_var_subtype(u,v)
   | (u as TyCon _,v as TyCon _) => type_con_compare(u,v) = EQUAL
   | (TyApp(p,t1),TyApp(q,t2)) => asubtype p q andalso asubtype t1 t2
   | (TyAll((_,k1,r1),t1),
      TyAll((_,k2,r2),t2)) => k1 = k2 andalso r1 <= r2 andalso asubtype t1 t2
   | (TyExi((_,k1,r1),t1),
      TyExi((_,k2,r2),t2)) => k1 = k2 andalso r1 <= r2 andalso asubtype t1 t2
   | (TyAbs((_,k1,r1),t1),
      TyAbs((_,k2,r2),t2)) => k1 = k2 andalso r1 <= r2 andalso asubtype t1 t2
   | (M,N)       => (M=N)
end;
*)


(*---------------------------------------------------------------------------*
 * Universal types                                                           *
 *---------------------------------------------------------------------------*)

(*---------------------------------------------------------------------------
       Making universal types. list_mk_type_binder is a relatively
       efficient version for making types with many consecutive
       universal type quantifications.
  ---------------------------------------------------------------------------*)

local val FORMAT = ERR "list_mk_univ_type_binder"
   "expected first arg to be a type constant of kind ::(<kd>_1 => <kd>_2) => <kd>_3"
   fun check_opt NONE = Lib.I
     | check_opt (SOME c) = (* (fn abs => mk_app_type (c, abs)) *)
       (* or, *)
        if not(is_con_type c) then raise FORMAT
        else case total (fst o kind_dom_rng o fst o kind_dom_rng o kind_of) c
              of NONE => raise FORMAT
               | SOME kn => (fn abs =>
                   let val dom = fst(kind_dom_rng(kind_of abs))
                   in mk_app_type ( inst_kind[kn |-> dom] c, abs)
                   end)
       (**)
in
fun list_mk_univ_type_binder opt caller =
 let val f = check_opt opt
 in fn (vlist,ty)
 => if not (all is_vartype vlist) then raise ERR caller "bound variable arg not a type variable"
    else if not (is_type_kind (kind_of ty)) then raise ERR caller
                                                  "kind of body is not the base kind"
    else
  let open Redblackmap
     val varmap0 = mkDict tyvar_compare
     fun enum [] _ A = A
       | enum (TyFv h::t) i (vmap,rvs) = enum t (i-1) (insert (vmap,h,i), h::rvs)
       | enum _ _ _ = raise ERR "enum" "non-variable given as bound variable"
     val (varmap, rvlist) = enum vlist (length vlist - 1) (varmap0,[])
     fun lookup v vmap = case peek (vmap,v) of NONE => TyFv v | SOME i => TyBv i
     fun increment vmap = transform (fn x => x+1) vmap
     fun bind (TyFv v) vmap k = k (lookup v vmap)
       | bind (TyApp(opr,ty)) vmap k = bind opr vmap (fn opr' =>
                                       bind ty  vmap (fn ty'  =>
                                          k (TyApp(opr',ty'))))
       | bind (TyAll(a,ty)) vmap k  = bind ty (increment vmap)
                                          (fn q => k (TyAll(a,q)))
       | bind (TyExi(a,ty)) vmap k  = bind ty (increment vmap)
                                          (fn q => k (TyExi(a,q)))
       | bind (TyAbs(a,ty)) vmap k  = bind ty (increment vmap)
                                          (fn q => k (TyAbs(a,q)))
       | bind t vmap k = k t
  in
     rev_itlist (fn v => fn B => f(TyAll(v,B))) rvlist (bind ty varmap I)
  end
  handle e => raise wrap_exn "Type" "list_mk_univ_type_binder" e
 end
end;

val list_mk_univ_type = list_mk_univ_type_binder NONE "list_mk_univ_type";

fun mk_univ_type (Bvar as TyFv tyvar, Body) =
    let fun bind (TyFv v) i            = if v=tyvar then TyBv i else TyFv v
          | bind (TyApp(opr,ty)) i     = TyApp(bind opr i, bind ty i)
          | bind (TyAll(Bvar,Body)) i  = TyAll(Bvar, bind Body (i+1))
          | bind (TyExi(Bvar,Body)) i  = TyExi(Bvar, bind Body (i+1))
          | bind (TyAbs(Bvar,Body)) i  = TyAbs(Bvar, bind Body (i+1))
          | bind t _ = t
    in
      if is_type_kind (kind_of Body) then TyAll(tyvar, bind Body 0)
      else raise ERR "mk_univ_type" "kind of body is not the base kind"
    end
  | mk_univ_type _ = raise ERR "mk_univ_type" "bound variable arg not a variable";


(*---------------------------------------------------------------------------*
 * Existential types                                                           *
 *---------------------------------------------------------------------------*)

(*---------------------------------------------------------------------------
       Making existential types. list_mk_type_binder is a relatively
       efficient version for making types with many consecutive
       existential type quantifications.
  ---------------------------------------------------------------------------*)

local val FORMAT = ERR "list_mk_exist_type_binder"
   "expected first arg to be a type constant of kind ::(<kd>_1 => <kd>_2) => <kd>_3"
   fun check_opt NONE = Lib.I
     | check_opt (SOME c) = (* (fn abs => mk_app_type (c, abs)) *)
       (* or, *)
        if not(is_con_type c) then raise FORMAT
        else case total (fst o kind_dom_rng o fst o kind_dom_rng o kind_of) c
              of NONE => raise FORMAT
               | SOME kn => (fn abs =>
                   let val dom = fst(kind_dom_rng(kind_of abs))
                   in mk_app_type ( inst_kind[kn |-> dom] c, abs)
                   end)
       (**)
in
fun list_mk_exist_type_binder opt caller =
 let val f = check_opt opt
 in fn (vlist,ty)
 => if not (all is_vartype vlist) then raise ERR caller "bound variable arg not a type variable"
    else if not (is_type_kind (kind_of ty)) then raise ERR caller
                                                  "kind of body is not the base kind"
    else
  let open Redblackmap
     val varmap0 = mkDict tyvar_compare
     fun enum [] _ A = A
       | enum (TyFv h::t) i (vmap,rvs) = enum t (i-1) (insert (vmap,h,i), h::rvs)
       | enum _ _ _ = raise ERR "enum" "non-variable given as bound variable"
     val (varmap, rvlist) = enum vlist (length vlist - 1) (varmap0,[])
     fun lookup v vmap = case peek (vmap,v) of NONE => TyFv v | SOME i => TyBv i
     fun increment vmap = transform (fn x => x+1) vmap
     fun bind (TyFv v) vmap k = k (lookup v vmap)
       | bind (TyApp(opr,ty)) vmap k = bind opr vmap (fn opr' =>
                                       bind ty  vmap (fn ty'  =>
                                          k (TyApp(opr',ty'))))
       | bind (TyAll(a,ty)) vmap k  = bind ty (increment vmap)
                                          (fn q => k (TyAll(a,q)))
       | bind (TyExi(a,ty)) vmap k  = bind ty (increment vmap)
                                          (fn q => k (TyExi(a,q)))
       | bind (TyAbs(a,ty)) vmap k  = bind ty (increment vmap)
                                          (fn q => k (TyAbs(a,q)))
       | bind t vmap k = k t
  in
     rev_itlist (fn v => fn B => f(TyExi(v,B))) rvlist (bind ty varmap I)
  end
  handle e => raise wrap_exn "Type" "list_mk_exist_type_binder" e
 end
end;

val list_mk_exist_type = list_mk_exist_type_binder NONE "list_mk_exist_type";

fun mk_exist_type (Bvar as TyFv tyvar, Body) =
    let fun bind (TyFv v) i            = if v=tyvar then TyBv i else TyFv v
          | bind (TyApp(opr,ty)) i     = TyApp(bind opr i, bind ty i)
          | bind (TyAll(Bvar,Body)) i  = TyAll(Bvar, bind Body (i+1))
          | bind (TyExi(Bvar,Body)) i  = TyExi(Bvar, bind Body (i+1))
          | bind (TyAbs(Bvar,Body)) i  = TyAbs(Bvar, bind Body (i+1))
          | bind t _ = t
    in
      if is_type_kind (kind_of Body) then TyExi(tyvar, bind Body 0)
      else raise ERR "mk_exist_type" "kind of body is not the base kind"
    end
  | mk_exist_type _ = raise ERR "mk_exist_type" "bound variable arg not a variable";


(*---------------------------------------------------------------------------*
 * Type abstractions                                                         *
 *---------------------------------------------------------------------------*)

(*---------------------------------------------------------------------------
       Making type abstractions. list_mk_type_binder is a relatively
       efficient version for making types with many consecutive
       type abstractions.
  ---------------------------------------------------------------------------*)

local val FORMAT = ERR "list_mk_abs_type_binder"
   "expected first arg to be a type constant of kind ::(<kd>_1 => <kd>_2) => <kd>_3"
   fun check_opt NONE = Lib.I
     | check_opt (SOME c) = (* (fn abs => mk_app_type (c, abs)) *)
       (* or, *)
        if not(is_con_type c) then raise FORMAT
        else case total (fst o kind_dom_rng o fst o kind_dom_rng o kind_of) c
              of NONE => raise FORMAT
               | SOME kn => (fn abs =>
                   let val dom = fst(kind_dom_rng(kind_of abs))
                   in mk_app_type ( inst_kind[kn |-> dom] c, abs)
                   end)
       (**)
in
fun list_mk_abs_type_binder opt caller =
 let val f = check_opt opt
 in fn (vlist,ty)
 => if not (all is_vartype vlist) then raise ERR caller "bound variable arg not a type variable"
    else
  let open Redblackmap
     val varmap0 = mkDict tyvar_compare
     fun enum [] _ A = A
       | enum (TyFv h::t) i (vmap,rvs) = enum t (i-1) (insert (vmap,h,i), h::rvs)
       | enum _ _ _ = raise ERR "enum" "non-variable given as bound variable"
     val (varmap, rvlist) = enum vlist (length vlist - 1) (varmap0,[])
     fun lookup v vmap = case peek (vmap,v) of NONE => TyFv v | SOME i => TyBv i
     fun increment vmap = transform (fn x => x+1) vmap
     fun bind (TyFv v) vmap k = k (lookup v vmap)
       | bind (TyApp(opr,ty)) vmap k = bind opr vmap (fn opr' =>
                                       bind ty  vmap (fn ty'  =>
                                          k (TyApp(opr',ty'))))
       | bind (TyAll(a,ty)) vmap k  = bind ty (increment vmap)
                                          (fn q => k (TyAll(a,q)))
       | bind (TyExi(a,ty)) vmap k  = bind ty (increment vmap)
                                          (fn q => k (TyExi(a,q)))
       | bind (TyAbs(a,ty)) vmap k  = bind ty (increment vmap)
                                          (fn q => k (TyAbs(a,q)))
       | bind t vmap k = k t
  in
     rev_itlist (fn v => fn B => f(TyAbs(v,B))) rvlist (bind ty varmap I)
  end
  handle e => raise wrap_exn "Type" "list_mk_abs_type_binder" e
 end
end;

val list_mk_abs_type = list_mk_abs_type_binder NONE "list_mk_abs_type";

fun mk_abs_type (Bvar as TyFv tyvar, Body) =
    let fun bind (TyFv v) i            = if v=tyvar then TyBv i else TyFv v
          | bind (TyApp(opr,ty)) i     = TyApp(bind opr i, bind ty i)
          | bind (TyAll(Bvar,Body)) i  = TyAll(Bvar, bind Body (i+1))
          | bind (TyExi(Bvar,Body)) i  = TyExi(Bvar, bind Body (i+1))
          | bind (TyAbs(Bvar,Body)) i  = TyAbs(Bvar, bind Body (i+1))
          | bind t _ = t
    in
      TyAbs(tyvar, bind Body 0)
    end
  | mk_abs_type _ = raise ERR "mk_univ_type" "bound variable arg not a variable";


(*---------------------------------------------------------------------------
            Taking types apart

    These operations are all easy, except for taking apart multiple universal or
    existential types or type abstractions. It can happen, via beta-conversion or
    substitution, or instantiation, that a free type variable is bound by the scope.
    One of the tasks of strip_univ_type is to sort the resulting mess out.
    strip_univ_type works by first classifying all the free type variables in
    the body as being captured by the prefix bindings or not. Each capturing
    prefix type binder is then renamed until it doesn't capture. Then we go
    through the body and replace the dB indices of the prefix with the
    corresponding free type variables. These may in fact fall under another
    type binder; the renaming of that will, if necessary, get done if that
    type binder is taken apart (by a subsequent dest/strip_type_binder).
 ---------------------------------------------------------------------------*)

local fun peel f ty A =
            case f ty of
              SOME(TyAll(v,M)) => peel f M (v::A)
            | otherwise => (A,ty)
      datatype occtype = PREFIX of int | BODY
      fun array_to_revlist A =
        let val top = Array.length A - 1
            fun For i B = if i>top then B else For (i+1) (Array.sub(A,i)::B)
        in For 0 []
        end
      val vi_empty = HOLset.empty (fn ((v1,i1),(v2,i2)) => tyvar_compare(v1,v2))
      fun add_vi viset vi =
         if HOLset.member(viset,vi) then viset else HOLset.add(viset,vi)
      val AV = ref (Redblackmap.mkDict String.compare) : ((string,occtype)Redblackmap.dict) ref
      fun peekInsert (key,data) =
        let open Redblackmap
        in case peek (!AV,key)
            of SOME data' => SOME data'
             | NONE       => (AV := insert(!AV,key,data); NONE)
        end
in
fun strip_univ_binder opt =
 let val f =
         case opt of
           NONE => (fn (t as TyAll _) => SOME t
                     | other => NONE)
         | SOME c => (fn t => let val (name,args) = dest_type t
                              in if name = c
                                 then SOME (mk_type(name, args))
                                 else NONE
                              end handle HOL_ERR _ => NONE)
 in fn ty =>
   let val (prefixl,body) = peel f ty []
     val prefixlen = length prefixl
     val prefix = Array.fromList prefixl
     val vmap = curry Array.sub prefix
     val (insertAVbody,insertAVprefix,lookAV,dupls) =
        let open Redblackmap  (* AV is red-black map  of (tyvar,occtype) elems *)
            val _ = AV := mkDict String.compare
            fun insertl [] _ dupls = dupls
              | insertl (x::rst) i dupls =
                  let val n =  #1 x
                  in case peekInsert (n,PREFIX i)
                      of NONE => insertl rst (i+1) dupls
                       | SOME _ => insertl rst (i+1) ((x,i)::dupls)
                  end
            val dupls = insertl prefixl 0 []
        in ((fn s => (AV := insert (!AV,s,BODY))),         (* insertAVbody *)
            (fn (s,i) => (AV := insert (!AV,s,PREFIX i))), (* insertAVprefix *)
            (fn s => peek (!AV,s)),                        (* lookAV *)
            dupls)
        end
     fun variantAV n =
       let val next = Lexis.tyvar_vary
           fun loop s = case lookAV s of NONE => s | SOME _ => loop (next s)
       in loop n
       end
     fun CVs (TyFv(n,_)) capt k =
          (case lookAV n
            of SOME (PREFIX i) => k (add_vi capt (vmap i,i))
             | SOME BODY => k capt
             | NONE => (insertAVbody n; k capt))
       | CVs(TyApp(opr,ty)) capt k = CVs opr capt (fn c => CVs ty c k)
       | CVs(TyAll(_,M)) capt k  = CVs M capt k
       | CVs(TyExi(_,M)) capt k  = CVs M capt k
       | CVs(TyAbs(_,M)) capt k  = CVs M capt k
       | CVs t capt k = k capt
     fun unclash insert [] = ()
       | unclash insert ((v,i)::rst) =
           let val (n,kind) = (* dest_var *) v
               val n' = variantAV n
               val v' = (* mk_var *) (n',kind)
           in Array.update(prefix,i,v')
            ; insert (n',i)
            ; unclash insert rst
           end
     fun unbind (v as TyBv i) j k =
                 k (TyFv (vmap(i-j)) handle Subscript => if i>j then TyBv(i-prefixlen) (* new! *)
                                                         else v)
       | unbind (TyApp(opr,ty)) j k = unbind opr j (fn opr' =>
                                      unbind ty  j (fn ty' =>
                                        k (TyApp(opr',ty'))))
       | unbind (TyAll(v,B)) j k  = unbind B (j+1) (fn q => k(TyAll(v,q)))
       | unbind (TyExi(v,B)) j k  = unbind B (j+1) (fn q => k(TyExi(v,q)))
       | unbind (TyAbs(v,B)) j k  = unbind B (j+1) (fn q => k(TyAbs(v,q)))
       | unbind t j k = k t
 in
     unclash insertAVprefix (List.rev dupls)
   ; unclash (insertAVbody o fst) (HOLset.listItems(CVs body vi_empty I))
   ; (List.map TyFv (array_to_revlist prefix), unbind body 0 I)
 end
 end
end;

val strip_univ_type = strip_univ_binder NONE;

local exception CLASH
in
fun dest_univ_type(TyAll(Bvar as (Name,_), Body)) =
    let fun dest ((v as TyBv j), i) = if i=j then TyFv Bvar
                                      else if i<j then TyBv (j-1) (* new! *)
                                      else v
          | dest ((v as TyFv(s,_)), i) =
                 if Name=s then raise CLASH else v
          | dest (TyApp(opr, ty), i)    = TyApp(dest(opr,i), dest(ty,i))
          | dest (TyAll(Bvar,Body),i)   = TyAll(Bvar, dest(Body,i+1))
          | dest (TyExi(Bvar,Body),i)   = TyExi(Bvar, dest(Body,i+1))
          | dest (TyAbs(Bvar,Body),i)   = TyAbs(Bvar, dest(Body,i+1))
          | dest (ty,_) = ty
    in (TyFv Bvar, dest(Body,0))
       handle CLASH =>
              dest_univ_type(TyAll(variant_tyvar (type_vars Body) Bvar, Body))
    end
  | dest_univ_type _ = raise ERR "dest_univ_type" "not a universal type"
end;

fun break_univ_type(TyAll(_,Body)) = Body
  | break_univ_type _ = raise ERR "break_univ_type" "not a universal type";

(* existential types *)

local fun peel f ty A =
            case f ty of
              SOME(TyExi(v,M)) => peel f M (v::A)
            | otherwise => (A,ty)
      datatype occtype = PREFIX of int | BODY
      fun array_to_revlist A =
        let val top = Array.length A - 1
            fun For i B = if i>top then B else For (i+1) (Array.sub(A,i)::B)
        in For 0 []
        end
      val vi_empty = HOLset.empty (fn ((v1,i1),(v2,i2)) => tyvar_compare(v1,v2))
      fun add_vi viset vi =
         if HOLset.member(viset,vi) then viset else HOLset.add(viset,vi)
      val AV = ref (Redblackmap.mkDict String.compare) : ((string,occtype)Redblackmap.dict) ref
      fun peekInsert (key,data) =
        let open Redblackmap
        in case peek (!AV,key)
            of SOME data' => SOME data'
             | NONE       => (AV := insert(!AV,key,data); NONE)
        end
in
fun strip_exist_binder opt =
 let val f =
         case opt of
           NONE => (fn (t as TyExi _) => SOME t
                     | other => NONE)
         | SOME c => (fn t => let val (name,args) = dest_type t
                              in if name = c
                                 then SOME (mk_type(name, args))
                                 else NONE
                              end handle HOL_ERR _ => NONE)
 in fn ty =>
   let val (prefixl,body) = peel f ty []
     val prefixlen = length prefixl
     val prefix = Array.fromList prefixl
     val vmap = curry Array.sub prefix
     val (insertAVbody,insertAVprefix,lookAV,dupls) =
        let open Redblackmap  (* AV is red-black map  of (tyvar,occtype) elems *)
            val _ = AV := mkDict String.compare
            fun insertl [] _ dupls = dupls
              | insertl (x::rst) i dupls =
                  let val n =  #1 x
                  in case peekInsert (n,PREFIX i)
                      of NONE => insertl rst (i+1) dupls
                       | SOME _ => insertl rst (i+1) ((x,i)::dupls)
                  end
            val dupls = insertl prefixl 0 []
        in ((fn s => (AV := insert (!AV,s,BODY))),         (* insertAVbody *)
            (fn (s,i) => (AV := insert (!AV,s,PREFIX i))), (* insertAVprefix *)
            (fn s => peek (!AV,s)),                        (* lookAV *)
            dupls)
        end
     fun variantAV n =
       let val next = Lexis.tyvar_vary
           fun loop s = case lookAV s of NONE => s | SOME _ => loop (next s)
       in loop n
       end
     fun CVs (TyFv(n,_)) capt k =
          (case lookAV n
            of SOME (PREFIX i) => k (add_vi capt (vmap i,i))
             | SOME BODY => k capt
             | NONE => (insertAVbody n; k capt))
       | CVs(TyApp(opr,ty)) capt k = CVs opr capt (fn c => CVs ty c k)
       | CVs(TyAll(_,M)) capt k  = CVs M capt k
       | CVs(TyExi(_,M)) capt k  = CVs M capt k
       | CVs(TyAbs(_,M)) capt k  = CVs M capt k
       | CVs t capt k = k capt
     fun unclash insert [] = ()
       | unclash insert ((v,i)::rst) =
           let val (n,kind) = (* dest_var *) v
               val n' = variantAV n
               val v' = (* mk_var *) (n',kind)
           in Array.update(prefix,i,v')
            ; insert (n',i)
            ; unclash insert rst
           end
     fun unbind (v as TyBv i) j k =
                 k (TyFv (vmap(i-j)) handle Subscript => if i>j then TyBv(i-prefixlen) (* new! *)
                                                         else v)
       | unbind (TyApp(opr,ty)) j k = unbind opr j (fn opr' =>
                                      unbind ty  j (fn ty' =>
                                        k (TyApp(opr',ty'))))
       | unbind (TyAll(v,B)) j k  = unbind B (j+1) (fn q => k(TyAll(v,q)))
       | unbind (TyExi(v,B)) j k  = unbind B (j+1) (fn q => k(TyExi(v,q)))
       | unbind (TyAbs(v,B)) j k  = unbind B (j+1) (fn q => k(TyAbs(v,q)))
       | unbind t j k = k t
 in
     unclash insertAVprefix (List.rev dupls)
   ; unclash (insertAVbody o fst) (HOLset.listItems(CVs body vi_empty I))
   ; (List.map TyFv (array_to_revlist prefix), unbind body 0 I)
 end
 end
end;

val strip_exist_type = strip_exist_binder NONE;

local exception CLASH
in
fun dest_exist_type(TyExi(Bvar as (Name,_), Body)) =
    let fun dest ((v as TyBv j), i) = if i=j then TyFv Bvar
                                      else if i<j then TyBv (j-1) (* new! *)
                                      else v
          | dest ((v as TyFv(s,_)), i) =
                 if Name=s then raise CLASH else v
          | dest (TyApp(opr, ty), i)    = TyApp(dest(opr,i), dest(ty,i))
          | dest (TyAll(Bvar,Body),i)   = TyAll(Bvar, dest(Body,i+1))
          | dest (TyExi(Bvar,Body),i)   = TyExi(Bvar, dest(Body,i+1))
          | dest (TyAbs(Bvar,Body),i)   = TyAbs(Bvar, dest(Body,i+1))
          | dest (ty,_) = ty
    in (TyFv Bvar, dest(Body,0))
       handle CLASH =>
              dest_exist_type(TyExi(variant_tyvar (type_vars Body) Bvar, Body))
    end
  | dest_exist_type _ = raise ERR "dest_exist_type" "not an existential type"
end;

fun break_exist_type(TyExi(_,Body)) = Body
  | break_exist_type _ = raise ERR "break_exist_type" "not an existential type";


(* Now for type abstractions. *)

local fun peel f ty A =
            case f ty of
              SOME(TyAbs(v,M)) => peel f M (v::A)
            | otherwise => (A,ty)
      datatype occtype = PREFIX of int | BODY
      fun array_to_revlist A =
        let val top = Array.length A - 1
            fun For i B = if i>top then B else For (i+1) (Array.sub(A,i)::B)
        in For 0 []
        end
      val vi_empty = HOLset.empty (fn ((v1,i1),(v2,i2)) => tyvar_compare(v1,v2))
      fun add_vi viset vi =
         if HOLset.member(viset,vi) then viset else HOLset.add(viset,vi)
      val AV = ref (Redblackmap.mkDict String.compare) : ((string,occtype)Redblackmap.dict) ref
      fun peekInsert (key,data) =
        let open Redblackmap
        in case peek (!AV,key)
            of SOME data' => SOME data'
             | NONE       => (AV := insert(!AV,key,data); NONE)
        end
in
fun strip_abs_binder opt =
 let val f =
         case opt of
           NONE => (fn (t as TyAbs _) => SOME t
                     | other => NONE)
         | SOME c => (fn t => let val (name,args) = dest_type t
                              in if name = c
                                 then SOME (mk_type(name, args))
                                 else NONE
                              end handle HOL_ERR _ => NONE)
 in fn ty =>
   let val (prefixl,body) = peel f ty []
     val prefixlen = length prefixl
     val prefix = Array.fromList prefixl
     val vmap = curry Array.sub prefix
     val (insertAVbody,insertAVprefix,lookAV,dupls) =
        let open Redblackmap  (* AV is red-black map  of (tyvar,occtype) elems *)
            val _ = AV := mkDict String.compare
            fun insertl [] _ dupls = dupls
              | insertl (x::rst) i dupls =
                  let val n =  #1 x
                  in case peekInsert (n,PREFIX i)
                      of NONE => insertl rst (i+1) dupls
                       | SOME _ => insertl rst (i+1) ((x,i)::dupls)
                  end
            val dupls = insertl prefixl 0 []
        in ((fn s => (AV := insert (!AV,s,BODY))),         (* insertAVbody *)
            (fn (s,i) => (AV := insert (!AV,s,PREFIX i))), (* insertAVprefix *)
            (fn s => peek (!AV,s)),                        (* lookAV *)
            dupls)
        end
     fun variantAV n =
       let val next = Lexis.tyvar_vary
           fun loop s = case lookAV s of NONE => s | SOME _ => loop (next s)
       in loop n
       end
     fun CVs (TyFv(n,_)) capt k =
          (case lookAV n
            of SOME (PREFIX i) => k (add_vi capt (vmap i,i))
             | SOME BODY => k capt
             | NONE => (insertAVbody n; k capt))
       | CVs(TyApp(opr,ty)) capt k = CVs opr capt (fn c => CVs ty c k)
       | CVs(TyAll(_,M)) capt k  = CVs M capt k
       | CVs(TyExi(_,M)) capt k  = CVs M capt k
       | CVs(TyAbs(_,M)) capt k  = CVs M capt k
       | CVs t capt k = k capt
     fun unclash insert [] = ()
       | unclash insert ((v,i)::rst) =
           let val (n,kind) = (* dest_var *) v
               val n' = variantAV n
               val v' = (* mk_var *) (n',kind)
           in Array.update(prefix,i,v')
            ; insert (n',i)
            ; unclash insert rst
           end
     fun unbind (v as TyBv i) j k =
                 k (TyFv (vmap(i-j)) handle Subscript => if i>j then TyBv(i-prefixlen) (* new! *)
                                                         else v)
       | unbind (TyApp(opr,ty)) j k = unbind opr j (fn opr' =>
                                      unbind ty  j (fn ty' =>
                                        k (TyApp(opr',ty'))))
       | unbind (TyAll(v,B)) j k  = unbind B (j+1) (fn q => k(TyAll(v,q)))
       | unbind (TyExi(v,B)) j k  = unbind B (j+1) (fn q => k(TyExi(v,q)))
       | unbind (TyAbs(v,B)) j k  = unbind B (j+1) (fn q => k(TyAbs(v,q)))
       | unbind t j k = k t
 in
     unclash insertAVprefix (List.rev dupls)
   ; unclash (insertAVbody o fst) (HOLset.listItems(CVs body vi_empty I))
   ; (List.map TyFv (array_to_revlist prefix), unbind body 0 I)
 end
 end
end;

val strip_abs_type = strip_abs_binder NONE;

local exception CLASH
in
fun dest_abs_type(TyAbs(Bvar as (Name,_), Body)) =
    let fun dest ((v as TyBv j), i) = if i=j then TyFv Bvar
                                      else if i<j then TyBv (j-1) (* new! *)
                                      else v
          | dest ((v as TyFv(s,_)), i) =
                 if Name=s then raise CLASH else v
          | dest (TyApp(opr, ty), i)    = TyApp(dest(opr,i), dest(ty,i))
          | dest (TyAll(Bvar,Body),i)   = TyAll(Bvar, dest(Body,i+1))
          | dest (TyExi(Bvar,Body),i)   = TyExi(Bvar, dest(Body,i+1))
          | dest (TyAbs(Bvar,Body),i)   = TyAbs(Bvar, dest(Body,i+1))
          | dest (ty,_) = ty
    in (TyFv Bvar, dest(Body,0))
       handle CLASH =>
              dest_abs_type(TyAbs(variant_tyvar (type_vars Body) Bvar, Body))
    end
  | dest_abs_type _ = raise ERR "dest_abs_type" "not a type abstraction"
end;

fun break_abs_type(TyAbs(_,Body)) = Body
  | break_abs_type _ = raise ERR "break_abs_type" "not a type abstraction";


(*---------------------------------------------------------------------------
    Does there exist a free type variable v in a type such that P(v) holds.
    Returns false if there are no free type variables in the type.
 ---------------------------------------------------------------------------*)

fun exists_tyvar P =
 let fun occ (w as TyFv _) = P w
       | occ (TyApp(Opr,Arg)) = occ Opr orelse occ Arg
       | occ (TyAll(_,ty)) = occ ty
       | occ (TyExi(_,ty)) = occ ty
       | occ (TyAbs(_,ty)) = occ ty
       | occ ty = false
 in occ end;

(*---------------------------------------------------------------------------
     Does a type variable occur free in a type
 ---------------------------------------------------------------------------*)

fun type_var_in v =
  if is_vartype v then exists_tyvar (type_eq v)
                  else raise ERR "type_var_occurs" "not a type variable"

(*
fun subst_rank [] = []
  | subst_rank ({redex,residue} :: s) =
      raw_match_rank false (rank_of_type redex) (rank_of_type residue) (subst_rank s)

fun inst_rank_subst r [] = []
  | inst_rank_subst r ({redex,residue} :: s) =
      {redex=inst_rank r redex, residue=residue} :: inst_rank_subst r s
*)

local
  open Binarymap
  val emptysubst:(hol_type,hol_type)Binarymap.dict = Binarymap.mkDict compare
  (* It is a precondition for pure_type_subst that the substitution theta
     must not require any reconciliation of kinds or ranks before using.
     addb should check this if possible. *)
  fun addb [] A = A
    | addb ({redex,residue}::t) (A,b) =
        let val redex_kd   = kind_of redex      handle HOL_ERR _ => raise Match
            val residue_kd = kind_of residue    handle HOL_ERR _ => raise Match
            val redex_rk   = rank_of redex_kd   handle HOL_ERR _ => raise Match
            val residue_rk = rank_of residue_kd handle HOL_ERR _ => raise Match
        in
        if not (redex_kd :>=: residue_kd)
        then raise ERR "pure_type_subst" "kind of residue is not contained in kind of redex, or does not respect rank"
        else addb t (insert(A,redex,residue),
                     not (is_abs_type residue)
                       andalso (redex_rk = residue_rk) andalso b)
        end
        handle Match =>
           (* if "kind_of" fails because of open bound variables,
              assume the kind check was done earlier and proceed. *)
             addb t (insert(A,redex,residue),
                     false)

  fun lift i j (TyBv k) = if k >= j then TyBv (i+k) else TyBv k
    | lift i j (v as TyFv _) = v
    | lift i j (c as TyCon _) = c
    | lift i j (TyApp(Opr,Arg)) = TyApp(lift i j Opr, lift i j Arg)
    | lift i j (TyAll(Bvar,Body)) = TyAll(Bvar, lift i (j+1) Body)
    | lift i j (TyExi(Bvar,Body)) = TyExi(Bvar, lift i (j+1) Body)
    | lift i j (TyAbs(Bvar,Body)) = TyAbs(Bvar, lift i (j+1) Body)
(*
  fun lift1 i j (TyBv k) = if k >= j then if i = 0 then raise UNCHANGEDTY else TyBv (i+k)
                                     else raise UNCHANGEDTY
    | lift1 i j (v as TyFv _) = raise UNCHANGEDTY
    | lift1 i j (c as TyCon _) = raise UNCHANGEDTY
    | lift1 i j (TyApp(Opr,Arg)) =
        let in
          let val Opr' = lift1 i j Opr
          in TyApp(Opr', lift1 i j Arg)
             handle UNCHANGEDTY => TyApp(Opr',Arg)
          end handle UNCHANGEDTY => TyApp(Opr, lift1 i j Arg)
        end
    | lift1 i j (TyAll(Bvar,Body)) = TyAll(Bvar, lift1 i (j+1) Body)
    | lift1 i j (TyExi(Bvar,Body)) = TyExi(Bvar, lift1 i (j+1) Body)
    | lift1 i j (TyAbs(Bvar,Body)) = TyAbs(Bvar, lift1 i (j+1) Body)
  fun lift i j ty = lift1 i j ty handle UNCHANGEDTY => ty
*)
in
(* pure_type_subst properly ignores redexes which are not variables,
   but does not throw an error if any are included. *)
(* NOTE: pure_type_subst must only be called with beta-reduced redexes. *)
fun pure_type_subst [] = I
  | pure_type_subst theta =
    let val (fmap,b) = addb theta (emptysubst,true)
        fun vsubs i (v as TyFv _) =
               (case peek(fmap,v) of NONE => v
                                   | SOME y => lift i 0 y)
          | vsubs i (TyApp(opr,ty)) = TyApp(vsubs i opr, vsubs i ty)
          | vsubs i (TyAll(Bvar,Body)) = TyAll(Bvar,vsubs (i+1) Body)
          | vsubs i (TyExi(Bvar,Body)) = TyExi(Bvar,vsubs (i+1) Body)
          | vsubs i (TyAbs(Bvar,Body)) = TyAbs(Bvar,vsubs (i+1) Body)
          | vsubs i t = t
    in
      if b then vsubs 0 else (* vacuum o *) vsubs 0
    end

fun inst_rk_kd_ty rkS kdS []    = (inst_rank_kind rkS kdS
                                   handle HOL_ERR{message=m,...} => raise ERR "inst_rk_kd_ty" m)
  | inst_rk_kd_ty 0   []  theta = (pure_type_subst theta
                                   handle HOL_ERR{message=m,...} => raise ERR "inst_rk_kd_ty" m)
  | inst_rk_kd_ty rkS kdS theta =
    let val kd_inst = Kind.inst_rank_kind rkS kdS
        val (fmap,b) = addb theta (emptysubst,true)
        fun vsubs i (v as TyFv(s,kd)) =
              let val v' = TyFv(s,kd_inst kd) in
                case peek(fmap,v') of NONE => v'
                                    | SOME y => lift i 0 y
              end
          | vsubs i (TyCon(s,kd)) = TyCon(s,kd_inst kd)
          | vsubs i (TyApp(opr,ty)) = TyApp(vsubs i opr, vsubs i ty)
          | vsubs i (TyAll((s,kd),Body)) = TyAll((s,kd_inst kd), vsubs (i+1) Body)
          | vsubs i (TyExi((s,kd),Body)) = TyExi((s,kd_inst kd), vsubs (i+1) Body)
          | vsubs i (TyAbs((s,kd),Body)) = TyAbs((s,kd_inst kd), vsubs (i+1) Body)
          | vsubs i t = t
    in
      (* vacuum o *) vsubs 0
    end
    handle HOL_ERR{message=m,...} => raise ERR "inst_rk_kd_ty" m

(* full_type_subst substitutes type expressions for type expressions.
   Unlike pure_type_subst, the redexes do not have to be type variables.
   This function cannot be used inside terms, lest type-checking be violated. *)

fun full_type_subst theta =
    let val (fmap,b) = addb theta (emptysubst,true)
        fun subs i ty =
          case peek(fmap,ty)
           of SOME residue => lift i 0 residue
            | NONE =>
              (case ty
                of TyApp(opr,ty) => TyApp(subs i opr, subs i ty)
                 | TyAll(Bvar,Body) => TyAll(Bvar,subs (i+1) Body)
                 | TyExi(Bvar,Body) => TyExi(Bvar,subs (i+1) Body)
                 | TyAbs(Bvar,Body) => TyAbs(Bvar,subs (i+1) Body)
                 | _ => ty)
(*
        fun subs ty =
          case peek(fmap,ty)
           of SOME residue => residue
            | NONE =>
              (case ty
                of TyApp(opr,ty) => TyApp(subs opr, subs ty)
                 | TyAll(Bvar,Body) => TyAll(Bvar, subs Body)
                 | TyExi(Bvar,Body) => TyExi(Bvar, subs Body)
                 | TyAbs(Bvar,Body) => TyAbs(Bvar, subs Body)
                 | _ => ty)
*)
    in subs 0
    end
end;

(*---------------------------------------------------------------------------*
 * Is a type polymorphic, or contain a universal type or type abstraction?   *
 *---------------------------------------------------------------------------*)

fun polymorphic (TyCon (_,Kd))    = Kind.polymorphic Kd
  | polymorphic (TyFv _)          = true
  | polymorphic (TyBv _)          = true
  | polymorphic (TyApp (Opr,Arg)) = polymorphic Opr orelse polymorphic Arg
  | polymorphic (TyAll (_,Body))  = true (* alt: polymorphic Body *)
  | polymorphic (TyExi (_,Body))  = true (* alt: polymorphic Body *)
  | polymorphic (TyAbs (_,Body))  = true (* alt: polymorphic Body *)

fun universal (TyAll _)         = true
  | universal (TyApp (Opr,Arg)) = universal Opr orelse universal Arg
  | universal (TyAbs (_,Body))  = universal Body
  | universal (TyExi (_,Body))  = universal Body
  | universal _                 = false

fun existential (TyExi _)         = true
  | existential (TyApp (Opr,Arg)) = existential Opr orelse existential Arg
  | existential (TyAbs (_,Body))  = existential Body
  | existential (TyAll (_,Body))  = existential Body
  | existential _                 = false

fun abstraction (TyAbs _)         = true
  | abstraction (TyApp (Opr,Arg)) = abstraction Opr orelse abstraction Arg
  | abstraction (TyAll (_,Body))  = abstraction Body
  | abstraction (TyExi (_,Body))  = abstraction Body
  | abstraction _                 = false

fun is_omega (TyAbs _)         = true
  | is_omega (TyAll _)         = true
  | is_omega (TyExi _)         = true
  | is_omega (TyApp (Opr,Arg)) = is_omega Opr orelse is_omega Arg
  | is_omega (TyBv _)          = true
  | is_omega (TyFv (_,k))      = not (k = Kind.typ rho)
  | is_omega (TyCon(_,k))      = not (Kind.is_arity k)


(* ---------------------------------------------------------------------*)
(* Beta conversion section, including conversionals for depth search    *)
(* ---------------------------------------------------------------------*)

fun beta_conv_ty (TyApp(M as TyAbs _, N))
       = let val (btyv,body) = dest_abs_type M
         in pure_type_subst [btyv |-> N] body
         end
  | beta_conv_ty _ = raise ERR "beta_conv_ty" "not a type beta redex"

fun eta_conv_ty (ty as TyAbs (tyv, TyApp(M, TyBv 0)))
       = let val a = TyFv tyv
             val M' = fst (dest_app_type (beta_conv_ty (TyApp(ty, a))))
                      handle HOL_ERR _ => raise ERR "eta_conv_ty" "not a type eta redex"
         in if mem a (type_vars M') then raise ERR "eta_conv_ty" "not a type eta redex"
            else M'
         end
  | eta_conv_ty _ = raise ERR "eta_conv_ty" "not a type eta redex"

fun qconv_ty c ty = c ty handle UNCHANGEDTY => ty

fun ifnotvarcon_ty c (TyFv  _) = raise UNCHANGEDTY
  | ifnotvarcon_ty c (TyCon _) = raise UNCHANGEDTY
  | ifnotvarcon_ty c ty = c ty

(* ---------------------------------------------------------------------*)
(* rand_conv_ty conv ``:t2 t1`` applies conv to t2                      *)
(* ---------------------------------------------------------------------*)

fun rand_conv_ty conv (TyApp(Rator,Rand)) = let
  val Newrand = conv Rand
(*
    handle HOL_ERR {origin_function, message, origin_structure} =>
      if Lib.mem origin_function
           ["rand_conv_ty", "rator_conv_ty", "abs_conv_ty", "univ_conv_ty", "exist_conv_ty"]
         andalso origin_structure = "Type"
      then
        raise ERR "rand_conv_ty" message
      else
        raise ERR "rand_conv_ty" (origin_function ^ ": " ^ message)
*)
in
  TyApp(Rator, Newrand)
end
  | rand_conv_ty _ _ = raise ERR "rand_conv_ty" "not a type app"

(* ---------------------------------------------------------------------*)
(* rator_conv_ty conv ``:t2 t1`` applies conv to t1                     *)
(* ---------------------------------------------------------------------*)

fun rator_conv_ty conv (TyApp(Rator,Rand)) = let
  val Newrator = conv Rator
(*
    handle HOL_ERR {origin_function, message, origin_structure} =>
      if Lib.mem origin_function
           ["rand_conv_ty", "rator_conv_ty", "abs_conv_ty", "univ_conv_ty", "exist_conv_ty"]
         andalso origin_structure = "Type"
      then
        raise ERR "rator_conv_ty" message
      else
        raise ERR "rator_conv_ty" (origin_function ^ ": " ^ message)
*)
in
  TyApp(Newrator, Rand)
end
  | rator_conv_ty _ _ = raise ERR "rator_conv_ty" "not a type app"

(* ---------------------------------------------------------------------*)
(* app_conv_ty conv ``:t2 t1`` applies conv to t1 and to t2             *)
(* ---------------------------------------------------------------------*)

fun app_conv_ty conv (TyApp(Rator, Rand)) = let in
  let
    val Rator' = conv Rator
  in
    TyApp(Rator', conv Rand) handle UNCHANGEDTY => TyApp(Rator', Rand)
  end handle UNCHANGEDTY => TyApp(Rator, conv Rand)
  end
  | app_conv_ty _ _ = raise ERR "app_conv_ty" "Not a type app"

(* ----------------------------------------------------------------------
    abs_conv_ty conv ``: \'a. t['a]`` applies conv to t['a]
   ---------------------------------------------------------------------- *)

fun abs_conv_ty conv (TyAbs(Bvar,Body)) = let
  val Newbody = conv Body
(*
    handle HOL_ERR {origin_function, message, origin_structure} =>
      if Lib.mem origin_function
           ["rand_conv_ty", "rator_conv_ty", "abs_conv_ty", "univ_conv_ty", "exist_conv_ty"]
         andalso origin_structure = "Type"
      then
        raise ERR "abs_conv_ty" message
      else
        raise ERR "abs_conv_ty" (origin_function ^ ": " ^ message)
*)
in
  TyAbs(Bvar, Newbody)
end
  | abs_conv_ty _ _ = raise ERR "abs_conv_ty" "not a type abstraction"

(* ----------------------------------------------------------------------
    univ_conv_ty conv ``: !'a. t['a]`` applies conv to t['a]
   ---------------------------------------------------------------------- *)

fun univ_conv_ty conv (TyAll(Bvar,Body)) = let
  val Newbody = conv Body
(*
    handle HOL_ERR {origin_function, message, origin_structure} =>
      if Lib.mem origin_function
           ["rand_conv_ty", "rator_conv_ty", "abs_conv_ty", "univ_conv_ty", "exist_conv_ty"]
         andalso origin_structure = "Type"
      then
        raise ERR "univ_conv_ty" message
      else
        raise ERR "univ_conv_ty" (origin_function ^ ": " ^ message)
*)
in
  TyAll(Bvar, Newbody)
end
  | univ_conv_ty _ _ = raise ERR "univ_conv_ty" "not a universal type"

(* ----------------------------------------------------------------------
    univ_conv_ty conv ``: !'a. t['a]`` applies conv to t['a]
   ---------------------------------------------------------------------- *)

fun exist_conv_ty conv (TyExi(Bvar,Body)) = let
  val Newbody = conv Body
(*
    handle HOL_ERR {origin_function, message, origin_structure} =>
      if Lib.mem origin_function
           ["rand_conv_ty", "rator_conv_ty", "abs_conv_ty", "univ_conv_ty", "exist_conv_ty"]
         andalso origin_structure = "Type"
      then
        raise ERR "exist_conv_ty" message
      else
        raise ERR "exist_conv_ty" (origin_function ^ ": " ^ message)
*)
in
  TyExi(Bvar, Newbody)
end
  | exist_conv_ty _ _ = raise ERR "exist_conv_ty" "not an existential type"

(*---------------------------------------------------------------------------
 * Conversion that always fails;  identity element for orelse_ty.
 *---------------------------------------------------------------------------*)

fun no_conv_ty _ = raise ERR "no_conv_ty" "";

(* ----------------------------------------------------------------------
    Conversion that always succeeds, but does nothing.
    Indicates this by raising the UNCHANGEDTY exception.
   ---------------------------------------------------------------------- *)

fun all_conv_ty _ = raise UNCHANGEDTY;

(* ----------------------------------------------------------------------
    Apply two conversions in succession;  fail if either does.  Handle
    UNCHANGED appropriately.
   ---------------------------------------------------------------------- *)

infix then_ty orelse_ty;

fun (conv1 then_ty conv2) ty = let
  val ty1 = conv1 ty
in
  conv2 ty1 handle UNCHANGEDTY => ty1
end handle UNCHANGEDTY => conv2 ty

(* ----------------------------------------------------------------------
    Apply conv1;  if it raises a HOL_ERR then apply conv2. Note that
    interrupts and other exceptions (including UNCHANGEDTY) will sail on
    through.
   ---------------------------------------------------------------------- *)

fun (conv1 orelse_ty conv2) ty = conv1 ty handle HOL_ERR _ => conv2 ty;


(*---------------------------------------------------------------------------*
 * Perform the first successful conversion of those in the list.             *
 *---------------------------------------------------------------------------*)

fun first_conv_ty [] ty = no_conv_ty ty
  | first_conv_ty (a::rst) ty = a ty handle HOL_ERR _ => first_conv_ty rst ty;

(*---------------------------------------------------------------------------
 * Perform every conversion in the list.
 *---------------------------------------------------------------------------*)

fun every_conv_ty convl ty =
   itlist (curry (op then_ty)) convl all_conv_ty ty
   handle HOL_ERR _ => raise ERR "every_conv_ty" "";


(*---------------------------------------------------------------------------
 * Cause the conversion to fail if it does not change its input.
 *---------------------------------------------------------------------------*)

fun changed_conv_ty conv ty =
   let val ty1 = conv ty
           handle UNCHANGEDTY => raise ERR "changed_conv_ty" "Input type unchanged"
   in if aconv_ty ty ty1 then raise ERR "changed_conv_ty" "Input type unchanged"
      else ty1
   end;

(* ----------------------------------------------------------------------
    Cause a failure if the conversion causes the UNCHANGED exception to
    be raised.  Doesn't "waste time" doing an equality check.  Mnemonic:
    "quick changed_conv".
   ---------------------------------------------------------------------- *)

fun qchanged_conv_ty conv ty =
    conv ty
    handle UNCHANGEDTY => raise ERR "qchanged_conv_ty" "Input type unchanged"

(*---------------------------------------------------------------------------
 * Apply a conversion zero or more times.
 *---------------------------------------------------------------------------*)

fun repeat_ty conv ty =
    ((qchanged_conv_ty conv then_ty (repeat_ty conv)) orelse_ty all_conv_ty) ty;

fun try_conv_ty conv = conv orelse_ty all_conv_ty;

fun sub_conv_ty conv =
    try_conv_ty (app_conv_ty conv orelse_ty abs_conv_ty conv
                 orelse_ty univ_conv_ty conv orelse_ty exist_conv_ty conv)

fun head_betan_ty (TyApp(M as TyAbs _, N))
       = let val (btyv,body) = dest_abs_type M
         in qconv_ty head_betan_ty (pure_type_subst [btyv |-> N] body)
         end
  | head_betan_ty (ty as TyApp(ty1 as TyApp _, ty2))
       = let val ty' = TyApp(head_betan_ty ty1,ty2) (* may throw UNCHANGEDTY *)
         in try_conv_ty (beta_conv_ty then_ty qconv_ty head_betan_ty) ty' (* cannot throw UNCHANGEDTY *)
         end
  | head_betan_ty _ = raise UNCHANGEDTY

(* fun head_betan_ty = (try_conv_ty (rator_conv_ty head_betan_ty)
                           then_ty try_conv_ty (beta_conv_ty
                                                then_ty head_betan_ty)) ty *)

fun head_beta_etan_ty (TyApp(M as TyAbs _, N))
       = let val (btyv,body) = dest_abs_type M
         in qconv_ty head_beta_etan_ty (pure_type_subst [btyv |-> N] body)
         end
  | head_beta_etan_ty (ty as TyApp(ty1 as TyApp _, ty2))
       = let val ty' = TyApp(head_beta_etan_ty ty1,ty2) (* may throw UNCHANGEDTY *)
         in qconv_ty (try_conv_ty (beta_conv_ty then_ty head_beta_etan_ty)) ty' (* cannot throw UNCHANGEDTY *)
         end
  | head_beta_etan_ty (ty as TyAbs (tyv, body))
       = (abs_conv_ty head_beta_etan_ty then_ty
          try_conv_ty (abs_conv_ty (rand_conv_ty head_beta_etan_ty) then_ty
                       eta_conv_ty then_ty head_beta_etan_ty)) ty
  | head_beta_etan_ty _ = raise UNCHANGEDTY

(* ----------------------------------------------------------------------
    traversal conversionals.

    depth_conv_ty c
      bottom-up, recurse over sub-terms, and then repeatedly apply c at
      top-level.

    redepth_conv_ty c
      bottom-up. recurse over sub-terms, apply c at top, and if this
      succeeds, repeat from start.

    top_depth_conv_ty c
      top-down. Repeatdly apply c at top-level, then descend.  If descending
      doesn't change anything then stop.  If there was a change then
      come back to top and try c once more at top-level.  If this succeeds
      repeat.

    top_sweep_conv_ty c
      top-down.  Like top_depth_conv_ty but only makes one pass over the term,
      never coming back to the top level once descent starts.

    once_depth_conv_ty c
      top-down (confusingly).  Descends term looking for position at
      which c works.  Does this "in parallel", so c may be applied multiple
      times at highest possible positions in distinct sub-terms.

   ---------------------------------------------------------------------- *)

fun depth_conv_ty conv ty =
    (sub_conv_ty (depth_conv_ty conv) then_ty repeat_ty conv) ty

fun redepth_conv_ty conv ty =
    (sub_conv_ty (redepth_conv_ty conv) then_ty
     try_conv_ty (conv then_ty redepth_conv_ty conv)) ty

fun top_depth_conv_ty conv ty =
    (repeat_ty conv then_ty
     try_conv_ty (changed_conv_ty (sub_conv_ty (top_depth_conv_ty conv)) then_ty
                  try_conv_ty (conv then_ty top_depth_conv_ty conv))) ty

fun once_depth_conv_ty conv ty =
    try_conv_ty (conv orelse_ty sub_conv_ty (once_depth_conv_ty conv)) ty

fun top_sweep_conv_ty conv ty =
    (repeat_ty conv then_ty sub_conv_ty (top_sweep_conv_ty conv)) ty

val deep_beta_ty = (* vacuum o *) qconv_ty (ifnotvarcon_ty (top_depth_conv_ty beta_conv_ty))

val deep_eta_ty = (* vacuum o *) qconv_ty (ifnotvarcon_ty (top_depth_conv_ty eta_conv_ty))

val deep_beta_eta_ty = (* vacuum o *) qconv_ty (ifnotvarcon_ty (top_depth_conv_ty (beta_conv_ty orelse_ty eta_conv_ty)))

fun strip_app_beta_eta_type ty = strip_app_type (deep_beta_eta_ty ty)

(*  head_beta1_ty reduces the head beta redex; fails if one does not exist. *)
fun head_beta1_ty ty = (rator_conv_ty head_beta1_ty orelse_ty beta_conv_ty) ty

(*  head_beta_ty repeatedly reduces any head beta redexes; never fails *)
(*  result has at its top level its actual shape *)
(* val head_beta_ty = qconv_ty (repeat_ty head_beta1_ty) *)
val head_beta_ty = qconv_ty head_betan_ty
val head_beta_eta_ty = qconv_ty head_beta_etan_ty


local val EQ = Portable.pointer_eq
in
fun abconv_ty t1 t2  = EQ(t1,t2) orelse
                   (*  aconv_ty (deep_beta_ty t1) (deep_beta_ty t2)  *)
                       abconv1_ty (head_beta_ty t1) (head_beta_ty t2)
and abconv1_ty t1 t2 =
     case(t1,t2)
      of (u as TyFv _, v as TyFv _ ) => type_var_compare(u,v) = EQUAL
       | (u as TyCon _,v as TyCon _) => type_con_compare(u,v) = EQUAL
       | (TyApp(p,t1),TyApp(q,t2)) => abconv1_ty p q andalso abconv_ty t1 t2
       | (TyAll((_,k1),t1),
          TyAll((_,k2),t2)) => k1 = k2 andalso abconv_ty t1 t2
       | (TyExi((_,k1),t1),
          TyExi((_,k2),t2)) => k1 = k2 andalso abconv_ty t1 t2
       | (TyAbs((_,k1),t1),
          TyAbs((_,k2),t2)) => k1 = k2 andalso abconv_ty t1 t2
       | (M,N) => (M=N)

fun abeconv_ty t1 t2 = EQ(t1,t2) orelse
                  (*   aconv_ty (deep_beta_eta_ty t1) (deep_beta_eta_ty t2)  *)
                       abeconv1_ty (head_beta_eta_ty t1) (head_beta_eta_ty t2)
and abeconv1_ty t1 t2 =
     case(t1,t2)
      of (u as TyFv _, v as TyFv _ ) => type_var_compare(u,v) = EQUAL
       | (u as TyCon _,v as TyCon _) => type_con_compare(u,v) = EQUAL
       | (TyApp(p,t1),TyApp(q,t2)) => abeconv1_ty p q andalso abeconv_ty t1 t2
       | (TyAll((_,k1),t1),
          TyAll((_,k2),t2)) => k1 = k2 andalso abeconv_ty t1 t2
       | (TyExi((_,k1),t1),
          TyExi((_,k2),t2)) => k1 = k2 andalso abeconv_ty t1 t2
       | (TyAbs((_,k1),t1),
          TyAbs((_,k2),t2)) => k1 = k2 andalso abeconv1_ty t1 t2
       | (M,N) => (M=N)

fun ge_ty t1 t2 = EQ(t1,t2) orelse
                  (*   aconv_ge_ty (deep_beta_eta_ty t1) (deep_beta_eta_ty t2)  *)
                       ge1_ty (head_beta_eta_ty t1) (head_beta_eta_ty t2)
and ge1_ty t1 t2 =
     case(t1,t2)
      of (u as TyFv _, v as TyFv _ ) => type_var_ge(u,v)
       | (u as TyCon _,v as TyCon _) => type_con_ge(u,v)
       | (TyApp(p,t1),TyApp(q,t2)) => ge1_ty p q andalso ge_ty t1 t2
       | (TyAll((_,k1),t1),
          TyAll((_,k2),t2)) => k1 = k2 andalso ge_ty t1 t2
       (* TyAll((_,k2),t2)) => k1 :>=: k2 andalso ge_ty t1 t2 *)
       | (TyExi((_,k1),t1),
          TyExi((_,k2),t2)) => k1 = k2 andalso ge_ty t1 t2
       (* TyExi((_,k2),t2)) => k1 :>=: k2 andalso ge_ty t1 t2 *)
       | (TyAbs((_,k1),t1),
          TyAbs((_,k2),t2)) => k1 = k2 andalso ge1_ty t1 t2
       (* TyAbs((_,k2),t2)) => k1 :>=: k2 andalso ge1_ty t1 t2 *)
       | (M,N) => (M=N)
end

val eq_ty = abeconv_ty

(* fun subtype t1 t2 = asubtype (deep_beta_eta_ty t1) (deep_beta_eta_ty t2) *)

local
fun align_types0 [] = ((0,false),([],[]))
  | align_types0 ({redex,residue} :: s) =
      Kind.raw_match_kind (kind_of redex) (kind_of residue) (align_types0 s)
in
fun align_types theta = let
        val ((rkS,_),(kdS,_)) = Kind.norm_subst (align_types0 theta)
        val inst_fn = inst_rank_kind rkS kdS
        fun inst_redex [] = []
          | inst_redex ({redex,residue} :: s) = let
                val redex' = inst_fn redex
              in
                if eq_ty redex' residue then inst_redex s
                else (redex' |-> residue) :: inst_redex s
              end
      in
        (rkS, kdS, if rkS=0 andalso null kdS then theta else inst_redex theta)
      end
      handle e as HOL_ERR _ => raise ERR "align_types" "alignment failed"
end

(* type_subst aligns the ranks and kinds of its substitution *)
fun type_subst theta =
  let val (rktheta,kdtheta,tytheta) = align_types theta
  in inst_rk_kd_ty rktheta kdtheta tytheta
  end
  handle e as HOL_ERR _ => raise (wrap_exn "Type" "type_subst" e)

fun ty_sub theta ty = let val ty' = pure_type_subst theta ty
                      in if type_eq ty ty' then SAME
                                           else DIFF ty'
                      end;


(*---------------------------------------------------------------------------
   Full propagation of substitutions. (unnecessary if no type substitutions)
 ---------------------------------------------------------------------------*)

local
  fun tyvars_sigma_norm (s,ty) =
    case ty of
      TyFv _ => ty
    | TyBv i =>
        (case Subst.exp_rel(s,i) of
           (0, SOME v)   => tyvars_sigma_norm (Subst.id, v)
         | (lams,SOME v) => tyvars_sigma_norm (Subst.shift(lams,Subst.id),v)
         | (lams,NONE)   => TyBv lams)
    | TyApp(Opr,Ty) => TyApp(tyvars_sigma_norm(s, Opr),
                             tyvars_sigma_norm(s, Ty ))
    | TyAll(Btyvar,Body) => TyAll(Btyvar, tyvars_sigma_norm (Subst.lift(1,s),
                                                             Body))
    | TyExi(Btyvar,Body) => TyExi(Btyvar, tyvars_sigma_norm (Subst.lift(1,s),
                                                             Body))
    | TyAbs(Btyvar,Body) => TyAbs(Btyvar, tyvars_sigma_norm (Subst.lift(1,s),
                                                             Body))
    | _ => ty  (* i.e., a const *)
in
fun norm_clos ty = tyvars_sigma_norm(Subst.id,ty)
end

(*---------------------------------------------------------------------------*
 *  Raw syntax prettyprinter for types.                                      *
 *---------------------------------------------------------------------------*)

val dot     = "."
val dollar  = "$"
val percent = "%";

fun pp_raw_type pps ty =
 let open Portable
     val {add_string,add_break,begin_block,end_block,...} = with_ppstream pps
     fun fetch 0 (v :: _) = v
       | fetch n (_ :: vs) = fetch (n-1) vs
       | fetch _ _ = raise ERR "pp_raw_type" "fetch failed"
     val pp_kind = Kind.pp_kind pps
     fun pp_kind_p kind =
          ( if kind = typ rho then ()
            else (add_string ":"; pp_kind kind) )
(*
     fun pp_kind_rank (kind,rank) =
          ( if kind = typ rho then ()
            else (add_string ":"; pp_kind kind);
            if rank = 0 then ()
            else add_string ("/"^Lib.int_to_string rank) )
*)
     fun pp e (TyAbs(Btyvar,Body)) =
          ( add_string "(\\";
            pp e (TyFv Btyvar); add_string dot; add_break(1,0);
            pp (TyFv Btyvar :: e) Body; add_string ")" )
      | pp e (TyAll(Btyvar,Body)) =
          ( add_string "(!";
            pp e (TyFv Btyvar); add_string dot; add_break(1,0);
            pp (TyFv Btyvar :: e) Body; add_string ")" )
      | pp e (TyExi(Btyvar,Body)) =
          ( add_string "(?";
            pp e (TyFv Btyvar); add_string dot; add_break(1,0);
            pp (TyFv Btyvar :: e) Body; add_string ")" )
      | pp e (TyApp(Rator as TyApp(TyCon(id,_),Rand1),Rand2)) =
          if KernelSig.name_of id = "fun"
          then
          ( add_string "("; pp e Rand1;
            add_string " ->"; add_break(1,0);
            pp e Rand2; add_string ")" )
          else
          ( add_string "("; pp e Rand2; add_break(1,0);
                            pp e Rator; add_string ")")
      | pp e (ty as TyApp(Rator,Rand)) =
          let val (c,args) = strip_app_type ty
          in if length args = 1 then
          ( add_string "("; pp e Rand; add_break(1,0);
                            pp e Rator; add_string ")")
             else
          ( add_string "(("; pps e args; add_string ")";
            add_break(1,0); pp e c; add_string ")" )
          end
      | pp e (TyBv i) = pp e (fetch i e)
                        (* add_string (dollar^Lib.int_to_string i) *)
      | pp e (TyFv (name,kind)) =
         ( add_string name;
           pp_kind_p kind )
      | pp e (TyCon (id,kind)) =
         ( add_string ( (* seg_of id^dollar^ *) KernelSig.name_of id);
           pp_kind_p kind )
    and pps e [] = ()
      | pps e [ty] = pp e ty
      | pps e (ty :: tys) = (pp e ty; add_string ",";
                           add_break(0,0); pps e tys)
 in
   begin_block INCONSISTENT 0;
   add_string "`:";
   pp [] (norm_clos ty);
   add_string "`";
   end_block()
 end;

(*---------------------------------------------------------------------------*)
(* Send the results of prettyprinting to a string                            *)
(*---------------------------------------------------------------------------*)

fun sprint pp x = HOLPP.pp_to_string 80 pp x

val type_to_string = sprint pp_raw_type;

(*
val _ = installPP Kind.pp_kind;
val _ = installPP pp_raw_type;
*)

fun inst_to_string inst = "[" ^ inst_to_string0 inst ^ "]"
and inst_to_string0 [] = ""
  | inst_to_string0 [x] = inst_to_string1 x
  | inst_to_string0 (x::xs) = inst_to_string1 x ^ ",\n " ^ inst_to_string0 xs
and inst_to_string1 {redex,residue} = type_to_string redex ^ " |-> " ^ type_to_string residue;


(*---------------------------------------------------------------------------
       Higher order matching (from jrh via Michael Norrish - June 2001)
       Adapted to HOL-Omega types by PVH - July 18, 2008
 ---------------------------------------------------------------------------*)

local
  fun MERR s = raise ERR "raw_match_type error" s
  val trace_complex_matching = ref 0
  val _ = Feedback.register_trace ("Type.trace_complex_matching",
                                   trace_complex_matching, 1)
  exception NOT_FOUND
  val eq_ty = abeconv_ty (* beta- and eta-reduction NOT ASSUMMED before entering these functions *)
  fun find_residue red [] = raise NOT_FOUND
    | find_residue red ({redex,residue}::rest) = if red = redex then residue
                                                    else find_residue red rest
  fun find_residue_ty red [] = raise NOT_FOUND
    | find_residue_ty red ({redex,residue}::rest) = if eq_ty red redex then residue
                                                    else find_residue_ty red rest
  fun in_dom x [] = false
    | in_dom x ({redex,residue}::rest) = (x = redex) orelse in_dom x rest
  fun safe_insert_ty (n as {redex,residue}) l = let
    val z = find_residue(*_ty*) redex l
  in
    if residue = z then l
    else raise ERR "safe_insert_ty" "match"
  end handle NOT_FOUND => n::l
  (* Assumming all redexes are type variables, they may be compared by equality *)
  fun safe_insert_tya (n as {redex,residue}) l = let
    val z = find_residue(*_ty*) redex l
  in
    if eq_ty residue z then l
    else raise ERR "safe_insert_tya" "match"
  end handle NOT_FOUND => n::l
(*
  val mk_dummy_ty = let
    val name = dest_vartype(gen_tyvar())
  in fn kd => with_flag (varcomplain,false) mk_var_type(name, kd)
  end
*)
  fun mk_fresh_dummy_ty () = let
    val name = dest_vartype(gen_tyvar())
  in fn kd => with_flag (varcomplain,false) mk_var_type(name, kd)
  end
  val mk_dummy_ty = mk_fresh_dummy_ty ()
(**)
  val dummy_name = fst(dest_var_type (mk_dummy_ty (typ 0)))
  fun is_dummy_ty ty = (*is_gen_tyvar ty andalso*) not (fst(dest_var_type ty) = dummy_name)
(**)
  val mk_con_dummy_ty = mk_fresh_dummy_ty ()
  val con_dummy_name = fst(dest_var_type (mk_con_dummy_ty (typ 0)))
  fun is_con_dummy_ty ty = (fst(dest_var_type ty) = con_dummy_name)
  fun var_cmp (x as TyFv(xs,xkd)) (TyFv(ys,ykd)) =
      (xs = ys) andalso (if is_con_dummy_ty x then xkd :=: ykd
                         else if xs=dummy_name then ykd :>=: xkd
                         else xkd = ykd)
    | var_cmp anything other = false

  fun rator_type ty = fst (dest_app_type ty)
  fun kindE [] = ([],[])
    | kindE ({redex,residue}::s) =
        let val (E1,E2) = kindE s
        in (kind_of redex::E1, kind_of residue::E2)
        end


(*
  fun type_pmatch lconsts env pat ob sofar
      = type_pmatch_1 lconsts env (head_beta_ty pat) (head_beta_ty ob) sofar
                               handle e => raise (wrap_exn "Type" ("type_pmatch:"
^"\n"^ type_to_string pat ^ "\n |-> " ^ type_to_string ob ^ "\n"
) e)

  and type_pmatch_1 lconsts env (TyBv i) (TyBv j) sofar
      = if i=j then sofar
        else MERR "bound type variable mismatch"
    | type_pmatch_1 lconsts env (TyBv _) _ sofar
      = MERR "bound type variable mismatch"
    | type_pmatch_1 lconsts env _ (TyBv _) sofar
      = MERR "bound type variable mismatch"
    | type_pmatch_1 lconsts env vty cty (sofar as (insts,homs)) =
    if is_var_type vty then let
        val cty' = find_residue(*_ty*) vty env
      in
        if (*eq_ty*)(*aconv_ty*) cty' = cty then sofar else MERR "type variable mismatch"
      end handle NOT_FOUND =>
                 if HOLset.member(lconsts, vty) then
                   if cty = vty then sofar
                   else MERR "can't instantiate local constant type"
                 else ((safe_insert_tya (vty |-> cty) insts, homs)
                               handle e => raise (wrap_exn "Type" ("type_pmatch_1.is_var_type"
^"\n"^ type_to_string vty ^ " |-> " ^ type_to_string cty ^ "\n" ^ inst_to_string insts ^ "\n"
) e))
               | HOL_ERR _ => MERR "free type variable mismatch"
    else if is_con_type vty then let
        val {Thy = vthy, Tyop = vname, Kind = vkd} = dest_thy_con_type vty
        val {Thy = cthy, Tyop = cname, Kind = ckd} = dest_thy_con_type cty
                handle HOL_ERR _ => MERR "type constant mismatched with non-constant"
      in
        if vname = cname andalso vthy = cthy then
          if ckd = vkd then sofar
          else let val mk_dummy_ty = mk_con_dummy_ty
               in
               (safe_insert_tya (mk_dummy_ty vkd |-> mk_dummy_ty ckd) insts, homs)
                               handle e => raise (wrap_exn "Type" "type_pmatch_1.is_con_type" e)
               end
        else MERR "type constant mismatch"
      end
    else if is_abs_type vty then let
        val (vv,vbod) = dest_abs_type vty
        val (cv,cbod) = dest_abs_type cty
                handle HOL_ERR _ => MERR "abstraction type mismatched with non-abstraction type"
        val (_, vkd) = dest_var_type vv
        val (_, ckd) = dest_var_type cv
        val sofar' = (safe_insert_tya (mk_dummy_ty vkd |-> mk_dummy_ty ckd) insts, homs)
                               handle e => raise (wrap_exn "Type" "type_pmatch_1.is_abs_type" e)
      in
        type_pmatch lconsts ((vv |-> cv)::env) vbod cbod sofar'
      end
    else if is_univ_type vty then let
        val (vv,vbod) = dest_univ_type vty
        val (cv,cbod) = dest_univ_type cty
                handle HOL_ERR _ => MERR "universal type mismatched with non-universal type"
        val (_, vkd) = dest_var_type vv
        val (_, ckd) = dest_var_type cv
        val sofar' = (safe_insert_tya (mk_dummy_ty vkd |-> mk_dummy_ty ckd) insts, homs)
                               handle e => raise (wrap_exn "Type" "type_pmatch_1.is_univ_type" e)
      in
        type_pmatch lconsts ((vv |-> cv)::env) vbod cbod sofar'
      end
    else if is_exist_type vty then let
        val (vv,vbod) = dest_exist_type vty
        val (cv,cbod) = dest_exist_type cty
                handle HOL_ERR _ => MERR "existential type mismatched with non-existential type"
        val (_, vkd) = dest_var_type vv
        val (_, ckd) = dest_var_type cv
        val sofar' = (safe_insert_tya (mk_dummy_ty vkd |-> mk_dummy_ty ckd) insts, homs)
                               handle e => raise (wrap_exn "Type" "type_pmatch_1.is_exist_type" e)
      in
        type_pmatch lconsts ((vv |-> cv)::env) vbod cbod sofar'
      end
    else (* is_app_type *) let
        val vhop = repeat rator_type vty
      in
        if is_var_type vhop andalso not (HOLset.member(lconsts, vhop)) andalso
           not (in_dom vhop env)
        then let (* kind_of can fail if given an open type with free bound variables, as cty might be *)
            val (vE,cE) = kindE env
            val vkd = kd_of vty vE
            val ckd = kd_of cty cE
            val insts' = if vkd = ckd then insts
                         else safe_insert_tya (mk_dummy_ty vkd |-> mk_dummy_ty ckd) insts
                               handle e => raise (wrap_exn "Type" "type_pmatch_1.is_app_type" e)
          in
            (insts', (env,cty,vty)::homs)
          end
        else let
            val (lv,rv) = dest_app_type vty
            val (lc,rc) = dest_app_type cty
                handle HOL_ERR _ => MERR "application type mismatched with non-application type"
            val sofar' = type_pmatch_1 lconsts env lv lc sofar (* lv,lc are head-beta-reduced *)
          in
            type_pmatch lconsts env rv rc sofar'
          end
      end
*)

  fun type_pmatch lconsts env pat ob sofar
      = type_pmatch_1 lconsts env (head_beta_eta_ty pat) (head_beta_eta_ty ob) sofar

  and type_pmatch_1 lconsts env (vty as TyFv(_,kd)) cty (sofar as (insts,homs))
      = (let
           val cty' = find_residue vty env
         in
           if cty' = cty then sofar else MERR "free type variable mismatch"
         end handle NOT_FOUND =>
                 if HOLset.member(lconsts, vty) then
                   if cty = vty then sofar
                   else MERR "can't instantiate local constant type"
                 else (safe_insert_tya (vty |-> cty) insts, homs)
               | HOL_ERR _ => MERR "free type variable mismatch")
    | type_pmatch_1 lconsts env (vty as TyCon(vc,vkd)) cty (sofar as (insts,homs))
      = (case cty of
            TyCon(cc,ckd) =>
              if vc = cc then
                if ckd = vkd then sofar
                else let val mk_dummy_ty = mk_con_dummy_ty
                     in (safe_insert_tya (mk_dummy_ty vkd |-> mk_dummy_ty ckd) insts, homs)
                     end
              else MERR "type constant mismatch"
          | _ => MERR "type constant mismatched with non-constant")
    | type_pmatch_1 lconsts env (vty as TyApp(lv,rv)) cty (sofar as (insts,homs))
      = let
          val vhop = repeat rator_type lv
        in
          if is_var_type vhop andalso not (HOLset.member(lconsts, vhop)) andalso
             not (in_dom vhop env)
          then
            let (* kind_of can fail if given an open type with free bound variables, as cty might be *)
              val (vE,cE) = kindE env
              val vkd = kd_of vty vE
              val ckd = kd_of cty cE
              val insts' = if vkd = ckd then insts
                           else safe_insert_tya (mk_dummy_ty vkd |-> mk_dummy_ty ckd) insts
            in
              (insts', (env,cty,vty)::homs)
            end
          else
            case cty of
               TyApp(lc,rc) =>
                 let
                   val sofar' = type_pmatch_1 lconsts env lv lc sofar (* lv,lc are head-beta-eta-reduced *)
                 in
                   type_pmatch lconsts env rv rc sofar'
                 end
             | _ => MERR "application type mismatched with non-application type"
        end
    | type_pmatch_1 lconsts env (TyBv i) cty sofar
      = (case cty of
            (TyBv j) => if i=j then sofar
                        else MERR "bound type variable mismatch"
          | _ => MERR "bound type variable mismatch")
    | type_pmatch_1 lconsts env (vty as TyAbs((_,vkd),_)) cty (insts,homs)
      = (case cty of
           TyAbs((_,ckd),_) =>
             let
               val (vv,vbody) = dest_abs_type vty
               val (cv,cbody) = dest_abs_type cty
               val sofar' = (safe_insert_tya (mk_dummy_ty vkd |-> mk_dummy_ty ckd) insts, homs)
             in
               type_pmatch_1 lconsts ((vv |-> cv)::env) vbody cbody sofar' (* bodies are head-beta-eta reduced *)
             end
         | _ => MERR "abstraction type mismatched with non-abstraction type")
    | type_pmatch_1 lconsts env (vty as TyAll((_,vkd),_)) cty (insts,homs)
      = (case cty of
           TyAll((_,ckd),_) =>
             let
               val (vv,vbody) = dest_univ_type vty
               val (cv,cbody) = dest_univ_type cty
               val sofar' = (safe_insert_tya (mk_dummy_ty vkd |-> mk_dummy_ty ckd) insts, homs)
             in
               type_pmatch lconsts ((vv |-> cv)::env) vbody cbody sofar'
             end
         | _ => MERR "universal type mismatched with non-universal type")
    | type_pmatch_1 lconsts env (vty as TyExi((_,vkd),_)) cty (insts,homs)
      = (case cty of
           TyExi((_,ckd),_) =>
             let
               val (vv,vbody) = dest_exist_type vty
               val (cv,cbody) = dest_exist_type cty
               val sofar' = (safe_insert_tya (mk_dummy_ty vkd |-> mk_dummy_ty ckd) insts, homs)
             in
               type_pmatch lconsts ((vv |-> cv)::env) vbody cbody sofar'
             end
         | _ => MERR "existential type mismatched with non-existential type")



fun get_rank_kind_insts avoids (env:(hol_type,hol_type)subst) L (rk,(kdS,Id)) =
    let val (vE,cE) = kindE env
    in
      itlist (fn {redex,residue} =>
                 prim_match_kind (is_con_dummy_ty redex)
                                 (kd_of redex   vE)
                                 (kd_of residue cE))
             L (rk,(kdS,union avoids Id))
    end

fun separate_insts_ty lift rk kdavoids kdS env
         (insts :{redex : hol_type, residue : hol_type} list) = let
  val (realinsts, patterns) = partition (is_var_type o #redex) insts
  val betacounts =
      if patterns = [] then []
      else
        itlist (fn {redex = p,...} =>
                   fn sof => let
                        val (hop,args) = strip_app_type p
                      in
                        safe_insert_ty (hop |-> length args) sof
                      end handle _ =>
                                 (HOL_WARNING "" ""
                                  "Inconsistent patterning in h.o. type match";
                                  sof))
        patterns []
  val rk_kd_ins as (rkin as (rkS',_),kdins) = get_rank_kind_insts kdavoids env realinsts (rk,kdS)
  val kdins' as (kdS',_) = snd (Kind.norm_subst rk_kd_ins)
  val inst_rk_kd = Kind.inst_rank_kind rkS' kdS'
in
  (betacounts,
   mapfilter (fn {redex = x, residue = t} => let
                   val x' = let val (xs,xkd) = dest_var_type x
                            in with_flag (varcomplain,false)
                              mk_var_type(xs, inst_rk_kd xkd)
                            end
                 in
                   if var_cmp t x' (* orelse ge_ty x' t (*not t = x'*) *) then raise ERR "separate_insts_ty" ""
                             else {redex = if lift then x' else x, residue = t}
             end) realinsts,
   if lift then kdins' else kdins,
   rkin)
end


fun kdenv_in_dom x (env, idlist) = mem x idlist orelse in_dom x env
fun kdenv_find_residue x (env, idlist) = if mem x idlist then x
                                         else find_residue x env
fun kdenv_safe_insert (t as {redex,residue}) (E as (env, idlist)) = let
  val existing = kdenv_find_residue redex E
in
  if existing = residue then E else raise ERR "kdenv_safe_insert" "Kind bindings clash"
end handle NOT_FOUND => if redex = residue then (env, redex::idlist)
                        else (t::env, idlist)


fun all_abconv [] [] = true
  | all_abconv [] _ = false
  | all_abconv _ [] = false
  | all_abconv (h1::t1) (h2::t2) = eq_ty h1 h2 andalso all_abconv t1 t2

fun freeze_operators vhops insts =
  List.foldr (fn (ty,insts) => safe_insert_tya (ty |-> ty) insts) insts vhops

fun map_redexes f =
  map (fn {redex,residue} => f redex |-> residue)
fun subst_redexes theta = map_redexes (pure_type_subst theta)
fun map_insts f =
  map (fn {redex,residue} => f redex |-> f residue)
fun swap_subst theta =
  map (fn {redex,residue} => residue |-> redex) theta

fun split_insts vhops insts =
  partition (fn {redex, residue} =>
             op_mem eq_ty (fst (strip_app_type redex)) vhops) insts

fun print_insts str insts =
  (print (str ^ " insts:\n");
   print_insts0 insts)
and
    print_insts0 [] = ()
  | print_insts0 (inst::insts) = (print_inst inst; print_insts0 insts)
and
    print_inst {redex,residue} =
             print ("   " ^ type_to_string redex ^
                    " |-> " ^ type_to_string residue ^ "\n") ;


fun type_homatch kdavoids lconsts rkin kdins (insts, []) = insts
  | type_homatch kdavoids lconsts rkin kdins (insts, homs) = let
  (* local constants of kinds and types never change *)
  val (var_homs,nvar_homs) = partition (fn (env,cty,vty) => is_var_type vty) homs
  fun args_are_fixed (env,cty,vty) = let
       val (vhop, vargs) = strip_app_type vty
       val afvs = type_varsl vargs
    in all (fn a => can (find_residue(*_ty*) a) env orelse can (find_residue(*_ty*) a) insts
                    orelse HOLset.member(lconsts, a)) afvs
    end
  val (fixed_homs,basic_homs) = partition args_are_fixed nvar_homs
  fun args_are_distinct_vars (env,cty,vty) = let
       val (vhop, vargs) = strip_app_type vty
       fun distinct (x::xs) = not (mem x xs) andalso distinct xs
         | distinct _ = true
    in all is_var_type vargs andalso distinct vargs
    end
  val (distv_homs,real_homs) = partition args_are_distinct_vars fixed_homs
  val ordered_homs = var_homs @ distv_homs @ real_homs @ basic_homs
  val (_,kdins') = Kind.norm_subst(rkin,kdins)
  val inst_fn = inst_rank_kind (fst rkin) (fst kdins')
  fun fix_con_dummy_ty (i as {redex,residue}) =
    if is_con_dummy_ty redex
      (* then equalize the ranks of the "floating" constant instances *)
      then let val redex' = inst_fn redex
               val inc = Int.max(rank_of_type redex' - rank_of_type residue, 0)
           in redex |-> inst_rank inc residue
           end
      else i
  fun homatch rkin kdins (insts, homs) =
  if homs = [] then insts
  else let
      val (env,cty,vty) = hd homs
    in
      if is_var_type vty then
        if eq_ty cty vty then homatch rkin kdins (insts, tl homs)
        else let
            val vkd = kind_of vty (* kd_of vty (map (kind_of o #redex  ) env) *)
            val ckd = kd_of cty (map (kind_of o #residue) env)
            val (newrkin,kdins')  = raw_match_kind vkd ckd (rkin,kdins)
            val newkdins = kdenv_safe_insert (vkd |-> ckd) kdins'
            val newinsts = safe_insert_tya (vty |-> cty) insts (* (vty |-> cty)::insts *)
          in
            homatch newrkin newkdins (newinsts, tl homs)
          end
      else (* vty not a type var *) let
          val (vhop, vargs) = strip_app_type vty (* vhop should be a type variable *)
          val afvs = type_varsl vargs
          val (_,kdins') = Kind.norm_subst(rkin,kdins)
          val inst_fn = inst_rank_kind (fst rkin) (fst kdins')
        in
          (let
             val tyins =
                 map (fn a =>
                         (inst_fn a |->
                                  (find_residue(*_ty*) a env
                                   handle _ =>
                                          find_residue(*_ty*) a insts
                                   handle _ =>
                                          if HOLset.member(lconsts, a)
                                          then a
                                          else raise ERR "type_homatch" "not bound"))) afvs
             val pats0 = map inst_fn vargs
             val pats = map (pure_type_subst tyins) pats0
             val vhop' = inst_fn vhop
             val icty = list_mk_app_type(vhop', pats)
             val ni = let
               val (chop,cargs) = strip_app_type cty
             in
               if all_abconv cargs pats then
                 if eq_ty chop vhop then insts
                 else safe_insert_tya (vhop |-> chop) insts
               else let
                   val ginsts = map (fn p => (p |->
                                                (if is_var_type p then p
                                                 else gen_var_type(kd_of p (map (kind_of o #redex) env)))))
                                    pats
                   val cty' = full_type_subst ginsts cty
                   val gvs = map #residue ginsts
                   val absty = list_mk_abs_type(gvs,cty')
                   val vinsts = safe_insert_tya (vhop |-> absty) insts
                   val icpair = (list_mk_app_type(vhop',gvs) |-> cty')
                 in
                   (* safe_insert_tya icpair *) vinsts
                   (* icpair::vinsts *)
                 end
             end
           in
             homatch rkin kdins (ni,tl homs)
           end) handle HOL_ERR _ => (
                       let
                         val chop = find_residue(*_ty*) vhop insts (* may raise NOT_FOUND *)
                         val _ = if eq_ty vhop chop then raise NOT_FOUND else ()
                         val vty1 = deep_beta_eta_ty (pure_type_subst (map_redexes inst_fn (env@insts)) (inst_fn vty))
                                        handle HOL_ERR _ => vty
                       in
                         if eq_ty vty1 cty then
                           (* drop this hom as subsumed by current insts *)
                           homatch rkin kdins (insts,tl homs)
                         else let
                           val _ = if !trace_complex_matching = 0 then () else
                                     (print ("Complex match " ^ type_to_string vty ^ "\n" ^
                                             "           to " ^ type_to_string cty ^ "\n"))
                           fun types_to_string (ty::tys) = " " ^ type_to_string ty ^ types_to_string tys
                             | types_to_string    []     = ""
                           val lconstsl = HOLset.listItems lconsts
                           val fixed = map #redex env @ lconstsl
                           val vfixed = vhop :: fixed
                           val pat_tyvars = subtract (type_vars vty) vfixed
                           val vfixed1 = map inst_fn vfixed
                           val freeze_tyvars = subtract (type_vars chop) (map #residue env @ lconstsl)
                           val all_pvars = Lib.U [pat_tyvars, fixed,
                                                  filter is_var_type (map #redex insts)]
                           val all_pvars1 = map inst_fn all_pvars
                           val all_tvars = Lib.U [freeze_tyvars, type_vars cty, map #residue env,
                                                  type_varsl (map #residue insts)]
                           val all_vars = union all_pvars1 all_tvars
                           fun new_tyvar (v,vs) = (if mem v freeze_tyvars
                                                      then variant_type (vs @ all_vars) v
                                                           (* gen_var_type(kind_of v,rank_of v) *)
                                                      else v) :: vs
                           val mod_pvars = intersect (subtract all_pvars1 vfixed1) freeze_tyvars
                           val mod_pvars' = foldr new_tyvar [] mod_pvars
                           (* now there are no tyvars in both all_pvars1 and freeze_tyvars *)
                           val theta = map (op |->) (zip mod_pvars mod_pvars')
                           val vhop' = inst_fn vhop
                           val vty'  = inst_fn vty
                           val vty1' = deep_beta_eta_ty (pure_type_subst ((vhop' |-> chop)::theta) vty')
                                         handle HOL_ERR _ =>
                                            (if !trace_complex_matching = 0 then () else
                                                (print ("Formation of new pattern failed: " ^
                                                 type_to_string vty' ^ " [" ^ type_to_string chop ^
                                                 " / " ^ type_to_string vhop' ^ "]\n"));
                                             raise NOT_FOUND)
                           val (vhop_str,_) = dest_var_type vhop
                           val _ = if !trace_complex_matching = 0 then () else
                                     (print ("  Expanding type operator " ^ vhop_str
                                             ^ " |-> " ^ type_to_string chop ^ "\n");
                                      print ("     Matching " ^ type_to_string vty1' ^ "\n" ^
                                             "           to " ^ type_to_string cty   ^ "\n");
                                      print ("  freezing:" ^ types_to_string freeze_tyvars ^ "\n");
                                      print ("  pattern: " ^ types_to_string pat_tyvars  ^ "\n");
                                      print ("  modifying pat tyvars:" ^ types_to_string mod_pvars  ^ "\n");
                                      if mod_pvars = mod_pvars' then () else
                                      print ("            renamed as:" ^ types_to_string mod_pvars' ^ "\n");
                                      if map #redex env = map #residue env then () else
                                      print_insts "environment" env)
                           val (f_insts0,nf_insts0) = split_insts freeze_tyvars insts
                           val nf_insts1 = map_redexes (fn ty => if is_var_type ty then inst_fn ty
                                                                 else ty)
                                                       nf_insts0
                           val nf_insts2 = subst_redexes theta nf_insts1
                           val _ = if !trace_complex_matching = 0 then () else
                                     (print_insts "all original" insts;
                                      print_insts "pre-freeze" f_insts0;
                                      print_insts "instantiated" nf_insts1;
                                      if mod_pvars = mod_pvars' then () else
                                      print_insts "renamed" nf_insts2)
                           val env' = map_redexes inst_fn env
                           val insts' = freeze_operators freeze_tyvars nf_insts2
                                        handle HOL_ERR _ =>
                                          (* conflicts with existing inst? should never happen *)
                                          (if !trace_complex_matching = 0 then () else
                                             print "  Freezing operators failed.\n";
                                           raise NOT_FOUND)
                           val _ = if !trace_complex_matching = 0 then () else
                                     (print_insts "subproblem" insts')
                         in let
                           val pinsts_homs' =
                             type_pmatch lconsts env' vty1' cty (insts', [] (* note NOT tl homs! *))
                           val (rkin',kdins') =
                             get_rank_kind_insts kdavoids env'
                                        (fst pinsts_homs')
                                        ((0, false), ([], []))
                           val new_insts = homatch rkin' kdins' pinsts_homs'
                           (* new_insts is the answer from the subproblem *)
                           val (_,nf_insts3) = split_insts freeze_tyvars new_insts
                           val nf_insts4 = subst_redexes (swap_subst theta) nf_insts3
                           val inv_inst = zip all_pvars1 all_pvars
                           fun lookup v = assoc v inv_inst handle _ => v
                           val nf_insts5 = map_redexes lookup nf_insts4
                           val insts' = f_insts0 @ nf_insts5
                           val _ = if !trace_complex_matching = 0 then () else
                                     (print ("Expanding type operator " ^ vhop_str ^ " succeeded!\n");
                                      print_insts "subproblem yielded" new_insts;
                                      print_insts "non-frozen new" nf_insts3;
                                      if mod_pvars = mod_pvars' then () else
                                      print_insts "un-renamed new" nf_insts4;
                                      print_insts "un-instantiated" nf_insts5;
                                      print_insts "final result" insts';
                                      print "\n")
                         in
                           homatch rkin' kdins' (insts', tl homs)
                         end
                         handle e => (if !trace_complex_matching = 0 then () else
                                        (print "Subproblem failed.\n";
                                         print ("Expanding type operator " ^ vhop_str ^ " failed:" ^
                                                Feedback.exn_to_string e ^ "\n"));
                                      raise NOT_FOUND)
                         end
                       end
                handle NOT_FOUND => let
                         val (lc,rc) = dest_app_type cty
                         val (lv,rv) = dest_app_type vty
                         val pinsts_homs' =
                             type_pmatch lconsts env rv rc
                                         (insts, (env,lc,lv)::(tl homs))
                         val (rkin',kdins') =
                             get_rank_kind_insts kdavoids env
                                            (fst pinsts_homs')
                                            ((0, false), ([], []))
                       in
                         homatch rkin' kdins' pinsts_homs'
                       end)
        end
    end
in
  homatch rkin kdins (map fix_con_dummy_ty insts, ordered_homs)
end

in

val type_pmatch = type_pmatch
val get_rank_kind_insts = get_rank_kind_insts
val type_homatch = type_homatch
val separate_insts_ty = separate_insts_ty

fun ho_match_type1 lift kdavoids lconsts vty cty insts_homs rk_kd_insts_ids = let
  val pinsts_homs = type_pmatch lconsts [] vty cty insts_homs
  val (rkin,kdins) = get_rank_kind_insts kdavoids [] (fst pinsts_homs) rk_kd_insts_ids
  val insts = type_homatch kdavoids lconsts rkin kdins pinsts_homs
in
  separate_insts_ty lift rkin kdavoids kdins [] insts
end

fun ho_match_type0 lift rkfixed kdavoids lconsts vty cty = let
  val (bcs, tyins, kdins, rkin) = ho_match_type1 lift kdavoids lconsts vty cty ([], []) ((0,rkfixed), ([], []))
in
  (tyins, fst kdins, fst rkin)
end handle e => raise (wrap_exn "HolKernel" "ho_match_type" e)

(* Note this checks with ge_ty for greater than or equal (of ranks), not eq_ty *)
fun check_achieves_target (tyins, kdins, rkin) vty cty = 
  if ge_ty (inst_rk_kd_ty rkin kdins tyins vty) cty then ()
   else raise ERR "ho_match_type" "higher-order type matching failed to achieve target type"

fun ho_match_type rkfixed kdavoids lconsts vty cty = let
(*
  val vty' = deep_beta_eta_ty vty
  val cty' = deep_beta_eta_ty cty
*)
  val (tyins, kdins, rkin) = ho_match_type0 true rkfixed kdavoids lconsts vty cty
  val _ = check_achieves_target (tyins, kdins, rkin) vty cty
in (tyins, kdins, rkin)
end

end (* local *)

(* We redefine the main type matching functions here to use higher order matching. *)

fun prim_kind_match_type pat ob ((tyS,tyId), (kdS,kdId), rkS) =
    let val tyfixed = HOLset.addList(empty_tyset, tyId)
        val (_,tyS',(kdS',kdId'),rkS') = ho_match_type1 false kdId tyfixed pat ob (tyS,[]) (rkS,(kdS,kdId))
     in ((tyS',tyId), (kdS',kdId'), rkS')
    end;


(*--------------------------------------------------------------------------------
    Matching (first order) of types, including sets of type variables to avoid binding.
    Does not attempt to match kinds or ranks, only checks they are equal.
    The general algorithm is higher order matching of types, modulo alpha-beta-eta conversion.
    This is used as a first try for matching, since faster than higher order matching.
    Throws HIGHER_ORDER if a more complex type is found in the pattern type.
 --------------------------------------------------------------------------------*)

exception HIGHER_ORDER
local
  fun MERR s = raise ERR "raw_match_type error" s
(*
  fun free (TyBv i) n         = i<n
    | free (TyApp(Opr,Arg)) n = free Opr n andalso free Arg n
    | free (TyAll(_,Body)) n  = free Body (n+1)
    | free (TyExi(_,Body)) n  = free Body (n+1)
    | free (TyAbs(_,Body)) n  = free Body (n+1)
    | free _ _                = true
  fun bound_by_scope scoped M = if scoped then not (free M 0) else false
*)
(* for "ids" a HOLset: *)
  fun lookup x ids =
   let fun look [] = if HOLset.member(ids,x) then SOME x else NONE
         | look ({redex,residue}::t) = if x=redex then SOME residue else look t
   in look end
(* for "ids" a list:
  fun lookup x ids =
   let fun look [] = if Lib.mem x ids then SOME x else NONE
         | look ({redex,residue}::t) = if x=redex then SOME residue else look t
   in look end
*)
  val kdmatch = Kind.raw_match_kind
(*
  fun tymatch pat ob ((lctys,env,insts_homs),kdS,rkS) =
        let val insts_homs' = type_pmatch lctys env pat ob insts_homs
            val (rkS',kdS') = get_rank_kind_insts [] env (fst insts_homs') (rkS,kdS)
        in ((lctys,env,insts_homs'),kdS',rkS')
        end
  fun add_env mp (lctys,env,insts_homs) = (lctys,mp::env,insts_homs)
  fun drop_env ((lctys,env,insts_homs),kdS,rkS) = ((lctys,tl env,insts_homs),kdS,rkS)
  fun tasks (ty1::tys1) (ty2::tys2) s rst = (ty1,ty2,s)::tasks tys1 tys2 s rst
    | tasks [] [] s rst = rst
    | tasks _ _ _ _ = MERR "different arities of type operators"
*)
in
fun RM [] [] theta = theta
  | RM (pat::pats) (ob::obs) theta =
      RM0 (head_beta_eta_ty pat::pats) (head_beta_eta_ty ob::obs) theta
  | RM all others _       = MERR "different constructors"
(* RM0 can only be called with non-null type lists,
   the first elements of which are head-beta-eta reduced. *)
and RM0 ((TyApp (opr1,arg1))::ps) ((TyApp (opr2,arg2))::obs) tyS
      = let
        in case opr1 of
              TyFv _ => raise HIGHER_ORDER
            | TyBv _ => raise HIGHER_ORDER
            | _ => RM0 (opr1::arg1::ps) (opr2::arg2::obs) tyS
        end
  | RM0 ((TyCon(c1,kd1))::ps) ((TyCon(c2,kd2))::obs) (tyS (*,kdS,rkS*) )
      = RM ps obs
        (if c1 = c2 then
           let (* val (rkS',kdS') = kdmatch kd1 kd2 (rkS,kdS) *)
               val _ = if kd1=kd2 then () else raise HIGHER_ORDER
           in (tyS (*, kdS, rkS*) (* kdS', rkS' *) )
           end
         else
           let val n1 = KernelSig.id_toString c1
               val n2 = KernelSig.id_toString c2
           in MERR ("attempt to match different type constants: "
                    ^n1^" against "^n2)
           end
        )
  | RM0 ((v as TyFv(name,Kd))::ps) (ty::obs) ((S1 as ((tyS,tyId))) (*,kdS,rkS*) )
     = let (*val (rkS',kdS') = kdmatch Kd (kind_of ty) (rkS,kdS)*)
           val _ = if Kd=kind_of ty handle HOL_ERR _ => raise HIGHER_ORDER
                   then () else raise HIGHER_ORDER
            in
               RM ps obs
               ((case lookup v tyId tyS
                  of NONE => if v=ty then (* (tyS,v::tyId) *) (tyS,HOLset.add(tyId,v))
                                     else ((v |-> ty)::tyS,tyId)
                   | SOME ty' => if eq_ty ty' ty then S1
                                 else MERR ("double bind on type variable "^name))
                (*,kdS,rkS*) (*, kdS',rkS' *) )
            end
  | RM0 ((TyBv i)::ps) ((TyBv j)::obs) S
      = if i=j then RM ps obs S
               else MERR "Bound variable depth"
  | RM0 ((TyAll _)::_) _ _ = raise HIGHER_ORDER
  | RM0 ((TyExi _)::_) _ _ = raise HIGHER_ORDER
  | RM0 ((TyAbs _)::_) _ _ = raise HIGHER_ORDER
  | RM0 all others _       = MERR "different constructors"
end


(*

fun raw_match_type pat ob (tyS,tyfixed) =
    let val tyfixed_set = HOLset.addList(empty_tyset, tyfixed)
        val (tyS',Id) =
              RM [(pat,ob,false)] (tyS,tyfixed_set)
        val Id' = HOLset.listItems Id
     in (tyS',Id')
    end;

fun match_type_restr fixed pat ob  = fst (raw_match_type pat ob ([],fixed))
fun match_type_in_context pat ob S = fst (raw_match_type pat ob (S,[]))

fun match_type pat ob = fst (raw_match_type pat ob ([],[]))

*)

fun norm_type_subst 0 [] = I
  | norm_type_subst rkS kdS =
  let val instfn = inst_rank_kind rkS kdS
      fun norm [] = []
        | norm ({redex,residue}::rest) =
            {redex=instfn redex,residue=residue}::norm rest
      val normId = map instfn
  in norm ## normId
  end

fun raw_kind_match_type pat ob ((tyS,tyId), (kdS,kdId), (rkS,rkfixed)) =
    let val tyfixed = HOLset.addList(empty_tyset, tyId)
    in (* works fast for traditional HOL types; throws HIGHER_ORDER for others *)
      let val _ = if null kdS andalso rkS=0 then () else raise HIGHER_ORDER
          (* val (tyS',tyId') = RM [pat] [ob] (tyS,tyId) *)
          val (tyS',tyfixed') = RM [pat] [ob] (tyS,tyfixed)
          val tyId' = HOLset.listItems tyfixed'
      in ((tyS',tyId'), (kdS,kdId), (rkS,rkfixed))
      end
    handle HIGHER_ORDER => (* correct but slow: *)
      let
          val (_,tyS',(kdS',kdId'),(rkS',_)) =
                  ho_match_type1 true kdId tyfixed pat ob (tyS,[]) ((rkS,rkfixed),(kdS,kdId))
          val _ = check_achieves_target (tyS', kdS', rkS') pat ob
          val pat_vars' = map (inst_rank_kind rkS' kdS') (type_vars pat)
          val tyId' = Lib.subtract (Lib.union pat_vars' tyId) (map #redex tyS')
      in ((tyS',tyId'), (kdS',kdId'), (rkS',rkfixed))
      end
    end;

(* pure higher-order type matching: correct but slow:
fun raw_kind_match_type pat ob ((tyS,tyId), (kdS,kdId), rkS) =
    let val tyfixed = HOLset.addList(empty_tyset, tyId)
        val (_,tyS',(kdS',kdId'),rkS') =
                  ho_match_type1 true kdId tyfixed pat ob (tyS,[]) ((rkS,rkfixed),(kdS,kdId))
        val _ = check_achieves_target (tyS', kdS', rkS') pat ob
        val pat_vars' = map (inst_rank_kind rkS' kdS') (type_vars pat)
        val tyId' = Lib.subtract (Lib.union pat_vars' tyId) (map #redex tyS')
    in ((tyS',tyId'), (kdS',kdId'), (rkS',rkfixed))
    end;
*)

fun clean_subst ((tyS,_),(kdS,_),(rkS,_)) =
 let fun del A [] = A
       | del A ({redex,residue}::rst) =
         del (if eq_ty residue redex then A else (redex |-> residue)::A) rst
 in (del [] tyS,kdS,rkS)
 end

fun kind_match_type pat ob =
      clean_subst (raw_kind_match_type pat ob (([],[]), ([],[]), (0,false)))

fun kind_match_types theta =
 let fun match ({redex,residue},matches) = raw_kind_match_type redex residue matches
 in clean_subst (List.foldr match (([],[]), ([],[]), (0,false)) theta)
 end

fun raw_match_type pat ob (tyS,tyId) =
    let val ((tyS',tyId'),(kdS',kdId'),(rkS',_)) =
              raw_kind_match_type pat ob ((tyS,tyId),([],[]),(0,false))
    in if null kdS' andalso null kdId' andalso rkS' = 0 then (tyS',tyId')
       else raise ERR "raw_match_type"
                  "kind and/or rank variable matches: use raw_kind_match_type instead"
    end;

fun match_type_restr fixed pat ob  = fst (raw_match_type pat ob ([],fixed))
fun match_type_in_context pat ob S = fst (raw_match_type pat ob (S,[]))

fun match_type pat ob = fst (raw_match_type pat ob ([],[]))


(*---------------------------------------------------------------------------
   Redefine the comparison relations
   to involve beta reduction for external use.
 ---------------------------------------------------------------------------*)

val raw_dom_rng = dom_rng
val dom_rng = fn ty => raw_dom_rng ty handle HOL_ERR _ => raw_dom_rng (head_beta_eta_ty ty)

val raw_compare = compare
val compare = fn (t1,t2) => compare(deep_beta_eta_ty t1, deep_beta_eta_ty t2)
val raw_empty_tyset = empty_tyset
val empty_tyset = HOLset.empty compare
val raw_type_eq = type_eq
fun type_eq t1 t2 = compare(t1,t2) = EQUAL;


(*---------------------------------------------------------------------------*
 *       Does a type contain unbound "bound variables" (Bv's)?               *
 *---------------------------------------------------------------------------*)

local fun unb (v as TyBv i,k)    = k <= i
        | unb (TyApp(opr,arg),k) = unb(opr,k) orelse unb(arg,k)
        | unb (TyAll(bv,Body),k) = unb(Body,k+1)
        | unb (TyExi(bv,Body),k) = unb(Body,k+1)
        | unb (TyAbs(bv,Body),k) = unb(Body,k+1)
        | unb (_,_) = false (* e.g., free type variables, constants *)
in
fun unbound_ty ty = unb(ty,0)
end;

fun size acc tylist =
    case tylist of
      [] => acc
    | [] :: tys => size acc tys
    | (ty::tys1) :: tys2 => let
      in
        case ty of
          TyApp(opr, arg) => size acc ((opr :: arg :: tys1) :: tys2)
        | TyAll(_, body)  => size (1 + acc) ((body :: tys1) :: tys2)
        | TyExi(_, body)  => size (1 + acc) ((body :: tys1) :: tys2)
        | TyAbs(_, body)  => size (1 + acc) ((body :: tys1) :: tys2)
        | _               => size (1 + acc) (tys1 :: tys2)
      end

fun type_size ty = size 0 [[ty]]

end (* Type *)<|MERGE_RESOLUTION|>--- conflicted
+++ resolved
@@ -47,26 +47,30 @@
               Create the signature for HOL types
  ---------------------------------------------------------------------------*)
 
-<<<<<<< HEAD
 val typesig = KernelSig.new_table() : kind KernelSig.symboltable
-=======
-val typesig = KernelSig.new_table()
 fun prim_delete_type (k as {Thy, Tyop}) =
     ignore (KernelSig.retire_name(typesig, {Thy = Thy, Name = Tyop}))
 
-fun prim_new_type {Thy,Tyop} n = let
+fun prim_new_type_opr {Thy,Tyop} kd = let
+in
+  ignore (KernelSig.insert(typesig,{Thy=Thy,Name=Tyop},kd))
+end
+fun prim_new_type (r as {Thy,Tyop}) n = let
   val _ = n >= 0 orelse failwith "invalid arity"
 in
-  ignore (KernelSig.insert(typesig,{Thy=Thy,Name=Tyop},n))
+  prim_new_type_opr r (mk_arity n)
 end
 fun del_segment s = KernelSig.del_segment(typesig, s)
 
-fun uptodate_type (Tyv s) = true
-  | uptodate_type (Tyapp((info,_), args)) =
-    KernelSig.uptodate_id info andalso List.all uptodate_type args
-
-
->>>>>>> 5f99e73a
+fun uptodate_type (TyFv _) = true
+  | uptodate_type (TyBv _) = true
+  | uptodate_type (TyCon(info,_)) = KernelSig.uptodate_id info
+  | uptodate_type (TyApp(opr,arg)) = uptodate_type opr andalso uptodate_type arg
+  | uptodate_type (TyAbs(bv,body)) = uptodate_type body
+  | uptodate_type (TyAll(bv,body)) = uptodate_type body
+  | uptodate_type (TyExi(bv,body)) = uptodate_type body
+
+
 
 
 (*---------------------------------------------------------------------------*
@@ -552,6 +556,12 @@
           | x => false)
   | type_con_ge _ =raise ERR "type_con_ge" "constants required";
 
+fun prim_type_con_compare (TyCon(c1,k1), TyCon(c2,k2)) =
+       (case KernelSig.id_compare (c1,c2)
+         of EQUAL => kind_compare (k1,k2)
+          | x => x)
+  | prim_type_con_compare _ =raise ERR "prim_type_con_compare" "constants required";
+
 (* ----------------------------------------------------------------------
     A total ordering on types that respects alpha equivalence.
     TyFv < TyBv < TyCon < TyApp < TyAll < TyExi < TyAbs
@@ -593,7 +603,43 @@
                                                  ((k1,ty1),(k2,ty2))
     | (TyAbs _, _)                 => GREATER
 ;
-val prim_compare = compare
+
+fun prim_compare p =
+    if Portable.pointer_eq p then EQUAL else
+    case p of
+      (u as TyFv _, v as TyFv _)   => type_var_compare (u,v)
+    | (TyFv _, _)                  => LESS
+    | (TyBv _, TyFv _)             => GREATER
+    | (TyBv i, TyBv j)             => Int.compare (i,j)
+    | (TyBv _, _)                  => LESS
+    | (TyCon _, TyFv _)            => GREATER
+    | (TyCon _, TyBv _)            => GREATER
+    | (u as TyCon _, v as TyCon _) => prim_type_con_compare (u,v)
+    | (TyCon _, _)                 => LESS
+    | (TyApp _, TyFv _)            => GREATER
+    | (TyApp _, TyBv _)            => GREATER
+    | (TyApp _, TyCon _)           => GREATER
+    | (TyApp p1, TyApp p2)         => Lib.pair_compare(prim_compare,prim_compare)(p1,p2)
+    | (TyApp _, _)                 => LESS
+    | (TyAll _, TyAbs _)           => LESS
+    | (TyAll _, TyExi _)           => LESS
+    | (TyAll((_,k1),ty1),
+       TyAll((_,k2),ty2))          =>
+                                 Lib.pair_compare(kind_compare,prim_compare)
+                                                 ((k1,ty1),(k2,ty2))
+    | (TyAll _, _)                 => GREATER
+    | (TyExi _, TyAbs _)           => LESS
+    | (TyExi((_,k1),ty1),
+       TyExi((_,k2),ty2))          =>
+                                 Lib.pair_compare(kind_compare,prim_compare)
+                                                 ((k1,ty1),(k2,ty2))
+    | (TyExi _, _)                 => GREATER
+    | (TyAbs((_,k1),ty1),
+       TyAbs((_,k2),ty2))          =>
+                                 Lib.pair_compare(kind_compare,prim_compare)
+                                                 ((k1,ty1),(k2,ty2))
+    | (TyAbs _, _)                 => GREATER
+;
 
 val empty_tyset = HOLset.empty compare
 fun type_eq t1 t2 = compare(t1,t2) = EQUAL;
@@ -2370,7 +2416,8 @@
           ( add_string "(("; pps e args; add_string ")";
             add_break(1,0); pp e c; add_string ")" )
           end
-      | pp e (TyBv i) = pp e (fetch i e)
+      | pp e (TyBv i) = (pp e (fetch i e)
+                         handle HOL_ERR _ => add_string (dollar^Lib.int_to_string i)) (* this line only for debugging *)
                         (* add_string (dollar^Lib.int_to_string i) *)
       | pp e (TyFv (name,kind)) =
          ( add_string name;
