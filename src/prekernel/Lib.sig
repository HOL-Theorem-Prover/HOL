signature Lib =
sig
   datatype 'a delta = SAME | DIFF of 'a
   datatype frag = datatype HOLPP.frag
   datatype ('a, 'b) verdict = PASS of 'a | FAIL of 'b
   type 'a cmp = 'a * 'a -> order
   type 'a eqf = 'a -> 'a -> bool
   type ('a, 'b) istream
   type ('a, 'b) subst = {redex: 'a, residue: 'b} list
   type 'a set = 'a HOLset.set
   val ## : ('a -> 'b) * ('c -> 'd) -> 'a * 'c -> 'b * 'd
   val ?> : ('a, 'c)verdict * ('a -> ('b, 'c)verdict) -> ('b, 'c)verdict
   val |-> : ('a * 'b) -> {redex: 'a, residue: 'b}
   val |> : 'a * ('a -> 'b) -> 'b
   val C : ('a -> 'b -> 'c) -> 'b -> 'a -> 'c
   val I : 'a -> 'a
   val K : 'a -> 'b -> 'a
   val S : ('a -> 'b -> 'c) -> ('a -> 'b) -> 'a -> 'c
   val U : ''a list list -> ''a list
   val W : ('a -> 'a -> 'b) -> 'a -> 'b
   val IN : 'a * 'a set -> bool
   val Un : 'a set * 'a set -> 'a set
   val Isct : 'a set * 'a set -> 'a set
   val -- : 'a set * 'a set -> 'a set

   val all2 : ('a -> 'b -> bool) -> 'a list -> 'b list -> bool
   val all : ('a -> bool) -> 'a list -> bool
   val apfst : ('a -> 'b) -> 'a * 'c -> 'b * 'c
   val append : 'a list -> 'a list -> 'a list
   val appi : (int -> 'a -> unit) -> 'a list -> unit
   val apnth : ('a -> 'a) -> int -> 'a list -> 'a list
   val apsnd : ('a -> 'b) -> 'c * 'a -> 'c * 'b
   val assert : ('a -> bool) -> 'a -> 'a
   val assert_exn : ('a -> bool) -> 'a -> exn -> 'a
   val assoc1 : ''a -> (''a * 'b) list -> (''a * 'b) option
   val assoc2 : ''a -> ('b * ''a) list -> ('b * ''a) option
   val assoc : ''a -> (''a * 'b) list -> 'b
   val bool_compare : bool cmp
   val butlast : 'a list -> 'a list
   val can : ('a -> 'b) -> 'a -> bool
   val combine : 'a list * 'b list -> ('a * 'b) list
   val commafy : string list -> string list
   val cons : 'a -> 'a list -> 'a list
   val curry : ('a * 'b -> 'c) -> 'a -> 'b -> 'c
   val deinitcomment : string -> string
   val deinitcommentss : substring -> substring
   val delete_trailing_wspace : string -> string
   val delta_apply : ('a -> 'a delta) -> 'a -> 'a
   val delta_map : ('a -> 'a delta) -> 'a list -> 'a list delta
   val delta_pair :
      ('a -> 'a delta) -> ('b -> 'b delta) -> 'a * 'b -> ('a * 'b) delta
   val dict_topsort : ('a, 'a list) Redblackmap.dict -> 'a list
   val el : int -> 'a list -> 'a
   val end_itlist : ('a -> 'a -> 'a) -> 'a list -> 'a
   val end_real_time : Timer.real_timer -> unit
   val end_time : Timer.cpu_timer -> unit
   val enumerate : int -> 'a list -> (int * 'a) list
   val equal : ''a -> ''a -> bool
   val exists : ('a -> bool) -> 'a list -> bool
   val filter : ('a -> bool) -> 'a list -> 'a list
   val first : ('a -> bool) -> 'a list -> 'a
   val first_opt : (int -> 'a -> 'b option) -> 'a list -> 'b option
   val flatten : 'a list list -> 'a list
   val flip_cmp : 'a cmp -> 'a cmp
   val flip_order : order -> order
   val foldl_map : ('a * 'b -> 'a * 'c) -> 'a * 'b list -> 'a * 'c list
   val for : int -> int -> (int -> 'a) -> 'a list
   val for_se : int -> int -> (int -> unit) -> unit
   val front_last : 'a list -> 'a list * 'a
   val fst : 'a * 'b -> 'a
   val funpow : int -> ('a -> 'a) -> 'a -> 'a
   val get_first : ('a -> 'b option) -> 'a list -> 'b option
   val hash : int -> string -> int * int -> int
   val index : ('a -> bool) -> 'a list -> int
   val insert : ''a -> ''a list -> ''a list
   val int_sort : int list -> int list
   val int_to_string : int -> string
   val intersect : ''a list -> ''a list -> ''a list
   val inv_img_cmp : ('b -> 'a) -> 'a cmp -> 'b cmp
   val is_substring : string -> string -> bool
   val itlist2 : ('a -> 'b -> 'c -> 'c) -> 'a list -> 'b list -> 'c -> 'c
   val itlist : ('a -> 'b -> 'b) -> 'a list -> 'b -> 'b
   val last : 'a list -> 'a
   val lex_cmp : ('b cmp * 'c cmp) -> (('a -> 'b) * ('a -> 'c)) -> 'a cmp
   val list_compare : 'a cmp -> 'a list cmp
   val list_eq : 'a eqf -> 'a list eqf
   val list_of_pair : 'a * 'a -> 'a list
   val list_of_quadruple : 'a * 'a * 'a * 'a -> 'a list
   val list_of_singleton : 'a -> 'a list
   val list_of_triple : 'a * 'a * 'a -> 'a list
   val map2 : ('a -> 'b -> 'c) -> 'a list -> 'b list -> 'c list
   val mapfilter : ('a -> 'b) -> 'a list -> 'b list
   val mapi : (int -> 'a -> 'b) -> 'a list -> 'b list
   val mapshape : int list -> ('a list -> 'b) list -> 'a list -> 'b list
   val measure_cmp : ('a -> int) -> 'a cmp
   val mem : ''a -> ''a list -> bool
   val mk_istream : ('a -> 'a) -> 'a -> ('a -> 'b) -> ('a, 'b) istream
   val mk_set : ''a list -> ''a list
   val mlquote : string -> string
   val next : ('a, 'b) istream -> ('a, 'b) istream
   val null_intersection : ''a list -> ''a list -> bool
   val op_U : ('a -> 'a -> bool) -> 'a list list -> 'a list
   val op_assoc : ('a -> 'a -> bool) -> 'a -> ('a * 'b) list -> 'b
   val op_assoc1 : ('a -> 'a -> bool) -> 'a -> ('a * 'b) list -> 'b option
   val op_insert : ('a -> 'a -> bool) -> 'a -> 'a list -> 'a list
   val op_intersect : ('a -> 'a -> bool) -> 'a list -> 'a list -> 'a list
   val op_mem : ('a -> 'a -> bool) -> 'a -> 'a list -> bool
   val op_mk_set : ('a -> 'a -> bool) -> 'a list -> 'a list
   val op_rev_assoc : ('a -> 'a -> bool) -> 'a -> ('b * 'a) list -> 'b
   val op_set_diff : ('a -> 'a -> bool) -> 'a list -> 'a list -> 'a list
   val op_union : ('a -> 'a -> bool) -> 'a list -> 'a list -> 'a list
<<<<<<< HEAD
   val option_eq : 'a eqf -> 'a option eqf
=======
   val option_compare : 'a cmp -> 'a option cmp
>>>>>>> 7c1215a4
   val pair : 'a -> 'b -> 'a * 'b
   val pair_compare : ('a cmp * 'b cmp) -> ('a * 'b) cmp
   val pair_eq : 'a eqf -> 'b eqf -> ('a * 'b) eqf
   val pair_of_list : 'a list -> 'a * 'a
   val partial : exn -> ('a -> 'b option) -> 'a -> 'b
   val partition : ('a -> bool) -> 'a list -> 'a list * 'a list
   val pluck : ('a -> bool) -> 'a list -> 'a * 'a list
   val ppstring : ('a -> HOLPP.pretty) -> 'a -> string
   val prime : string -> string
   val quadruple : 'a -> 'b -> 'c -> 'd -> 'a * 'b * 'c * 'd
   val quadruple_of_list : 'a list -> 'a * 'a * 'a * 'a
   val quote : string -> string
   val real_time : ('a -> 'b) -> 'a -> 'b
   val redres_eq : 'a eqf -> 'b eqf -> {redex:'a,residue:'b} eqf
   val repeat : ('a -> 'a) -> 'a -> 'a
   val reset : ('a, 'b) istream -> ('a, 'b) istream
   val rev_assoc : ''a -> ('b * ''a) list -> 'b
   val rev_itlist2 : ('a -> 'b -> 'c -> 'c) -> 'a list -> 'b list -> 'c -> 'c
   val rev_itlist : ('a -> 'b -> 'b) -> 'a list -> 'b -> 'b
   val rpair : 'a -> 'b -> 'b * 'a
   val say : string -> unit
   val saying : bool ref
   val separate : 'a -> 'a list -> 'a list
   val set_diff : ''a list -> ''a list -> ''a list
   val set_eq : ''a list -> ''a list -> bool
   val singleton_of_list : 'a list -> 'a
   val snd : 'a * 'b -> 'b
   val sort : ('a -> 'a -> bool) -> 'a list -> 'a list
   val split : ('a * 'b) list -> 'a list * 'b list
   val split_after : int -> 'a list -> 'a list * 'a list
   val start_real_time : unit -> Timer.real_timer
   val start_time : unit -> Timer.cpu_timer
   val state : ('a, 'b) istream -> 'b
   val str_all : (char -> bool) -> string -> bool
   val strcat : string -> string -> string
   val string_to_int : string -> int
   val subst_assoc : ('a -> bool) -> ('a, 'b)subst -> 'b option
   val subst_eq : 'a eqf -> 'b eqf -> ('a,'b) subst eqf
   val subtract : ''a list -> ''a list -> ''a list
   val swap : 'a * 'b -> 'b * 'a
   val time : ('a -> 'b) -> 'a -> 'b
   val time_to_string : Time.time -> string
   val topsort : ('a -> 'a -> bool) -> 'a list -> 'a list
   val total : ('a -> 'b) -> 'a -> 'b option
   val triple : 'a -> 'b -> 'c -> 'a * 'b * 'c
   val triple_of_list : 'a list -> 'a * 'a * 'a
   val try : ('a -> 'b) -> 'a -> 'b
   val trye : ('a -> 'b) -> 'a -> 'b
   val tryfind : ('a -> 'b) -> 'a list -> 'b
   val trypluck': ('a -> 'b option) -> 'a list -> ('b option * 'a list)
   val trypluck : ('a -> 'b) -> 'a list -> 'b * 'a list
   val uncurry : ('a -> 'b -> 'c) -> 'a * 'b -> 'c
   val union : ''a list -> ''a list -> ''a list
   val unprefix : string -> string -> string
   val unprime : string -> string
   val unzip : ('a * 'b) list -> 'a list * 'b list
   val upto : int -> int -> int list
   val vector_topsort : int list vector -> int list
   val verdict : ('a -> 'b) -> ('a -> 'c) -> 'a -> ('b, 'c * exn)verdict
   val with_exn : ('a -> 'b) -> 'a -> exn -> 'b
   val with_flag : 'a ref * 'a -> ('b -> 'c) -> 'b -> 'c
   val words2 : string -> string -> string list
   val zip : 'a list -> 'b list -> ('a * 'b) list
end<|MERGE_RESOLUTION|>--- conflicted
+++ resolved
@@ -109,11 +109,8 @@
    val op_rev_assoc : ('a -> 'a -> bool) -> 'a -> ('b * 'a) list -> 'b
    val op_set_diff : ('a -> 'a -> bool) -> 'a list -> 'a list -> 'a list
    val op_union : ('a -> 'a -> bool) -> 'a list -> 'a list -> 'a list
-<<<<<<< HEAD
+   val option_compare : 'a cmp -> 'a option cmp
    val option_eq : 'a eqf -> 'a option eqf
-=======
-   val option_compare : 'a cmp -> 'a option cmp
->>>>>>> 7c1215a4
    val pair : 'a -> 'b -> 'a * 'b
    val pair_compare : ('a cmp * 'b cmp) -> ('a * 'b) cmp
    val pair_eq : 'a eqf -> 'b eqf -> ('a * 'b) eqf
