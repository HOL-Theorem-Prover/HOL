--- conflicted
+++ resolved
@@ -11,17 +11,11 @@
 FinalType-sig.uo: FinalType-sig.sml Lib.ui
 	$(HOLMOSMLC) -c -toplevel $<
 
-<<<<<<< HEAD
 FinalKind-sig.uo: FinalKind-sig.sml
 	$(HOLMOSMLC) -c -toplevel $<
 
 FinalRank-sig.uo: FinalRank-sig.sml
 	$(HOLMOSMLC) -c -toplevel $<
 
-FinalTheory-sig.uo: FinalTheory-sig.sml Lib.uo $(PORTABLED)
-	$(HOLMOSMLC) -c -toplevel $<
-
-=======
->>>>>>> f1620e3a
 FinalThm-sig.uo: FinalThm-sig.sml Nonce.ui Lib.uo $(PORTABLED)
 	$(HOLMOSMLC) -c -toplevel $<