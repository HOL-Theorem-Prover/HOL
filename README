--- conflicted
+++ resolved
@@ -1,12 +1,7 @@
-<<<<<<< HEAD
 This is the distribution directory for the Kananaskis release of HOL-Omega.
-The following is a brief listing of what's available.
-=======
-This is the distribution directory for the Kananaskis release of HOL4.
 See http://hol.sourceforge.net for online resources.
 
 The following is a brief listing of what's available in the distribution.
->>>>>>> 197e2081
 
      INSTALL        * Installation instructions
      COPYRIGHT      * Copyright notice
