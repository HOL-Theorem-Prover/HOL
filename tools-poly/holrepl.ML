--- conflicted
+++ resolved
@@ -163,11 +163,7 @@
         in fn () =>
           let
             (* Create a new lexer for each command block. *)
-<<<<<<< HEAD
-            val {read, ...} = HolParser.inputToReader true input;
-=======
-            val {read, ...} = QFRead.inputToReader true "" input;
->>>>>>> 45c45965
+            val {read, ...} = HolParser.inputToReader true "" input;
             val endOfBlock = ref false;
             fun read' () = case read () of
                 NONE => (endOfBlock := true; NONE)
@@ -199,11 +195,7 @@
           fun cgen() = !cgenref()
           fun bind_cgen () =
               let
-<<<<<<< HEAD
-                val {read, ...} = HolParser.streamToReader true TextIO.stdIn
-=======
-                val {read, ...} = QFRead.streamToReader true "" TextIO.stdIn
->>>>>>> 45c45965
+                val {read, ...} = HolParser.streamToReader true "" TextIO.stdIn
               in
                 cgenref := read
               end
