--- conflicted
+++ resolved
@@ -22,11 +22,7 @@
 fun useScript fname =
     let
       val istream = TextIO.openIn fname
-<<<<<<< HEAD
-      val reader = HolParser.streamToReader true istream
-=======
-      val reader = QFRead.streamToReader true fname istream
->>>>>>> 45c45965
+      val reader = HolParser.streamToReader true fname istream
       val _ = use_reader fname reader
               handle e => (TextIO.closeIn istream; raise e)
     in
