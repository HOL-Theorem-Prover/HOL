--- conflicted
+++ resolved
@@ -142,10 +142,9 @@
 Incompatibilities:
 ------------------
 
-<<<<<<< HEAD
 *    The theorem `rich_listTheory.REVERSE` (alias of `listTheory.REVERSE_SNOC_DEF`)
      has been removed because `REVERSE` is also a tactical (`Tactical.REVERSE`).
-=======
+
 *  `listTheory` and `rich_listTheory`: Some theorems have been generalized.
 
 	For example, `EVERY_{TAKE, DROP, BUTLASTN, LASTN}` had unnecessary preconditions.
@@ -154,7 +153,7 @@
 
 	Also, `DROP_NIL` has been renamed to `DROP_EQ_NIL`, to avoid having both `DROP_nil`
 	and `DROP_NIL` around. Furthermore, `>=` in the theorem statement has been replaced with `<=`.
->>>>>>> 893ab161
+
 
 * * * * *
 
