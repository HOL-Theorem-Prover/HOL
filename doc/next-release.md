% Release notes for HOL4, ??????

<!-- search and replace ?????? strings corresponding to release name -->
<!-- indent code within bulleted lists to column 11 -->

(Released: xxxxxx)

We are pleased to announce the ????? release of HOL4.

Contents
--------

-   [New features](#new-features)
-   [Bugs fixed](#bugs-fixed)
-   [New theories](#new-theories)
-   [New tools](#new-tools)
-   [New examples](#new-examples)
-   [Incompatibilities](#incompatibilities)
-   [Deprecations](#deprecations)

New features
------------
- `Theory` syntax now supports disabling the generation of documentation in `<thyname>Theory.sig` by following the theory name with the `[no_sig_docs]` annotation.
Files that use this feature do not need to mention `Feedback.set_trace "TheoryPP.include_docs" 0` anymore.

Bugs fixed
----------

New theories
------------

New tools
---------

New examples
------------

Incompatibilities
-----------------

-   The return types of `parse_term.mk_prec_matrix`, `type_grammar.parse_map`, `type_grammar.privileged_abbrevs`
    have been changed to return maps of type HOLdict instead of Binarymap.

-   `Preterm.eq` has been replaced with `Preterm.veq` which returns `true` if and only if the two arguments are variables with the same names and types.

-   We have implemented a new policy forbidding theory names from being SML or HOL keywords (*e.g.,* `case`, `while`, `of`, …, `Theorem`, `Theory`, `Definition`, …).
    The theories `while` and `functor` have been renamed to `While` and `category_functor`, respectively, in accordance with this.

-   The `examples/fun-op-sem` directory has been renamed `examples/pl-semantics`.

-   The `examples/balanced_bst` directory has been renamed `examples/data-structures/balanced_bst`;
    the script file `examples/zipper/zipperScript.sml` has been moved to `examples/data-structures`;
    the script file `examples/balanced_bst/AVL_treeScript.sml` has been moved to a directory of its own at `examples/data-structures/AVL_tree`.

<<<<<<< HEAD
Deprecations
------------

-   `Triviality` has been deprecated and may be removed in the future.
    Please update theorems of the form `Triviality foo` and `Triviality foo[..]` to
    `Theorem foo[local]` and `Theorem foo[local,..]` respectively to avoid future breakage.
=======
-   The left-hand side of `LIST_REL_MAP2` has been changed from `LIST_REL (\a b. R a b) l1 (MAP f l2)` to
    `LIST_REL R l1 (MAP f l2)`. We do not expect this to break proof scripts, but document this change here just in case.
>>>>>>> 5bedc819
* * * * *

<div class="footer">
*[HOL4, ?????](http://hol-theorem-prover.org)*

[Release notes for the previous version](trindemossen-2.release.html)

</div><|MERGE_RESOLUTION|>--- conflicted
+++ resolved
@@ -52,17 +52,16 @@
     the script file `examples/zipper/zipperScript.sml` has been moved to `examples/data-structures`;
     the script file `examples/balanced_bst/AVL_treeScript.sml` has been moved to a directory of its own at `examples/data-structures/AVL_tree`.
 
-<<<<<<< HEAD
+-   The left-hand side of `LIST_REL_MAP2` has been changed from `LIST_REL (\a b. R a b) l1 (MAP f l2)` to
+    `LIST_REL R l1 (MAP f l2)`. We do not expect this to break proof scripts, but document this change here just in case.
+
 Deprecations
 ------------
 
 -   `Triviality` has been deprecated and may be removed in the future.
     Please update theorems of the form `Triviality foo` and `Triviality foo[..]` to
     `Theorem foo[local]` and `Theorem foo[local,..]` respectively to avoid future breakage.
-=======
--   The left-hand side of `LIST_REL_MAP2` has been changed from `LIST_REL (\a b. R a b) l1 (MAP f l2)` to
-    `LIST_REL R l1 (MAP f l2)`. We do not expect this to break proof scripts, but document this change here just in case.
->>>>>>> 5bedc819
+
 * * * * *
 
 <div class="footer">
